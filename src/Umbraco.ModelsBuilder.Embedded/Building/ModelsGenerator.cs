﻿using System.IO;
using System.Text;
using Microsoft.Extensions.Options;
using Umbraco.Core.Configuration;
<<<<<<< HEAD
using Umbraco.Core.Configuration.Models;
using Umbraco.Core.IO;
=======
using Umbraco.Core.Hosting;
>>>>>>> fc054e65

namespace Umbraco.ModelsBuilder.Embedded.Building
{
    public class ModelsGenerator
    {
        private readonly UmbracoServices _umbracoService;
        private readonly ModelsBuilderConfig _config;
        private readonly OutOfDateModelsStatus _outOfDateModels;
        private readonly IHostingEnvironment _hostingEnvironment;

<<<<<<< HEAD
        public ModelsGenerator(UmbracoServices umbracoService, IOptions<ModelsBuilderConfig> config, OutOfDateModelsStatus outOfDateModels, IIOHelper ioHelper)
=======
        public ModelsGenerator(UmbracoServices umbracoService, IModelsBuilderConfig config, OutOfDateModelsStatus outOfDateModels, IHostingEnvironment hostingEnvironment)
>>>>>>> fc054e65
        {
            _umbracoService = umbracoService;
            _config = config.Value;
            _outOfDateModels = outOfDateModels;
            _hostingEnvironment = hostingEnvironment;
        }

        internal void GenerateModels()
        {
            var modelsDirectory = _config.ModelsDirectoryAbsolute(_hostingEnvironment);
            if (!Directory.Exists(modelsDirectory))
                Directory.CreateDirectory(modelsDirectory);

            foreach (var file in Directory.GetFiles(modelsDirectory, "*.generated.cs"))
                File.Delete(file);

            var typeModels = _umbracoService.GetAllTypes();

            var builder = new TextBuilder(_config, typeModels);

            foreach (var typeModel in builder.GetModelsToGenerate())
            {
                var sb = new StringBuilder();
                builder.Generate(sb, typeModel);
                var filename = Path.Combine(modelsDirectory, typeModel.ClrName + ".generated.cs");
                File.WriteAllText(filename, sb.ToString());
            }

            // the idea was to calculate the current hash and to add it as an extra file to the compilation,
            // in order to be able to detect whether a DLL is consistent with an environment - however the
            // environment *might not* contain the local partial files, and thus it could be impossible to
            // calculate the hash. So... maybe that's not a good idea after all?
            /*
            var currentHash = HashHelper.Hash(ourFiles, typeModels);
            ourFiles["models.hash.cs"] = $@"using Umbraco.ModelsBuilder;
[assembly:ModelsBuilderAssembly(SourceHash = ""{currentHash}"")]
";
            */

            _outOfDateModels.Clear();
        }
    }
}<|MERGE_RESOLUTION|>--- conflicted
+++ resolved
@@ -2,12 +2,9 @@
 using System.Text;
 using Microsoft.Extensions.Options;
 using Umbraco.Core.Configuration;
-<<<<<<< HEAD
 using Umbraco.Core.Configuration.Models;
 using Umbraco.Core.IO;
-=======
 using Umbraco.Core.Hosting;
->>>>>>> fc054e65
 
 namespace Umbraco.ModelsBuilder.Embedded.Building
 {
@@ -18,11 +15,7 @@
         private readonly OutOfDateModelsStatus _outOfDateModels;
         private readonly IHostingEnvironment _hostingEnvironment;
 
-<<<<<<< HEAD
-        public ModelsGenerator(UmbracoServices umbracoService, IOptions<ModelsBuilderConfig> config, OutOfDateModelsStatus outOfDateModels, IIOHelper ioHelper)
-=======
-        public ModelsGenerator(UmbracoServices umbracoService, IModelsBuilderConfig config, OutOfDateModelsStatus outOfDateModels, IHostingEnvironment hostingEnvironment)
->>>>>>> fc054e65
+        public ModelsGenerator(UmbracoServices umbracoService, IOptions<ModelsBuilderConfig> config, OutOfDateModelsStatus outOfDateModels, IHostingEnvironment hostingEnvironment)
         {
             _umbracoService = umbracoService;
             _config = config.Value;
