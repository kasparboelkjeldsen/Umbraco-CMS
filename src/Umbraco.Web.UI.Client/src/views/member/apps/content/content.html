--- conflicted
+++ resolved
@@ -12,32 +12,19 @@
         </umb-box-content>
     </umb-box>
 
-<<<<<<< HEAD
     <div
     class="umb-group-panel"
     data-element="group-{{group.alias}}"
     ng-repeat="group in content.tabs"
-    ng-if="group.type === 'Group'"
-    ng-show="group.parentAlias === vm.activeTabAlias || vm.tabs.length === 0">
-
+    ng-if="group.type === 'Group'" ng-show="group.parentAlias === vm.activeTabAlias || vm.tabs.length === 0">
         <div class="umb-group-panel__header">
             <div>{{ group.label }}</div>
         </div>
-
         <div class="umb-group-panel__content" data-element="tab-content-{{group.type === 'Group' ? group.parentAlias : group.alias}}">
             <umb-property
                 data-element="property-{{group.alias}}"
-                ng-repeat="property in group.properties | filter:vm.hideSystemProperties track by property.alias"
+                ng-repeat="property in group.properties  track by property.alias"
                 property="property">
-
-=======
-    <div class="umb-group-panel" data-element="group-{{group.alias}}" ng-repeat="group in content.tabs" ng-if="group.type === 0" ng-show="group.parentAlias === vm.activeTabAlias || vm.tabs.length === 0">
-        <div class="umb-group-panel__header">
-            <div>{{ group.label }}</div>
-        </div>
-        <div class="umb-group-panel__content" data-element="tab-content-{{group.type === 0 ? group.parentAlias : group.alias}}">
-            <umb-property data-element="property-{{group.alias}}" ng-repeat="property in group.properties track by property.alias"  property="property">
->>>>>>> a3b721bb
                 <umb-property-editor model="property"></umb-property-editor>
             </umb-property>
         </div>
