--- conflicted
+++ resolved
@@ -1,4 +1,3 @@
-<<<<<<< HEAD
 //used for the media picker dialog
 angular.module("umbraco")
     .controller("Umbraco.Overlays.MediaPickerController",
@@ -8,396 +7,6 @@
                 localizationService.localize("defaultdialogs_selectMedia").then(function(value){
                     $scope.model.title = value;
                 });
-            }
-
-            var dialogOptions = $scope.model;
-
-            $scope.disableFolderSelect = dialogOptions.disableFolderSelect;
-            $scope.onlyImages = dialogOptions.onlyImages;
-            $scope.showDetails = dialogOptions.showDetails;
-            $scope.multiPicker = (dialogOptions.multiPicker && dialogOptions.multiPicker !== "0") ? true : false;
-            $scope.startNodeId = dialogOptions.startNodeId ? dialogOptions.startNodeId : -1;
-            $scope.cropSize = dialogOptions.cropSize;
-            $scope.lastOpenedNode = localStorageService.get("umbLastOpenedMediaNodeId");
-            $scope.lockedFolder = true;
-
-            var umbracoSettings = Umbraco.Sys.ServerVariables.umbracoSettings;
-            var allowedUploadFiles = mediaHelper.formatFileTypes(umbracoSettings.allowedUploadFiles);
-            if ($scope.onlyImages) {
-                $scope.acceptedFileTypes = mediaHelper.formatFileTypes(umbracoSettings.imageFileTypes);
-            } else {
-                // Use whitelist of allowed file types if provided
-                if (allowedUploadFiles !== '') {
-                    $scope.acceptedFileTypes = allowedUploadFiles;
-                } else {
-                    // If no whitelist, we pass in a blacklist by adding ! to the file extensions, allowing everything EXCEPT for disallowedUploadFiles
-                    $scope.acceptedFileTypes = !mediaHelper.formatFileTypes(umbracoSettings.disallowedUploadFiles);
-                }
-            }
-
-            $scope.maxFileSize = umbracoSettings.maxFileSize + "KB";
-
-            $scope.model.selectedImages = [];
-
-            $scope.acceptedMediatypes = [];
-            mediaTypeHelper.getAllowedImagetypes($scope.startNodeId)
-                .then(function(types) {
-                    $scope.acceptedMediatypes = types;
-                });
-
-            $scope.searchOptions = {
-                pageNumber: 1,
-                pageSize: 100,
-                totalItems: 0,
-                totalPages: 0,
-                filter: '',
-            };
-
-            //preload selected item
-            $scope.target = undefined;
-            if (dialogOptions.currentTarget) {
-                $scope.target = dialogOptions.currentTarget;
-            }
-
-            function onInit() {
-                if ($scope.startNodeId !== -1) {
-                    entityResource.getById($scope.startNodeId, "media")
-                        .then(function (ent) {
-                            $scope.startNodeId = ent.id;
-                            run();
-                        });
-                } else {
-                    run();
-                }
-            }
-
-            function run() {
-                //default root item
-                if (!$scope.target) {
-                    if ($scope.lastOpenedNode && $scope.lastOpenedNode !== -1) {
-                        entityResource.getById($scope.lastOpenedNode, "media")
-                            .then(ensureWithinStartNode, gotoStartNode);
-                    } else {
-                        gotoStartNode();
-                    }
-                } else {
-                    //if a target is specified, go look it up - generally this target will just contain ids not the actual full
-                    //media object so we need to look it up
-                    var id = $scope.target.udi ? $scope.target.udi : $scope.target.id
-                    var altText = $scope.target.altText;
-                    mediaResource.getById(id)
-                        .then(function (node) {
-                            $scope.target = node;
-                            if (ensureWithinStartNode(node)) {
-                                selectImage(node);
-                                $scope.target.url = mediaHelper.resolveFile(node);
-                                $scope.target.altText = altText;
-                                $scope.openDetailsDialog();
-                            }
-                        },
-                        gotoStartNode);
-                }
-            }
-
-            $scope.upload = function(v) {
-                angular.element(".umb-file-dropzone-directive .file-select").click();
-            };
-
-            $scope.dragLeave = function(el, event) {
-                $scope.activeDrag = false;
-            };
-
-            $scope.dragEnter = function(el, event) {
-                $scope.activeDrag = true;
-            };
-
-            $scope.submitFolder = function() {
-                if ($scope.newFolderName) {
-                    $scope.creatingFolder = true;
-                    mediaResource
-                        .addFolder($scope.newFolderName, $scope.currentFolder.id)
-                        .then(function(data) {
-                            //we've added a new folder so lets clear the tree cache for that specific item
-                            treeService.clearCache({
-                                cacheKey: "__media", //this is the main media tree cache key
-                                childrenOf: data.parentId //clear the children of the parent
-                            });
-                            $scope.creatingFolder = false;
-                            $scope.gotoFolder(data);
-                            $scope.showFolderInput = false;
-                            $scope.newFolderName = "";
-                        });
-                } else {
-                    $scope.showFolderInput = false;
-                }
-            };
-
-            $scope.enterSubmitFolder = function(event) {
-                if (event.keyCode === 13) {
-                    $scope.submitFolder();
-                    event.stopPropagation();
-                }
-            };
-
-            $scope.gotoFolder = function(folder) {
-                if (!$scope.multiPicker) {
-                    deselectAllImages($scope.model.selectedImages);
-                }
-
-                if (!folder) {
-                    folder = { id: -1, name: "Media", icon: "icon-folder" };
-                }
-
-                if (folder.id > 0) {
-                    entityResource.getAncestors(folder.id, "media")
-                        .then(function(anc) {              
-                            $scope.path = _.filter(anc,
-                                function(f) {
-                                    return f.path.indexOf($scope.startNodeId) !== -1;
-                                });
-                        });
-
-                } else {
-                    $scope.path = [];
-                }
-
-                mediaTypeHelper.getAllowedImagetypes(folder.id)
-                    .then(function (types) {
-                        $scope.acceptedMediatypes = types;
-                    });
-
-                $scope.lockedFolder = folder.id === -1 && $scope.model.startNodeIsVirtual;
-
-                $scope.currentFolder = folder;
-                localStorageService.set("umbLastOpenedMediaNodeId", folder.id);
-                return getChildren(folder.id);
-            };
-
-            $scope.clickHandler = function(image, event, index) {
-                if (image.isFolder) {
-                    if ($scope.disableFolderSelect) {
-                        $scope.gotoFolder(image);
-                    } else {
-                        eventsService.emit("dialogs.mediaPicker.select", image);
-                        selectImage(image);
-                    }
-                } else {
-                    eventsService.emit("dialogs.mediaPicker.select", image);
-                    if ($scope.showDetails) {
-
-                        $scope.target = image;
-
-                        // handle both entity and full media object
-                        if (image.image) {
-                            $scope.target.url = image.image;
-                        } else {
-                            $scope.target.url = mediaHelper.resolveFile(image);
-                        }
-
-                        $scope.openDetailsDialog();
-                    } else {
-                        selectImage(image);
-                    }
-                }
-            };
-
-            $scope.clickItemName = function(item) {
-                if (item.isFolder) {
-                    $scope.gotoFolder(item);
-                }
-            };
-
-            function selectImage(image) {
-                if (image.selected) {
-                    for (var i = 0; $scope.model.selectedImages.length > i; i++) {
-                        var imageInSelection = $scope.model.selectedImages[i];
-                        if (image.key === imageInSelection.key) {
-                            image.selected = false;
-                            $scope.model.selectedImages.splice(i, 1);
-                        }
-                    }
-                } else {
-                    if (!$scope.multiPicker) {
-                        deselectAllImages($scope.model.selectedImages);
-                    }
-                    image.selected = true;
-                    $scope.model.selectedImages.push(image);
-                }
-            }
-
-            function deselectAllImages(images) {
-                for (var i = 0; i < images.length; i++) {
-                    var image = images[i];
-                    image.selected = false;
-                }
-                images.length = 0;
-            }
-
-            $scope.onUploadComplete = function(files) {
-                $scope.gotoFolder($scope.currentFolder).then(function() {
-                    if (files.length === 1 && $scope.model.selectedImages.length === 0) {
-                        selectImage($scope.images[$scope.images.length - 1]);
-                    }
-                });
-            };
-
-            $scope.onFilesQueue = function() {
-                $scope.activeDrag = false;
-            };
-
-            function ensureWithinStartNode(node) {
-                // make sure that last opened node is on the same path as start node
-                var nodePath = node.path.split(",");
-
-                if (nodePath.indexOf($scope.startNodeId.toString()) !== -1) {
-                    $scope.gotoFolder({ id: $scope.lastOpenedNode, name: "Media", icon: "icon-folder" });
-                    return true;
-                } else {
-                    $scope.gotoFolder({ id: $scope.startNodeId, name: "Media", icon: "icon-folder" });
-                    return false;
-                }
-            }
-
-            function gotoStartNode(err) {
-                $scope.gotoFolder({ id: $scope.startNodeId, name: "Media", icon: "icon-folder" });
-            }
-
-            $scope.openDetailsDialog = function() {
-
-                $scope.mediaPickerDetailsOverlay = {};
-                $scope.mediaPickerDetailsOverlay.show = true;
-
-                $scope.mediaPickerDetailsOverlay.submit = function(model) {
-                    $scope.model.selectedImages.push($scope.target);
-                    $scope.model.submit($scope.model);
-
-                    $scope.mediaPickerDetailsOverlay.show = false;
-                    $scope.mediaPickerDetailsOverlay = null;
-                };
-
-                $scope.mediaPickerDetailsOverlay.close = function(oldModel) {
-                    $scope.mediaPickerDetailsOverlay.show = false;
-                    $scope.mediaPickerDetailsOverlay = null;
-                };
-            };
-
-            var debounceSearchMedia = _.debounce(function() {
-                    $scope.$apply(function() {
-                        if ($scope.searchOptions.filter) {
-                            searchMedia();
-                        } else {
-                            // reset pagination
-                            $scope.searchOptions = {
-                                pageNumber: 1,
-                                pageSize: 100,
-                                totalItems: 0,
-                                totalPages: 0,
-                                filter: ''
-                            };
-                            getChildren($scope.currentFolder.id);
-                        }
-                    });
-                }, 500);
-
-            $scope.changeSearch = function() {
-                $scope.loading = true;
-                debounceSearchMedia();
-            };
-
-            $scope.changePagination = function(pageNumber) {
-                $scope.loading = true;
-                $scope.searchOptions.pageNumber = pageNumber;
-                searchMedia();
-            };
-
-            function searchMedia() {
-                $scope.loading = true;
-                entityResource.getPagedDescendants($scope.startNodeId, "Media", $scope.searchOptions)
-                    .then(function(data) {
-                        // update image data to work with image grid
-                        angular.forEach(data.items,
-                            function(mediaItem) {
-                                // set thumbnail and src
-                                mediaItem.thumbnail = mediaHelper.resolveFileFromEntity(mediaItem, true);
-                                mediaItem.image = mediaHelper.resolveFileFromEntity(mediaItem, false);
-                                // set properties to match a media object
-                                if (mediaItem.metaData &&
-                                    mediaItem.metaData.umbracoWidth &&
-                                    mediaItem.metaData.umbracoHeight) {
-
-                                    mediaItem.properties = [
-                                        {
-                                            alias: "umbracoWidth",
-                                            value: mediaItem.metaData.umbracoWidth.Value
-                                        },
-                                        {
-                                            alias: "umbracoHeight",
-                                            value: mediaItem.metaData.umbracoHeight.Value
-                                        }
-                                    ];
-                                }
-                            });
-                        // update images
-                        $scope.images = data.items ? data.items : [];
-                        // update pagination
-                        if (data.pageNumber > 0)
-                            $scope.searchOptions.pageNumber = data.pageNumber;
-                        if (data.pageSize > 0)
-                            $scope.searchOptions.pageSize = data.pageSize;
-                        $scope.searchOptions.totalItems = data.totalItems;
-                        $scope.searchOptions.totalPages = data.totalPages;
-                        // set already selected images to selected
-                        preSelectImages();
-                        $scope.loading = false;
-                    });
-            }
-
-            function getChildren(id) {
-                $scope.loading = true;
-                return mediaResource.getChildren(id)
-                    .then(function(data) {
-                        $scope.searchOptions.filter = "";
-                        $scope.images = data.items ? data.items : [];
-                        // set already selected images to selected
-                        preSelectImages();
-                        $scope.loading = false;
-                    });
-            }
-
-            function preSelectImages() {
-                for (var folderImageIndex = 0; folderImageIndex < $scope.images.length; folderImageIndex++) {
-                    var folderImage = $scope.images[folderImageIndex];
-                    var imageIsSelected = false;
-
-                    if ($scope.model && angular.isArray($scope.model.selectedImages)) {
-                        for (var selectedImageIndex = 0;
-                            selectedImageIndex < $scope.model.selectedImages.length;
-                            selectedImageIndex++) {
-                            var selectedImage = $scope.model.selectedImages[selectedImageIndex];
-
-                            if (folderImage.key === selectedImage.key) {
-                                imageIsSelected = true;
-                            }
-                        }
-                    }
-
-                    if (imageIsSelected) {
-                        folderImage.selected = true;
-                    }
-                }
-            }
-
-            onInit();
-
-        });
-=======
-//used for the media picker dialog
-angular.module("umbraco")
-    .controller("Umbraco.Overlays.MediaPickerController",
-        function($scope, mediaResource, umbRequestHelper, entityResource, $log, mediaHelper, mediaTypeHelper, eventsService, treeService, $element, $timeout, $cookies, localStorageService, localizationService) {
-
-            if (!$scope.model.title) {
-                $scope.model.title = localizationService.localize("defaultdialogs_selectMedia");
             }
 
             var dialogOptions = $scope.model;
@@ -788,5 +397,4 @@
 
             onInit();
 
-        });
->>>>>>> ec9d4dc5
+        });