--- conflicted
+++ resolved
@@ -3,13 +3,6 @@
     $scope.model = {};
     $scope.model.defaultButton = null;
     $scope.model.subButtons = [];
-<<<<<<< HEAD
-    
-    var dialogOptions = $scope.dialogOptions;
-    if(dialogOptions.entity){
-    	$scope.model.entity = dialogOptions.entity;
-    	$scope.loaded = true;	
-=======
     $scope.model.nodeId = 0;
 
     var dialogOptions = $scope.$parent.dialogOptions;
@@ -42,7 +35,6 @@
                     serverValidationManager.executeAndClearAllSubscriptions();
                 });
         }
->>>>>>> db4509de
     }
 
     function performSave(args) {
