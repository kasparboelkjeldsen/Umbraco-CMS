--- conflicted
+++ resolved
@@ -71,11 +71,7 @@
 
                                     <umb-dropdown ng-if="vm.propertyFilterOpen[$index]" on-close="console.log(1);vm.propertyFilterOpen[$index] = false">
                                         <umb-dropdown-item ng-repeat="property in vm.properties">
-<<<<<<< HEAD
-                                            <a href="" ng-click="vm.setFilterProperty(filter, property); vm.propertyFilterOpen[$parent.$parent.$index] = false;">
-=======
                                             <button type="button" class="btn-reset" ng-click="vm.setFilterProperty(filter, property); vm.propertyFilterOpen[$parent.$parent.$index] = false;">
->>>>>>> d14e2a99
                                                 {{property.name}}
                                             </button>
                                         </umb-dropdown-item>
@@ -94,11 +90,7 @@
 
                                     <umb-dropdown ng-if="vm.termFilterOpen[$index]" on-close="vm.termFilterOpen[$index] = false">
                                         <umb-dropdown-item ng-repeat="term in vm.getPropertyOperators(filter.property)">
-<<<<<<< HEAD
-                                            <a href="" ng-click="vm.setFilterTerm(filter, term); vm.termFilterOpen[$parent.$parent.$index] = false;">
-=======
                                             <button type="button" class="btn-reset" ng-click="vm.setFilterTerm(filter, term); vm.termFilterOpen[$parent.$parent.$index] = false;">
->>>>>>> d14e2a99
                                                 {{term.name}}
                                             </button>
                                         </umb-dropdown-item>
@@ -145,11 +137,7 @@
 
                                     <umb-dropdown ng-if="vm.sortPropertyOpen" on-close="vm.sortPropertyOpen = false">
                                         <umb-dropdown-item ng-repeat="property in vm.properties">
-<<<<<<< HEAD
-                                            <a href="" ng-click="vm.setSortProperty(vm.query, property); vm.sortPropertyOpen = false;">
-=======
                                             <button type="button" class="btn-reset" ng-click="vm.setSortProperty(vm.query, property); vm.sortPropertyOpen = false;">
->>>>>>> d14e2a99
                                                 {{property.name}}
                                             </button>
                                         </umb-dropdown-item>
