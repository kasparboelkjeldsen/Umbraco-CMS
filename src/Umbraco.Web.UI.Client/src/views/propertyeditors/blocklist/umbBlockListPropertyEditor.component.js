--- conflicted
+++ resolved
@@ -260,18 +260,10 @@
             if (blockObject.config.settingsElementTypeKey) {
                 blockSettingsClone = Utilities.copy(blockObject.settings);
             }
-<<<<<<< HEAD
-
-            var hideContent = (openSettings === true && inlineEditing === true);
-
+            
             var blockEditorModel = {
                 $parentScope: $scope, // pass in a $parentScope, this maintains the scope inheritance in infinite editing
-                hideContent: hideContent,
-=======
-            
-            var blockEditorModel = {
                 hideContent: blockObject.hideContentInOverlay,
->>>>>>> c74b03a1
                 openSettings: openSettings === true,
                 liveEditing: liveEditing,
                 title: blockObject.label,
@@ -357,15 +349,11 @@
                     if(!(mouseEvent.ctrlKey || mouseEvent.metaKey)) {
                         editorService.close();
                         if (added && vm.layout.length > createIndex) {
-<<<<<<< HEAD
-                            editBlock(vm.layout[createIndex].$block, false, createIndex);
-=======
                             if (inlineEditing === true) {
                                 activateBlock(vm.layout[createIndex].$block);
                             } else if (inlineEditing === false && vm.layout[createIndex].$block.hideContentInOverlay !== true) {
-                                editBlock(vm.layout[createIndex].$block);
+                                editBlock(vm.layout[createIndex].$block, false, createIndex);
                             }
->>>>>>> c74b03a1
                         }
                     }
                 },
