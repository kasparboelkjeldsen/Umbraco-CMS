<div ng-controller="Umbraco.PrevalueEditors.ListViewLayoutsPreValsController as vm">

   <div class="list-view-layouts-container">

<<<<<<< HEAD
   <div class="list-view-layouts" ui-sortable="vm.layoutsSortableOptions" ng-model="model.value">

      <div class="list-view-layout" ng-repeat="layout in model.value">
=======
       <div class="list-view-layouts" ui-sortable="vm.layoutsSortableOptions" ng-model="model.value">

           <div class="list-view-layout" ng-repeat="layout in model.value">
>>>>>>> 2d55d54a

               <i class="icon-navigation list-view-layout__sort-handle" aria-hidden="true" aria-label="Sort"></i>

               <div class="list-view-layout__icon-wrapper">

                   <button ng-if="layout.isSystem !== 1" type="button" class="btn-reset" ng-click="vm.openIconPicker(layout)" umb-auto-focus>
                       <span class="list-view-layout__icon">
                           <i class="{{layout.icon}}" aria-hidden="true"></i>
                       </span>
<<<<<<< HEAD
            </button>

            <div ng-if="layout.isSystem === 1" class="list-view-layout__icon">
                       <i class="{{layout.icon}}" aria-hidden="true"></i>
            </div>

         </div>

         <div class="list-view-layout__name">
            <input ng-if="layout.isSystem !== 1" type="text" ng-model="layout.name" placeholder="Name..." class="-full-width-input" focus-when="{{ vm.focusLayoutName }}" />
                   <span ng-if="layout.isSystem === 1" class="list-view-layout__name-text">{{ layout.name }}</span>
            <span ng-if="layout.isSystem === 1" class="list-view-layout__system">(system layout)</span>
         </div>

         <div class="list-view-layout__path">
            <input ng-if="layout.isSystem !== 1" type="text" ng-model="layout.path" placeholder="Layout path..." class="-full-width-input" />
         </div>

         <div>
                   <umb-checkbox ng-if="layout.isSystem === 1" model="layout.selected"></umb-checkbox>

                   <div class="list-view-layout__remove" ng-if="layout.isSystem !== 1">
                       <umb-confirm-action show="layout.deletePrompt"
                                           direction="left"
                                           on-delete="vm.showPrompt(layout)"
                                           on-confirm="vm.removeLayout($index, layout)"
                                           on-cancel="vm.hidePrompt(layout)">
                       </umb-confirm-action>
                   </div>
         </div>

      </div>

       </div>

      <button type="button" class="list-view-add-layout mt2" ng-click="vm.addLayout()">Add layout</button>
=======
                   </button>

                   <div ng-if="layout.isSystem === 1" class="list-view-layout__icon">
                       <i class="{{layout.icon}}" aria-hidden="true"></i>
                   </div>

               </div>

               <div class="list-view-layout__name">
                   <input ng-if="layout.isSystem !== 1" type="text" ng-model="layout.name" placeholder="Name..." class="-full-width-input" focus-when="{{ vm.focusLayoutName }}" />
                   <span ng-if="layout.isSystem === 1" class="list-view-layout__name-text">{{layout.name}}</span>
                   <span ng-if="layout.isSystem === 1" class="list-view-layout__system">(system layout)</span>
               </div>

               <div class="list-view-layout__path">
                   <input ng-if="layout.isSystem !== 1" type="text" ng-model="layout.path" placeholder="Layout path..." class="-full-width-input" />
               </div>

               <div>
                   <umb-checkbox ng-if="layout.isSystem === 1" model="layout.selected"></umb-checkbox>

                   <div class="list-view-layout__remove" ng-if="layout.isSystem !== 1">
                       <button type="button" class="btn-icon" ng-click="vm.showPrompt(layout)" aria-label="Remove">
                           <i class="icon-trash" aria-hidden="true"></i>
                       </button>
                       <umb-confirm-action ng-if="layout.deletePrompt"
                                           direction="left"
                                           on-confirm="vm.removeLayout($index, layout)"
                                           on-cancel="vm.hidePrompt(layout)">
                       </umb-confirm-action>
                   </div>
               </div>
>>>>>>> 2d55d54a

           </div>

       </div>

      <button type="button" class="list-view-add-layout mt2" ng-click="vm.addLayout()">Add layout</button>

   </div>

</div><|MERGE_RESOLUTION|>--- conflicted
+++ resolved
@@ -2,15 +2,9 @@
 
    <div class="list-view-layouts-container">
 
-<<<<<<< HEAD
-   <div class="list-view-layouts" ui-sortable="vm.layoutsSortableOptions" ng-model="model.value">
-
-      <div class="list-view-layout" ng-repeat="layout in model.value">
-=======
        <div class="list-view-layouts" ui-sortable="vm.layoutsSortableOptions" ng-model="model.value">
 
            <div class="list-view-layout" ng-repeat="layout in model.value">
->>>>>>> 2d55d54a
 
                <i class="icon-navigation list-view-layout__sort-handle" aria-hidden="true" aria-label="Sort"></i>
 
@@ -20,44 +14,6 @@
                        <span class="list-view-layout__icon">
                            <i class="{{layout.icon}}" aria-hidden="true"></i>
                        </span>
-<<<<<<< HEAD
-            </button>
-
-            <div ng-if="layout.isSystem === 1" class="list-view-layout__icon">
-                       <i class="{{layout.icon}}" aria-hidden="true"></i>
-            </div>
-
-         </div>
-
-         <div class="list-view-layout__name">
-            <input ng-if="layout.isSystem !== 1" type="text" ng-model="layout.name" placeholder="Name..." class="-full-width-input" focus-when="{{ vm.focusLayoutName }}" />
-                   <span ng-if="layout.isSystem === 1" class="list-view-layout__name-text">{{ layout.name }}</span>
-            <span ng-if="layout.isSystem === 1" class="list-view-layout__system">(system layout)</span>
-         </div>
-
-         <div class="list-view-layout__path">
-            <input ng-if="layout.isSystem !== 1" type="text" ng-model="layout.path" placeholder="Layout path..." class="-full-width-input" />
-         </div>
-
-         <div>
-                   <umb-checkbox ng-if="layout.isSystem === 1" model="layout.selected"></umb-checkbox>
-
-                   <div class="list-view-layout__remove" ng-if="layout.isSystem !== 1">
-                       <umb-confirm-action show="layout.deletePrompt"
-                                           direction="left"
-                                           on-delete="vm.showPrompt(layout)"
-                                           on-confirm="vm.removeLayout($index, layout)"
-                                           on-cancel="vm.hidePrompt(layout)">
-                       </umb-confirm-action>
-                   </div>
-         </div>
-
-      </div>
-
-       </div>
-
-      <button type="button" class="list-view-add-layout mt2" ng-click="vm.addLayout()">Add layout</button>
-=======
                    </button>
 
                    <div ng-if="layout.isSystem === 1" class="list-view-layout__icon">
@@ -90,7 +46,6 @@
                        </umb-confirm-action>
                    </div>
                </div>
->>>>>>> 2d55d54a
 
            </div>
 
