<<<<<<< HEAD
angular.module("umbraco")
    .controller("Umbraco.PropertyEditors.RTEController",
    function ($scope, $q, $locale, assetsService, $timeout, tinyMceService, angularHelper, stylesheetResource, macroService, editorState, editorService) {

        $scope.isLoading = true;

        //To id the html textarea we need to use the datetime ticks because we can have multiple rte's per a single property alias
        // because now we have to support having 2x (maybe more at some stage) content editors being displayed at once. This is because
        // we have this mini content editor panel that can be launched with MNTP.
        var d = new Date();
        var n = d.getTime();
        $scope.textAreaHtmlId = $scope.model.alias + "_" + n + "_rte";

        var alreadyDirty = false;
        function syncContent(editor){
            editor.save();

            //stop watching before we update the value
            stopWatch();
            angularHelper.safeApply($scope, function () {
                $scope.model.value = editor.getContent();
            });
            //re-watch the value
            startWatch(editor);

            if (!alreadyDirty) {
                //make the form dirty manually so that the track changes works, setting our model doesn't trigger
                // the angular bits because tinymce replaces the textarea.
                var currForm = angularHelper.getCurrentForm($scope);
                currForm.$setDirty();
                alreadyDirty = true;
            }
        }

        var unwatch = null;

        /**
         * Starts a watch on the model value so that we can update TinyMCE if the model changes behind the scenes or from the server
         * @param {any} editor
         */
        function startWatch(editor) {
            unwatch = $scope.$watch("model.value", function (newVal, oldVal) {
                if (newVal !== oldVal) {
                    //update the display val again if it has changed from the server;
                    //uses an empty string in the editor when the value is null
                    editor.setContent(newVal || "", { format: 'raw' });

                    //we need to manually fire this event since it is only ever fired based on loading from the DOM, this
                    // is required for our plugins listening to this event to execute
                    editor.fire('LoadContent', null);
                }
            });
        }

        /** Stops the watch on model.value which is done anytime we are manually updating the model.value */
        function stopWatch() {
            if (unwatch) {
                unwatch();
            }
        }

        tinyMceService.configuration().then(function (tinyMceConfig) {

            //config value from general tinymce.config file
            var validElements = tinyMceConfig.validElements;

            //These are absolutely required in order for the macros to render inline
            //we put these as extended elements because they get merged on top of the normal allowed elements by tiny mce
            var extendedValidElements = "@[id|class|style],-div[id|dir|class|align|style],ins[datetime|cite],-ul[class|style],-li[class|style],span[id|class|style]";

            var invalidElements = tinyMceConfig.inValidElements;
            var plugins = _.map(tinyMceConfig.plugins, function (plugin) {
                if (plugin.useOnFrontend) {
                    return plugin.name;
                }
            }).join(" ");

            var editorConfig = $scope.model.config.editor;
            if (!editorConfig || angular.isString(editorConfig)) {
                editorConfig = tinyMceService.defaultPrevalues();
            }

            //config value on the data type
            var toolbar = editorConfig.toolbar.join(" | ");
            var stylesheets = [];
            var styleFormats = [];
            var await = [];
            if (!editorConfig.maxImageSize && editorConfig.maxImageSize != 0) {
                editorConfig.maxImageSize = tinyMceService.defaultPrevalues().maxImageSize;
            }

            //queue file loading
            if (typeof tinymce === "undefined") { // Don't reload tinymce if already loaded
                await.push(assetsService.loadJs("lib/tinymce/tinymce.min.js", $scope));
            }

            //queue rules loading
            angular.forEach(editorConfig.stylesheets, function (val, key) {
                stylesheets.push(Umbraco.Sys.ServerVariables.umbracoSettings.cssPath + "/" + val + ".css?" + new Date().getTime());
                await.push(stylesheetResource.getRulesByName(val).then(function (rules) {
                    angular.forEach(rules, function (rule) {
                        var r = {};
                        r.title = rule.name;
                        if (rule.selector[0] == ".") {
                            r.inline = "span";
                            r.classes = rule.selector.substring(1);
                        }
                        else if (rule.selector[0] == "#") {
                            r.inline = "span";
                            r.attributes = { id: rule.selector.substring(1) };
                        }
                        else if (rule.selector[0] != "." && rule.selector.indexOf(".") > -1) {
                            var split = rule.selector.split(".");
                            r.block = split[0];
                            r.classes = rule.selector.substring(rule.selector.indexOf(".") + 1).replace(".", " ");
                        }
                        else if (rule.selector[0] != "#" && rule.selector.indexOf("#") > -1) {
                            var split = rule.selector.split("#");
                            r.block = split[0];
                            r.classes = rule.selector.substring(rule.selector.indexOf("#") + 1);
                        }
                        else {
                            r.block = rule.selector;
                        }

                        styleFormats.push(r);
                    });
                }));
            });


            //stores a reference to the editor
            var tinyMceEditor = null;

            // these languages are available for localization
            var availableLanguages = [
                'da',
                'de',
                'en',
                'en_us',
                'fi',
                'fr',
                'he',
                'it',
                'ja',
                'nl',
                'no',
                'pl',
                'pt',
                'ru',
                'sv',
                'zh'
            ];

            //define fallback language
            var language = 'en_us';
            //get locale from angular and match tinymce format. Angular localization is always in the format of ru-ru, de-de, en-gb, etc.
            //wheras tinymce is in the format of ru, de, en, en_us, etc.
            var localeId = $locale.id.replace('-', '_');
            //try matching the language using full locale format
            var languageMatch = _.find(availableLanguages, function(o) { return o === localeId; });
            //if no matches, try matching using only the language
            if (languageMatch === undefined) {
                var localeParts = localeId.split('_');
                languageMatch = _.find(availableLanguages, function(o) { return o === localeParts[0]; });
            }
            //if a match was found - set the language
            if (languageMatch !== undefined) {
                language = languageMatch;
            }

            //wait for queue to end
            $q.all(await).then(function () {
                
                //create a baseline Config to exten upon
                var baseLineConfigObj = {
                    mode: "exact",
                    skin: "umbraco",
                    plugins: plugins,
                    valid_elements: validElements,
                    invalid_elements: invalidElements,
                    extended_valid_elements: extendedValidElements,
                    menubar: false,
                    statusbar: false,
                    relative_urls: false,
                    height: editorConfig.dimensions.height,
                    width: editorConfig.dimensions.width,
                    maxImageSize: editorConfig.maxImageSize,
                    toolbar: toolbar,
                    content_css: stylesheets,
                    style_formats: styleFormats,
                    language: language,
                    //see http://archive.tinymce.com/wiki.php/Configuration:cache_suffix
                    cache_suffix: "?umb__rnd=" + Umbraco.Sys.ServerVariables.application.cacheBuster
                };

                if (tinyMceConfig.customConfig) {

                    //if there is some custom config, we need to see if the string value of each item might actually be json and if so, we need to
                    // convert it to json instead of having it as a string since this is what tinymce requires
                    for (var i in tinyMceConfig.customConfig) {
                        var val = tinyMceConfig.customConfig[i];
                        if (val) {
                            val = val.toString().trim();
                            if (val.detectIsJson()) {
                                try {
                                    tinyMceConfig.customConfig[i] = JSON.parse(val);
                                    //now we need to check if this custom config key is defined in our baseline, if it is we don't want to
                                    //overwrite the baseline config item if it is an array, we want to concat the items in the array, otherwise
                                    //if it's an object it will overwrite the baseline
                                    if (angular.isArray(baseLineConfigObj[i]) && angular.isArray(tinyMceConfig.customConfig[i])) {
                                        //concat it and below this concat'd array will overwrite the baseline in angular.extend
                                        tinyMceConfig.customConfig[i] = baseLineConfigObj[i].concat(tinyMceConfig.customConfig[i]);
                                    }
                                }
                                catch (e) {
                                    //cannot parse, we'll just leave it
                                }
                            }
                            if (val === "true") {
                                tinyMceConfig.customConfig[i] = true;
                            }
                            if (val === "false") {
                                tinyMceConfig.customConfig[i] = false;
                            }
                        }
                    }

                    angular.extend(baseLineConfigObj, tinyMceConfig.customConfig);
                }

                //set all the things that user configs should not be able to override
                baseLineConfigObj.elements = $scope.textAreaHtmlId; //this is the exact textarea id to replace!
                baseLineConfigObj.setup = function (editor) {

                    //set the reference
                    tinyMceEditor = editor;

                    //enable browser based spell checking
                    editor.on('init', function (e) {
                        editor.getBody().setAttribute('spellcheck', true);
                    });

                    //We need to listen on multiple things here because of the nature of tinymce, it doesn't
                    //fire events when you think!
                    //The change event doesn't fire when content changes, only when cursor points are changed and undo points
                    //are created. the blur event doesn't fire if you insert content into the editor with a button and then
                    //press save.
                    //We have a couple of options, one is to do a set timeout and check for isDirty on the editor, or we can
                    //listen to both change and blur and also on our own 'saving' event. I think this will be best because a
                    //timer might end up using unwanted cpu and we'd still have to listen to our saving event in case they clicked
                    //save before the timeout elapsed.

                    //TODO: We need to re-enable something like this to ensure the track changes is working with tinymce
                    // so we can detect if the form is dirty or not, Per has some better events to use as this one triggers
                    // even if you just enter/exit with mouse cursuor which doesn't really mean it's changed.
                    // see: http://issues.umbraco.org/issue/U4-4485
                    //var alreadyDirty = false;
                    //editor.on('change', function (e) {
                    //    angularHelper.safeApply($scope, function () {
                    //        $scope.model.value = editor.getContent();

                    //        if (!alreadyDirty) {
                    //            //make the form dirty manually so that the track changes works, setting our model doesn't trigger
                    //            // the angular bits because tinymce replaces the textarea.
                    //            var currForm = angularHelper.getCurrentForm($scope);
                    //            currForm.$setDirty();
                    //            alreadyDirty = true;
                    //        }

                    //    });
                    //});

                    //when we leave the editor (maybe)
                    editor.on('blur', function (e) {
                        editor.save();
                        angularHelper.safeApply($scope, function () {
                            $scope.model.value = editor.getContent();
                        });
                    });

                    //when buttons modify content
                    editor.on('ExecCommand', function (e) {
                        syncContent(editor);
                    });

                    // Update model on keypress
                    editor.on('KeyUp', function (e) {
                        syncContent(editor);
                    });

                    // Update model on change, i.e. copy/pasted text, plugins altering content
                    editor.on('SetContent', function (e) {
                        if (!e.initial) {
                            syncContent(editor);
                        }
                    });


                    editor.on('ObjectResized', function (e) {
                        var qs = "?width=" + e.width + "&height=" + e.height + "&mode=max";
                        var srcAttr = $(e.target).attr("src");
                        var path = srcAttr.split("?")[0];
                        $(e.target).attr("data-mce-src", path + qs);

                        syncContent(editor);
                    });
					
                    tinyMceService.createLinkPicker(editor, $scope, function(currentTarget, anchorElement) {
                        var linkPicker = {
                            currentTarget: currentTarget,
                            anchors: tinyMceService.getAnchorNames(JSON.stringify(editorState.current.properties)),
                            submit: function(model) {
                                tinyMceService.insertLinkInEditor(editor, model.target, anchorElement);
                                editorService.close();
                            },
                            close: function() {
                                editorService.close();
                            }
                        };
                        editorService.linkPicker(linkPicker);
                    });

                    //Create the insert media plugin
                    tinyMceService.createMediaPicker(editor, $scope, function(currentTarget, userData){
                        var mediaPicker = {
                            currentTarget: currentTarget,
                            onlyImages: true,
                            showDetails: true,
                            disableFolderSelect: true,
                            startNodeId: userData.startMediaIds.length !== 1 ? -1 : userData.startMediaIds[0],
                            startNodeIsVirtual: userData.startMediaIds.length !== 1,
                            submit: function(model) {
                                tinyMceService.insertMediaInEditor(editor, model.selectedImages[0]);
                                editorService.close();
                            },
                            close: function() {
                                editorService.close();
                            }
                        };
                        editorService.mediaPicker(mediaPicker);
                    });
                    
                    //Create the embedded plugin
                    tinyMceService.createInsertEmbeddedMedia(editor, $scope, function() {
                        var embed = {
                            submit: function(model) {
                                tinyMceService.insertEmbeddedMediaInEditor(editor, model.embed.preview);
                                editorService.close();
                            },
                            close: function() {
                                editorService.close();
                            }
                        };
                        editorService.embed(embed);
                    });


                    //Create the insert macro plugin
                    tinyMceService.createInsertMacro(editor, $scope, function(dialogData) {
                        var macroPicker = {
                            dialogData: dialogData,
                            submit: function(model) {
                                var macroObject = macroService.collectValueData(model.selectedMacro, model.macroParams, dialogData.renderingEngine);
                                tinyMceService.insertMacroInEditor(editor, macroObject, $scope);
                                editorService.close();
                            },
                            close: function() {
                                editorService.close();
                            }
                        };
                        editorService.macroPicker(macroPicker);
                    });

                    startWatch(editor);
                };
                
                /** Loads in the editor */
                function loadTinyMce() {

                    //we need to add a timeout here, to force a redraw so TinyMCE can find
                    //the elements needed
                    $timeout(function () {
                        tinymce.DOM.events.domLoaded = true;
                        tinymce.init(baseLineConfigObj);

                        $scope.isLoading = false;

                    }, 200);
                }

                loadTinyMce();
                
                //listen for formSubmitting event (the result is callback used to remove the event subscription)
                var unsubscribe = $scope.$on("formSubmitting", function () {
                    //TODO: Here we should parse out the macro rendered content so we can save on a lot of bytes in data xfer
                    // we do parse it out on the server side but would be nice to do that on the client side before as well.
                    $scope.model.value = tinyMceEditor ? tinyMceEditor.getContent() : null;
                });

                //when the element is disposed we need to unsubscribe!
                // NOTE: this is very important otherwise if this is part of a modal, the listener still exists because the dom
                // element might still be there even after the modal has been hidden.
                $scope.$on('$destroy', function () {
                    unsubscribe();
					if (tinyMceEditor !== undefined && tinyMceEditor != null) {
						tinyMceEditor.destroy()
					}
                });
                
            });
        });

    });
=======
angular.module("umbraco")
    .controller("Umbraco.PropertyEditors.RTEController",
    function ($rootScope, $scope, $q, $locale, dialogService, $log, imageHelper, assetsService, $timeout, tinyMceService, angularHelper, stylesheetResource, macroService, editorState) {

        $scope.isLoading = true;

        //To id the html textarea we need to use the datetime ticks because we can have multiple rte's per a single property alias
        // because now we have to support having 2x (maybe more at some stage) content editors being displayed at once. This is because
        // we have this mini content editor panel that can be launched with MNTP.
        var d = new Date();
        var n = d.getTime();
        $scope.textAreaHtmlId = $scope.model.alias + "_" + n + "_rte";

        var alreadyDirty = false;
        function syncContent(editor){
            editor.save();
            angularHelper.safeApply($scope, function () {
                $scope.model.value = editor.getContent();
            });

            if (!alreadyDirty) {
                //make the form dirty manually so that the track changes works, setting our model doesn't trigger
                // the angular bits because tinymce replaces the textarea.
                var currForm = angularHelper.getCurrentForm($scope);
                currForm.$setDirty();
                alreadyDirty = true;
            }
        }

        tinyMceService.configuration().then(function (tinyMceConfig) {

            //config value from general tinymce.config file
            var validElements = tinyMceConfig.validElements;

            //These are absolutely required in order for the macros to render inline
            //we put these as extended elements because they get merged on top of the normal allowed elements by tiny mce
            var extendedValidElements = "@[id|class|style],-div[id|dir|class|align|style],ins[datetime|cite],-ul[class|style],-li[class|style],span[id|class|style]";

            var invalidElements = tinyMceConfig.inValidElements;
            var plugins = _.map(tinyMceConfig.plugins, function (plugin) {
                if (plugin.useOnFrontend) {
                    return plugin.name;
                }
            }).join(" ");

            var editorConfig = $scope.model.config.editor;
            if (!editorConfig || angular.isString(editorConfig)) {
                editorConfig = tinyMceService.defaultPrevalues();
            }

            //config value on the data type
            var toolbar = editorConfig.toolbar.join(" | ");
            var stylesheets = [];
            var styleFormats = [];
            var await = [];
            if (!editorConfig.maxImageSize && editorConfig.maxImageSize != 0) {
                editorConfig.maxImageSize = tinyMceService.defaultPrevalues().maxImageSize;
            }

            //queue file loading
            if (typeof tinymce === "undefined") { // Don't reload tinymce if already loaded
                await.push(assetsService.loadJs("lib/tinymce/tinymce.min.js", $scope));
            }

            //queue rules loading
            angular.forEach(editorConfig.stylesheets, function (val, key) {
                stylesheets.push(Umbraco.Sys.ServerVariables.umbracoSettings.cssPath + "/" + val + ".css?" + new Date().getTime());
                await.push(stylesheetResource.getRulesByName(val).then(function (rules) {
                    angular.forEach(rules, function (rule) {
                        var r = {};
                        r.title = rule.name;
                        if (rule.selector[0] == ".") {
                            r.inline = "span";
                            r.classes = rule.selector.substring(1);
                        }
                        else if (rule.selector[0] == "#") {
                            r.inline = "span";
                            r.attributes = { id: rule.selector.substring(1) };
                        }
                        else if (rule.selector[0] != "." && rule.selector.indexOf(".") > -1) {
                            var split = rule.selector.split(".");
                            r.block = split[0];
                            r.classes = rule.selector.substring(rule.selector.indexOf(".") + 1).replace(".", " ");
                        }
                        else if (rule.selector[0] != "#" && rule.selector.indexOf("#") > -1) {
                            var split = rule.selector.split("#");
                            r.block = split[0];
                            r.classes = rule.selector.substring(rule.selector.indexOf("#") + 1);
                        }
                        else {
                            r.block = rule.selector;
                        }

                        styleFormats.push(r);
                    });
                }));
            });


            //stores a reference to the editor
            var tinyMceEditor = null;

            // these languages are available for localization
            var availableLanguages = [
                'da',
                'de',
                'en',
                'en_us',
                'fi',
                'fr',
                'he',
                'it',
                'ja',
                'nl',
                'no',
                'pl',
                'pt',
                'ru',
                'sv',
                'zh'
            ];

            //define fallback language
            var language = 'en_us';
            //get locale from angular and match tinymce format. Angular localization is always in the format of ru-ru, de-de, en-gb, etc.
            //wheras tinymce is in the format of ru, de, en, en_us, etc.
            var localeId = $locale.id.replace('-', '_');
            //try matching the language using full locale format
            var languageMatch = _.find(availableLanguages, function(o) { return o === localeId; });
            //if no matches, try matching using only the language
            if (languageMatch === undefined) {
                var localeParts = localeId.split('_');
                languageMatch = _.find(availableLanguages, function(o) { return o === localeParts[0]; });
            }
            //if a match was found - set the language
            if (languageMatch !== undefined) {
                language = languageMatch;
            }

            //wait for queue to end
            $q.all(await).then(function () {
                
                //create a baseline Config to exten upon
                var baseLineConfigObj = {
                    mode: "exact",
                    skin: "umbraco",
                    plugins: plugins,
                    valid_elements: validElements,
                    invalid_elements: invalidElements,
                    extended_valid_elements: extendedValidElements,
                    menubar: false,
                    statusbar: false,
                    relative_urls: false,
                    height: editorConfig.dimensions.height,
                    width: editorConfig.dimensions.width,
                    maxImageSize: editorConfig.maxImageSize,
                    toolbar: toolbar,
                    content_css: stylesheets,
                    style_formats: styleFormats,
                    language: language,
                    //see http://archive.tinymce.com/wiki.php/Configuration:cache_suffix
                    cache_suffix: "?umb__rnd=" + Umbraco.Sys.ServerVariables.application.cacheBuster
                };

                if (tinyMceConfig.customConfig) {

                    //if there is some custom config, we need to see if the string value of each item might actually be json and if so, we need to
                    // convert it to json instead of having it as a string since this is what tinymce requires
                    for (var i in tinyMceConfig.customConfig) {
                        var val = tinyMceConfig.customConfig[i];
                        if (val) {
                            val = val.toString().trim();
                            if (val.detectIsJson()) {
                                try {
                                    tinyMceConfig.customConfig[i] = JSON.parse(val);
                                    //now we need to check if this custom config key is defined in our baseline, if it is we don't want to
                                    //overwrite the baseline config item if it is an array, we want to concat the items in the array, otherwise
                                    //if it's an object it will overwrite the baseline
                                    if (angular.isArray(baseLineConfigObj[i]) && angular.isArray(tinyMceConfig.customConfig[i])) {
                                        //concat it and below this concat'd array will overwrite the baseline in angular.extend
                                        tinyMceConfig.customConfig[i] = baseLineConfigObj[i].concat(tinyMceConfig.customConfig[i]);
                                    }
                                }
                                catch (e) {
                                    //cannot parse, we'll just leave it
                                }
                            }
                            if (val === "true") {
                                tinyMceConfig.customConfig[i] = true;
                            }
                            if (val === "false") {
                                tinyMceConfig.customConfig[i] = false;
                            }
                        }
                    }

                    angular.extend(baseLineConfigObj, tinyMceConfig.customConfig);
                }

                //set all the things that user configs should not be able to override
                baseLineConfigObj.elements = $scope.textAreaHtmlId; //this is the exact textarea id to replace!
                baseLineConfigObj.setup = function (editor) {

                    //set the reference
                    tinyMceEditor = editor;

                    //enable browser based spell checking
                    editor.on('init', function (e) {
                        editor.getBody().setAttribute('spellcheck', true);
                    });

                    //We need to listen on multiple things here because of the nature of tinymce, it doesn't
                    //fire events when you think!
                    //The change event doesn't fire when content changes, only when cursor points are changed and undo points
                    //are created. the blur event doesn't fire if you insert content into the editor with a button and then
                    //press save.
                    //We have a couple of options, one is to do a set timeout and check for isDirty on the editor, or we can
                    //listen to both change and blur and also on our own 'saving' event. I think this will be best because a
                    //timer might end up using unwanted cpu and we'd still have to listen to our saving event in case they clicked
                    //save before the timeout elapsed.

                    //TODO: We need to re-enable something like this to ensure the track changes is working with tinymce
                    // so we can detect if the form is dirty or not, Per has some better events to use as this one triggers
                    // even if you just enter/exit with mouse cursuor which doesn't really mean it's changed.
                    // see: http://issues.umbraco.org/issue/U4-4485
                    //var alreadyDirty = false;
                    //editor.on('change', function (e) {
                    //    angularHelper.safeApply($scope, function () {
                    //        $scope.model.value = editor.getContent();

                    //        if (!alreadyDirty) {
                    //            //make the form dirty manually so that the track changes works, setting our model doesn't trigger
                    //            // the angular bits because tinymce replaces the textarea.
                    //            var currForm = angularHelper.getCurrentForm($scope);
                    //            currForm.$setDirty();
                    //            alreadyDirty = true;
                    //        }

                    //    });
                    //});

                    //when we leave the editor (maybe)
                    editor.on('blur', function (e) {
                        editor.save();
                        angularHelper.safeApply($scope, function () {
                            $scope.model.value = editor.getContent();
                        });
                    });

                    //when buttons modify content
                    editor.on('ExecCommand', function (e) {
                        syncContent(editor);
                    });

                    // Update model on keypress
                    editor.on('KeyUp', function (e) {
                        syncContent(editor);
                    });

                    // Update model on change, i.e. copy/pasted text, plugins altering content
                    editor.on('SetContent', function (e) {
                        if (!e.initial) {
                            syncContent(editor);
                        }
                    });


                    editor.on('ObjectResized', function (e) {
                        var qs = "?width=" + e.width + "&height=" + e.height + "&mode=max";
                        var srcAttr = $(e.target).attr("src");
                        var path = srcAttr.split("?")[0];
                        $(e.target).attr("data-mce-src", path + qs);

                        syncContent(editor);
                    });
					
                    tinyMceService.createLinkPicker(editor, $scope, function(currentTarget, anchorElement) {
                        $scope.linkPickerOverlay = {
                            view: "linkpicker",
                            currentTarget: currentTarget,
							anchors: tinyMceService.getAnchorNames(JSON.stringify(editorState.current.properties)),
                            show: true,
                            submit: function(model) {
                                tinyMceService.insertLinkInEditor(editor, model.target, anchorElement);
                                $scope.linkPickerOverlay.show = false;
                                $scope.linkPickerOverlay = null;
                            }
                        };
                    });

                    //Create the insert media plugin
                    tinyMceService.createMediaPicker(editor, $scope, function(currentTarget, userData){

                        $scope.mediaPickerOverlay = {
                            currentTarget: currentTarget,
                            onlyImages: true,
                            showDetails: true,
                            disableFolderSelect: true,
                            startNodeId: userData.startMediaIds.length !== 1 ? -1 : userData.startMediaIds[0],
                            startNodeIsVirtual: userData.startMediaIds.length !== 1,
                            view: "mediapicker",
                            show: true,
                            submit: function(model) {
                                tinyMceService.insertMediaInEditor(editor, model.selectedImages[0]);
                                $scope.mediaPickerOverlay.show = false;
                                $scope.mediaPickerOverlay = null;
                            }
                        };

                    });
                    
                    //Create the embedded plugin
                    tinyMceService.createInsertEmbeddedMedia(editor, $scope, function() {

                      $scope.embedOverlay = {
                          view: "embed",
                          show: true,
                          submit: function(model) {
                              tinyMceService.insertEmbeddedMediaInEditor(editor, model.embed.preview);
                              $scope.embedOverlay.show = false;
                              $scope.embedOverlay = null;
                          }
                      };

                    });


                    //Create the insert macro plugin
                    tinyMceService.createInsertMacro(editor, $scope, function(dialogData) {

                        $scope.macroPickerOverlay = {
                            view: "macropicker",
                            dialogData: dialogData,
                            show: true,
                            submit: function(model) {
                                var macroObject = macroService.collectValueData(model.selectedMacro, model.macroParams, dialogData.renderingEngine);
                                tinyMceService.insertMacroInEditor(editor, macroObject, $scope);
                                $scope.macroPickerOverlay.show = false;
                                $scope.macroPickerOverlay = null;
                            }
                        };

                    });
                };
                
                /** Loads in the editor */
                function loadTinyMce() {

                    //we need to add a timeout here, to force a redraw so TinyMCE can find
                    //the elements needed
                    $timeout(function () {
                        tinymce.DOM.events.domLoaded = true;
                        tinymce.init(baseLineConfigObj);

                        $scope.isLoading = false;

                    }, 200, false);
                }




                loadTinyMce();

                //here we declare a special method which will be called whenever the value has changed from the server
                //this is instead of doing a watch on the model.value = faster
                $scope.model.onValueChanged = function (newVal, oldVal) {
                    //update the display val again if it has changed from the server;
                    //uses an empty string in the editor when the value is null
                    tinyMceEditor.setContent(newVal || "", { format: 'raw' });
                    //we need to manually fire this event since it is only ever fired based on loading from the DOM, this
                    // is required for our plugins listening to this event to execute
                    tinyMceEditor.fire('LoadContent', null);
                };

                //listen for formSubmitting event (the result is callback used to remove the event subscription)
                var unsubscribe = $scope.$on("formSubmitting", function () {
                    //TODO: Here we should parse out the macro rendered content so we can save on a lot of bytes in data xfer
                    // we do parse it out on the server side but would be nice to do that on the client side before as well.
                    if (tinyMceEditor !== undefined && tinyMceEditor != null && !$scope.isLoading) {
                        $scope.model.value = tinyMceEditor.getContent();
                    }
                });

                //when the element is disposed we need to unsubscribe!
                // NOTE: this is very important otherwise if this is part of a modal, the listener still exists because the dom
                // element might still be there even after the modal has been hidden.
                $scope.$on('$destroy', function () {
                    unsubscribe();
					if (tinyMceEditor !== undefined && tinyMceEditor != null) {
						tinyMceEditor.destroy()
					}
                });
            });
        });

    });
>>>>>>> 328b4b15
<|MERGE_RESOLUTION|>--- conflicted
+++ resolved
@@ -1,4 +1,3 @@
-<<<<<<< HEAD
 angular.module("umbraco")
     .controller("Umbraco.PropertyEditors.RTEController",
     function ($scope, $q, $locale, assetsService, $timeout, tinyMceService, angularHelper, stylesheetResource, macroService, editorState, editorService) {
@@ -396,7 +395,9 @@
                 var unsubscribe = $scope.$on("formSubmitting", function () {
                     //TODO: Here we should parse out the macro rendered content so we can save on a lot of bytes in data xfer
                     // we do parse it out on the server side but would be nice to do that on the client side before as well.
-                    $scope.model.value = tinyMceEditor ? tinyMceEditor.getContent() : null;
+                    if (tinyMceEditor !== undefined && tinyMceEditor != null && !$scope.isLoading) {
+                        $scope.model.value = tinyMceEditor.getContent();
+                    }
                 });
 
                 //when the element is disposed we need to unsubscribe!
@@ -412,403 +413,4 @@
             });
         });
 
-    });
-=======
-angular.module("umbraco")
-    .controller("Umbraco.PropertyEditors.RTEController",
-    function ($rootScope, $scope, $q, $locale, dialogService, $log, imageHelper, assetsService, $timeout, tinyMceService, angularHelper, stylesheetResource, macroService, editorState) {
-
-        $scope.isLoading = true;
-
-        //To id the html textarea we need to use the datetime ticks because we can have multiple rte's per a single property alias
-        // because now we have to support having 2x (maybe more at some stage) content editors being displayed at once. This is because
-        // we have this mini content editor panel that can be launched with MNTP.
-        var d = new Date();
-        var n = d.getTime();
-        $scope.textAreaHtmlId = $scope.model.alias + "_" + n + "_rte";
-
-        var alreadyDirty = false;
-        function syncContent(editor){
-            editor.save();
-            angularHelper.safeApply($scope, function () {
-                $scope.model.value = editor.getContent();
-            });
-
-            if (!alreadyDirty) {
-                //make the form dirty manually so that the track changes works, setting our model doesn't trigger
-                // the angular bits because tinymce replaces the textarea.
-                var currForm = angularHelper.getCurrentForm($scope);
-                currForm.$setDirty();
-                alreadyDirty = true;
-            }
-        }
-
-        tinyMceService.configuration().then(function (tinyMceConfig) {
-
-            //config value from general tinymce.config file
-            var validElements = tinyMceConfig.validElements;
-
-            //These are absolutely required in order for the macros to render inline
-            //we put these as extended elements because they get merged on top of the normal allowed elements by tiny mce
-            var extendedValidElements = "@[id|class|style],-div[id|dir|class|align|style],ins[datetime|cite],-ul[class|style],-li[class|style],span[id|class|style]";
-
-            var invalidElements = tinyMceConfig.inValidElements;
-            var plugins = _.map(tinyMceConfig.plugins, function (plugin) {
-                if (plugin.useOnFrontend) {
-                    return plugin.name;
-                }
-            }).join(" ");
-
-            var editorConfig = $scope.model.config.editor;
-            if (!editorConfig || angular.isString(editorConfig)) {
-                editorConfig = tinyMceService.defaultPrevalues();
-            }
-
-            //config value on the data type
-            var toolbar = editorConfig.toolbar.join(" | ");
-            var stylesheets = [];
-            var styleFormats = [];
-            var await = [];
-            if (!editorConfig.maxImageSize && editorConfig.maxImageSize != 0) {
-                editorConfig.maxImageSize = tinyMceService.defaultPrevalues().maxImageSize;
-            }
-
-            //queue file loading
-            if (typeof tinymce === "undefined") { // Don't reload tinymce if already loaded
-                await.push(assetsService.loadJs("lib/tinymce/tinymce.min.js", $scope));
-            }
-
-            //queue rules loading
-            angular.forEach(editorConfig.stylesheets, function (val, key) {
-                stylesheets.push(Umbraco.Sys.ServerVariables.umbracoSettings.cssPath + "/" + val + ".css?" + new Date().getTime());
-                await.push(stylesheetResource.getRulesByName(val).then(function (rules) {
-                    angular.forEach(rules, function (rule) {
-                        var r = {};
-                        r.title = rule.name;
-                        if (rule.selector[0] == ".") {
-                            r.inline = "span";
-                            r.classes = rule.selector.substring(1);
-                        }
-                        else if (rule.selector[0] == "#") {
-                            r.inline = "span";
-                            r.attributes = { id: rule.selector.substring(1) };
-                        }
-                        else if (rule.selector[0] != "." && rule.selector.indexOf(".") > -1) {
-                            var split = rule.selector.split(".");
-                            r.block = split[0];
-                            r.classes = rule.selector.substring(rule.selector.indexOf(".") + 1).replace(".", " ");
-                        }
-                        else if (rule.selector[0] != "#" && rule.selector.indexOf("#") > -1) {
-                            var split = rule.selector.split("#");
-                            r.block = split[0];
-                            r.classes = rule.selector.substring(rule.selector.indexOf("#") + 1);
-                        }
-                        else {
-                            r.block = rule.selector;
-                        }
-
-                        styleFormats.push(r);
-                    });
-                }));
-            });
-
-
-            //stores a reference to the editor
-            var tinyMceEditor = null;
-
-            // these languages are available for localization
-            var availableLanguages = [
-                'da',
-                'de',
-                'en',
-                'en_us',
-                'fi',
-                'fr',
-                'he',
-                'it',
-                'ja',
-                'nl',
-                'no',
-                'pl',
-                'pt',
-                'ru',
-                'sv',
-                'zh'
-            ];
-
-            //define fallback language
-            var language = 'en_us';
-            //get locale from angular and match tinymce format. Angular localization is always in the format of ru-ru, de-de, en-gb, etc.
-            //wheras tinymce is in the format of ru, de, en, en_us, etc.
-            var localeId = $locale.id.replace('-', '_');
-            //try matching the language using full locale format
-            var languageMatch = _.find(availableLanguages, function(o) { return o === localeId; });
-            //if no matches, try matching using only the language
-            if (languageMatch === undefined) {
-                var localeParts = localeId.split('_');
-                languageMatch = _.find(availableLanguages, function(o) { return o === localeParts[0]; });
-            }
-            //if a match was found - set the language
-            if (languageMatch !== undefined) {
-                language = languageMatch;
-            }
-
-            //wait for queue to end
-            $q.all(await).then(function () {
-                
-                //create a baseline Config to exten upon
-                var baseLineConfigObj = {
-                    mode: "exact",
-                    skin: "umbraco",
-                    plugins: plugins,
-                    valid_elements: validElements,
-                    invalid_elements: invalidElements,
-                    extended_valid_elements: extendedValidElements,
-                    menubar: false,
-                    statusbar: false,
-                    relative_urls: false,
-                    height: editorConfig.dimensions.height,
-                    width: editorConfig.dimensions.width,
-                    maxImageSize: editorConfig.maxImageSize,
-                    toolbar: toolbar,
-                    content_css: stylesheets,
-                    style_formats: styleFormats,
-                    language: language,
-                    //see http://archive.tinymce.com/wiki.php/Configuration:cache_suffix
-                    cache_suffix: "?umb__rnd=" + Umbraco.Sys.ServerVariables.application.cacheBuster
-                };
-
-                if (tinyMceConfig.customConfig) {
-
-                    //if there is some custom config, we need to see if the string value of each item might actually be json and if so, we need to
-                    // convert it to json instead of having it as a string since this is what tinymce requires
-                    for (var i in tinyMceConfig.customConfig) {
-                        var val = tinyMceConfig.customConfig[i];
-                        if (val) {
-                            val = val.toString().trim();
-                            if (val.detectIsJson()) {
-                                try {
-                                    tinyMceConfig.customConfig[i] = JSON.parse(val);
-                                    //now we need to check if this custom config key is defined in our baseline, if it is we don't want to
-                                    //overwrite the baseline config item if it is an array, we want to concat the items in the array, otherwise
-                                    //if it's an object it will overwrite the baseline
-                                    if (angular.isArray(baseLineConfigObj[i]) && angular.isArray(tinyMceConfig.customConfig[i])) {
-                                        //concat it and below this concat'd array will overwrite the baseline in angular.extend
-                                        tinyMceConfig.customConfig[i] = baseLineConfigObj[i].concat(tinyMceConfig.customConfig[i]);
-                                    }
-                                }
-                                catch (e) {
-                                    //cannot parse, we'll just leave it
-                                }
-                            }
-                            if (val === "true") {
-                                tinyMceConfig.customConfig[i] = true;
-                            }
-                            if (val === "false") {
-                                tinyMceConfig.customConfig[i] = false;
-                            }
-                        }
-                    }
-
-                    angular.extend(baseLineConfigObj, tinyMceConfig.customConfig);
-                }
-
-                //set all the things that user configs should not be able to override
-                baseLineConfigObj.elements = $scope.textAreaHtmlId; //this is the exact textarea id to replace!
-                baseLineConfigObj.setup = function (editor) {
-
-                    //set the reference
-                    tinyMceEditor = editor;
-
-                    //enable browser based spell checking
-                    editor.on('init', function (e) {
-                        editor.getBody().setAttribute('spellcheck', true);
-                    });
-
-                    //We need to listen on multiple things here because of the nature of tinymce, it doesn't
-                    //fire events when you think!
-                    //The change event doesn't fire when content changes, only when cursor points are changed and undo points
-                    //are created. the blur event doesn't fire if you insert content into the editor with a button and then
-                    //press save.
-                    //We have a couple of options, one is to do a set timeout and check for isDirty on the editor, or we can
-                    //listen to both change and blur and also on our own 'saving' event. I think this will be best because a
-                    //timer might end up using unwanted cpu and we'd still have to listen to our saving event in case they clicked
-                    //save before the timeout elapsed.
-
-                    //TODO: We need to re-enable something like this to ensure the track changes is working with tinymce
-                    // so we can detect if the form is dirty or not, Per has some better events to use as this one triggers
-                    // even if you just enter/exit with mouse cursuor which doesn't really mean it's changed.
-                    // see: http://issues.umbraco.org/issue/U4-4485
-                    //var alreadyDirty = false;
-                    //editor.on('change', function (e) {
-                    //    angularHelper.safeApply($scope, function () {
-                    //        $scope.model.value = editor.getContent();
-
-                    //        if (!alreadyDirty) {
-                    //            //make the form dirty manually so that the track changes works, setting our model doesn't trigger
-                    //            // the angular bits because tinymce replaces the textarea.
-                    //            var currForm = angularHelper.getCurrentForm($scope);
-                    //            currForm.$setDirty();
-                    //            alreadyDirty = true;
-                    //        }
-
-                    //    });
-                    //});
-
-                    //when we leave the editor (maybe)
-                    editor.on('blur', function (e) {
-                        editor.save();
-                        angularHelper.safeApply($scope, function () {
-                            $scope.model.value = editor.getContent();
-                        });
-                    });
-
-                    //when buttons modify content
-                    editor.on('ExecCommand', function (e) {
-                        syncContent(editor);
-                    });
-
-                    // Update model on keypress
-                    editor.on('KeyUp', function (e) {
-                        syncContent(editor);
-                    });
-
-                    // Update model on change, i.e. copy/pasted text, plugins altering content
-                    editor.on('SetContent', function (e) {
-                        if (!e.initial) {
-                            syncContent(editor);
-                        }
-                    });
-
-
-                    editor.on('ObjectResized', function (e) {
-                        var qs = "?width=" + e.width + "&height=" + e.height + "&mode=max";
-                        var srcAttr = $(e.target).attr("src");
-                        var path = srcAttr.split("?")[0];
-                        $(e.target).attr("data-mce-src", path + qs);
-
-                        syncContent(editor);
-                    });
-					
-                    tinyMceService.createLinkPicker(editor, $scope, function(currentTarget, anchorElement) {
-                        $scope.linkPickerOverlay = {
-                            view: "linkpicker",
-                            currentTarget: currentTarget,
-							anchors: tinyMceService.getAnchorNames(JSON.stringify(editorState.current.properties)),
-                            show: true,
-                            submit: function(model) {
-                                tinyMceService.insertLinkInEditor(editor, model.target, anchorElement);
-                                $scope.linkPickerOverlay.show = false;
-                                $scope.linkPickerOverlay = null;
-                            }
-                        };
-                    });
-
-                    //Create the insert media plugin
-                    tinyMceService.createMediaPicker(editor, $scope, function(currentTarget, userData){
-
-                        $scope.mediaPickerOverlay = {
-                            currentTarget: currentTarget,
-                            onlyImages: true,
-                            showDetails: true,
-                            disableFolderSelect: true,
-                            startNodeId: userData.startMediaIds.length !== 1 ? -1 : userData.startMediaIds[0],
-                            startNodeIsVirtual: userData.startMediaIds.length !== 1,
-                            view: "mediapicker",
-                            show: true,
-                            submit: function(model) {
-                                tinyMceService.insertMediaInEditor(editor, model.selectedImages[0]);
-                                $scope.mediaPickerOverlay.show = false;
-                                $scope.mediaPickerOverlay = null;
-                            }
-                        };
-
-                    });
-                    
-                    //Create the embedded plugin
-                    tinyMceService.createInsertEmbeddedMedia(editor, $scope, function() {
-
-                      $scope.embedOverlay = {
-                          view: "embed",
-                          show: true,
-                          submit: function(model) {
-                              tinyMceService.insertEmbeddedMediaInEditor(editor, model.embed.preview);
-                              $scope.embedOverlay.show = false;
-                              $scope.embedOverlay = null;
-                          }
-                      };
-
-                    });
-
-
-                    //Create the insert macro plugin
-                    tinyMceService.createInsertMacro(editor, $scope, function(dialogData) {
-
-                        $scope.macroPickerOverlay = {
-                            view: "macropicker",
-                            dialogData: dialogData,
-                            show: true,
-                            submit: function(model) {
-                                var macroObject = macroService.collectValueData(model.selectedMacro, model.macroParams, dialogData.renderingEngine);
-                                tinyMceService.insertMacroInEditor(editor, macroObject, $scope);
-                                $scope.macroPickerOverlay.show = false;
-                                $scope.macroPickerOverlay = null;
-                            }
-                        };
-
-                    });
-                };
-                
-                /** Loads in the editor */
-                function loadTinyMce() {
-
-                    //we need to add a timeout here, to force a redraw so TinyMCE can find
-                    //the elements needed
-                    $timeout(function () {
-                        tinymce.DOM.events.domLoaded = true;
-                        tinymce.init(baseLineConfigObj);
-
-                        $scope.isLoading = false;
-
-                    }, 200, false);
-                }
-
-
-
-
-                loadTinyMce();
-
-                //here we declare a special method which will be called whenever the value has changed from the server
-                //this is instead of doing a watch on the model.value = faster
-                $scope.model.onValueChanged = function (newVal, oldVal) {
-                    //update the display val again if it has changed from the server;
-                    //uses an empty string in the editor when the value is null
-                    tinyMceEditor.setContent(newVal || "", { format: 'raw' });
-                    //we need to manually fire this event since it is only ever fired based on loading from the DOM, this
-                    // is required for our plugins listening to this event to execute
-                    tinyMceEditor.fire('LoadContent', null);
-                };
-
-                //listen for formSubmitting event (the result is callback used to remove the event subscription)
-                var unsubscribe = $scope.$on("formSubmitting", function () {
-                    //TODO: Here we should parse out the macro rendered content so we can save on a lot of bytes in data xfer
-                    // we do parse it out on the server side but would be nice to do that on the client side before as well.
-                    if (tinyMceEditor !== undefined && tinyMceEditor != null && !$scope.isLoading) {
-                        $scope.model.value = tinyMceEditor.getContent();
-                    }
-                });
-
-                //when the element is disposed we need to unsubscribe!
-                // NOTE: this is very important otherwise if this is part of a modal, the listener still exists because the dom
-                // element might still be there even after the modal has been hidden.
-                $scope.$on('$destroy', function () {
-                    unsubscribe();
-					if (tinyMceEditor !== undefined && tinyMceEditor != null) {
-						tinyMceEditor.destroy()
-					}
-                });
-            });
-        });
-
-    });
->>>>>>> 328b4b15
+    });