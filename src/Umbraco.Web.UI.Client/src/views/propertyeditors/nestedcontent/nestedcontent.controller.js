--- conflicted
+++ resolved
@@ -248,20 +248,6 @@
                 });
             });
 
-<<<<<<< HEAD
-            var arrayEntriesForPaste = clipboardService.retriveEntriesOfType("elementTypeArray", contentTypeAliases);
-            _.each(arrayEntriesForPaste, function (entry) {
-                dialog.pasteItems.push({
-                    type: "elementTypeArray",
-                    date: entry.date,
-                    name: entry.label,
-                    data: entry.data,
-                    icon: entry.icon
-                });
-            });
-
-=======
->>>>>>> 0662284f
             dialog.pasteItems.sort( (a, b) => {
                 return b.date - a.date
             });
