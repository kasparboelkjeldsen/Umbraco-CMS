--- conflicted
+++ resolved
@@ -213,27 +213,6 @@
                         }
                     });
                 }, 500, false);
-<<<<<<< HEAD
-
-                $scope.$apply(function () {
-
-                    var cell = $(e.target).scope().area;
-                    cell.hasActiveChild = hasActiveChild(cell, cell.controls);
-                    cell.active = false;
-                });
-            }
-
-        };
-
-        $scope.toggleSortMode = function() {
-            $scope.sortMode = !$scope.sortMode;
-            if($scope.sortMode) {
-                $scope.reorderKey = "general_reorderDone";
-            } else {
-                $scope.reorderKey = "general_reorder";
-            }
-        };
-=======
 
                 $scope.$apply(function () {
 
@@ -283,26 +262,6 @@
               }
           };
        };
->>>>>>> a6b7e266
-
-        // *********************************************
-        // Add items overlay menu
-        // *********************************************
-       $scope.openEditorOverlay = function(event, area, index, key) {
-          $scope.editorOverlay = {
-              view: "itempicker",
-              filter: false,
-              title: localizationService.localize("grid_insertControl").then(function (value) {return value;}),
-              availableItems: area.$allowedEditors,
-              event: event,
-              show: true,
-              submit: function(model) {
-                  $scope.addControl(model.selectedItem, area, index);
-                  $scope.editorOverlay.show = false;
-                  $scope.editorOverlay = null;
-              }
-          };
-       };
 
         // *********************************************
         // Template management functions
@@ -382,29 +341,6 @@
         $scope.editGridItemSettings = function (gridItem, itemType) {
 
             placeHolder = "{0}";
-<<<<<<< HEAD
-            var styles = _.filter( angular.copy($scope.model.config.items.styles), function(item){return (item.applyTo === undefined || item.applyTo === itemType); });
-            var config = _.filter( angular.copy($scope.model.config.items.config), function(item){return (item.applyTo === undefined || item.applyTo === itemType); });
-
-            if(angular.isObject(gridItem.config)){
-                _.each(config, function(cfg){
-                    var val = gridItem.config[cfg.key];
-                    if(val){
-                        cfg.value = stripModifier(val, cfg.modifier);
-                    }
-                });
-            }
-
-            if(angular.isObject(gridItem.styles)){
-                _.each(styles, function(style){
-                    var val = gridItem.styles[style.key];
-                    if(val){
-                        style.value = stripModifier(val, style.modifier);
-                    }
-                });
-            }
-
-=======
 
             var styles, config;
             if (itemType === 'control') {
@@ -433,7 +369,6 @@
                 });
             }
 
->>>>>>> a6b7e266
             $scope.gridItemSettingsDialog = {};
             $scope.gridItemSettingsDialog.view = "views/propertyeditors/grid/dialogs/config.html";
             $scope.gridItemSettingsDialog.title = "Settings";
@@ -441,7 +376,6 @@
             $scope.gridItemSettingsDialog.config = config;
 
             $scope.gridItemSettingsDialog.show = true;
-<<<<<<< HEAD
 
             $scope.gridItemSettingsDialog.submit = function(model) {
 
@@ -473,41 +407,7 @@
             };
 
         };
-
-=======
-
-            $scope.gridItemSettingsDialog.submit = function(model) {
-
-                var styleObject = {};
-                var configObject = {};
-
-                _.each(model.styles, function(style){
-                    if(style.value){
-                        styleObject[style.key] = addModifier(style.value, style.modifier);
-                    }
-                });
-                _.each(model.config, function (cfg) {
-                    if (cfg.value) {
-                        configObject[cfg.key] = addModifier(cfg.value, cfg.modifier);
-                    }
-                });
-
-                gridItem.styles = styleObject;
-                gridItem.config = configObject;
-                gridItem.hasConfig = gridItemHasConfig(styleObject, configObject);
-
-                $scope.gridItemSettingsDialog.show = false;
-                $scope.gridItemSettingsDialog = null;
-            };
-
-            $scope.gridItemSettingsDialog.close = function(oldModel) {
-                $scope.gridItemSettingsDialog.show = false;
-                $scope.gridItemSettingsDialog = null;
-            };
-
-        };
         
->>>>>>> a6b7e266
         function stripModifier(val, modifier) {
             if (!val || !modifier || modifier.indexOf(placeHolder) < 0) {
                 return val;
