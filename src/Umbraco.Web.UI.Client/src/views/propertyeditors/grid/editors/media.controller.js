angular.module("umbraco")
    .controller("Umbraco.PropertyEditors.Grid.MediaController",
<<<<<<< HEAD
        function ($scope, userService, editorService, mediaHelper) {

            setThumbnailUrl();

            if (!$scope.model.config.startNodeId) {
                if ($scope.model.config.ignoreUserStartNodes === true) {
                    $scope.model.config.startNodeId = -1;
                    $scope.model.config.startNodeIsVirtual = true;

                } else {
                    userService.getCurrentUser().then(function (userData) {
                        $scope.model.config.startNodeId = userData.startMediaIds.length !== 1 ? -1 : userData.startMediaIds[0];
                        $scope.model.config.startNodeIsVirtual = userData.startMediaIds.length !== 1;
                    });
                }
            }

            $scope.setImage = function () {
                var startNodeId = $scope.model.config && $scope.model.config.startNodeId ? $scope.model.config.startNodeId : undefined;
                var startNodeIsVirtual = startNodeId ? $scope.model.config.startNodeIsVirtual : undefined;
            var value = $scope.control.value;
            var target = value
                ? {
                    udi: value.udi,
                    url: value.image,
                    image: value.image,
                    focalPoint: value.focalPoint,
                    coordinates: value.coordinates
                }
                : null;
                var mediaPicker = {
                    startNodeId: startNodeId,
                    startNodeIsVirtual: startNodeIsVirtual,
                    cropSize: $scope.control.editor.config && $scope.control.editor.config.size ? $scope.control.editor.config.size : undefined,
                    showDetails: true,
                    disableFolderSelect: true,
                    onlyImages: true,
                    dataTypeKey: $scope.model.dataTypeKey,
                currentTarget: target,
                    submit: function (model) {
                        var selectedImage = model.selection[0];

                        $scope.control.value = {
                            focalPoint: selectedImage.focalPoint,
                        coordinates: selectedImage.coordinates,
                            id: selectedImage.id,
                            udi: selectedImage.udi,
                            image: selectedImage.image,
                            caption: selectedImage.altText
                        };

                        editorService.close();
                    },
                    close: function () {
                        editorService.close();
                    }
                }

                editorService.mediaPicker(mediaPicker);
            };

            $scope.$watch('control.value', function (newValue, oldValue) {
                if (angular.equals(newValue, oldValue)) {
                    return; // simply skip that
                }

                setThumbnailUrl();
            }, true);

            function setThumbnailUrl() {
                if ($scope.control.value && $scope.control.value.image) {
                    var url = $scope.control.value.image;
                    var imageOptions = {};
                    if (url.indexOf('?') == -1) {
                        // set default size if no crop present (moved from the view)
                        imageOptions.animationprocessmode = false;
                        imageOptions.width = 800;
                    }
                    else {
                        if ($scope.control.editor.config && $scope.control.editor.config.size) {
                            if ($scope.control.value.coordinates) {
                                // New way, crop by percent must come before width/height.
                                imageOptions.crop = $scope.control.value.coordinates;
                                imageOptions.mode = "percentage"
                            } else {
                                // Here in order not to break existing content where focalPoint were used.
                                // For some reason width/height have to come first when mode=crop.
                                  if ($scope.control.value.focalPoint) {
                                        imageOptions.focalPoint = {
                                            left: $scope.control.value.focalPoint.left,
                                            top: $scope.control.value.focalPoint.top
                                        }
                                        imageOptions.mode = "crop";
                                    } else {
                                    // Prevent black padding and no crop when focal point not set / changed from default
                                    imageOptions.focalPoint = {
                                       left: 0.5,
                                       top: 0.5
                                   }
                                   imageOptions.mode = "crop";
                                }
                            }
                            imageOptions.animationprocessmode = "first";
                            imageOptions.height = $scope.control.editor.config.size.height;
                            imageOptions.width = $scope.control.editor.config.size.width;
                        }

                    // set default size if no crop present (moved from the view)
                    if (url.indexOf('?') == -1)
                    {
                     imageOptions.width = 800;
                     imageOptions.upscale = false;
                     imageOptions.animationprocessmode = false;
                    }
                }
                mediaHelper.getProcessedImageUrl($scope.control.value.image, imageOptions)
                    .then(function (url) {
                        $scope.thumbnailUrl = url;
                    });
            }
        };

=======
    function ($scope, userService, editorService, localizationService) {        
        
        $scope.thumbnailUrl = getThumbnailUrl();        
        
        if (!$scope.model.config.startNodeId) {
            if ($scope.model.config.ignoreUserStartNodes === true) {
                $scope.model.config.startNodeId = -1;
                $scope.model.config.startNodeIsVirtual = true;

            } else {
                userService.getCurrentUser().then(userData => {
                    $scope.model.config.startNodeId = userData.startMediaIds.length !== 1 ? -1 : userData.startMediaIds[0];
                    $scope.model.config.startNodeIsVirtual = userData.startMediaIds.length !== 1;
                });
            }
        }

        $scope.setImage = function() {
            var startNodeId = $scope.model.config && $scope.model.config.startNodeId ? $scope.model.config.startNodeId : null;

            var mediaPicker = {
                startNodeId: startNodeId,
                startNodeIsVirtual: startNodeId ? $scope.model.config.startNodeIsVirtual : null,
                cropSize: $scope.control.editor.config && $scope.control.editor.config.size ? $scope.control.editor.config.size : null,
                showDetails: true,
                disableFolderSelect: true,
                onlyImages: true,
                dataTypeKey: $scope.model.dataTypeKey,
                submit: model => {
                    updateControlValue(model.selection[0]);                    
                    editorService.close();
                },
                close: () => editorService.close()                
            };

            editorService.mediaPicker(mediaPicker);
        };

        $scope.editImage = function() {               

            const mediaCropDetailsConfig = {
                size: 'small',
                target: $scope.control.value,
                submit: model => {
                    updateControlValue(model.target);
                    editorService.close();
                },
                close: () => editorService.close()                
            };

            localizationService.localize('defaultdialogs_editSelectedMedia').then(value => {
                mediaCropDetailsConfig.title = value;
                editorService.mediaCropDetails(mediaCropDetailsConfig);
            });        
        }
        
        /**
         * 
         */
        function getThumbnailUrl() {

            if ($scope.control.value && $scope.control.value.image) {
                var url = $scope.control.value.image;

                if ($scope.control.editor.config && $scope.control.editor.config.size){
                    if ($scope.control.value.coordinates) {
                        // New way, crop by percent must come before width/height.
                        var coords = $scope.control.value.coordinates;
                        url += `?crop=${coords.x1},${coords.y1},${coords.x2},${coords.y2}&cropmode=percentage`;
                    } else {
                        // Here in order not to break existing content where focalPoint were used.
                        // For some reason width/height have to come first when mode=crop.
                        if ($scope.control.value.focalPoint) {
                            url += `?center=${$scope.control.value.focalPoint.top},${$scope.control.value.focalPoint.left}`;
                            url += '&mode=crop';
                        } else {
                            // Prevent black padding and no crop when focal point not set / changed from default
                            url += '?center=0.5,0.5&mode=crop';
                        }
                    }

                    url += '&width=' + $scope.control.editor.config.size.width;
                    url += '&height=' + $scope.control.editor.config.size.height;
                    url += '&animationprocessmode=first';
                }

                // set default size if no crop present (moved from the view)
                if (url.includes('?') === false)
                {
                    url += '?width=800&upscale=false&animationprocessmode=false'
                }

                return url;
            }
            
            return null;
        }

        /**
         * 
         * @param {object} selectedImage 
         */
        function updateControlValue(selectedImage) {

            const doGetThumbnail = $scope.control.value.focalPoint !== selectedImage.focalPoint 
                || $scope.control.value.image !== selectedImage.image;

            // we could apply selectedImage directly to $scope.control.value,
            // but this allows excluding fields in future if needed
            $scope.control.value = {
                focalPoint: selectedImage.focalPoint,
                coordinates: selectedImage.coordinates,
                id: selectedImage.id,
                udi: selectedImage.udi,
                image: selectedImage.image,
                caption: selectedImage.caption,
                altText: selectedImage.altText
            };


            if (doGetThumbnail) {
                $scope.thumbnailUrl = getThumbnailUrl();
            }
        }       
>>>>>>> e75178e8
    });<|MERGE_RESOLUTION|>--- conflicted
+++ resolved
@@ -1,129 +1,5 @@
 angular.module("umbraco")
     .controller("Umbraco.PropertyEditors.Grid.MediaController",
-<<<<<<< HEAD
-        function ($scope, userService, editorService, mediaHelper) {
-
-            setThumbnailUrl();
-
-            if (!$scope.model.config.startNodeId) {
-                if ($scope.model.config.ignoreUserStartNodes === true) {
-                    $scope.model.config.startNodeId = -1;
-                    $scope.model.config.startNodeIsVirtual = true;
-
-                } else {
-                    userService.getCurrentUser().then(function (userData) {
-                        $scope.model.config.startNodeId = userData.startMediaIds.length !== 1 ? -1 : userData.startMediaIds[0];
-                        $scope.model.config.startNodeIsVirtual = userData.startMediaIds.length !== 1;
-                    });
-                }
-            }
-
-            $scope.setImage = function () {
-                var startNodeId = $scope.model.config && $scope.model.config.startNodeId ? $scope.model.config.startNodeId : undefined;
-                var startNodeIsVirtual = startNodeId ? $scope.model.config.startNodeIsVirtual : undefined;
-            var value = $scope.control.value;
-            var target = value
-                ? {
-                    udi: value.udi,
-                    url: value.image,
-                    image: value.image,
-                    focalPoint: value.focalPoint,
-                    coordinates: value.coordinates
-                }
-                : null;
-                var mediaPicker = {
-                    startNodeId: startNodeId,
-                    startNodeIsVirtual: startNodeIsVirtual,
-                    cropSize: $scope.control.editor.config && $scope.control.editor.config.size ? $scope.control.editor.config.size : undefined,
-                    showDetails: true,
-                    disableFolderSelect: true,
-                    onlyImages: true,
-                    dataTypeKey: $scope.model.dataTypeKey,
-                currentTarget: target,
-                    submit: function (model) {
-                        var selectedImage = model.selection[0];
-
-                        $scope.control.value = {
-                            focalPoint: selectedImage.focalPoint,
-                        coordinates: selectedImage.coordinates,
-                            id: selectedImage.id,
-                            udi: selectedImage.udi,
-                            image: selectedImage.image,
-                            caption: selectedImage.altText
-                        };
-
-                        editorService.close();
-                    },
-                    close: function () {
-                        editorService.close();
-                    }
-                }
-
-                editorService.mediaPicker(mediaPicker);
-            };
-
-            $scope.$watch('control.value', function (newValue, oldValue) {
-                if (angular.equals(newValue, oldValue)) {
-                    return; // simply skip that
-                }
-
-                setThumbnailUrl();
-            }, true);
-
-            function setThumbnailUrl() {
-                if ($scope.control.value && $scope.control.value.image) {
-                    var url = $scope.control.value.image;
-                    var imageOptions = {};
-                    if (url.indexOf('?') == -1) {
-                        // set default size if no crop present (moved from the view)
-                        imageOptions.animationprocessmode = false;
-                        imageOptions.width = 800;
-                    }
-                    else {
-                        if ($scope.control.editor.config && $scope.control.editor.config.size) {
-                            if ($scope.control.value.coordinates) {
-                                // New way, crop by percent must come before width/height.
-                                imageOptions.crop = $scope.control.value.coordinates;
-                                imageOptions.mode = "percentage"
-                            } else {
-                                // Here in order not to break existing content where focalPoint were used.
-                                // For some reason width/height have to come first when mode=crop.
-                                  if ($scope.control.value.focalPoint) {
-                                        imageOptions.focalPoint = {
-                                            left: $scope.control.value.focalPoint.left,
-                                            top: $scope.control.value.focalPoint.top
-                                        }
-                                        imageOptions.mode = "crop";
-                                    } else {
-                                    // Prevent black padding and no crop when focal point not set / changed from default
-                                    imageOptions.focalPoint = {
-                                       left: 0.5,
-                                       top: 0.5
-                                   }
-                                   imageOptions.mode = "crop";
-                                }
-                            }
-                            imageOptions.animationprocessmode = "first";
-                            imageOptions.height = $scope.control.editor.config.size.height;
-                            imageOptions.width = $scope.control.editor.config.size.width;
-                        }
-
-                    // set default size if no crop present (moved from the view)
-                    if (url.indexOf('?') == -1)
-                    {
-                     imageOptions.width = 800;
-                     imageOptions.upscale = false;
-                     imageOptions.animationprocessmode = false;
-                    }
-                }
-                mediaHelper.getProcessedImageUrl($scope.control.value.image, imageOptions)
-                    .then(function (url) {
-                        $scope.thumbnailUrl = url;
-                    });
-            }
-        };
-
-=======
     function ($scope, userService, editorService, localizationService) {        
         
         $scope.thumbnailUrl = getThumbnailUrl();        
@@ -248,5 +124,4 @@
                 $scope.thumbnailUrl = getThumbnailUrl();
             }
         }       
->>>>>>> e75178e8
     });