<div ng-controller="Umbraco.PropertyEditors.GridController" class="umb-grid umb-property-editor clearfix" id="umb-grid">

    <umb-editor-sub-header ng-if="showReorderButton()" style="background-color: white;">

        <umb-editor-sub-header-content-right>
            <umb-button
                type="button"
                icon="icon-navigation"
                button-style="link"
                label-key="{{reorderKey}}"
                action="toggleSortMode()">
            </umb-button>
        </umb-editor-sub-header-content-right>

    </umb-editor-sub-header>


    <div ng-if="contentReady">

        <!-- Template picker -->

        <div class="templates-preview"
             ng-show="!model.value || model.value == ''">

             <p><strong><localize key="grid_chooseLayout" /></strong></p>

            <div class="preview-rows layout"
                 ng-repeat="template in model.config.items.templates"
                 ng-click="addTemplate(template)">

                <div class="preview-row">

                    <div class="preview-col"
                         ng-repeat="section in template.sections"
                         ng-style="{width: percentage(section.grid) + '%'}">

                        <div class="preview-cell">
                        </div>

                    </div>

                </div>

                <div class="preview-overlay">
                </div>

                <small>{{template.name}}</small>

            </div> <!-- .templates-preview-rows -->

        </div> <!-- .templates-preview -->
        <!-- template picker end -->

        <!-- Grids -->
        <div class="umb-grid-width">
            <div class="tb">

                <!-- for each column in model -->
                <div class="umb-column td"
                     ng-repeat="section in model.value.sections"
                     ng-init="initSection(section)"
                     ng-style="{width: section.$percentage + '%'}">

                    <div ui-sortable="sortableOptionsRow" ng-model="section.rows">

                        <!-- for each row in template section -->
                        <!-- ng-mouseenter="setCurrentRow(row)" -->
                        <!-- ng-mouseleave="disableCurrentRow()"  -->
                        <div class="umb-row"
                             ng-repeat="row in section.rows"
                             ng-click="clickRow($index, section.rows, $event)"
                             ng-class="{
                                     '-has-config': row.hasConfig,
                                     '-active': row === active,
                                     '-active-child': row === currentRowWithActiveChild}"

                             bind-click-on="{{row === active || row === currentRowWithActiveChild}}"
                             data-rowid="{{row.$uniqueId}}">

                            <div class="umb-row-title-bar">

                                <div class=".umb-grid-right">
                                    <div class="umb-row-title">{{row.label || row.name}}</div>

                                    <div class="umb-grid-has-config" ng-if="row.hasConfig && !sortMode">
                                            <localize key="grid_settingsApplied" />
                                    </div>
                                </div>

                               <!-- Row tool -->
                               <div class="umb-tools row-tools" ng-show="(row === active || row === currentRowWithActiveChild) && !sortMode">

                                   <div class="cell-tools-edit row-tool" ng-if="hasSettings">
                                       <i class="icon icon-settings" title="@grid_settings" localize="title" ng-click="editGridItemSettings(row, 'row')"></i>
                                   </div>

                                    <div class="cell-tools-remove row-tool">
                                        <i class="icon-trash" ng-click="togglePrompt(row)"></i>
                                        <umb-confirm-action
                                            ng-if="row.deletePrompt"
                                            direction="left"
                                            on-confirm="removeRow(section, $index)"
                                            on-cancel="hidePrompt(row)">
                                        </umb-confirm-action>
                                    </div>

                               </div>


                            </div>

                            <!-- row container -->
                            <div class="{{row.cssClass}} umb-row-inner">

                                <div class="mainTb">
                                    <div class="tb">
                                        <div>

                                            <!-- Areas in row -->
                                            <div class="umb-cell td mainTd"
                                                 ng-repeat="area in row.areas"
                                                 ng-style="{width: area.$percentage + '%'}"
                                                 ng-class="{
                                                    '-has-config': area.hasConfig,
                                                    '-active': area === active,
                                                    '-active-child': area === currentCellWithActiveChild}"
                                                 ng-model="area.controls"
                                                 ng-click="clickCell($index, row.areas, row, $event)"

                                                 bind-click-on="{{area === active}}">

                                                 <!-- Cell -->
                                                 <div class="umb-cell-content"
                                                      ng-class="
                                                        {'-active': area === active,
                                                        '-has-editors': area.controls.length > 0,
                                                        '-collapsed': sortMode}">

                                                      <!-- disable drop overlay -->
                                                      <div class="drop-overlay -disable" ng-if="area.dropNotAllowed">
                                                          <i class="icon-delete drop-icon"></i>
                                                          <localize key="grid_contentNotAllowed" />
                                                      </div>

                                                      <!-- allow drop overlay -->
                                                      <div class="drop-overlay -allow" ng-if="area.dropOnEmpty">
                                                          <i class="icon-download drop-icon"></i>
                                                          <localize key="grid_contentAllowed" />
                                                      </div>

                                                      <div class="umb-grid-has-config" ng-if="area.hasConfig && !sortMode">
                                                         <localize key="grid_settingsApplied" />
                                                      </div>

                                                      <div class="cell-tools" ng-if="(area === active || area === currentCellWithActiveChild) && !sortMode">
                                                         <div class="cell-tool" ng-click="editGridItemSettings(area, 'cell')">
                                                            <i class="icon-settings"></i>
                                                         </div>
                                                      </div>

                                                      <div class="umb-cell-inner" ui-sortable="sortableOptionsCell" umb-grid-hack-scope ng-model="area.controls">

                                                          <!-- Control placeholder -->
                                                          <div class="umb-cell-placeholder" ng-if="area.controls.length === 0" ng-click="openEditorOverlay($event, area, 0, area.$uniqueId);">
                                                               <div class="cell-tools-add -center">
                                                                   <localize ng-if="!sortMode" key="grid_addElement" />
                                                                   <localize ng-if="sortMode" key="grid_dropElement" />
                                                               </div>
                                                          </div>

                                                          <!-- for each control in areas -->
                                                          <div class="umb-control"
                                                              umb-grid-hack-scope
                                                              ng-repeat="control in area.controls"
                                                              ng-click="clickControl($index, area.controls, area, $event)"
                                                              ng-class="{'-active': control === active}"

                                                              bind-click-on="{{control === active}}"
                                                              umb-set-dirty-on-change="{{control.value}}"
                                                              data-itemid="{{control.$uniqueId}}">

                                                              <div class="umb-control-click-overlay" ng-show="control !== active && !sortMode"></div>

                                                              <div class="umb-control-collapsed umb-control-handle" ng-show="sortMode">
                                                                  {{control.editor.name}}
                                                              </div>

                                                              <div class="umb-control-inner" ng-hide="sortMode">

                                                                  <div class="umb-control-bar umb-control-handle">

<<<<<<< HEAD
                                                                      <div class="umb-control-title" ng-if="control === active">
                                                                         {{control.editor.name}}
=======
                                                                      <div class="umb-control-title" ng-if="control.active">
                                                                          {{control.editor.name}}
>>>>>>> 853087a7
                                                                      </div>

                                                                      <div class="umb-tools" ng-if="control === active">

                                                                          <div class="umb-control-tool" ng-if="control.editor.config.settings">
                                                                              <i class="umb-control-tool-icon icon-settings" ng-click="editGridItemSettings(control, 'control')"></i>
                                                                          </div>

                                                                          <div class="umb-control-tool">
                                                                              <i class="umb-control-tool-icon icon-trash" ng-click="togglePrompt(control)"></i>
                                                                              <umb-confirm-action ng-if="control.deletePrompt"
                                                                                                  direction="left"
                                                                                                  on-confirm="removeControl(area, $index)"
                                                                                                  on-cancel="hidePrompt(control)">
                                                                              </umb-confirm-action>
                                                                          </div>

                                                                      </div>

                                                                  </div>

                                                                  <!-- Redering the editor for specific control -->
                                                                  <div ng-if="control && control.$editorPath"
                                                                       ng-include="control.$editorPath"
                                                                       class="umb-cell-{{control.editor.view}}">
                                                                  </div>

                                                              </div>
                                                          </div>

                                                      </div>
                                                      <!-- Controls repeat end -->

                                                      <!-- if area is empty tools -->
                                                      <div class="umb-grid-add-more-content" ng-if="area.controls.length > 0 && !sortMode && (area.maxItems == undefined || area.maxItems == '' || area.maxItems == 0 || area.maxItems > area.controls.length)">
                                                          <div class="cell-tools-add -bar newbtn" ng-click="openEditorOverlay($event, area, 0, area.$uniqueId);"><localize key="grid_addElement" /></div>
                                                      </div>

                                                 </div>

                                            </div>
                                            <!-- cells repeat end -->

                                        </div>
                                    </div>
                                </div>
                            </div>
                            <!-- row container end -->

                        </div>
                        <!-- row repeat -->

                    </div>
                    <!-- row sortable end -->
                    <!-- column tools -->

                    <div class="umb-add-row" ng-if="!sortMode">

                       <a href=""
                          class="iconBox"
                          ng-click="toggleAddRow()"
                          ng-if="!showRowConfigurations">

                          <i class=" icon icon-add" title="@general_add" localize="title"></i>

                       </a>

                    </div>

                    <div class="templates-preview" ng-if="showRowConfigurations">

                        <p ng-hide="section.rows.length > 0"><strong><localize key="grid_addRows" /></strong></p>

                        <div class="preview-rows columns"
                             ng-repeat="layout in  section.$allowedLayouts"
                             ng-show="layout.areas.length > 0"
                             ng-click="addRow(section, layout)">

                            <div class="preview-row">

                                <div class="preview-col" ng-style="{width: percentage(area.grid) + '%'}" ng-repeat="area in layout.areas">

                                    <div class="preview-cell">
                                    </div>

                                </div>

                            </div>

                            <div class="preview-overlay">
                            </div>

                            <small>{{layout.label || layout.name}}</small>

                        </div> <!-- .templates-preview-rows -->

                    </div> <!-- .templates-preview -->
                    <!-- column tools end -->

                </div>
                <!-- column repeat end -->
            </div>
        </div>
    </div>

    <umb-overlay
      ng-if="editorOverlay.show"
      model="editorOverlay"
      view="editorOverlay.view"
      position="target">
    </umb-overlay>

    <umb-overlay
      ng-if="gridItemSettingsDialog.show"
      model="gridItemSettingsDialog"
      view="gridItemSettingsDialog.view"
      position="right">
    </umb-overlay>

</div><|MERGE_RESOLUTION|>--- conflicted
+++ resolved
@@ -189,13 +189,8 @@
 
                                                                   <div class="umb-control-bar umb-control-handle">
 
-<<<<<<< HEAD
                                                                       <div class="umb-control-title" ng-if="control === active">
-                                                                         {{control.editor.name}}
-=======
-                                                                      <div class="umb-control-title" ng-if="control.active">
                                                                           {{control.editor.name}}
->>>>>>> 853087a7
                                                                       </div>
 
                                                                       <div class="umb-tools" ng-if="control === active">
