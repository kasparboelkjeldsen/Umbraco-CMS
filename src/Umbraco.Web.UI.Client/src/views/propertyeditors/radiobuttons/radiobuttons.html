<<<<<<< HEAD
﻿<div class="umb-property-editor umb-radiobuttons" ng-controller="Umbraco.PropertyEditors.RadioButtonsController">
    <ul class="unstyled">
        <li ng-repeat="item in configItems track by item.id">
            <label class="radio umb-radiobuttons__label">
                <input type="radio" name="{{htmlId}}"
                       value="{{item.id}}"
                       ng-model="model.value"
                       class="umb-radiobuttons__input" />

                <div class="umb-radiobuttons__state">
                    <i class="umb-radiobuttons__icon icon-check" aria-hidden="true"></i>
                    <span class="umb-radiobuttons__label-text">{{item.value}}</span>
                </div>
            </label>
        </li>
    </ul>
=======
﻿<div class="umb-editor umb-radiobuttons" ng-controller="Umbraco.PropertyEditors.RadioButtonsController">
    <ul class="unstyled">
        <li ng-repeat="item in model.config.items">
            <label class="radio">
                <input type="radio" name="radiobuttons-{{model.alias}}"
                       value="{{item.id}}"
                       ng-model="model.value" />
                {{item.value}}
            </label>
        </li>
    </ul>
>>>>>>> 9ad69c11
</div><|MERGE_RESOLUTION|>--- conflicted
+++ resolved
@@ -1,31 +1,12 @@
-<<<<<<< HEAD
 ﻿<div class="umb-property-editor umb-radiobuttons" ng-controller="Umbraco.PropertyEditors.RadioButtonsController">
     <ul class="unstyled">
         <li ng-repeat="item in configItems track by item.id">
-            <label class="radio umb-radiobuttons__label">
+            <label class="radio">
                 <input type="radio" name="{{htmlId}}"
-                       value="{{item.id}}"
-                       ng-model="model.value"
-                       class="umb-radiobuttons__input" />
-
-                <div class="umb-radiobuttons__state">
-                    <i class="umb-radiobuttons__icon icon-check" aria-hidden="true"></i>
-                    <span class="umb-radiobuttons__label-text">{{item.value}}</span>
-                </div>
-            </label>
-        </li>
-    </ul>
-=======
-﻿<div class="umb-editor umb-radiobuttons" ng-controller="Umbraco.PropertyEditors.RadioButtonsController">
-    <ul class="unstyled">
-        <li ng-repeat="item in model.config.items">
-            <label class="radio">
-                <input type="radio" name="radiobuttons-{{model.alias}}"
                        value="{{item.id}}"
                        ng-model="model.value" />
                 {{item.value}}
             </label>
         </li>
     </ul>
->>>>>>> 9ad69c11
 </div>