--- conflicted
+++ resolved
@@ -1,24 +1,15 @@
-﻿<div class="umb-editor umb-radiobuttons" ng-controller="Umbraco.PropertyEditors.RadioButtonsController">
-    <ul class="unstyled">
-        <li ng-repeat="item in model.config.items">
-            <label class="radio">
-                <input type="radio" name="radiobuttons-{{model.alias}}"
-                       value="{{item.id}}"
-<<<<<<< HEAD
-                       ng-model="model.value"
-                       class="umb-radiobuttons__input" />
-
-                <div class="umb-radiobuttons__state">
-                    <div class="umb-radiobuttons__check">
-                        <i class="umb-radiobuttons__icon icon-check" aria-hidden="true"></i>
-                    </div>
-                    <span class="umb-radiobuttons__label-text">{{item.value}}</span>
-                </div>
-=======
-                       ng-model="model.value" />
-                {{item.value}}
->>>>>>> df20feb7
-            </label>
-        </li>
-    </ul>
+﻿<div class="umb-editor umb-radiobuttons" ng-controller="Umbraco.PropertyEditors.RadioButtonsController">
+    <ul class="unstyled">
+        <li ng-repeat="item in model.config.items">
+            <label class="radio">
+                <input type="radio" name="radiobuttons-{{model.alias}}"
+                       value="{{item.id}}"
+                       ng-model="model.value" />
+                {{item.value}}
+                    <div class="umb-radiobuttons__check">
+                        <i class="umb-radiobuttons__icon icon-check" aria-hidden="true"></i>
+                    </div>
+            </label>
+        </li>
+    </ul>
 </div>