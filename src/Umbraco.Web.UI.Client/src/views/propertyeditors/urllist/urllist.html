﻿<div ng-controller="Umbraco.PropertyEditors.UrlListController">
    <ul class="nav nav-stacked">
        <li ng-repeat="value in renderModel">
<<<<<<< HEAD
            <a href="{{getUrl(value.url)}}" prevent-default="{{value.url.indexOf('/') == -1}}" target="{{value.urlTarget}}" class="umb-outline">
                <i ng-class="value.icon"></i>
                <span ng-if="value.linkText">{{value.linkText}}</span>
                <span ng-if="!value.linkText">{{value.url}}</span>
=======
            <a href="{{getUrl(value.url)}}" prevent-default="{{value.url.indexOf('/') == -1}}" target="{{value.urlTarget}}">
                <i ng-class="value.icon" aria-hidden="true"></i>
                <span>{{value.linkText || value.url}}</span>
>>>>>>> 46743506
            </a>
        </li>
    </ul>
</div><|MERGE_RESOLUTION|>--- conflicted
+++ resolved
@@ -1,16 +1,9 @@
 ﻿<div ng-controller="Umbraco.PropertyEditors.UrlListController">
     <ul class="nav nav-stacked">
         <li ng-repeat="value in renderModel">
-<<<<<<< HEAD
             <a href="{{getUrl(value.url)}}" prevent-default="{{value.url.indexOf('/') == -1}}" target="{{value.urlTarget}}" class="umb-outline">
-                <i ng-class="value.icon"></i>
-                <span ng-if="value.linkText">{{value.linkText}}</span>
-                <span ng-if="!value.linkText">{{value.url}}</span>
-=======
-            <a href="{{getUrl(value.url)}}" prevent-default="{{value.url.indexOf('/') == -1}}" target="{{value.urlTarget}}">
                 <i ng-class="value.icon" aria-hidden="true"></i>
                 <span>{{value.linkText || value.url}}</span>
->>>>>>> 46743506
             </a>
         </li>
     </ul>
