--- conflicted
+++ resolved
@@ -1,25 +1,3 @@
-<<<<<<< HEAD
-﻿<div ng-controller="Umbraco.PropertyEditors.ColorPickerController">
-
-	<div ng-if="!isConfigured" >
-		<localize key="colorpicker_noColors">You haven't defined any colors</localize>
-	</div>
-
-    <ul class="thumbnails color-picker">
-        <li ng-repeat="(key, val) in model.config.items">
-            <a ng-click="toggleItem(val)" class="thumbnail" hex-bg-color="{{val.value}}">
-                <div class="check_circle" ng-if="isActiveColor(val)">
-                    <i class="icon icon-check small"></i>
-                </div>
-            </a>
-            <span class="color-label" ng-if="model.useLabel" ng-bind="val.label"></span>
-        </li>
-    </ul>
-
-    <input type="hidden" name="modelValue" ng-model="model.value" val-property-validator="validateMandatory"/>
-
-</div>
-=======
 ﻿<div ng-controller="Umbraco.PropertyEditors.ColorPickerController">
 
     <div ng-if="!isConfigured">
@@ -34,5 +12,4 @@
 
     <input type="hidden" name="modelValue" ng-model="model.value" val-property-validator="validateMandatory" />
 
-</div>
->>>>>>> 328b4b15
+</div>