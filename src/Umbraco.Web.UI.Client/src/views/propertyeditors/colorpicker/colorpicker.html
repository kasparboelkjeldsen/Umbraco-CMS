<<<<<<< HEAD
﻿<div ng-controller="Umbraco.PropertyEditors.ColorPickerController">

    <div ng-if="!isConfigured">
        <localize key="colorpicker_noColors">You haven't defined any colors</localize>
    </div>

    <umb-color-swatches colors="model.config.items"
                        selected-color="model.value.value"
                        size="m"
                        use-label="model.useLabel">
    </umb-color-swatches>

    <input type="hidden" name="modelValue" ng-model="model.value" val-property-validator="validateMandatory" />

</div>
=======
﻿<div ng-controller="Umbraco.PropertyEditors.ColorPickerController">


    <div ng-if="!isConfigured">
        <localize key="colorpicker_noColors">You haven't defined any colors</localize>
    </div>

    <umb-color-swatches colors="model.config.items"
                        selected-color="model.value.value"
                        size="m"
                        use-label="model.useLabel">
    </umb-color-swatches>

    <input type="hidden" name="modelValue" ng-model="model.value" val-property-validator="validateMandatory" />

</div>
>>>>>>> 2c6fd3af
<|MERGE_RESOLUTION|>--- conflicted
+++ resolved
@@ -1,20 +1,3 @@
-<<<<<<< HEAD
-﻿<div ng-controller="Umbraco.PropertyEditors.ColorPickerController">
-
-    <div ng-if="!isConfigured">
-        <localize key="colorpicker_noColors">You haven't defined any colors</localize>
-    </div>
-
-    <umb-color-swatches colors="model.config.items"
-                        selected-color="model.value.value"
-                        size="m"
-                        use-label="model.useLabel">
-    </umb-color-swatches>
-
-    <input type="hidden" name="modelValue" ng-model="model.value" val-property-validator="validateMandatory" />
-
-</div>
-=======
 ﻿<div ng-controller="Umbraco.PropertyEditors.ColorPickerController">
 
 
@@ -30,5 +13,4 @@
 
     <input type="hidden" name="modelValue" ng-model="model.value" val-property-validator="validateMandatory" />
 
-</div>
->>>>>>> 2c6fd3af
+</div>