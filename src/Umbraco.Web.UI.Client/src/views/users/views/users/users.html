<div ng-controller="Umbraco.Editors.Users.UsersController as vm" class="clearfix">

    <!-- Users Overview -->
    <div ng-if="vm.usersViewState === 'overview'">

        <umb-load-indicator ng-show="vm.loading"></umb-load-indicator>

        <umb-editor-sub-header ng-class="{'--state-selection':(vm.selection.length > 0)}">

            <!-- No selection -->
            <umb-editor-sub-header-content-left ng-if="vm.selection.length === 0">
                <umb-button-group
                    ng-if="vm.defaultButton"
                    button-style="outline"
                    default-button="vm.defaultButton"
                    sub-buttons="vm.subButtons">
                </umb-button-group>
            </umb-editor-sub-header-content-left>

            <umb-editor-sub-header-content-right ng-if="vm.selection.length === 0">
                <umb-editor-sub-header-section>
                    <umb-layout-selector
                        ng-if="vm.layouts"
                        layouts="vm.layouts"
                        active-layout="vm.activeLayout"
                        on-layout-select="vm.selectLayout(layout)">
                    </umb-layout-selector>
                </umb-editor-sub-header-section>
                <umb-editor-sub-header-section>

                    <umb-mini-search model="vm.usersOptions.filter" on-search="vm.searchUsers()" on-blur="vm.onBlurSearch()">
                    </umb-mini-search>

                </umb-editor-sub-header-section>
            </umb-editor-sub-header-content-right>

            <!-- With selection -->
            <umb-editor-sub-header-content-left ng-if="vm.selection.length > 0">
                <umb-editor-sub-header-section>
                    <umb-button
                        type="button"
                        button-style="white"
                        label-key="buttons_clearSelection"
                        action="vm.clearSelection()"
                        disabled="actionInProgress">
                    </umb-button>
                </umb-editor-sub-header-section>
                <umb-editor-sub-header-section>
                    <strong>{{ vm.selection.length }} <localize key="general_of">of</localize> {{ vm.users.length }} <localize key="general_selected">selected</localize></strong>
                </umb-editor-sub-header-section>

            </umb-editor-sub-header-content-left>

            <umb-editor-sub-header-content-right ng-if="vm.selection.length > 0">
                <umb-button
                    style="margin-right: 5px;"
                    disabled="!vm.allowSetUserGroup"
                    type="button"
                    size="xs"
                    button-style="white"
                    label-key="actions_setGroup"
                    icon="icon-users"
                    action="vm.openBulkUserGroupPicker()">
                </umb-button>

                <umb-button
                    style="margin-right: 5px;"
                    disabled="!vm.allowEnableUser"
                    type="button"
                    size="xs"
                    button-style="white"
                    state="vm.enableUserButtonState"
                    label-key="actions_enable"
                    icon="icon-check"
                    action="vm.enableUsers()">
                </umb-button>

                <umb-button
                    style="margin-right: 5px;"
                    disabled="!vm.allowUnlockUser"
                    type="button"
                    size="xs"
                    button-style="white"
                    state="vm.unlockUserButtonState"
                    label-key="actions_unlock"
                    icon="icon-unlocked"
                    action="vm.unlockUsers()">
                </umb-button>

                <umb-button
                    disabled="!vm.allowDisableUser"
                    type="button"
                    size="xs"
                    button-style="white"
                    state="vm.disableUserButtonState"
                    label-key="actions_disable"
                    icon="icon-block"
                    action="vm.disableUsers()">
                </umb-button>

            </umb-editor-sub-header-content-right>

        </umb-editor-sub-header>

        <!-- Filters -->
        <div style="margin-bottom: 20px;" class="flex items-center">

            <div style="font-size: 16px;">
                <span class="bold"><localize key="sections_users">Users</localize></span> <span ng-if="vm.usersOptions.totalItems">({{vm.usersOptions.totalItems}})</span>
            </div>

            <div class="flex" style="margin-left: auto;">

                <!-- State filter -->
                <div style="position: relative;" ng-if="vm.userStatesFilter.length > 0">
                    <a class="btn btn-link dropdown-toggle flex" href="" ng-click="vm.toggleFilter('state')">
                        <span><localize key="general_status">Status</localize>:</span>
                        <span class="bold truncate dib" style="margin-left: 5px; margin-right: 3px; max-width: 150px;">{{ vm.getFilterName(vm.userStatesFilter) }}</span>
                        <span class="caret"></span>
                    </a>
                    <umb-dropdown class="pull-right" ng-if="vm.page.showStatusFilter" on-close="vm.page.showStatusFilter = false;">
<<<<<<< HEAD
                        <umb-dropdown-item ng-repeat="userState in vm.userStatesFilter | filter:{ count: '!0', key: '!All'}" style="padding: 8px 20px 8px 16px;">
                            <umb-checkbox model="userState.selected"
                                          on-change="vm.setUserStatesFilter(userState)"
                                          text="{{ userState.name }} ({{userState.count}})">
                            </umb-checkbox>
=======
                        <umb-dropdown-item ng-repeat="userState in vm.userStatesFilter | filter:{key: '!All'}" ng-show="userState.count > 0" style="padding: 8px 20px 8px 16px;">
                            <div class="flex items-center">
                                <input
                                    id="state-{{$index}}"
                                    type="checkbox"
                                    ng-model="userState.selected"
                                    ng-change="vm.setUserStatesFilter(userState)"
                                    style="margin-right: 10px; margin-top: -3px;" />
                                <label for="state-{{$index}}">{{ userState.name }} ({{userState.count}})</label>
                            </div>
>>>>>>> e8d63d9a
                        </umb-dropdown-item>
                    </umb-dropdown>
                </div>

                <!-- Groups filter -->
                <div style="position: relative;">
                    <a class="btn btn-link dropdown-toggle flex" href="" ng-click="vm.toggleFilter('group')">
                        <span><localize key="general_groups"></localize>:</span>
                        <span class="bold truncate dib" style="margin-left: 5px; margin-right: 3px; max-width: 150px;">{{ vm.getFilterName(vm.userGroups) }}</span>
                        <span class="caret"></span>
                    </a>
                    <umb-dropdown class="pull-right" ng-if="vm.page.showGroupFilter" on-close="vm.page.showGroupFilter = false;">
                        <umb-dropdown-item ng-repeat="userGroup in vm.userGroups" style="padding: 8px 20px 8px 16px;">
                            <umb-checkbox model="userGroup.selected"
                                          on-change="vm.setUserGroupFilter(userGroup)"
                                          text="{{ userGroup.name }}">
                            </umb-checkbox>
                        </umb-dropdown-item>
                    </umb-dropdown>
                </div>

                <!-- Order By -->
                <div style="position: relative;">
                    <a class="btn btn-link dropdown-toggle flex" href="" ng-click="vm.toggleFilter('orderBy')">
                        <span><localize key="general_orderBy">Order by</localize>:</span>
                        <span class="bold" style="margin-left: 2px;">{{ vm.getSortLabel(vm.usersOptions.orderBy, vm.usersOptions.orderDirection) }} </span>
                        <span class="caret"></span>
                    </a>
                    <umb-dropdown class="pull-right" ng-if="vm.page.showOrderByFilter" on-close="vm.page.showOrderByFilter = false;" umb-keyboard-list>
                        <umb-dropdown-item ng-repeat="sortData in vm.userSortData">
                            <a href="#" ng-click="vm.setOrderByFilter(sortData.key, sortData.direction)" prevent-default>{{sortData.label}}</a>
                        </umb-dropdown-item>
                    </umb-dropdown>
                </div>

            </div>

        </div>

        <!-- Empty states -->
        <umb-empty-state
            ng-if="!vm.loading && !vm.users.length && vm.usersOptions.filter.length > 0"
            position="center">
            <localize key="general_searchNoResult"></localize>
        </umb-empty-state>

        <!-- Layout: Cards -->
        <div class="umb-user-cards" ng-if="vm.activeLayout.path === '1' && vm.loading === false">
            <div class="umb-user-card umb-outline umb-outline--surrounding" ng-class="{'-selected': user.selected, '-selectable': vm.isSelectable(user)}" ng-repeat="user in vm.users track by user.key" ng-click="vm.selectUser(user, $event)">
                <div class="umb-user-card__content">
                    <umb-badge class="umb-user-card__badge" size="xs" ng-if="user.userDisplayState.key !== 'Active'" color="{{user.userDisplayState.color}}">
                        {{ user.userDisplayState.name }}
                    </umb-badge>
                    <a class="umb-user-card__goToUser" ng-click="vm.clickUser(user, $event)" ng-href="#{{::vm.getEditPath(user)}}">
                        <div class="umb-user-card__avatar">
                            <umb-avatar size="l" color="secondary" name="{{user.name}}" img-src="{{user.avatars[2]}}" img-srcset="{{user.avatars[3]}} 2x, {{user.avatars[4]}} 3x">
                            </umb-avatar>
                        </div>
                        <div class="umb-user-card__name">{{user.name}}</div>
                    </a>
                    <div class="umb-user-card__group">
                        <span ng-repeat="userGroup in user.userGroups">{{ userGroup.name }}<span ng-if="!$last">, </span></span>
                    </div>
                    <div class="umb-user-card__last-login">
                        <div ng-if="user.formattedLastLogin">
                            <div>
                                <localize key="user_lastLogin">Last login</localize>
                            </div>
                            {{ user.formattedLastLogin }}
                        </div>
                        <div ng-if="!user.formattedLastLogin">
                            <div>{{ user.name | umbWordLimit:1 }}
                                <localize key="user_noLogin">has not logged in yet</localize>
                            </div>
                        </div>
                    </div>
                </div>
            </div>
        </div>

        <!-- Layout: Table -->
        <div ng-if="vm.activeLayout.path === '2'">

            <div class="umb-table umb-user-table" ng-class="{'-has-selection': vm.selection.length > 0}">
                <div class="umb-table-head">
                    <div class="umb-table-row">
                        <div class="umb-table-cell umb-user-table-col-avatar not-fixed" style="width: 70px; padding:10px 15px;">
                            <a href="" style="text-decoration: none;" ng-click="vm.selectAll()">
                                <umb-checkmark checked="vm.areAllSelected()" size="xs"></umb-checkmark>
                            </a>
                        </div>
                        <div class="umb-table-cell umb-table__name"><localize key="general_name">Name</localize></div>
                        <div class="umb-table-cell"><localize key="user_usergroup">User group</localize></div>
                        <div class="umb-table-cell"><localize key="user_lastLogin">Last login</localize></div>
                        <div class="umb-table-cell"><localize key="general_status">Status</localize></div>
                    </div>
                </div>
                <div class="umb-table-body">
                    <div ng-repeat="user in vm.users track by user.key"
                        ng-click="vm.selectUser(user, vm.selection, $event)"
                        ng-class="{'-selected': user.selected, '-selectable': vm.isSelectable(user)}"
                        class="umb-table-row umb-user-table-row umb-outline umb-outline--surrounding">
                        <div class="umb-table-cell umb-user-table-col-avatar not-fixed" scope="row" style="width: 70px; padding:10px 15px;">
                            <a ng-click="vm.clickUser(user, $event)" ng-href="#{{::vm.getEditPath(user)}}">
                                <umb-avatar
                                    size="xs"
                                    color="secondary"
                                    name="{{user.name}}"
                                    img-src="{{user.avatars[0]}}"
                                    img-srcset="{{user.avatars[1]}} 2x, {{user.avatars[2]}} 3x">
                                </umb-avatar>
                            </a>
                        </div>
                        <div class="umb-table-cell umb-table__name">
                            <a class="umb-table-body__link"
                               ng-click="vm.clickUser(user, $event)"
                               ng-href="#{{::vm.getEditPath(user)}}"
                               ng-bind="user.name">
                            </a>
                        </div>
                        <div class="umb-table-cell"><div><span ng-repeat="userGroup in user.userGroups">{{ userGroup.name }}<span ng-if="!$last">, </span></span></div></div>
                        <div class="umb-table-cell">{{ user.formattedLastLogin }}</div>
                        <div class="umb-table-cell" style="text-transform: capitalize;">
                            <umb-badge
                                size="xs"
                                ng-if="user.userDisplayState.key !== 'Active'"
                                color="{{user.userDisplayState.color}}">
                                {{ user.userDisplayState.name }}
                            </umb-badge>
                        </div>
                    </div>
                </div>
            </div>

        </div>

        <!-- Pagination -->
        <div ng-if="!vm.loading" class="flex justify-center">
            <umb-pagination
                ng-if="vm.usersOptions.totalPages"
                page-number="vm.usersOptions.pageNumber"
                total-pages="vm.usersOptions.totalPages"
                on-change="vm.changePageNumber(pageNumber)">
            </umb-pagination>
        </div>

    </div>

    <!-- Add user -->
    <div ng-if="vm.usersViewState === 'inviteUser' || vm.usersViewState === 'createUser'">

        <umb-editor-sub-header>
            <umb-editor-sub-header-content-left>
                <button type="button" class="umb-package-details__back-action" ng-click="vm.setUsersViewState('overview');"><span aria-hidden="true">&larr;</span> <localize key="user_backToUsers">Back to users</localize></button>
            </umb-editor-sub-header-content-left>
        </umb-editor-sub-header>

        <div class="flex justify-center">
            <umb-box style="max-width: 600px;">
                <umb-box-content>
                    <form name="addUserForm" no-validate val-form-manager class="block-form">
                        <div>
                            <div ng-if="vm.usersViewState === 'inviteUser'">
                                <h3 class="bold" style="margin-bottom: 0;">
                                    <localize key="user_inviteUser">Invite User</localize>
                                </h3>
                                <p style="line-height: 1.6em; margin-bottom: 15px;">
                                    <localize key="user_inviteUserHelp"></localize>
                                </p>
                            </div>
                            <div ng-if="vm.usersViewState === 'createUser'">
                                <h3 class="bold" style="margin-bottom: 0;">
                                    <localize key="user_createUser">Create user</localize>
                                </h3>
                                <p style="line-height: 1.6em; margin-bottom: 15px;">
                                    <localize key="user_createUserHelp"></localize>
                                </p>
                            </div>
                        </div>

                        <umb-control-group label="@general_name" label-for="name" required="true">
                            <input type="text" name="name" localize="placeholder" placeholder="@placeholders_entername" class="input-block-level" ng-model="vm.newUser.name"
                                   umb-auto-focus required val-server-field="Name" />
                            <span ng-messages="addUserForm.name.$error" show-validation-on-submit >
                                <span class="help-inline" ng-message="required"><localize key="general_required">Required</localize></span>
                                <span class="help-inline" ng-message="valServerField">{{addUserForm.name.errorMsg}}</span>
                            </span>

                        </umb-control-group>

                        <umb-control-group label="@general_username" label-for="username" required="true" ng-if="!vm.usernameIsEmail">
                            <input type="text" name="username" localize="placeholder" placeholder="@placeholders_enterusername" class="input-block-level"
                                   ng-model="vm.newUser.username" val-server-field="Username" ng-required="vm.usernameIsEmail" />
                            <span ng-messages="addUserForm.username.$error" show-validation-on-submit >
                                <span class="help-inline" ng-message="required"><localize key="general_required">Required</localize></span>
                                <span class="help-inline" ng-message="valServerField">{{addUserForm.username.errorMsg}}</span>
                            </span>

                        </umb-control-group>

                        <umb-control-group label="@general_email" label-for="email" required="true">
                            <input type="email" name="email" localize="placeholder" placeholder="@placeholders_enteremail" class="input-block-level"
                                   ng-model="vm.newUser.email" required val-email val-server-field="Email" />
                            <span ng-messages="addUserForm.email.$error" show-validation-on-submit >
                                <span class="help-inline" ng-message="required"><localize key="general_required">Required</localize></span>
                                <span class="help-inline" ng-message="valEmail"><localize key="validation_invalidEmail">Invalid email</localize></span>
                                <span class="help-inline" ng-message="valServerField">{{addUserForm.email.errorMsg}}</span>
                            </span>
                        </umb-control-group>

                        <umb-control-group label="@user_usergroup" description="@user_groupsHelp" required="true">

                            <umb-user-group-preview
                                ng-repeat="group in vm.newUser.userGroups"
                                icon="group.icon"
                                name="group.name"
                                sections="group.sections"
                                content-start-node="group.contentStartNode"
                                media-start-node="group.mediaStartNode"
                                allow-remove="true"
                                on-remove="vm.removeSelectedUserGroup($index, vm.newUser.userGroups)">
                            </umb-user-group-preview>

                            <a href="" style="max-width: 100%;" class="umb-node-preview-add" ng-click="vm.openUserGroupPicker($event)" prevent-default>
                                <localize key="general_add">Add</localize>
                            </a>

                            <input type="hidden" ng-model="vm.newUser.userGroupsValidation" ng-required="!vm.newUser.userGroups.length" />

                        </umb-control-group>

                        <umb-control-group label="@general_message" ng-if="vm.usersViewState === 'inviteUser'" label-for="message" required="true">
                            <textarea name="message"
                                      type="text"
                                      class="input-block-level"
                                      localize="placeholder"
                                      placeholder="@placeholders_enterMessage"
                                      ng-model="vm.newUser.message"
                                      rows="4"
                                      required val-server-field="Message">
                            </textarea>
                            <span ng-messages="addUserForm.message.$error" show-validation-on-submit >
                                <span class="help-inline" ng-message="required"><localize key="general_required">Required</localize></span>
                                <span class="help-inline" ng-message="valServerField">{{addUserForm.message.errorMsg}}</span>
                            </span>
                        </umb-control-group>

                        <umb-button
                            ng-if="vm.usersViewState === 'inviteUser'"
                            button-style="action"
                            state="vm.page.createButtonState"
                            type="button"
                            action="vm.inviteUser(addUserForm)"
                            label-key="user_sendInvite"
                            size="m">
                        </umb-button>

                        <umb-button
                            ng-if="vm.usersViewState === 'createUser'"
                            button-style="action"
                            state="vm.page.createButtonState"
                            type="button"
                            action="vm.createUser(addUserForm)"
                            label-key="user_createUser"
                            size="m">
                        </umb-button>

                    </form>
                </umb-box-content>
            </umb-box>
        </div>
    </div>

    <!-- Create user success -->
    <div ng-if="vm.usersViewState === 'createUserSuccess'">

        <umb-editor-sub-header>
            <umb-editor-sub-header-content-left>
                <button type="button" class="umb-package-details__back-action" ng-click="vm.setUsersViewState('overview');"><span aria-hidden="true">&larr;</span> <localize key="user_backToUsers">Back to users</localize></button>
            </umb-editor-sub-header-content-left>
        </umb-editor-sub-header>

        <div class="flex justify-center">

            <umb-box style="max-width: 500px;">
                <umb-box-content>

                    <!-- Success text -->
                    <div class="flex items-center" style="margin-bottom: 15px;">
                        <umb-checkmark
                            checked="vm.usersViewState === 'createUserSuccess'"
                            size="m">
                        </umb-checkmark>
                        <h3 class="bold" style="margin: 0 0 0 10px;">
                            {{vm.newUser.name | umbWordLimit:1}}
                            <localize key="user_userCreated">has been created</localize>
                        </h3>
                    </div>

                    <p style="line-height: 1.6em; margin-bottom: 20px;"><localize key="user_userCreatedSuccessHelp"></localize></p>

                    <!-- New password -->
                    <div>
                        <label class="bold"><localize key="user_password">Password</localize></label>
                        <div class="flex items-center justify-between" style="background-color: #f3f3f5; padding: 10px 20px; border-radius: 3px; margin-bottom: 30px;">
                            <div ng-show="vm.newUser.showPassword">{{vm.newUser.resetPasswordValue}}</div>
                            <div ng-show="!vm.newUser.showPassword">&bull;&bull;&bull;&bull;&bull;&bull;&bull;&bull;</div>
                            <div>
                                <umb-button ng-if="!vm.newUser.showPassword"
                                            type="button"
                                            action="vm.toggleNewUserPassword()"
                                            label-key="general_show"
                                            size="xs">
                                </umb-button>
                                <umb-button ng-if="vm.newUser.showPassword"
                                            type="button"
                                            action="vm.toggleNewUserPassword()"
                                            label-key="general_hide"
                                            size="xs">
                                </umb-button>
                                <umb-button ng-if="vm.newUser.resetPasswordValue"
                                            umb-clipboard
                                            umb-clipboard-success="vm.copySuccess(e)"
                                            umb-clipboard-error="vm.copyError(e)"
                                            umb-clipboard-text="{{vm.newUser.resetPasswordValue}}"
                                            state="vm.page.copyPasswordButtonState"
                                            type="button"
                                            label-key="general_copy" size="xs">
                                </umb-button>
                            </div>
                        </div>
                    </div>

                    <!-- actions -->
                    <div>
                        <umb-button
                            type="button" button-style="info"
                            label-key="user_createAnotherUser"
                            action="vm.setUsersViewState('createUser');"
                            size="m">
                        </umb-button>
                        <umb-button
                            type="button"
                            button-style="action"
                            label-key="user_goToProfile"
                            action="vm.goToUser(vm.newUser);"
                            size="m">
                        </umb-button>
                    </div>

                </umb-box-content>
            </umb-box>

        </div>
    </div>

    <!-- Invite user success -->
    <div ng-if="vm.usersViewState === 'inviteUserSuccess'">
        <umb-editor-sub-header>
            <umb-editor-sub-header-content-left>
                <button type="button" class="umb-package-details__back-action" ng-click="vm.setUsersViewState('overview');"><span aria-hidden="true">&larr;</span> <localize key="user_backToUsers">Back to users</localize></button>
            </umb-editor-sub-header-content-left>
        </umb-editor-sub-header>

        <div class="flex justify-center">

            <umb-box style="max-width: 500px;">
                <umb-box-content>

                <!-- Success text -->
                <div class="flex items-center" style="margin-bottom: 15px;">
                    <umb-checkmark
                        checked="vm.usersViewState === 'inviteUserSuccess'"
                        readonly="true"
                        size="m">
                    </umb-checkmark>
                    <h3 class="bold" style="margin: 0 0 0 10px;">
                        {{vm.newUser.name | umbWordLimit:1}}
                        <localize key="user_userInvited">has been created</localize>
                    </h3>
                </div>

                <p style="line-height: 1.6em; margin-bottom: 20px;"><localize key="user_userInvitedSuccessHelp"></localize></p>

                <!-- actions -->
                <div>
                    <umb-button
                        type="button" button-style="info"
                        label-key="user_inviteAnotherUser"
                        action="vm.setUsersViewState('inviteUser');"
                        size="m">
                    </umb-button>
                    <umb-button
                        type="button"
                        button-style="action"
                        label-key="user_goToProfile"
                        action="vm.goToUser(vm.newUser);"
                        size="m">
                    </umb-button>
                </div>

                </umb-box-content>
            </umb-box>

        </div>

    </div>

</div><|MERGE_RESOLUTION|>--- conflicted
+++ resolved
@@ -119,24 +119,11 @@
                         <span class="caret"></span>
                     </a>
                     <umb-dropdown class="pull-right" ng-if="vm.page.showStatusFilter" on-close="vm.page.showStatusFilter = false;">
-<<<<<<< HEAD
-                        <umb-dropdown-item ng-repeat="userState in vm.userStatesFilter | filter:{ count: '!0', key: '!All'}" style="padding: 8px 20px 8px 16px;">
+                        <umb-dropdown-item ng-repeat="userState in vm.userStatesFilter | filter:{ key: '!All'}" ng-show="userState.count > 0" style="padding: 8px 20px 8px 16px;">
                             <umb-checkbox model="userState.selected"
                                           on-change="vm.setUserStatesFilter(userState)"
                                           text="{{ userState.name }} ({{userState.count}})">
                             </umb-checkbox>
-=======
-                        <umb-dropdown-item ng-repeat="userState in vm.userStatesFilter | filter:{key: '!All'}" ng-show="userState.count > 0" style="padding: 8px 20px 8px 16px;">
-                            <div class="flex items-center">
-                                <input
-                                    id="state-{{$index}}"
-                                    type="checkbox"
-                                    ng-model="userState.selected"
-                                    ng-change="vm.setUserStatesFilter(userState)"
-                                    style="margin-right: 10px; margin-top: -3px;" />
-                                <label for="state-{{$index}}">{{ userState.name }} ({{userState.count}})</label>
-                            </div>
->>>>>>> e8d63d9a
                         </umb-dropdown-item>
                     </umb-dropdown>
                 </div>
