<div class="umb-grid-selector">

    <div class="umb-grid-selector__items">

        <div class="umb-grid-selector__item -default" ng-if="defaultItem !== null">

            <div class="umb-grid-selector__item-content">
                <umb-icon icon="{{defaultItem.icon}}" class="{{defaultItem.icon}} umb-grid-selector__item-icon"></umb-icon>
                <div class="umb-grid-selector__item-label">{{ defaultItem.name }}</div>
                <div ng-show="defaultItem.id"><button class="umb-grid-selector__item-default-label btn-link -blue" ng-click="openTemplate(defaultItem)"><localize key="general_open">Open</localize></button></div>
                <span class="umb-grid-selector__item-default-label">(<localize key="general_default">Default</localize> {{itemLabel}})</span>
            </div>

            <button type="button" class="btn-reset" ng-if="selectedItems.length === 1" ng-click="removeDefaultItem()">
                <umb-icon icon="icon-trash" class="icon-trash umb-grid-selector__item-remove"></umb-icon>
                <span class="sr-only">Remove Template</span>
            </button>

        </div>

        <div class="umb-grid-selector__item" ng-repeat="selectedItem in selectedItems | filter: { alias:'!'+defaultItem.alias }:true">

            <div class="umb-grid-selector__item-content">
                <umb-icon icon="{{selectedItem.icon}}" class="{{selectedItem.icon}} umb-grid-selector__item-icon"></umb-icon>

                <div class="umb-grid-selector__item-label">{{ selectedItem.name }}</div>
                <div><button class="umb-grid-selector__item-default-label btn-link -blue" ng-click="openTemplate(selectedItem)"><localize key="general_open">Open</localize></button></div>
                <div><button class="umb-grid-selector__item-default-label btn-link -blue" ng-click="setAsDefaultItem(selectedItem)"><localize key="grid_setAsDefault">Set as default</localize></button></div>
            </div>

            <button type="button" class="btn-reset" ng-click="removeItem(selectedItem)">
                <umb-icon icon="icon-trash" class="icon-trash umb-grid-selector__item-remove"></umb-icon>
                <span class="sr-only">Remove Template</span>
            </button>

        </div>

<<<<<<< HEAD
        <button class="umb-grid-selector__item -placeholder" ng-if="(availableItems | compareArrays:selectedItems:'alias').length > 0" ng-click="openItemPicker($event)" hotkey="alt+shift+t">
=======
        <button type="button" class="umb-grid-selector__item -placeholder" ng-if="(availableItems | compareArrays:selectedItems:'alias').length > 0" ng-click="openItemPicker($event)" hotkey="alt+shift+g">
>>>>>>> 4f46edba
            <div class="umb-grid-selector__item-content">
                <div class="umb-grid-selector__item-label -blue" ng-if="defaultItem !== null"><localize key="grid_chooseExtra">Choose extra</localize> {{itemLabel}}</div>
                <div class="umb-grid-selector__item-label -blue" ng-if="defaultItem === null"><localize key="grid_chooseDefault">Choose default</localize> {{itemLabel}}</div>
            </div>
        </button>

    </div>

    <div class="text-center" ng-if="(availableItems | compareArrays:selectedItems:'alias').length === 0">
        <small><localize key="general_all">All</localize> {{itemLabel}}s <localize key="grid_areAdded">are added</localize></small>
    </div>

</div><|MERGE_RESOLUTION|>--- conflicted
+++ resolved
@@ -35,11 +35,7 @@
 
         </div>
 
-<<<<<<< HEAD
-        <button class="umb-grid-selector__item -placeholder" ng-if="(availableItems | compareArrays:selectedItems:'alias').length > 0" ng-click="openItemPicker($event)" hotkey="alt+shift+t">
-=======
-        <button type="button" class="umb-grid-selector__item -placeholder" ng-if="(availableItems | compareArrays:selectedItems:'alias').length > 0" ng-click="openItemPicker($event)" hotkey="alt+shift+g">
->>>>>>> 4f46edba
+        <button type="button" class="umb-grid-selector__item -placeholder" ng-if="(availableItems | compareArrays:selectedItems:'alias').length > 0" ng-click="openItemPicker($event)" hotkey="alt+shift+t">
             <div class="umb-grid-selector__item-content">
                 <div class="umb-grid-selector__item-label -blue" ng-if="defaultItem !== null"><localize key="grid_chooseExtra">Choose extra</localize> {{itemLabel}}</div>
                 <div class="umb-grid-selector__item-label -blue" ng-if="defaultItem === null"><localize key="grid_chooseDefault">Choose default</localize> {{itemLabel}}</div>
