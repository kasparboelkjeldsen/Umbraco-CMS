--- conflicted
+++ resolved
@@ -14,24 +14,13 @@
                     show-inherit="propertyEditorDisabled(property)"
                     inherits-from="defaultVariant.displayName">
 
-<<<<<<< HEAD
                     <umb-property-editor
                         model="property"
                         locked="propertyEditorDisabled(property)"
                         on-unlock="unlockInvariantValue(property)"
-                        ng-attr-readonly="{{ propertyEditorDisabled(property) || undefined}}">
-                        <!--TODO: Update with language permission check for readonly -->
+                        ng-attr-readonly="{{propertyEditorReadonly(property) || undefined}}">
                     </umb-property-editor>
                     
-=======
-                    <div ng-class="{'o-40 cursor-not-allowed': propertyEditorDisabled(property) }">
-                        <umb-property-editor
-                            model="property"
-                            preview="propertyEditorDisabled(property)"
-                            ng-attr-readonly="{{propertyEditorReadonly(property) || undefined}}">
-                        </umb-property-editor>
-                    </div>
->>>>>>> ec91d8c2
                 </umb-property>
             </umb-box-content>
         </umb-box>
@@ -56,23 +45,12 @@
                     show-inherit="propertyEditorDisabled(property)"
                     inherits-from="defaultVariant.displayName">
 
-<<<<<<< HEAD
                     <umb-property-editor
                         model="property"
                         locked="propertyEditorDisabled(property)"
                         on-unlock="unlockInvariantValue(property)"
-                        ng-attr-readonly="{{propertyEditorDisabled(property) || undefined}}">
-                        <!--TODO: Update with language permission check for readonly -->
+                        ng-attr-readonly="{{propertyEditorReadonly(property) || undefined}}">
                     </umb-property-editor>
-=======
-                    <div ng-class="{'o-40 cursor-not-allowed': propertyEditorDisabled(property) }">
-                        <umb-property-editor
-                            model="property"
-                            preview="propertyEditorDisabled(property)"
-                            ng-attr-readonly="{{propertyEditorReadonly(property) || undefined}}">
-                        </umb-property-editor>
-                    </div>
->>>>>>> ec91d8c2
 
                 </umb-property>
             </div>
