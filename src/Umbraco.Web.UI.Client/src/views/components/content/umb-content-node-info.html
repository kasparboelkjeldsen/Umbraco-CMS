<div class="umb-package-details">

    <div class="umb-package-details__main-content">

        <umb-box data-element="node-info-urls">
            <umb-box-header title-key="general_links"></umb-box-header>
            <umb-box-content class="block-form">
                <ul class="nav nav-stacked" style="margin-bottom: 0;">
                    <li ng-repeat="url in node.urls">
                        <span ng-if="url.isUrl">
                            <a href="{{url.text}}" target="_blank">
                                <i class="icon icon-window-popin"></i>
                                <span>{{url.text}}</span>
                            </a>
                            <span ng-if="url.culture" style="font-size: 13px; color: #cccccc; margin-left: 20px;">{{url.culture}}</span>
                        </span>
                        <div ng-if="!url.isUrl" style="margin-top: 4px;">
                            <span>{{url.text}}</span>
                            <span ng-if="url.culture" style="font-size: 13px; color: #cccccc; margin-left: 20px;">{{url.culture}}</span>
                        </div>
                    </li>
                </ul>
            </umb-box-content>
        </umb-box>

        <umb-box data-element="node-info-history">
            <umb-box-header title-key="general_history"></umb-box-header>
            <umb-box-content class="block-form">

                <div style="position: relative;">

                    <div ng-if="loadingAuditTrail" style="background: rgba(255, 255, 255, 0.8); position: absolute; top: 0; left: 0; right: 0; bottom: 0;"></div>
                    <umb-load-indicator ng-if="loadingAuditTrail"></umb-load-indicator>

                    <div ng-if="auditTrail.length === 0" style="padding: 10px;">
                        <umb-empty-state position="center"
                                         size="small">
                            <localize key="content_noChanges"></localize>
                        </umb-empty-state>
                    </div>

                    <div class="history">

                        <div ng-if="auditTrail.length > 1" class="history-line"></div>

                        <div class="history-item" ng-repeat="item in auditTrail">

                            <div class="history-item__break">
                                <div class="history-item__avatar">
                                    <umb-avatar color="secondary"
                                                size="xs"
                                                name="{{item.userName}}"
                                                img-src="{{item.userAvatars[3]}}"
                                                img-srcset="{{item.userAvatars[4]}} 2x, {{item.userAvatars[4]}} 3x">
                                    </umb-avatar>
                                </div>

                                <div>
                                    <div>{{ item.userName }}</div>
                                    <div class="history-item__date">{{item.timestampFormatted}}</div>
                                </div>
                            </div>

                            <div class="history-item__break">
                                <umb-badge size="xs"
                                           color="{{item.logTypeColor}}">
                                  
                                    <localize key="auditTrails_small{{ item.logType }}">{{ item.logType }}</localize>
                                </umb-badge>
                                <span>
                                    <localize key="auditTrails_{{ item.logType | lowercase }}">{{ item.comment }}</localize>
                                </span>

                                
                            </div>

                        </div>
                    </div>

                </div>

                <div class="flex justify-center">
                    <umb-pagination ng-if="auditTrailOptions.totalPages > 1"
                                    page-number="auditTrailOptions.pageNumber"
                                    total-pages="auditTrailOptions.totalPages"
                                    on-change="auditTrailPageChange(pageNumber)">
                    </umb-pagination>
                </div>

            </umb-box-content>
        </umb-box>
    </div>

    <div class="umb-package-details__sidebar">
        <umb-box data-element="node-info-scheduled-publishing">
            <umb-box-header title-key="general_scheduledPublishing"></umb-box-header>
            <umb-box-content class="block-form">

                <div class="date-wrapper">

                    <div class="flex items-center flex-column">


                        <umb-date-time-picker data-element="node-info-publish"
                                              options="datePickerConfig"
                                              on-change="datePickerChange(event, 'publish')">

                            <div class="date-container">

                                <div class="date-container__title">
                                    <localize key="content_releaseDate"></localize>
                                </div>

                                <div class="date-container__date" ng-if="node.releaseDate">
                                    <div class="date-wrapper__date">{{node.releaseDateMonth}} {{node.releaseDateYear}}</div>
                                    <div class="date-wrapper__number">{{node.releaseDateDayNumber}}</div>
                                    <div class="date-wrapper__date">{{node.releaseDateDay}} {{node.releaseDateTime}}</div>
                                </div>

                                <a href="" ng-if="!node.releaseDate" class="bold" style="color: #00aea2; text-decoration: underline;"><localize key="content_setDate">Set date</localize></a>

                            </div>

                        </umb-date-time-picker>

                        <a ng-if="node.releaseDate" ng-click="clearPublishDate()" href="" style="text-decoration: underline;">
                            <small><localize key="content_removeDate">Clear date</localize></small>
                        </a>

                    </div>

                    <div class="date-separate"></div>

                    <div class="flex items-center flex-column">
                        <umb-date-time-picker data-element="node-info-unpublish"
                                              options="datePickerConfig"
                                              on-change="datePickerChange(event, 'unpublish')">

                            <div class="date-container">

                                <div class="date-container__title">
                                    <localize key="content_unpublishDate"></localize>
                                </div>

                                <div class="date-container__date" ng-if="node.removeDate">
                                    <div class="date-wrapper__date">{{node.removeDateMonth}} {{node.removeDateYear}}</div>
                                    <div class="date-wrapper__number">{{node.removeDateDayNumber}}</div>
                                    <div class="date-wrapper__date">{{node.removeDateDay}} {{node.removeDateTime}}</div>
                                </div>

                                <a href="" ng-if="!node.removeDate" class="bold" style="color: #00aea2; text-decoration: underline;"><localize key="content_setDate">Set date</localize></a>

                            </div>

                        </umb-date-time-picker>

                        <a ng-if="node.removeDate" ng-click="clearUnpublishDate()" href="" style="text-decoration: underline;">
                            <small><localize key="content_removeDate">Clear date</localize></small>
                        </a>
                    </div>

                </div>


            </umb-box-content>
        </umb-box>
        <umb-box data-element="node-info-general">
            <umb-box-header title-key="general_general"></umb-box-header>
            <umb-box-content class="block-form">

                <umb-control-group data-element="node-info-status" label="@general_status">
                    <div ng-repeat="status in publishStatus" style="margin-bottom: 5px;">
                        <span ng-if="status.culture"><em>{{status.culture}}: </em></span>
                        <umb-badge size="xs" color="{{status.color}}">
                            {{status.label}}
                        </umb-badge>
                    </div>
                </umb-control-group>

                <umb-control-group data-element="node-info-create-date" label="@template_createdDate">
                    {{node.createDateFormatted}} <localize key="general_by">by</localize> {{ node.owner.name }}
                </umb-control-group>

                <umb-control-group data-element="node-info-document-type" label="@content_documentType">
                    <umb-node-preview
<<<<<<< HEAD
                        style="min-width: 100%; margin-bottom: 0;"
                        icon="node.icon"
                        name="node.contentTypeName"
                        alias="documentType.alias"
                        allow-open="allowChangeDocumentType"
                        on-open="openDocumentType(documentType)">
=======
                        style="max-width: 100%; margin-bottom: 0;"
                        icon="node.icon"
                        name="node.contentTypeName"
                        allow-open="allowOpen"
                        on-open="openDocumentType(documentType)"
						open-url="previewOpenUrl">
>>>>>>> 5dd04d9a
                    </umb-node-preview>
                </umb-control-group>

                <umb-control-group ng-if="disableTemplates == false" data-element="node-info-template" label="@template_template">

                    <div class="flex items-center">
                        <select class="input-block-level"
                                ng-model="node.template"
                                ng-options="key as value for (key, value) in availableTemplates"
                                ng-change="updateTemplate(node.template)">
                            <option value=""><localize key="general_choose">Choose</localize>...</option>
                        </select>
<<<<<<< HEAD
                        <a href="" ng-if="allowChangeTemplate" class="umb-node-preview__action" style="margin-left:15px;" ng-click="openTemplate()" ng-if="node.template !== null">
=======
                        <a href="" class="umb-node-preview__action" style="margin-left:15px;" ng-click="openTemplate()" ng-if="node.template !== null && allowOpen">
>>>>>>> 5dd04d9a
                            <localize key="general_open">Open</localize>
                        </a>
                    </div>
                </umb-control-group>

                <umb-control-group data-element="node-info-id" label="Id">
                    <div>{{ node.id }}</div>
                    <small>{{ node.key }}</small>
                </umb-control-group>

            </umb-box-content>
        </umb-box>
    </div>
</div><|MERGE_RESOLUTION|>--- conflicted
+++ resolved
@@ -183,21 +183,12 @@
 
                 <umb-control-group data-element="node-info-document-type" label="@content_documentType">
                     <umb-node-preview
-<<<<<<< HEAD
                         style="min-width: 100%; margin-bottom: 0;"
                         icon="node.icon"
                         name="node.contentTypeName"
                         alias="documentType.alias"
                         allow-open="allowChangeDocumentType"
                         on-open="openDocumentType(documentType)">
-=======
-                        style="max-width: 100%; margin-bottom: 0;"
-                        icon="node.icon"
-                        name="node.contentTypeName"
-                        allow-open="allowOpen"
-                        on-open="openDocumentType(documentType)"
-						open-url="previewOpenUrl">
->>>>>>> 5dd04d9a
                     </umb-node-preview>
                 </umb-control-group>
 
@@ -210,11 +201,7 @@
                                 ng-change="updateTemplate(node.template)">
                             <option value=""><localize key="general_choose">Choose</localize>...</option>
                         </select>
-<<<<<<< HEAD
                         <a href="" ng-if="allowChangeTemplate" class="umb-node-preview__action" style="margin-left:15px;" ng-click="openTemplate()" ng-if="node.template !== null">
-=======
-                        <a href="" class="umb-node-preview__action" style="margin-left:15px;" ng-click="openTemplate()" ng-if="node.template !== null && allowOpen">
->>>>>>> 5dd04d9a
                             <localize key="general_open">Open</localize>
                         </a>
                     </div>
