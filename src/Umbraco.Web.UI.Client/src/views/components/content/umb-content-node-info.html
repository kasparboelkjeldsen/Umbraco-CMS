--- conflicted
+++ resolved
@@ -62,24 +62,16 @@
                             </div>
 
                             <div class="history-item__break">
-<<<<<<< HEAD
-                                <umb-badge
-                                    style="margin-right: 5px;"
-                                    size="xxs"
-                                    color="{{item.logTypeColor}}">
-                                    {{ item.logType }}
-=======
                                 <umb-badge size="xs"
                                            color="{{item.logTypeColor}}">
-                                    <!--{{ item.logType }}-->
+                                  
                                     <localize key="auditTrails_small{{ item.logType }}">{{ item.logType }}</localize>
->>>>>>> ec9d4dc5
                                 </umb-badge>
                                 <span>
                                     <localize key="auditTrails_{{ item.logType | lowercase }}">{{ item.comment }}</localize>
                                 </span>
 
-                                <!--<span>{{ item.comment }}</span>-->
+                                
                             </div>
 
                         </div>
@@ -107,20 +99,11 @@
                 <div class="date-wrapper">
 
                     <div class="flex items-center flex-column">
-<<<<<<< HEAD
-
-
-                        <umb-date-time-picker
-                            data-element="node-info-publish"
-                            options="datePickerConfig"
-                            on-change="datePickerChange(event, 'publish')">
-=======
 
 
                         <umb-date-time-picker data-element="node-info-publish"
                                               options="datePickerConfig"
                                               on-change="datePickerChange(event, 'publish')">
->>>>>>> ec9d4dc5
 
                             <div class="date-container">
 
@@ -197,16 +180,10 @@
 
                 <umb-control-group data-element="node-info-document-type" label="@content_documentType">
                     <umb-node-preview style="max-width: 100%; margin-bottom: 0;"
-<<<<<<< HEAD
                                       icon="node.icon"
                                       name="node.contentTypeName"
+                                      alias="documentType.alias"
                                       allow-open="allowChangeDocumentType"
-=======
-                                      icon="documentType.icon"
-                                      name="documentType.name"
-                                      alias="documentType.alias"
-                                      allow-open="allowOpen"
->>>>>>> ec9d4dc5
                                       on-open="openDocumentType(documentType)">
                     </umb-node-preview>
                 </umb-control-group>
