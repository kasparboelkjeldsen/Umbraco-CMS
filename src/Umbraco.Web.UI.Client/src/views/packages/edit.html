--- conflicted
+++ resolved
@@ -131,13 +131,8 @@
                             </button>
 
                             <umb-checkbox model="vm.package.contentLoadChildNodes"
-<<<<<<< HEAD
-                                            disabled="!vm.package.contentNodeId"
+                                                disabled="!vm.package.contentNodeId"
                                             text="{{vm.labels.includeAllChildNodes}}">
-=======
-                                          disabled="!vm.package.contentNodeId"
-                                          text="{{vm.labels.includeAllChildNodes}}">
->>>>>>> 9d4536a6
                             </umb-checkbox>
 
                         </umb-control-group>
@@ -145,59 +140,35 @@
                         <umb-control-group label="@treeHeaders_documentTypes">
                             <div ng-repeat="doctype in ::vm.documentTypes | orderBy:'name'">
                                 <umb-checkbox model="doctype.selected"
-<<<<<<< HEAD
-                                                on-change="vm.selectDocumentType(doctype)"
+                                                  on-change="vm.selectDocumentType(doctype)"
                                                 text="{{doctype.name}}">
-=======
-                                              on-change="vm.selectDocumentType(doctype)"
-                                              text="{{doctype.name}}">
->>>>>>> 9d4536a6
                                 </umb-checkbox>
                             </div>
                         </umb-control-group>
 
                         <umb-control-group label="@treeHeaders_templates">
                             <div ng-repeat="template in ::vm.templates | orderBy:'name'">
-<<<<<<< HEAD
-                                    <umb-checkbox model="template.selected"
-                                                  on-change="vm.selectTemplate(template)"
+                                <umb-checkbox model="template.selected"
+                                              on-change="vm.selectTemplate(template)"
                                                   text="{{template.name}}">
                                     </umb-checkbox>
-=======
-                                <umb-checkbox model="template.selected"
-                                              on-change="vm.selectTemplate(template)"
-                                              text="{{template.name}}">
-                                </umb-checkbox>
->>>>>>> 9d4536a6
                             </div>
                         </umb-control-group>
 
                         <umb-control-group label="@treeHeaders_stylesheets">
                             <div ng-repeat="stylesheet in ::vm.stylesheets | orderBy:'name'">
-<<<<<<< HEAD
-                                    <umb-checkbox model="stylesheet.selected"
-                                                  on-change="vm.selectStyleSheet(stylesheet)"
+                                <umb-checkbox model="stylesheet.selected"
+                                              on-change="vm.selectStyleSheet(stylesheet)"
                                                   text="{{stylesheet.path}}">
                                     </umb-checkbox>
-=======
-                                <umb-checkbox model="stylesheet.selected"
-                                              on-change="vm.selectStyleSheet(stylesheet)"
-                                              text="{{stylesheet.path}}">
-                                </umb-checkbox>
->>>>>>> 9d4536a6
                             </div>
                         </umb-control-group>
 
                         <umb-control-group label="@treeHeaders_macros">
                             <div ng-repeat="macro in ::vm.macros | orderBy:'name'">
                                 <umb-checkbox model="macro.selected"
-<<<<<<< HEAD
-                                                on-change="vm.selectMacro(macro)"
+                                                  on-change="vm.selectMacro(macro)"
                                                 text="{{macro.name}}">
-=======
-                                              on-change="vm.selectMacro(macro)"
-                                              text="{{macro.name}}">
->>>>>>> 9d4536a6
                                 </umb-checkbox>
                             </div>
                         </umb-control-group>
@@ -205,13 +176,8 @@
                         <umb-control-group label="@treeHeaders_languages">
                             <div ng-repeat="language in ::vm.languages | orderBy:'name'">
                                 <umb-checkbox model="language.selected"
-<<<<<<< HEAD
-                                                on-change="vm.selectLanguage(language)"
+                                                  on-change="vm.selectLanguage(language)"
                                                 text="{{language.name}}">
-=======
-                                              on-change="vm.selectLanguage(language)"
-                                              text="{{language.name}}">
->>>>>>> 9d4536a6
                                 </umb-checkbox>
                             </div>
                         </umb-control-group>
@@ -219,13 +185,8 @@
                         <umb-control-group label="@treeHeaders_dictionary">
                             <div ng-repeat="dictionaryItem in ::vm.dictionaryItems | orderBy:'name'">
                                 <umb-checkbox model="dictionaryItem.selected"
-<<<<<<< HEAD
-                                                on-change="vm.selectDictionaryItem(dictionaryItem)"
+                                                  on-change="vm.selectDictionaryItem(dictionaryItem)"
                                                 text="{{dictionaryItem.name}}">
-=======
-                                              on-change="vm.selectDictionaryItem(dictionaryItem)"
-                                              text="{{dictionaryItem.name}}">
->>>>>>> 9d4536a6
                                 </umb-checkbox>
                             </div>
                         </umb-control-group>
@@ -233,13 +194,8 @@
                         <umb-control-group label="@treeHeaders_dataTypes">
                             <div ng-repeat="dataType in ::vm.dataTypes | orderBy:'name'">
                                 <umb-checkbox model="dataType.selected"
-<<<<<<< HEAD
-                                                on-change="vm.selectDataType(dataType)"
+                                                  on-change="vm.selectDataType(dataType)"
                                                 text="{{dataType.name}}">
-=======
-                                              on-change="vm.selectDataType(dataType)"
-                                              text="{{dataType.name}}">
->>>>>>> 9d4536a6
                                 </umb-checkbox>
                             </div>
                         </umb-control-group>
