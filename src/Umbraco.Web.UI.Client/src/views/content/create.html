--- conflicted
+++ resolved
@@ -1,4 +1,3 @@
-<<<<<<< HEAD
 <div ng-controller="Umbraco.Editors.Content.CreateController">
 
     <div class="umb-dialog-body with-footer" ng-cloak>
@@ -43,7 +42,7 @@
             </ul>
             <ul class="umb-actions umb-actions-child" ng-if="selectBlueprint">
 
-                <li class="umb-action" ng-repeat="blueprint in selectableBlueprints | orderBy:'name':false">
+                <li class="umb-action" ng-repeat="blueprint in selectableBlueprints | orderBy:'name':false track by $index">
                     <button class="umb-action-link umb-outline btn-reset" ng-click="createFromBlueprint(blueprint.id)">
                         <i class="large icon {{docType.icon}}"></i>
                         <span class="menu-label">
@@ -72,60 +71,4 @@
         </button>
     </div>
 
-=======
-<div class="umb-dialog-body with-footer" ng-controller="Umbraco.Editors.Content.CreateController" ng-cloak>
-
-    <div class="umb-pane">
-        <h5 ng-show="selectContentType"><localize key="create_createUnder">Create a page under</localize> {{currentNode.name}}</h5>
-        <h5 ng-show="selectBlueprint"><localize key="blueprints_selectBlueprint">Select a blueprint</localize></h5>
-
-        <p class="abstract" ng-if="allowedTypes && allowedTypes.length === 0">
-            <localize key="create_noDocumentTypes" />
-        </p>
-
-        <ul class="umb-actions umb-actions-child" ng-show="selectContentType">
-
-            <li data-element="action-create-{{docType.alias}}" ng-repeat="docType in allowedTypes | orderBy:'name':false">
-                <a ng-click="createOrSelectBlueprintIfAny(docType)">
-                    <i class="large {{docType.icon}}"></i>
-                    <span class="menu-label">
-                        {{docType.name}}
-                        <small>
-                            {{docType.description}}
-                        </small>
-                    </span>
-                </a>
-            </li>
-
-        </ul>
-        <ul class="umb-actions umb-actions-child" ng-show="selectBlueprint">
-
-            <li ng-repeat="(key, value) in docType.blueprints | orderBy:'name':false track by $index">
-                <a ng-click="createFromBlueprint(key)">
-                    <i class="large {{docType.icon}}"></i>
-                    <span class="menu-label">
-                        {{value}}
-                    </span>
-                </a>
-            </li>
-            
-            <li class="sep" ng-show="allowBlank">
-                <a ng-click="createBlank(docType)">
-                    <i class="large {{docType.icon}}"></i>
-                    <span class="menu-label">
-                        <localize key="blueprints_blankBlueprint">Blank</localize>
-                    </span>
-                </a>
-            </li>
-
-        </ul>
-
-    </div>
-</div>
-
-<div class="umb-dialog-footer btn-toolbar umb-btn-toolbar">
-    <button class="btn btn-info" ng-click="nav.hideDialog(true)">
-        <localize key="buttons_somethingElse">Do something else</localize>
-    </button>
->>>>>>> d57ebf02
 </div>