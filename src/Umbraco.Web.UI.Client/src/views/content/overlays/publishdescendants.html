<div ng-controller="Umbraco.Overlays.PublishDescendantsController as vm" class="umb-variant-selector-overlay">

    <div ng-if="vm.displayVariants.length === 1">
        <div class="mb3">
            <p><localize key="{{vm.labels.help.key}}" tokens="vm.labels.help.tokens"></localize></p>
        </div>

        <div class="flex mb3">
            <umb-toggle checked="vm.includeUnpublished"
                        on-click="vm.toggleIncludeUnpublished()"
                        class="mr2"
                        input-id="includeUnpublished"
                        label-on="{{vm.labels.includeUnpublished}}"
                        label-off="{{vm.labels.includeUnpublished}}"
                        label-position="right"
                        show-labels="true">
            </umb-toggle>
        </div>

    </div>

    <div ng-if="vm.displayVariants.length > 1">

        <div class="mb3">
            <p><localize key="content_publishDescendantsWithVariantsHelp"></localize></p>
        </div>

        <div class="flex mb3">
            <umb-toggle checked="vm.includeUnpublished"
                        on-click="vm.toggleIncludeUnpublished()"
                        class="mr2"
                        label-on="{{vm.labels.includeUnpublished}}"
                        label-off="{{vm.labels.includeUnpublished}}"
                        label-position="right"
                        show-labels="true">
            </umb-toggle>
        </div>

        <div class="umb-list umb-list--condensed">

            <div class="umb-list-item umb-list--condensed" ng-repeat="variant in vm.displayVariants track by variant.compositeId">
                <ng-form name="publishVariantSelectorForm">
                    <div class="umb-variant-selector-entry" ng-class="{'umb-list-item--error': publishVariantSelectorForm.publishVariantSelector.$invalid}">

                        <umb-checkbox input-id="{{variant.htmlId}}"
<<<<<<< HEAD
                            name="publishVariantSelector"
                            model="variant.publish"
                            on-change="vm.changeSelection(variant)"
=======
                                      name="publishVariantSelector"
                                      model="variant.publish"
                                      on-change="vm.changeSelection(variant)"
>>>>>>> d14e2a99
                            server-validation-field="{{variant.htmlId}}">

                            <span class="umb-variant-selector-entry__title" ng-if="!(variant.segment && variant.language)">
                                <span ng-bind="variant.displayName"></span>
                                <strong ng-if="variant.isMandatory" class="umb-control-required">*</strong>
                            </span>
                            <span class="umb-variant-selector-entry__title" ng-if="variant.segment && variant.language">
                                <span ng-bind="variant.segment"></span>
                                <span class="__secondarytitle"> — {{variant.language.name}}</span>
                                <strong ng-if="variant.isMandatory" class="umb-control-required">*</strong>
                            </span>
                            <span class="umb-variant-selector-entry__description" ng-if="!publishVariantSelectorForm.publishVariantSelector.$invalid && !(variant.notifications && variant.notifications.length > 0)">
                                <umb-variant-state variant="variant"></umb-variant-state>
                                <span ng-if="variant.isMandatory"> - </span>
                                <span ng-if="variant.isMandatory" ng-class="{'text-error': (variant.publish === false) }"><localize key="languages_mandatoryLanguage"></localize></span>
                            </span>
                            <span class="umb-variant-selector-entry__description" ng-messages="publishVariantSelectorForm.publishVariantSelector.$error" show-validation-on-submit>
                                <span class="text-error" ng-message="valServerField">{{publishVariantSelectorForm.publishVariantSelector.errorMsg}}</span>
                            </span>

                        </umb-checkbox>

                        <umb-variant-notification-list notifications="variant.notifications"></umb-variant-notification-list>
                    </div>
                </ng-form>
            </div>
        </div>

    </div>

</div><|MERGE_RESOLUTION|>--- conflicted
+++ resolved
@@ -43,15 +43,9 @@
                     <div class="umb-variant-selector-entry" ng-class="{'umb-list-item--error': publishVariantSelectorForm.publishVariantSelector.$invalid}">
 
                         <umb-checkbox input-id="{{variant.htmlId}}"
-<<<<<<< HEAD
-                            name="publishVariantSelector"
-                            model="variant.publish"
-                            on-change="vm.changeSelection(variant)"
-=======
                                       name="publishVariantSelector"
                                       model="variant.publish"
                                       on-change="vm.changeSelection(variant)"
->>>>>>> d14e2a99
                             server-validation-field="{{variant.htmlId}}">
 
                             <span class="umb-variant-selector-entry__title" ng-if="!(variant.segment && variant.language)">
