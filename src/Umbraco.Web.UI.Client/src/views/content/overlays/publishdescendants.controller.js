--- conflicted
+++ resolved
@@ -4,10 +4,6 @@
     function PublishDescendantsController($scope, localizationService) {
 
         var vm = this;
-<<<<<<< HEAD
-=======
-
->>>>>>> 9d4536a6
         vm.includeUnpublished = $scope.model.includeUnpublished || false;
 
         vm.changeSelection = changeSelection;
@@ -26,11 +22,12 @@
                 });
             }
             if (!vm.labels.includeUnpublished) {
-<<<<<<< HEAD
+                localizationService.localize("content_includeUnpublished").then(function (value) {
+                    vm.labels.includeUnpublished = value;
+                });
+            }
+            if (!vm.labels.includeUnpublished) {
                 localizationService.localize("content_includeUnpublished").then(value => {
-=======
-                localizationService.localize("content_includeUnpublished").then(function (value) {
->>>>>>> 9d4536a6
                     vm.labels.includeUnpublished = value;
                 });
             }
