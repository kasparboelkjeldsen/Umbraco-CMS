--- conflicted
+++ resolved
@@ -9,24 +9,18 @@
 
 .umb-app-header__logo {
     margin-right: 30px;
-<<<<<<< HEAD
-=======
     flex-shrink: 0;
->>>>>>> 62fa1695
     button {
         img {
             height: 30px;
         }
     }
-<<<<<<< HEAD
-=======
     
 }
 @media (max-width: 1279px) {
     .umb-app-header__logo {
         display: none;
     }
->>>>>>> 62fa1695
 }
 
 .umb-app-header__logo-modal {
