// Login
// -------------------------

.login-overlay {
    width: 100%;
    height: 100%;
    position: absolute;
    z-index: 65537;
    top: 0;
    left: 0;
    margin: 0 !important;
    padding: 0;
    border: none;
    border-radius: 0;
    overflow-y: auto;
    background-color: @blueNight;
}

.login-overlay__background-image {
    background-position: center center;
    background-repeat: no-repeat;
    background-size: cover;
    background-image: url('../img/login.jpg');
    width: 100%;
    height: 100%;
    position: absolute;
}

.login-overlay__logo {
    position: absolute;
<<<<<<< HEAD
    top: 22px;
    left: 25px;
    min-width: 30px;
=======
    top: 12.5px;
    left: 20px;
    right: 25px;
>>>>>>> 791e4f92
    height: 30px;
    z-index: 1;
}
.login-overlay__logo img {
    height: 100%;
}

.login-overlay .umb-modalcolumn {
    background: none;
    border: none;
}

.login-overlay .umb-login-container {
    display: flex;
    justify-content: center;
    align-items: center;
    width: 100%;
    height: 100%;
    position: relative;
    z-index: 3;
    box-sizing: border-box;
}

@media (max-width: 565px) {
    // making sure we don't crash into the logo
    .login-overlay .umb-login-container {
        padding-top: 80px;
    }
}

.login-overlay .form {
    background: @white;
    padding: 30px;
    width: 500px;
    margin-left: 25px;
    margin-right: 25px;
    margin-top: auto;
    margin-bottom: auto;
    border-radius: @doubleBorderRadius;
    box-shadow: 0 1px 6px 1px rgba(0, 0, 0, 0.12);
}

.login-overlay .form input[type="text"],
.login-overlay .form input[type="password"],
.login-overlay .form input[type="email"] {
    height: 36px;
    padding-left: 10px;
    padding-right: 10px;
}

.login-overlay .form label {
    font-weight: bold;
}

.login-overlay h1 {
    display: block;
    text-align: center;
    color: @black;
    font-size: 24px;
    font-weight: bold;
    margin-bottom: 20px;
}

.login-overlay .alert {
    display: inline-block;
    padding-right: 6px;
    padding-left: 6px;
    margin-top: 10px;
    text-align: center;
}

.login-overlay .external-logins form {
    margin-bottom: 20px;
}

.login-overlay .btn-social {
    padding-top: 8px;
    padding-bottom: 8px;
    margin: 0;
    margin-bottom: 5px;
}

.login-overlay .btn-social>:first-child {
    line-height: 36px;
}

.login-overlay .text-error,
.login-overlay .text-info
{
    font-weight:bold;
}

.password-toggle {
    position: relative;    
    text-align: right;
    user-select: none;
    margin-left: auto;

    button {
        opacity: .5;
        display: inline-block;
        z-index: 1;
        -webkit-tap-highlight-color: transparent;

        .password-text {
            background-repeat: no-repeat;
            background-size: 18px;
            background-position: 0 1px;
            padding-left: 24px;

            &.show {
                background-image: url("data:image/svg+xml;charset=utf8,%3Csvg xmlns='http://www.w3.org/2000/svg' width='32' height='32' viewBox='0 0 32 32'%3E%3Cpath fill='%23444' d='M16 6C9 6 3 10 0 16c3 6 9 10 16 10s13-4 16-10c-3-6-9-10-16-10zm8 5.3c1.8 1.2 3.4 2.8 4.6 4.7-1.2 2-2.8 3.5-4.7 4.7-3 1.5-6 2.3-8 2.3s-6-.8-8-2.3C6 19.5 4 18 3 16c1.5-2 3-3.5 5-4.7l.6-.2C8 12 8 13 8 14c0 4.5 3.5 8 8 8s8-3.5 8-8c0-1-.3-2-.6-2.6l.4.3zM16 13c0 1.7-1.3 3-3 3s-3-1.3-3-3 1.3-3 3-3 3 1.3 3 3z'/%3E%3C/svg%3E");
            }

            &.hide {
                display: none;
                background-image: url("data:image/svg+xml;charset=utf8,%3Csvg xmlns='http://www.w3.org/2000/svg' width='32' height='32' viewBox='0 0 32 32'%3E%3Cpath fill='%23444' d='M29.6.4C29 0 28 0 27.4.4L21 6.8c-1.4-.5-3-.8-5-.8C9 6 3 10 0 16c1.3 2.6 3 4.8 5.4 6.5l-5 5c-.5.5-.5 1.5 0 2 .3.4.7.5 1 .5s1 0 1.2-.4l27-27C30 2 30 1 29.6.4zM13 10c1.3 0 2.4 1 2.8 2L12 15.8c-1-.4-2-1.5-2-2.8 0-1.7 1.3-3 3-3zm-9.6 6c1.2-2 2.8-3.5 4.7-4.7l.7-.2c-.4 1-.6 2-.6 3 0 1.8.6 3.4 1.6 4.7l-2 2c-1.6-1.2-3-2.7-4-4.4zM24 13.8c0-.8 0-1.7-.4-2.4l-10 10c.7.3 1.6.4 2.4.4 4.4 0 8-3.6 8-8z'/%3E%3Cpath fill='%23444' d='M26 9l-2.2 2.2c2 1.3 3.6 3 4.8 4.8-1.2 2-2.8 3.5-4.7 4.7-2.7 1.5-5.4 2.3-8 2.3-1.4 0-2.6 0-3.8-.4L10 25c2 .6 4 1 6 1 7 0 13-4 16-10-1.4-2.8-3.5-5.2-6-7z'/%3E%3C/svg%3E");
            }
        }
    }
}<|MERGE_RESOLUTION|>--- conflicted
+++ resolved
@@ -28,15 +28,10 @@
 
 .login-overlay__logo {
     position: absolute;
-<<<<<<< HEAD
-    top: 22px;
-    left: 25px;
-    min-width: 30px;
-=======
     top: 12.5px;
     left: 20px;
     right: 25px;
->>>>>>> 791e4f92
+    min-width: 112px;    
     height: 30px;
     z-index: 1;
 }
