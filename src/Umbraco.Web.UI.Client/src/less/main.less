// Main
// -------------------------


// Utillity classes
// @Per not sure where to put this part
// -------------------------

.fill {
	height: 100%;
	min-height: 100%;
}
.shadow {
	box-shadow: 3px 0px 7px #dbdbdb;
}

.umb-scrollable, .umb-auto-overflow {
	overflow: auto;
}

.umb-abstract {
    display: block;
    margin-top: 0px;
    margin-bottom: 15px;
    font-size: 14px;
    color: #b3b3b3
}

h5{
  text-transform: uppercase;
  color: #b3b3b3;
  font-weight: bold;
  font-size: 13px;
  margin-top: 15px;
}

/* MISC FORM ELEMENTS */
.umb-form-actions {
    background: none;
    border: none
}
.datepicker td.active,
.datepicker td span.active {
    background: #f3762c !important;
}
.umb-datetime-picker div.info {
    vertical-align: middle
}

.umb-userwidget img {
    float: left;
    margin-right: 15px;
}
.umb-userwidget small {
    display: block
}
.popover-title {
    display: none
}


/*BUTTONS */
.thumbnails > li.umb-plus-btn {
  margin: 0 10px 10px 0
}

.umb-plus-btn a {
  border: 2px dashed @grayLight;
  width: 136px;
  height: 136px;
  line-height: 136px;
  text-align: center;
  font-size: 50px;
  display: block;
  color: @grayLight;
  text-decoration: none;
  -webkit-transition: all 0.3s ease-in-out;
  -moz-transition: all 0.3s ease-in-out;
  -ms-transition: all 0.3s ease-in-out;
  -o-transition: all 0.3s ease-in-out;
  transition: all 0.3s ease-in-out;
}

.umb-plus-btn a:hover {
  border: 2px dashed @black;
  color: @black
}

.umb-plus-btn i {
    vertical-align: middle;
    margin: auto
}

/* FORM GRID */
.umb-pane {
  margin: 30px 20px;
}
.umb-control-group {
  border-bottom: 1px solid @grayLighter;
  padding-bottom: 20px;
  margin-bottom: 15px !important;
}

.umb-control-group.-no-border {
  border: none;
}


/*COMPACT MODE */
.compact .umb-pane{margin: 0px 0px 15px 0px;}
.compact .umb-control-group {
  border-bottom: 1px solid @grayLighter;
  padding-bottom: 10px;
  margin-bottom: 5px !important;
}
.compact label.control-label {
  padding-top: 0px !important;
  margin-bottom: 0px;
}

.compact .controls-row{padding-top: 0px }

.umb-pane > .umb-control-group:last-child {
  border: none;
  padding-bottom: 0 !important;
}

.umb-control-group .umb-el-wrap {
  padding: 0
}

/* LABELS*/
.umb-control-group label.control-label {
  text-align: left
}
.umb-control-group label .help-block,
.umb-control-group label small {
  font-size: 11px;
  color: #a0a0a0;
  line-height: 13px;
  padding-top: 5px;
}
.umb-nolabel .controls {
  margin-left: 0px;
}

.controls-row {
  padding-top: 5px;
  margin-left: 240px;
}

.umb-user-panel .controls-row {
    margin-left: 0px;
}

.controls-row label {
  display: inline-block
}

.block-form .controls-row {
   margin-left: 0;
   padding-top: 0;
}

.hidelabel > div > .controls-row, .hidelabel > .controls-row, .hidelabel .controls {
  padding: 0px;
  border: none;
  margin: 0px !important;
}

.thumbnails .selected {
  border-color: @black;
  background: @black
}

.umb-version {
    color: #bbbbbb; position: absolute; bottom: 5px; right: 20px;
}

/* DASHBOARD */
.dashboardHideLink {
  display: none;
}
.dashboardWrapper {
  position: relative
}
.dashboardWrapper h2 {
  padding: 0px 0px 0px 45px
}
.dashboardWrapper h3 {
  font-size: 14px;
  font-weight: bold
}
.dashboardIcon {
  position: absolute;
  top: 2px;
  left: 2px
}

.umb-dashboard-control a{text-decoration: underline;}

.umb-dashboard-control
  iframe{ position: absolute; display: block; width: 99%; height: 99%; overflow: auto !important;}


/* TABLE */
.umb-table {
  table-layout: fixed;
  word-wrap: break-word;
}
.umb-no-border {
  border: none !important;
}

table thead a {
  color: #333
}

/* UI interactions */

.umb-table tbody.ui-sortable tr
{
    cursor:pointer;
}

.umb-table tbody.ui-sortable tr.ui-sortable-helper {
  background-color: @sortableHelperBg;
  border: none;
}
.umb-table tbody.ui-sortable tr.ui-sortable-helper td
 {
    border:none;
}

.umb-table tbody.ui-sortable tr.ui-sortable-placeholder {
  background-color: @sortablePlaceholderBg;
  border:none;
}

.umb-table tbody.ui-sortable tr.ui-sortable-placeholder td
{
    height:5px;
    padding:0px;
    line-height:0px;
}

/* MEDIA PICKER */

.thumbnails > li.umb-thumbnail {
  margin: 0 10px 10px 0;
  position: relative;
}

.thumbnails > li.umb-thumbnail .umb-icons {
  background: @grayDarker;
  position: absolute;
  top: 0;
  left: 0;
  width: 100%;
  z-index: 1000;
  padding: 17px 0
}

.thumbnails > li.umb-thumbnail .icon-crop {
  position: absolute;
  left: 10px;
  top: 10px;
  color: @white;
  font-size: 14px
}

.thumbnails > li.umb-thumbnail .icon-remove {
  position: absolute;
  right: 10px;
  top: 10px;
  color: @white;
  font-size: 14px
}

/* IMAGE CROPPER */

.umb-image-crop {
  margin: 0 30px 25px 0;
  padding: 0 0 30px 0;
  width: 400px;
  float: left
}

.umb-image-mask {
  width: 399px;
  height: 300px;
  position: relative;
  margin: 0 30px 0 0
}

.umb-image-mask:after {
  content: "";
  position: absolute;
  top: 0;
  left: 0;
  width: 100%;
  height: 100%;
  z-index: 5999;
  opacity: .6;
  filter: alpha(opacity=6);
  -webkit-box-shadow: inset 0 0 0 40px white,inset 0 0 0 41px rgba(0,0,0,0.2),inset 0 0 20px 41px rgba(0,0,0,0.2);
  box-shadow: inset 0 0 0 40px white,inset 0 0 0 41px rgba(0,0,0,0.2),inset 0 0 20px 41px rgba(0,0,0,0.2);
}

.umb-image-mask .icon-screenshot {
  color: @white;
  font-size: 30px;
  position: absolute;
  top: 125px;
  left: 110px;
  z-index: 1000;
}

.umb-image-mask .icon-circle {
  color: #4285f4;
  position: absolute;
  top: 130px;
  left: 115px;
  z-index: 1;
  font-size: 20px
}

.umb-crop-preview {
  float: left;
  width: 400px
}


.umb-image-controls {
  width: 400px; /* Need to be set dynamic, accounding to the width of the current image */
}

.umb-image-controls .icon-minus {
  float: left;
  padding: 14px 10px 0 10px;
  color: @inputBorder;
}

.umb-image-controls .icon-plus {
  float: right;
  text-align: left;
  padding: 14px 10px 0 10px;
  color: @inputBorder;
}

.umb-image-crop .range {
  display: block;
  -webkit-appearance: none;
  background: @inputBorder;
  height: 1px;
  margin: 20px 0 0 0;
  width: 82%;
  float: left;
}

.umb-image-crop .range::-webkit-slider-thumb {
  -webkit-appearance: none;
  width:14px;
  height:14px;
  border:1px solid @inputBorder;
  border-radius:2px;
  content:"1";
  background:#f2f2f2;
  margin-top: -1px;
}

/* SEARCH */

.umb-search-group li > div {
    padding-left: 20px;
}

.umb-search-group li > div a > i {
    height: 100%;
}

#search-form .form-search div {
    margin-top:3px;
}
#search-form .form-search div .btn {
    position:relative;
    top:0;
    left:0;
}

/* DICTIONARY */
#dictionaryItems tr {
    border-top:solid 1px @grayLight;
}

#dictionaryItems thead tr {
    border-top:none;
    font-weight:bold;
}

#dictionaryItems th {
    text-align:left;
    font-weight:normal;
}

#dictionaryItems td {
    text-align:center;
 }

#dictionaryItems thead td:first-of-type {
    text-align: left;
}

#dictioanryItems i {
    font-size:18px;
}

#dictionaryItems .icon-alert {
    color:@red;
}

#dictionaryItems .icon-check {
    color:@green;
}

// Loading Animation
// ------------------------

.umb-loader{
background-color: @blue;
margin-top:0;
margin-left:-100%;
-moz-animation-name:bounce_loadingProgressG;
-moz-animation-duration:1s;
-moz-animation-iteration-count:infinite;
-moz-animation-timing-function:linear;
-webkit-animation-name:bounce_loadingProgressG;
-webkit-animation-duration:1s;
-webkit-animation-iteration-count:infinite;
-webkit-animation-timing-function:linear;
-ms-animation-name:bounce_loadingProgressG;
-ms-animation-duration:1s;
-ms-animation-iteration-count:infinite;
-ms-animation-timing-function:linear;
-o-animation-name:bounce_loadingProgressG;
-o-animation-duration:1s;
-o-animation-iteration-count:infinite;
-o-animationtiming-function:linear;
animation-name:bounce_loadingProgressG;
animation-duration:1s;
animation-iteration-count:infinite;
animation-timing-function:linear;
width:100%;
height:1px;
}


    @-moz-keyframes bounce_loadingProgressG{
    0%{
    margin-left:-100%;
    }

    100%{
    margin-left:100%;
    }

    }

    @-webkit-keyframes bounce_loadingProgressG{
    0%{
    margin-left:-100%;
    }

    100%{
    margin-left:100%;
    }

    }

    @-ms-keyframes bounce_loadingProgressG{
    0%{
    margin-left:-100%;
    }

    100%{
    margin-left:100%;
    }

    }

    @-o-keyframes bounce_loadingProgressG{
    0%{
    margin-left:-100%;
    }

    100%{
    margin-left:100%;
    }

    }

    @keyframes bounce_loadingProgressG{
    0%{
    margin-left:-100%;
    }
    100%{
    margin-left:100%;
    }
}

.umb-loader-wrapper {

    position: absolute;
    right: 0;
    left: 0;
    margin: 10px 0;
    overflow: hidden;

<<<<<<< HEAD
}

.umb-loader-wrapper.-bottom {
	bottom: 0;
}

=======
}

>>>>>>> 37126943
<|MERGE_RESOLUTION|>--- conflicted
+++ resolved
@@ -1,529 +1,523 @@
-// Main
-// -------------------------
-
-
-// Utillity classes
-// @Per not sure where to put this part
-// -------------------------
-
-.fill {
-	height: 100%;
-	min-height: 100%;
-}
-.shadow {
-	box-shadow: 3px 0px 7px #dbdbdb;
-}
-
-.umb-scrollable, .umb-auto-overflow {
-	overflow: auto;
-}
-
-.umb-abstract {
-    display: block;
-    margin-top: 0px;
-    margin-bottom: 15px;
-    font-size: 14px;
-    color: #b3b3b3
-}
-
-h5{
-  text-transform: uppercase;
-  color: #b3b3b3;
-  font-weight: bold;
-  font-size: 13px;
-  margin-top: 15px;
-}
-
-/* MISC FORM ELEMENTS */
-.umb-form-actions {
-    background: none;
-    border: none
-}
-.datepicker td.active,
-.datepicker td span.active {
-    background: #f3762c !important;
-}
-.umb-datetime-picker div.info {
-    vertical-align: middle
-}
-
-.umb-userwidget img {
-    float: left;
-    margin-right: 15px;
-}
-.umb-userwidget small {
-    display: block
-}
-.popover-title {
-    display: none
-}
-
-
-/*BUTTONS */
-.thumbnails > li.umb-plus-btn {
-  margin: 0 10px 10px 0
-}
-
-.umb-plus-btn a {
-  border: 2px dashed @grayLight;
-  width: 136px;
-  height: 136px;
-  line-height: 136px;
-  text-align: center;
-  font-size: 50px;
-  display: block;
-  color: @grayLight;
-  text-decoration: none;
-  -webkit-transition: all 0.3s ease-in-out;
-  -moz-transition: all 0.3s ease-in-out;
-  -ms-transition: all 0.3s ease-in-out;
-  -o-transition: all 0.3s ease-in-out;
-  transition: all 0.3s ease-in-out;
-}
-
-.umb-plus-btn a:hover {
-  border: 2px dashed @black;
-  color: @black
-}
-
-.umb-plus-btn i {
-    vertical-align: middle;
-    margin: auto
-}
-
-/* FORM GRID */
-.umb-pane {
-  margin: 30px 20px;
-}
-.umb-control-group {
-  border-bottom: 1px solid @grayLighter;
-  padding-bottom: 20px;
-  margin-bottom: 15px !important;
-}
-
-.umb-control-group.-no-border {
-  border: none;
-}
-
-
-/*COMPACT MODE */
-.compact .umb-pane{margin: 0px 0px 15px 0px;}
-.compact .umb-control-group {
-  border-bottom: 1px solid @grayLighter;
-  padding-bottom: 10px;
-  margin-bottom: 5px !important;
-}
-.compact label.control-label {
-  padding-top: 0px !important;
-  margin-bottom: 0px;
-}
-
-.compact .controls-row{padding-top: 0px }
-
-.umb-pane > .umb-control-group:last-child {
-  border: none;
-  padding-bottom: 0 !important;
-}
-
-.umb-control-group .umb-el-wrap {
-  padding: 0
-}
-
-/* LABELS*/
-.umb-control-group label.control-label {
-  text-align: left
-}
-.umb-control-group label .help-block,
-.umb-control-group label small {
-  font-size: 11px;
-  color: #a0a0a0;
-  line-height: 13px;
-  padding-top: 5px;
-}
-.umb-nolabel .controls {
-  margin-left: 0px;
-}
-
-.controls-row {
-  padding-top: 5px;
-  margin-left: 240px;
-}
-
-.umb-user-panel .controls-row {
-    margin-left: 0px;
-}
-
-.controls-row label {
-  display: inline-block
-}
-
-.block-form .controls-row {
-   margin-left: 0;
-   padding-top: 0;
-}
-
-.hidelabel > div > .controls-row, .hidelabel > .controls-row, .hidelabel .controls {
-  padding: 0px;
-  border: none;
-  margin: 0px !important;
-}
-
-.thumbnails .selected {
-  border-color: @black;
-  background: @black
-}
-
-.umb-version {
-    color: #bbbbbb; position: absolute; bottom: 5px; right: 20px;
-}
-
-/* DASHBOARD */
-.dashboardHideLink {
-  display: none;
-}
-.dashboardWrapper {
-  position: relative
-}
-.dashboardWrapper h2 {
-  padding: 0px 0px 0px 45px
-}
-.dashboardWrapper h3 {
-  font-size: 14px;
-  font-weight: bold
-}
-.dashboardIcon {
-  position: absolute;
-  top: 2px;
-  left: 2px
-}
-
-.umb-dashboard-control a{text-decoration: underline;}
-
-.umb-dashboard-control
-  iframe{ position: absolute; display: block; width: 99%; height: 99%; overflow: auto !important;}
-
-
-/* TABLE */
-.umb-table {
-  table-layout: fixed;
-  word-wrap: break-word;
-}
-.umb-no-border {
-  border: none !important;
-}
-
-table thead a {
-  color: #333
-}
-
-/* UI interactions */
-
-.umb-table tbody.ui-sortable tr
-{
-    cursor:pointer;
-}
-
-.umb-table tbody.ui-sortable tr.ui-sortable-helper {
-  background-color: @sortableHelperBg;
-  border: none;
-}
-.umb-table tbody.ui-sortable tr.ui-sortable-helper td
- {
-    border:none;
-}
-
-.umb-table tbody.ui-sortable tr.ui-sortable-placeholder {
-  background-color: @sortablePlaceholderBg;
-  border:none;
-}
-
-.umb-table tbody.ui-sortable tr.ui-sortable-placeholder td
-{
-    height:5px;
-    padding:0px;
-    line-height:0px;
-}
-
-/* MEDIA PICKER */
-
-.thumbnails > li.umb-thumbnail {
-  margin: 0 10px 10px 0;
-  position: relative;
-}
-
-.thumbnails > li.umb-thumbnail .umb-icons {
-  background: @grayDarker;
-  position: absolute;
-  top: 0;
-  left: 0;
-  width: 100%;
-  z-index: 1000;
-  padding: 17px 0
-}
-
-.thumbnails > li.umb-thumbnail .icon-crop {
-  position: absolute;
-  left: 10px;
-  top: 10px;
-  color: @white;
-  font-size: 14px
-}
-
-.thumbnails > li.umb-thumbnail .icon-remove {
-  position: absolute;
-  right: 10px;
-  top: 10px;
-  color: @white;
-  font-size: 14px
-}
-
-/* IMAGE CROPPER */
-
-.umb-image-crop {
-  margin: 0 30px 25px 0;
-  padding: 0 0 30px 0;
-  width: 400px;
-  float: left
-}
-
-.umb-image-mask {
-  width: 399px;
-  height: 300px;
-  position: relative;
-  margin: 0 30px 0 0
-}
-
-.umb-image-mask:after {
-  content: "";
-  position: absolute;
-  top: 0;
-  left: 0;
-  width: 100%;
-  height: 100%;
-  z-index: 5999;
-  opacity: .6;
-  filter: alpha(opacity=6);
-  -webkit-box-shadow: inset 0 0 0 40px white,inset 0 0 0 41px rgba(0,0,0,0.2),inset 0 0 20px 41px rgba(0,0,0,0.2);
-  box-shadow: inset 0 0 0 40px white,inset 0 0 0 41px rgba(0,0,0,0.2),inset 0 0 20px 41px rgba(0,0,0,0.2);
-}
-
-.umb-image-mask .icon-screenshot {
-  color: @white;
-  font-size: 30px;
-  position: absolute;
-  top: 125px;
-  left: 110px;
-  z-index: 1000;
-}
-
-.umb-image-mask .icon-circle {
-  color: #4285f4;
-  position: absolute;
-  top: 130px;
-  left: 115px;
-  z-index: 1;
-  font-size: 20px
-}
-
-.umb-crop-preview {
-  float: left;
-  width: 400px
-}
-
-
-.umb-image-controls {
-  width: 400px; /* Need to be set dynamic, accounding to the width of the current image */
-}
-
-.umb-image-controls .icon-minus {
-  float: left;
-  padding: 14px 10px 0 10px;
-  color: @inputBorder;
-}
-
-.umb-image-controls .icon-plus {
-  float: right;
-  text-align: left;
-  padding: 14px 10px 0 10px;
-  color: @inputBorder;
-}
-
-.umb-image-crop .range {
-  display: block;
-  -webkit-appearance: none;
-  background: @inputBorder;
-  height: 1px;
-  margin: 20px 0 0 0;
-  width: 82%;
-  float: left;
-}
-
-.umb-image-crop .range::-webkit-slider-thumb {
-  -webkit-appearance: none;
-  width:14px;
-  height:14px;
-  border:1px solid @inputBorder;
-  border-radius:2px;
-  content:"1";
-  background:#f2f2f2;
-  margin-top: -1px;
-}
-
-/* SEARCH */
-
-.umb-search-group li > div {
-    padding-left: 20px;
-}
-
-.umb-search-group li > div a > i {
-    height: 100%;
-}
-
-#search-form .form-search div {
-    margin-top:3px;
-}
-#search-form .form-search div .btn {
-    position:relative;
-    top:0;
-    left:0;
-}
-
-/* DICTIONARY */
-#dictionaryItems tr {
-    border-top:solid 1px @grayLight;
-}
-
-#dictionaryItems thead tr {
-    border-top:none;
-    font-weight:bold;
-}
-
-#dictionaryItems th {
-    text-align:left;
-    font-weight:normal;
-}
-
-#dictionaryItems td {
-    text-align:center;
- }
-
-#dictionaryItems thead td:first-of-type {
-    text-align: left;
-}
-
-#dictioanryItems i {
-    font-size:18px;
-}
-
-#dictionaryItems .icon-alert {
-    color:@red;
-}
-
-#dictionaryItems .icon-check {
-    color:@green;
-}
-
-// Loading Animation
-// ------------------------
-
-.umb-loader{
-background-color: @blue;
-margin-top:0;
-margin-left:-100%;
--moz-animation-name:bounce_loadingProgressG;
--moz-animation-duration:1s;
--moz-animation-iteration-count:infinite;
--moz-animation-timing-function:linear;
--webkit-animation-name:bounce_loadingProgressG;
--webkit-animation-duration:1s;
--webkit-animation-iteration-count:infinite;
--webkit-animation-timing-function:linear;
--ms-animation-name:bounce_loadingProgressG;
--ms-animation-duration:1s;
--ms-animation-iteration-count:infinite;
--ms-animation-timing-function:linear;
--o-animation-name:bounce_loadingProgressG;
--o-animation-duration:1s;
--o-animation-iteration-count:infinite;
--o-animationtiming-function:linear;
-animation-name:bounce_loadingProgressG;
-animation-duration:1s;
-animation-iteration-count:infinite;
-animation-timing-function:linear;
-width:100%;
-height:1px;
-}
-
-
-    @-moz-keyframes bounce_loadingProgressG{
-    0%{
-    margin-left:-100%;
-    }
-
-    100%{
-    margin-left:100%;
-    }
-
-    }
-
-    @-webkit-keyframes bounce_loadingProgressG{
-    0%{
-    margin-left:-100%;
-    }
-
-    100%{
-    margin-left:100%;
-    }
-
-    }
-
-    @-ms-keyframes bounce_loadingProgressG{
-    0%{
-    margin-left:-100%;
-    }
-
-    100%{
-    margin-left:100%;
-    }
-
-    }
-
-    @-o-keyframes bounce_loadingProgressG{
-    0%{
-    margin-left:-100%;
-    }
-
-    100%{
-    margin-left:100%;
-    }
-
-    }
-
-    @keyframes bounce_loadingProgressG{
-    0%{
-    margin-left:-100%;
-    }
-    100%{
-    margin-left:100%;
-    }
-}
-
-.umb-loader-wrapper {
-
-    position: absolute;
-    right: 0;
-    left: 0;
-    margin: 10px 0;
-    overflow: hidden;
-
-<<<<<<< HEAD
-}
-
-.umb-loader-wrapper.-bottom {
-	bottom: 0;
-}
-
-=======
-}
-
->>>>>>> 37126943
+// Main
+// -------------------------
+
+
+// Utillity classes
+// @Per not sure where to put this part
+// -------------------------
+
+.fill {
+	height: 100%;
+	min-height: 100%;
+}
+.shadow {
+	box-shadow: 3px 0px 7px #dbdbdb;
+}
+
+.umb-scrollable, .umb-auto-overflow {
+	overflow: auto;
+}
+
+.umb-abstract {
+    display: block;
+    margin-top: 0px;
+    margin-bottom: 15px;
+    font-size: 14px;
+    color: #b3b3b3
+}
+
+h5{
+  text-transform: uppercase;
+  color: #b3b3b3;
+  font-weight: bold;
+  font-size: 13px;
+  margin-top: 15px;
+}
+
+/* MISC FORM ELEMENTS */
+.umb-form-actions {
+    background: none;
+    border: none
+}
+.datepicker td.active,
+.datepicker td span.active {
+    background: #f3762c !important;
+}
+.umb-datetime-picker div.info {
+    vertical-align: middle
+}
+
+.umb-userwidget img {
+    float: left;
+    margin-right: 15px;
+}
+.umb-userwidget small {
+    display: block
+}
+.popover-title {
+    display: none
+}
+
+
+/*BUTTONS */
+.thumbnails > li.umb-plus-btn {
+  margin: 0 10px 10px 0
+}
+
+.umb-plus-btn a {
+  border: 2px dashed @grayLight;
+  width: 136px;
+  height: 136px;
+  line-height: 136px;
+  text-align: center;
+  font-size: 50px;
+  display: block;
+  color: @grayLight;
+  text-decoration: none;
+  -webkit-transition: all 0.3s ease-in-out;
+  -moz-transition: all 0.3s ease-in-out;
+  -ms-transition: all 0.3s ease-in-out;
+  -o-transition: all 0.3s ease-in-out;
+  transition: all 0.3s ease-in-out;
+}
+
+.umb-plus-btn a:hover {
+  border: 2px dashed @black;
+  color: @black
+}
+
+.umb-plus-btn i {
+    vertical-align: middle;
+    margin: auto
+}
+
+/* FORM GRID */
+.umb-pane {
+  margin: 30px 20px;
+}
+.umb-control-group {
+  border-bottom: 1px solid @grayLighter;
+  padding-bottom: 20px;
+  margin-bottom: 15px !important;
+}
+
+.umb-control-group.-no-border {
+  border: none;
+}
+
+
+/*COMPACT MODE */
+.compact .umb-pane{margin: 0px 0px 15px 0px;}
+.compact .umb-control-group {
+  border-bottom: 1px solid @grayLighter;
+  padding-bottom: 10px;
+  margin-bottom: 5px !important;
+}
+.compact label.control-label {
+  padding-top: 0px !important;
+  margin-bottom: 0px;
+}
+
+.compact .controls-row{padding-top: 0px }
+
+.umb-pane > .umb-control-group:last-child {
+  border: none;
+  padding-bottom: 0 !important;
+}
+
+.umb-control-group .umb-el-wrap {
+  padding: 0
+}
+
+/* LABELS*/
+.umb-control-group label.control-label {
+  text-align: left
+}
+.umb-control-group label .help-block,
+.umb-control-group label small {
+  font-size: 11px;
+  color: #a0a0a0;
+  line-height: 13px;
+  padding-top: 5px;
+}
+.umb-nolabel .controls {
+  margin-left: 0px;
+}
+
+.controls-row {
+  padding-top: 5px;
+  margin-left: 240px;
+}
+
+.umb-user-panel .controls-row {
+    margin-left: 0px;
+}
+
+.controls-row label {
+  display: inline-block
+}
+
+.block-form .controls-row {
+   margin-left: 0;
+   padding-top: 0;
+}
+
+.hidelabel > div > .controls-row, .hidelabel > .controls-row, .hidelabel .controls {
+  padding: 0px;
+  border: none;
+  margin: 0px !important;
+}
+
+.thumbnails .selected {
+  border-color: @black;
+  background: @black
+}
+
+.umb-version {
+    color: #bbbbbb; position: absolute; bottom: 5px; right: 20px;
+}
+
+/* DASHBOARD */
+.dashboardHideLink {
+  display: none;
+}
+.dashboardWrapper {
+  position: relative
+}
+.dashboardWrapper h2 {
+  padding: 0px 0px 0px 45px
+}
+.dashboardWrapper h3 {
+  font-size: 14px;
+  font-weight: bold
+}
+.dashboardIcon {
+  position: absolute;
+  top: 2px;
+  left: 2px
+}
+
+.umb-dashboard-control a{text-decoration: underline;}
+
+.umb-dashboard-control
+  iframe{ position: absolute; display: block; width: 99%; height: 99%; overflow: auto !important;}
+
+
+/* TABLE */
+.umb-table {
+  table-layout: fixed;
+  word-wrap: break-word;
+}
+.umb-no-border {
+  border: none !important;
+}
+
+table thead a {
+  color: #333
+}
+
+/* UI interactions */
+
+.umb-table tbody.ui-sortable tr
+{
+    cursor:pointer;
+}
+
+.umb-table tbody.ui-sortable tr.ui-sortable-helper {
+  background-color: @sortableHelperBg;
+  border: none;
+}
+.umb-table tbody.ui-sortable tr.ui-sortable-helper td
+ {
+    border:none;
+}
+
+.umb-table tbody.ui-sortable tr.ui-sortable-placeholder {
+  background-color: @sortablePlaceholderBg;
+  border:none;
+}
+
+.umb-table tbody.ui-sortable tr.ui-sortable-placeholder td
+{
+    height:5px;
+    padding:0px;
+    line-height:0px;
+}
+
+/* MEDIA PICKER */
+
+.thumbnails > li.umb-thumbnail {
+  margin: 0 10px 10px 0;
+  position: relative;
+}
+
+.thumbnails > li.umb-thumbnail .umb-icons {
+  background: @grayDarker;
+  position: absolute;
+  top: 0;
+  left: 0;
+  width: 100%;
+  z-index: 1000;
+  padding: 17px 0
+}
+
+.thumbnails > li.umb-thumbnail .icon-crop {
+  position: absolute;
+  left: 10px;
+  top: 10px;
+  color: @white;
+  font-size: 14px
+}
+
+.thumbnails > li.umb-thumbnail .icon-remove {
+  position: absolute;
+  right: 10px;
+  top: 10px;
+  color: @white;
+  font-size: 14px
+}
+
+/* IMAGE CROPPER */
+
+.umb-image-crop {
+  margin: 0 30px 25px 0;
+  padding: 0 0 30px 0;
+  width: 400px;
+  float: left
+}
+
+.umb-image-mask {
+  width: 399px;
+  height: 300px;
+  position: relative;
+  margin: 0 30px 0 0
+}
+
+.umb-image-mask:after {
+  content: "";
+  position: absolute;
+  top: 0;
+  left: 0;
+  width: 100%;
+  height: 100%;
+  z-index: 5999;
+  opacity: .6;
+  filter: alpha(opacity=6);
+  -webkit-box-shadow: inset 0 0 0 40px white,inset 0 0 0 41px rgba(0,0,0,0.2),inset 0 0 20px 41px rgba(0,0,0,0.2);
+  box-shadow: inset 0 0 0 40px white,inset 0 0 0 41px rgba(0,0,0,0.2),inset 0 0 20px 41px rgba(0,0,0,0.2);
+}
+
+.umb-image-mask .icon-screenshot {
+  color: @white;
+  font-size: 30px;
+  position: absolute;
+  top: 125px;
+  left: 110px;
+  z-index: 1000;
+}
+
+.umb-image-mask .icon-circle {
+  color: #4285f4;
+  position: absolute;
+  top: 130px;
+  left: 115px;
+  z-index: 1;
+  font-size: 20px
+}
+
+.umb-crop-preview {
+  float: left;
+  width: 400px
+}
+
+
+.umb-image-controls {
+  width: 400px; /* Need to be set dynamic, accounding to the width of the current image */
+}
+
+.umb-image-controls .icon-minus {
+  float: left;
+  padding: 14px 10px 0 10px;
+  color: @inputBorder;
+}
+
+.umb-image-controls .icon-plus {
+  float: right;
+  text-align: left;
+  padding: 14px 10px 0 10px;
+  color: @inputBorder;
+}
+
+.umb-image-crop .range {
+  display: block;
+  -webkit-appearance: none;
+  background: @inputBorder;
+  height: 1px;
+  margin: 20px 0 0 0;
+  width: 82%;
+  float: left;
+}
+
+.umb-image-crop .range::-webkit-slider-thumb {
+  -webkit-appearance: none;
+  width:14px;
+  height:14px;
+  border:1px solid @inputBorder;
+  border-radius:2px;
+  content:"1";
+  background:#f2f2f2;
+  margin-top: -1px;
+}
+
+/* SEARCH */
+
+.umb-search-group li > div {
+    padding-left: 20px;
+}
+
+.umb-search-group li > div a > i {
+    height: 100%;
+}
+
+#search-form .form-search div {
+    margin-top:3px;
+}
+#search-form .form-search div .btn {
+    position:relative;
+    top:0;
+    left:0;
+}
+
+/* DICTIONARY */
+#dictionaryItems tr {
+    border-top:solid 1px @grayLight;
+}
+
+#dictionaryItems thead tr {
+    border-top:none;
+    font-weight:bold;
+}
+
+#dictionaryItems th {
+    text-align:left;
+    font-weight:normal;
+}
+
+#dictionaryItems td {
+    text-align:center;
+ }
+
+#dictionaryItems thead td:first-of-type {
+    text-align: left;
+}
+
+#dictioanryItems i {
+    font-size:18px;
+}
+
+#dictionaryItems .icon-alert {
+    color:@red;
+}
+
+#dictionaryItems .icon-check {
+    color:@green;
+}
+
+// Loading Animation
+// ------------------------
+
+.umb-loader{
+background-color: @blue;
+margin-top:0;
+margin-left:-100%;
+-moz-animation-name:bounce_loadingProgressG;
+-moz-animation-duration:1s;
+-moz-animation-iteration-count:infinite;
+-moz-animation-timing-function:linear;
+-webkit-animation-name:bounce_loadingProgressG;
+-webkit-animation-duration:1s;
+-webkit-animation-iteration-count:infinite;
+-webkit-animation-timing-function:linear;
+-ms-animation-name:bounce_loadingProgressG;
+-ms-animation-duration:1s;
+-ms-animation-iteration-count:infinite;
+-ms-animation-timing-function:linear;
+-o-animation-name:bounce_loadingProgressG;
+-o-animation-duration:1s;
+-o-animation-iteration-count:infinite;
+-o-animationtiming-function:linear;
+animation-name:bounce_loadingProgressG;
+animation-duration:1s;
+animation-iteration-count:infinite;
+animation-timing-function:linear;
+width:100%;
+height:1px;
+}
+
+
+    @-moz-keyframes bounce_loadingProgressG{
+    0%{
+    margin-left:-100%;
+    }
+
+    100%{
+    margin-left:100%;
+    }
+
+    }
+
+    @-webkit-keyframes bounce_loadingProgressG{
+    0%{
+    margin-left:-100%;
+    }
+
+    100%{
+    margin-left:100%;
+    }
+
+    }
+
+    @-ms-keyframes bounce_loadingProgressG{
+    0%{
+    margin-left:-100%;
+    }
+
+    100%{
+    margin-left:100%;
+    }
+
+    }
+
+    @-o-keyframes bounce_loadingProgressG{
+    0%{
+    margin-left:-100%;
+    }
+
+    100%{
+    margin-left:100%;
+    }
+
+    }
+
+    @keyframes bounce_loadingProgressG{
+    0%{
+    margin-left:-100%;
+    }
+    100%{
+    margin-left:100%;
+    }
+}
+
+.umb-loader-wrapper {
+
+    position: absolute;
+    right: 0;
+    left: 0;
+    margin: 10px 0;
+    overflow: hidden;
+
+}
+
+.umb-loader-wrapper.-bottom {
+	bottom: 0;
+}