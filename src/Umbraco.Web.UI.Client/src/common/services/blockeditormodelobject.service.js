/**
 * @ngdoc service
 * @name umbraco.services.blockEditorModelObject
 *
 * @description
 * <b>Added in Umbraco 8.7</b>. Model Object for dealing with data of Block Editors.
 *
 * Block Editor Model Object provides the basic features for editing data of a block editor.<br/>
 * Use the Block Editor Service to instantiate the Model Object.<br/>
 * See {@link umbraco.services.blockEditorService blockEditorService}
 *
 */
(function () {
    'use strict';

    function blockEditorModelObjectFactory($interpolate, $q, udiService, contentResource, localizationService, umbRequestHelper, clipboardService, notificationsService, $compile, editorState) {

        /**
         * Simple mapping from property model content entry to editing model,
         * needs to stay simple to avoid deep watching.
         */
        function mapToElementModel(elementModel, dataModel) {

            if (!elementModel || !elementModel.variants || !elementModel.variants.length) { return; }

            var variant = elementModel.variants[0];

            for (var t = 0; t < variant.tabs.length; t++) {
                var tab = variant.tabs[t];

                for (var p = 0; p < tab.properties.length; p++) {
                    var prop = tab.properties[p];

                    if (typeof (dataModel[prop.alias]) !== 'undefined')
                        prop.value = dataModel[prop.alias];
                }
            }

        }

        /**
         * Simple mapping from elementModel to property model content entry,
         * needs to stay simple to avoid deep watching.
         */
        function mapToPropertyModel(elementModel, dataModel) {

            if (!elementModel || !elementModel.variants || !elementModel.variants.length) { return; }

            var variant = elementModel.variants[0];

            for (var t = 0; t < variant.tabs.length; t++) {
                var tab = variant.tabs[t];

                for (var p = 0; p < tab.properties.length; p++) {
                    var prop = tab.properties[p];

                    dataModel[prop.alias] = prop.value;
                }
            }

        }

        /**
         * Map property values from an ElementModel to another ElementModel.
         * Used to tricker watchers for synchronization.
         * @param {Object} fromModel ElementModel to receive property values from.
         * @param {Object} toModel ElementModel to receive property values from.
         */
        function mapElementValues(fromModel, toModel) {
            if (!fromModel || !fromModel.variants) {
                toModel.variants = null;
                return;
            }
            if (!fromModel.variants.length) {
                toModel.variants = [];
                return;
            }

            var fromVariant = fromModel.variants[0];
            if (!fromVariant) {
                toModel.variants = [null];
                return;
            }

            var toVariant = toModel.variants[0];

            for (var t = 0; t < fromVariant.tabs.length; t++) {
                var fromTab = fromVariant.tabs[t];
                var toTab = toVariant.tabs.find(tab => tab.alias === fromTab.alias);

                if (fromTab && fromTab.properties && fromTab.properties.length > 0 && toTab && toTab.properties && toTab.properties.length > 0) {
                    for (var p = 0; p < fromTab.properties.length; p++) {
                        var fromProp = fromTab.properties[p];
                        var toProp = toTab.properties[p];
                        toProp.value = fromProp.value;
                    }
                }
            }
        }

        /**
         * Used to add watchers on all properties in a content or settings model
         */
        function addWatchers(blockObject, isolatedScope, forSettings) {
            var model = forSettings ? blockObject.settings : blockObject.content;
            if (!model || !model.variants || !model.variants.length) { return; }

            // Start watching each property value.
            var variant = model.variants[0];
            var field = forSettings ? "settings" : "content";
            var watcherCreator = forSettings ? createSettingsModelPropWatcher : createContentModelPropWatcher;
            for (var t = 0; t < variant.tabs.length; t++) {
                var tab = variant.tabs[t];
                for (var p = 0; p < tab.properties.length; p++) {
                    var prop = tab.properties[p];

                    // Watch value of property since this is the only value we want to keep synced.
                    // Do notice that it is not performing a deep watch, meaning that we are only watching primitive and changes directly to the object of property-value.
                    // But we like to sync non-primitive values as well! Yes, and this does happen, just not through this code, but through the nature of JavaScript.
                    // Non-primitive values act as references to the same data and are therefor synced.
                    blockObject.__watchers.push(isolatedScope.$watch("blockObjects._" + blockObject.key + "." + field + ".variants[0].tabs[" + t + "].properties[" + p + "].value", watcherCreator(blockObject, prop)));

                    // We also like to watch our data model to be able to capture changes coming from other places.
                    if (forSettings === true) {
                        blockObject.__watchers.push(isolatedScope.$watch("blockObjects._" + blockObject.key + "." + "settingsData" + "." + prop.alias, createLayoutSettingsModelWatcher(blockObject, prop)));
                    } else {
                        blockObject.__watchers.push(isolatedScope.$watch("blockObjects._" + blockObject.key + "." + "data" + "." + prop.alias, createDataModelWatcher(blockObject, prop)));
                    }
                }
            }
        }

        /**
         * Used to create a prop watcher for the data in the property editor data model.
         */
        function createDataModelWatcher(blockObject, prop) {
            return function () {
                if (prop.value !== blockObject.data[prop.alias]) {

                    // sync data:
                    prop.value = blockObject.data[prop.alias];
                }
            }
        }

        /**
         * Used to create a prop watcher for the settings in the property editor data model.
         */
        function createLayoutSettingsModelWatcher(blockObject, prop) {
            return function () {
                if (prop.value !== blockObject.settingsData[prop.alias]) {
                    // sync data:
                    prop.value = blockObject.settingsData[prop.alias];
                }
            }
        }

        /**
         * Used to create a scoped watcher for a content property on a blockObject.
         */
        function createContentModelPropWatcher(blockObject, prop) {
            return function () {
                if (blockObject.data[prop.alias] !== prop.value) {
                    // sync data:
                    blockObject.data[prop.alias] = prop.value;
                }
            }
        }

        /**
         * Used to create a scoped watcher for a settings property on a blockObject.
         */
        function createSettingsModelPropWatcher(blockObject, prop) {
            return function () {
                if (blockObject.settingsData[prop.alias] !== prop.value) {
                    // sync data:
                    blockObject.settingsData[prop.alias] = prop.value;
                }
            }
        }

        function createDataEntry(elementTypeKey, dataItems) {
            var data = {
                contentTypeKey: elementTypeKey,
                udi: udiService.create("element")
            };
            dataItems.push(data);
            return data.udi;
        }

        function getDataByUdi(udi, dataItems) {
            return dataItems.find(entry => entry.udi === udi) || null;
        }

        /**
         * Set the udi and key property for the content item
         * @param {any} contentData
         * @param {any} udi
         */
        function ensureUdiAndKey(contentData, udi) {
            contentData.udi = udi;
            // Change the content.key to the GUID part of the udi, else it's just random which we don't want, it must be consistent
            contentData.key = udiService.getKey(udi);
        }

        /**
         * Used to highlight unsupported properties for the user, changes unsupported properties into a unsupported-property.
         */
        var notSupportedProperties = [
            "Umbraco.UploadField",
            "Umbraco.ImageCropper",
            "Umbraco.NestedContent"
        ];


        /**
         * Formats the content apps and ensures unsupported property's have the notsupported view
         * @param {any} scaffold
         */
        function formatScaffoldData(scaffold) {

            // deal with not supported props
            scaffold.variants.forEach((variant) => {
                variant.tabs.forEach((tab) => {
                    tab.properties.forEach((property) => {
                        if (notSupportedProperties.indexOf(property.editor) !== -1) {
                            property.view = "notsupported";
                        }
                    });
                });
            });

            // could be empty in tests
            if (!scaffold.apps) {
                console.warn("No content apps found in scaffold");
                return scaffold;
            }

            // replace view of content app

            var contentApp = scaffold.apps.find(entry => entry.alias === "umbContent");
            if (contentApp) {
                contentApp.view = "views/common/infiniteeditors/blockeditor/blockeditor.content.html";
            }

            // remove info app
            var infoAppIndex = scaffold.apps.findIndex(entry => entry.alias === "umbInfo");
            if (infoAppIndex >= 0) {
                scaffold.apps.splice(infoAppIndex, 1);
            }

            return scaffold;
        }

        /**
         * Creates a settings content app, we only want to do this if settings is present on the specific block.
         * @param {any} contentModel
         */
        function appendSettingsContentApp(contentModel, settingsName) {
            if (!contentModel.apps) {
                return
            }

            // add the settings app
            var settingsTab = {
                "name": settingsName,
                "alias": "settings",
                "icon": "icon-settings",
                "view": "views/common/infiniteeditors/blockeditor/blockeditor.settings.html",
                "hasError": false
            };
            contentModel.apps.push(settingsTab);
        }

        /**
         * @ngdoc method
         * @name constructor
         * @methodOf umbraco.services.blockEditorModelObject
         * @description Constructor of the model object used to handle Block Editor data.
         * @param {object} propertyModelValue data object of the property editor, usually model.value.
         * @param {string} propertyEditorAlias alias of the property.
         * @param {object} blockConfigurations block configurations.
         * @param {angular-scope} scopeOfExistence A local angularJS scope that exists as long as the data exists.
         * @param {angular-scope} propertyEditorScope A local angularJS scope that represents the property editors scope.
         * @returns {BlockEditorModelObject} A instance of BlockEditorModelObject.
         */
        function BlockEditorModelObject(propertyModelValue, propertyEditorAlias, blockConfigurations, scopeOfExistence, propertyEditorScope) {

            if (!propertyModelValue) {
                throw new Error("propertyModelValue cannot be undefined, to ensure we keep the binding to the angular model we need minimum an empty object.");
            }

            this.__watchers = [];

            this.__labels = {};

            // ensure basic part of data-structure is in place:
            this.value = propertyModelValue;
            this.value.layout = this.value.layout || {};
            this.value.contentData = this.value.contentData || [];
            this.value.settingsData = this.value.settingsData || [];

            this.propertyEditorAlias = propertyEditorAlias;
            this.blockConfigurations = blockConfigurations ?? [];

            this.blockConfigurations.forEach(blockConfiguration => {
                if (blockConfiguration.view != null && blockConfiguration.view !== "") {
                    blockConfiguration.view = umbRequestHelper.convertVirtualToAbsolutePath(blockConfiguration.view);
                }
                if (blockConfiguration.stylesheet != null && blockConfiguration.stylesheet !== "") {
                    blockConfiguration.stylesheet = umbRequestHelper.convertVirtualToAbsolutePath(blockConfiguration.stylesheet);
                }
                if (blockConfiguration.thumbnail != null && blockConfiguration.thumbnail !== "") {
                    blockConfiguration.thumbnail = umbRequestHelper.convertVirtualToAbsolutePath(blockConfiguration.thumbnail);
                }
            });

            this.scaffolds = [];
            this.__scopeOfExistence = scopeOfExistence;
            this.isolatedScope = scopeOfExistence.$new(true);
            this.isolatedScope.blockObjects = {};

            this.__watchers.push(this.isolatedScope.$on("$destroy", this.destroy.bind(this)));
            this.__watchers.push(propertyEditorScope.$on("formSubmittingFinalPhase", this.sync.bind(this)));

        };

        BlockEditorModelObject.prototype = {

            update: function (propertyModelValue, propertyEditorScope) {
                // clear watchers
                this.__watchers.forEach(w => { w(); });
                delete this.__watchers;

                // clear block objects
                for (const key in this.isolatedScope.blockObjects) {
                    this.destroyBlockObject(this.isolatedScope.blockObjects[key]);
                }
                this.isolatedScope.blockObjects = {};

                // update our values
                this.value = propertyModelValue;
                this.value.layout = this.value.layout || {};
                this.value.contentData = this.value.contentData || [];
                this.value.settingsData = this.value.settingsData || [];

                // re-create the watchers
                this.__watchers = [];
                this.__watchers.push(this.isolatedScope.$on("$destroy", this.destroy.bind(this)));
                this.__watchers.push(propertyEditorScope.$on("formSubmittingFinalPhase", this.sync.bind(this)));
            },

            /**
             * @ngdoc method
             * @name getBlockConfiguration
             * @methodOf umbraco.services.blockEditorModelObject
             * @description Get block configuration object for a given contentElementTypeKey.
             * @param {string} key contentElementTypeKey to receive the configuration model for.
             * @returns {Object | null} Configuration model for the that specific block. Or ´null´ if the contentElementTypeKey isnt available in the current block configurations.
             */
            getBlockConfiguration: function (key) {
                return this.blockConfigurations.find(bc => bc.contentElementTypeKey === key) || null;
            },

            /**
             * @ngdoc method
             * @name load
             * @methodOf umbraco.services.blockEditorModelObject
             * @description Load the scaffolding models for the given configuration, these are needed to provide useful models for each block.
             * @param {Object} blockObject BlockObject to receive data values from.
             * @returns {Promise} A Promise object which resolves when all scaffold models are loaded.
             */
            load: function () {

                var self = this;

                var tasks = [];

                tasks.push(localizationService.localize("blockEditor_tabBlockSettings").then(
                    function (settingsName) {
                        // self.__labels might not exists anymore, this happens if this instance has been destroyed before the load is complete.
                        if(self.__labels) {
                            self.__labels.settingsName = settingsName;
                        }
                    }
                ));

                var scaffoldKeys = [];

                this.blockConfigurations.forEach(blockConfiguration => {
                    scaffoldKeys.push(blockConfiguration.contentElementTypeKey);
                    if (blockConfiguration.settingsElementTypeKey != null) {
                        scaffoldKeys.push(blockConfiguration.settingsElementTypeKey);
                    }
                });

                // removing duplicates.
                scaffoldKeys = scaffoldKeys.filter((value, index, self) => self.indexOf(value) === index);

<<<<<<< HEAD
                // get current node (for page context)
                var currentPage = editorState.getCurrent();
                var currentPageId = currentPage ? (currentPage.id > 0 ? currentPage.id : currentPage.parentId) : null || -20;

                tasks.push(contentResource.getScaffoldByKeys(currentPageId, scaffoldKeys).then(scaffolds => {
                    Object.values(scaffolds).forEach(scaffold => {
                        // self.scaffolds might not exists anymore, this happens if this instance has been destroyed before the load is complete.
                        if (self.scaffolds) {
                            self.scaffolds.push(formatScaffoldData(scaffold));
                        }
                    });
                }).catch(
                    () => {
                        // Do nothing if we get an error.
                    }
                ));
=======
                if(scaffoldKeys.length > 0) {
                  var currentPage = editorState.getCurrent();
                  var currentPageId = currentPage ? (currentPage.id > 0 ? currentPage.id : currentPage.parentId) : null || -20;

                  tasks.push(contentResource.getScaffoldByKeys(currentPageId, scaffoldKeys).then(scaffolds => {
                      Object.values(scaffolds).forEach(scaffold => {
                          // self.scaffolds might not exists anymore, this happens if this instance has been destroyed before the load is complete.
                          if (self.scaffolds) {
                              self.scaffolds.push(formatScaffoldData(scaffold));
                          }
                      });
                  }).catch(
                      () => {
                          // Do nothing if we get an error.
                      }
                  ));
                }
>>>>>>> 024a57e0

                return $q.all(tasks);
            },

            /**
             * @ngdoc method
             * @name getAvailableAliasesForBlockContent
             * @methodOf umbraco.services.blockEditorModelObject
             * @description Retrieve a list of aliases that are available for content of blocks in this property editor, does not contain aliases of block settings.
             * @return {Array} array of strings representing alias.
             */
            getAvailableAliasesForBlockContent: function () {
                return this.blockConfigurations.map(
                    (blockConfiguration) => {
                        var scaffold = this.getScaffoldFromKey(blockConfiguration.contentElementTypeKey);
                        if (scaffold) {
                            return scaffold.contentTypeAlias;
                        }
                    }
                );
            },

            /**
             * @ngdoc method
             * @name getAvailableAliasesOfElementTypeKeys
             * @methodOf umbraco.services.blockEditorModelObject
             * @description Retrieve a list of aliases that are available for content of blocks in this property editor, does not contain aliases of block settings.
             * @return {Array} array of strings representing alias.
             */
             getAvailableAliasesOfElementTypeKeys: function (elementTypeKeys) {
                return elementTypeKeys.map(
                    (key) => {
                        var scaffold = this.getScaffoldFromKey(key);
                        if (scaffold) {
                            return scaffold.contentTypeAlias;
                        }
                    }
                );
            },

            /**
             * @ngdoc method
             * @name getAvailableBlocksForBlockPicker
             * @methodOf umbraco.services.blockEditorModelObject
             * @description Retrieve a list of available blocks, the list containing object with the configuration model(blockConfigModel) and the element type model(elementTypeModel).
             * The purpose of this data is to provide it for the Block Picker.
             * @return {Array} array of objects representing available blocks, each object containing properties blockConfigModel and elementTypeModel.
             */
            getAvailableBlocksForBlockPicker: function () {

                var blocks = [];

                this.blockConfigurations.forEach(blockConfiguration => {
                    var scaffold = this.getScaffoldFromKey(blockConfiguration.contentElementTypeKey);
                    if (scaffold) {
                        blocks.push({
                            blockConfigModel: blockConfiguration,
                            elementTypeModel: scaffold.documentType
                        });
                    }
                });

                return blocks;
            },

            /**
             * @ngdoc method
             * @name getScaffoldFromKey
             * @methodOf umbraco.services.blockEditorModelObject
             * @description Get scaffold model for a given contentTypeKey.
             * @param {string} key contentTypeKey to receive the scaffold model for.
             * @returns {Object | null} Scaffold model for the that content type. Or null if the scaffolding model dosnt exist in this context.
             */
            getScaffoldFromKey: function (contentTypeKey) {
                return this.scaffolds.find(o => o.contentTypeKey === contentTypeKey) || null;
            },

            /**
             * @ngdoc method
             * @name getScaffoldFromAlias
             * @methodOf umbraco.services.blockEditorModelObject
             * @description Get scaffold model for a given contentTypeAlias, used by clipboardService.
             * @param {string} alias contentTypeAlias to receive the scaffold model for.
             * @returns {Object | null} Scaffold model for the that content type. Or null if the scaffolding model dosnt exist in this context.
             */
            getScaffoldFromAlias: function (contentTypeAlias) {
                return this.scaffolds.find(o => o.contentTypeAlias === contentTypeAlias) || null;
            },

            /**
             * @ngdoc method
             * @name getBlockObject
             * @methodOf umbraco.services.blockEditorModelObject
             * @description Retrieve a Block Object for the given layout entry.
             * The Block Object offers the necessary data to display and edit a block.
             * The Block Object setups live synchronization of content and settings models back to the data of your Property Editor model.
             * The returned object, named ´BlockObject´, contains several useful models to make editing of this block happen.
             * The ´BlockObject´ contains the following properties:
             * - key {string}: runtime generated key, useful for tracking of this object
             * - content {Object}: Content model, the content data in a ElementType model.
             * - settings {Object}: Settings model, the settings data in a ElementType model.
             * - config {Object}: A local deep copy of the block configuration model.
             * - label {string}: The compiled label for this block.
             * - data {Object}: A reference to the content data object from your property editor model.
             * - settingsData {Object}: A reference to the settings data object from your property editor model.
             * - layout {Object}: A reference to the layout entry from your property editor model.
             * @param {Object} layoutEntry the layout entry object to build the block model from.
             * @return {Object | null} The BlockObject for the given layout entry. Or null if data or configuration wasn't found for this block.
             */
            getBlockObject: function (layoutEntry) {
                var contentUdi = layoutEntry.contentUdi;
                if(!contentUdi) {
                    console.error("layoutEntry skipped cause it did not have contentUdi:", layoutEntry);
                    return null;
                }

                var dataModel = getDataByUdi(contentUdi, this.value.contentData);
                var blockConfiguration = null;
                var contentScaffold = null;

                if (dataModel === null) {
                  console.error("Couldn't find content data of UDI:", contentUdi, "layoutEntry:", layoutEntry)
                  //return null;
                } else {
                  blockConfiguration = this.getBlockConfiguration(dataModel.contentTypeKey);
                }

                if (blockConfiguration === null) {
                  if(dataModel) {
                    console.warn("The block of " + contentUdi + " is not being initialized because its contentTypeKey('" + dataModel.contentTypeKey + "') is not allowed for this PropertyEditor");
                  }
                } else {
                    contentScaffold = this.getScaffoldFromKey(blockConfiguration.contentElementTypeKey);
                    if (contentScaffold === null) {
                        console.error("The block of " + contentUdi + " is not begin initialized cause its Element Type was not loaded.");
                    }
                }

                if (blockConfiguration === null || contentScaffold === null) {

                    blockConfiguration = {
                        label: "Unsupported",
                        labelInterpolator: "Unsupported",
                        unsupported: true
                    };
                }

                var blockObject = {};
                // Set an angularJS cloneNode method, to avoid this object begin cloned.
                blockObject.cloneNode = function () {
                    return null;// angularJS accept this as a cloned value as long as the
                }
                blockObject.key = String.CreateGuid().replace(/-/g, "");
                blockObject.config = Utilities.copy(blockConfiguration);
                if (blockObject.config.label && blockObject.config.label !== "") {
                  /**
                   * @deprecated use blockObject.label instead
                   */
                  blockObject.labelInterpolator = $interpolate(blockObject.config.label);
                }
                blockObject.__scope = this.isolatedScope;

                // make basics from scaffold
                if(contentScaffold !== null) {// We might not have contentScaffold
                    blockObject.content = Utilities.copy(contentScaffold);
                    ensureUdiAndKey(blockObject.content, contentUdi);

                    mapToElementModel(blockObject.content, dataModel);
                } else {
                    blockObject.content = null;
                }

                blockObject.data = dataModel;
                blockObject.layout = layoutEntry;
                blockObject.__watchers = [];

                if (blockConfiguration.settingsElementTypeKey) {
                    var settingsScaffold = this.getScaffoldFromKey(blockConfiguration.settingsElementTypeKey);
                    if (settingsScaffold !== null) {

                        if (!layoutEntry.settingsUdi) {
                            // if this block does not have settings data, then create it. This could happen because settings model has been added later than this content was created.
                            layoutEntry.settingsUdi = createDataEntry(blockConfiguration.settingsElementTypeKey, this.value.settingsData);
                        }

                        var settingsUdi = layoutEntry.settingsUdi;

                        var settingsData = getDataByUdi(settingsUdi, this.value.settingsData);
                        if (settingsData === null) {
                            console.error("Couldnt find settings data of " + settingsUdi)
                            return null;
                        }

                        // the Settings model has been changed to a new Element Type.
                        // we need to update the settingsData with the new Content Type key
                        if (settingsData.contentTypeKey !== settingsScaffold.contentTypeKey) {
                            settingsData.contentTypeKey = settingsScaffold.contentTypeKey;
                        }

                        blockObject.settingsData = settingsData;

                        // make basics from scaffold
                        if (settingsScaffold !== null) {// We might not have settingsScaffold
                            blockObject.settings = Utilities.copy(settingsScaffold);
                            ensureUdiAndKey(blockObject.settings, settingsUdi);

                            mapToElementModel(blockObject.settings, settingsData);
                        } else {
                            blockObject.settings = null;
                        }

                        // add settings content-app
                        appendSettingsContentApp(blockObject.content, this.__labels.settingsName);
                    }
                }

                blockObject.retrieveValuesFrom = function (content, settings) {
                    if (this.content !== null) {
                        mapElementValues(content, this.content);
                    }
                    if (this.config.settingsElementTypeKey !== null) {
                        mapElementValues(settings, this.settings);
                    }

                };

                blockObject.sync = function () {
                    if (this.content !== null) {
                        mapToPropertyModel(this.content, this.data);
                    }
                    if (this.config.settingsElementTypeKey !== null) {
                        mapToPropertyModel(this.settings, this.settingsData);
                    }
                };
                // first time instant update of label.
              blockObject.label = blockObject.content?.contentTypeName || "";
                blockObject.index = 0;

                if (blockObject.config.label && blockObject.config.label !== "" && blockObject.config.unsupported !== true) {

                    // If the label does not contain any AngularJS template, then the MutationObserver wont give us any updates. To ensure labels without angular JS template code, we will just set the label directly for ones without '{{':
                    if(blockObject.config.label.indexOf("{{") === -1) {
                        blockObject.label = blockObject.config.label;
                    }

                    var labelElement = $('<div></div>', { text: blockObject.config.label});

                    var observer = new MutationObserver(function(mutations) {
                        mutations.forEach(function(mutation) {
                            blockObject.label = mutation.target.textContent;
                            blockObject.__scope.$evalAsync();
                        });
                    });

                    observer.observe(labelElement[0], {characterData: true, subtree:true});

                    blockObject.__watchers.push(() => {
                        observer.disconnect();
                    })

                    blockObject.__labelScope = this.__scopeOfExistence.$new(true);
                    blockObject.__renderLabel = function() {

                        var labelVars = {
                            $contentTypeName: this.content?.contentTypeName || "",
                            $settings: this.settingsData || {},
                            $layout: this.layout || {},
                            $index: this.index + 1,
                            ... this.data
                        };

                        this.__labelScope = Object.assign(this.__labelScope, labelVars);

                        $compile(labelElement.contents())(this.__labelScope);

                    }.bind(blockObject)
                } else {
                    blockObject.__renderLabel = function() {};
                }

                blockObject.updateLabel = _.debounce(blockObject.__renderLabel, 10);


                // label rendering watchers:
                blockObject.__watchers.push(blockObject.__scope.$watchCollection(function () {
                return blockObject.data;
                }, blockObject.__renderLabel));
                blockObject.__watchers.push(blockObject.__scope.$watchCollection(function () {
                return blockObject.settingsData;
                }, blockObject.__renderLabel));
                blockObject.__watchers.push(blockObject.__scope.$watchCollection(function () {
                return blockObject.layout;
                }, blockObject.__renderLabel));
                blockObject.__watchers.push(blockObject.__scope.$watch(function () {
                return blockObject.index;
                }, blockObject.__renderLabel));


                // Add blockObject to our isolated scope to enable watching its values:
                this.isolatedScope.blockObjects["_" + blockObject.key] = blockObject;
                addWatchers(blockObject, this.isolatedScope);
                addWatchers(blockObject, this.isolatedScope, true);

                blockObject.destroy = function () {
                    // remove property value watchers:
                    this.__watchers.forEach(w => { w(); });
                    delete this.__watchers;

                    // help garbage collector:
                    delete this.config;
                    delete this.layout;
                    delete this.data;
                    delete this.settingsData;
                    delete this.content;
                    delete this.settings;

                    // remove model from isolatedScope.
                    delete this.__scope.blockObjects["_" + this.key];
                    // NOTE: It seems like we should call this.__scope.$destroy(); since that is the only way to remove a scope from it's parent,
                    // however that is not the case since __scope is actually this.isolatedScope which gets cleaned up when the outer scope is
                    // destroyed. If we do that here it breaks the scope chain and validation.
                    delete this.__scope;

                    if(this.__labelScope) {
                        this.__labelScope.$destroy();
                        delete this.__labelScope;
                    }

                    // removes this method, making it impossible to destroy again.
                    delete this.destroy;

                    // lets remove the key to make things blow up if this is still referenced:
                    delete this.key;
                }

                return blockObject;
            },

            /**
             * @ngdoc method
             * @name removeDataAndDestroyModel
             * @methodOf umbraco.services.blockEditorModelObject
             * @description Removes the data and destroys the Block Model.
             * Notice this method does not remove the block from your layout, this will need to be handlede by the Property Editor since this services donst know about your layout structure.
             * @param {Object} blockObject The BlockObject to be removed and destroyed.
             */
            removeDataAndDestroyModel: function (blockObject) {
                var udi = blockObject.layout.contentUdi;
                var settingsUdi = blockObject.layout.settingsUdi || null;
                this.destroyBlockObject(blockObject);
                this.removeDataByUdi(udi);
                if (settingsUdi) {
                    this.removeSettingsByUdi(settingsUdi);
                }
            },

            /**
             * @ngdoc method
             * @name destroyBlockObject
             * @methodOf umbraco.services.blockEditorModelObject
             * @description Destroys the Block Model, but all data is kept.
             * @param {Object} blockObject The BlockObject to be destroyed.
             */
            destroyBlockObject: function (blockObject) {
                blockObject.destroy();
            },

            /**
             * @ngdoc method
             * @name getLayout
             * @methodOf umbraco.services.blockEditorModelObject
             * @description Retrieve the layout object from this specific property editor model.
             * @param {object} defaultStructure if no data exist the layout of your poerty editor will be set to this object.
             * @return {Object} Layout object, structure depends on the model of your property editor.
             */
            getLayout: function (defaultStructure) {
                if (!this.value.layout[this.propertyEditorAlias]) {
                    this.value.layout[this.propertyEditorAlias] = defaultStructure;
                }
                return this.value.layout[this.propertyEditorAlias];
            },

            /**
             * @ngdoc method
             * @name create
             * @methodOf umbraco.services.blockEditorModelObject
             * @description Create a empty layout entry, notice the layout entry is not added to the property editors model layout object, since the layout sturcture depends on the property editor.
             * @param {string} contentElementTypeKey the contentElementTypeKey of the block you wish to create, if contentElementTypeKey is not avaiable in the block configuration then ´null´ will be returned.
             * @return {Object | null} Layout entry object, to be inserted at a decired location in the layout object. Or null if contentElementTypeKey is unavaiaible.
             */
            create: function (contentElementTypeKey) {

                var blockConfiguration = this.getBlockConfiguration(contentElementTypeKey);
                if (blockConfiguration === null) {
                    return null;
                }

                var entry = {
                    contentUdi: createDataEntry(contentElementTypeKey, this.value.contentData)
                }

                if (blockConfiguration.settingsElementTypeKey != null) {
                    entry.settingsUdi = createDataEntry(blockConfiguration.settingsElementTypeKey, this.value.settingsData)
                }

                return entry;
            },

            /**
             * @ngdoc method
             * @name createFromElementType
             * @methodOf umbraco.services.blockEditorModelObject
             * @description Insert data from ElementType Model
             * @return {Object | null} Layout entry object, to be inserted at a decired location in the layout object. Or ´null´ if the given ElementType isnt supported by the block configuration.
             */
            createFromElementType: function (elementTypeDataModel) {

                elementTypeDataModel = clipboardService.parseContentForPaste(elementTypeDataModel, clipboardService.TYPES.ELEMENT_TYPE);

                var contentElementTypeKey = elementTypeDataModel.contentTypeKey;

                var layoutEntry = this.create(contentElementTypeKey);
                if (layoutEntry === null) {
                    return null;
                }

                var dataModel = getDataByUdi(layoutEntry.contentUdi, this.value.contentData);
                if (dataModel === null) {
                    return null;
                }

                mapToPropertyModel(elementTypeDataModel, dataModel);

                return layoutEntry;

            },
            /**
             * @ngdoc method
             * @name createFromBlockData
             * @methodOf umbraco.services.blockEditorModelObject
             * @description Insert data from raw models
             * @return {Object | null} Layout entry object, to be inserted at a decired location in the layout object. Or ´null´ if the given ElementType isnt supported by the block configuration.
             */
            createFromBlockData: function (blockData) {

                blockData = clipboardService.parseContentForPaste(blockData, clipboardService.TYPES.BLOCK);

                // As the blockData is a cloned object we can use its layout part for our layout entry.
                var layoutEntry = blockData.layout;
                if (layoutEntry === null) {
                    return null;
                }

                var blockConfiguration;

                if (blockData.data) {
                    // Ensure that we support the alias:
                    blockConfiguration = this.getBlockConfiguration(blockData.data.contentTypeKey);
                    if(blockConfiguration === null) {
                        return null;
                    }

                    this.value.contentData.push(blockData.data);
                } else {
                    // We do not have data, this cannot be succesful paste.
                    return null;
                }

                if (blockData.settingsData) {
                    // Ensure that we support the alias:
                    if(blockConfiguration.settingsElementTypeKey) {
                        // If we have settings for this Block Configuration, we need to check that they align, if we dont we do not want to fail.
                        if(blockConfiguration.settingsElementTypeKey === blockData.settingsData.contentTypeKey) {
                            this.value.settingsData.push(blockData.settingsData);
                        } else {
                            notificationsService.error("Clipboard", "Couldn't paste because settings-data is not compatible.");
                            return null;
                        }
                    } else {
                        // We do not have settings currently, so lets get rid of the settings part and move on with the paste.
                        delete layoutEntry.settingUdi;
                    }
                }

                return layoutEntry;

            },

            /**
             * @ngdoc method
             * @name sync
             * @methodOf umbraco.services.blockEditorModelObject
             * @description Force immidiate update of the blockobject models to the property model.
             */
            sync: function () {
                for (const key in this.isolatedScope.blockObjects) {
                    this.isolatedScope.blockObjects[key].sync();
                }
            },

            /**
             * @ngdoc method
             * @name removeDataByUdi
             * @methodOf umbraco.services.blockEditorModelObject
             * @description Removes the content data of a given UDI.
             * Notice this method does not remove the block from your layout, this will need to be handled by the Property Editor since this services don't know about your layout structure.
             * @param {string} udi The UDI of the content data to be removed.
             */
            removeDataByUdi: function (udi) {
                const index = this.value.contentData.findIndex(o => o.udi === udi);
                if (index !== -1) {
                    this.value.contentData.splice(index, 1);
                }
            },

            /**
             * @ngdoc method
             * @name removeSettingsByUdi
             * @methodOf umbraco.services.blockEditorModelObject
             * @description Removes the settings data of a given UDI.
             * Notice this method does not remove the settingsUdi from your layout, this will need to be handled by the Property Editor since this services don't know about your layout structure.
             * @param {string} udi The UDI of the settings data to be removed.
             */
            removeSettingsByUdi: function (udi) {
                const index = this.value.settingsData.findIndex(o => o.udi === udi);
                if (index !== -1) {
                    this.value.settingsData.splice(index, 1);
                }
            },

            /**
             * @ngdoc method
             * @name destroy
             * @methodOf umbraco.services.blockEditorModelObject
             * @description Notice you should not need to destroy the BlockEditorModelObject since it will automaticly be destroyed when the scope of existance gets destroyed.
             */
            destroy: function () {

                this.__watchers.forEach(w => { w(); });
                for (const key in this.isolatedScope.blockObjects) {
                    this.destroyBlockObject(this.isolatedScope.blockObjects[key]);
                }

                delete this.__watchers;
                delete this.value;
                delete this.propertyEditorAlias;
                delete this.blockConfigurations;
                delete this.scaffolds;
                this.isolatedScope.$destroy();
                delete this.isolatedScope;
                delete this.__scopeOfExistence;
                delete this.destroy;
            }
        }

        return BlockEditorModelObject;
    }

    angular.module('umbraco.services').service('blockEditorModelObject', blockEditorModelObjectFactory);

})();<|MERGE_RESOLUTION|>--- conflicted
+++ resolved
@@ -397,24 +397,6 @@
                 // removing duplicates.
                 scaffoldKeys = scaffoldKeys.filter((value, index, self) => self.indexOf(value) === index);
 
-<<<<<<< HEAD
-                // get current node (for page context)
-                var currentPage = editorState.getCurrent();
-                var currentPageId = currentPage ? (currentPage.id > 0 ? currentPage.id : currentPage.parentId) : null || -20;
-
-                tasks.push(contentResource.getScaffoldByKeys(currentPageId, scaffoldKeys).then(scaffolds => {
-                    Object.values(scaffolds).forEach(scaffold => {
-                        // self.scaffolds might not exists anymore, this happens if this instance has been destroyed before the load is complete.
-                        if (self.scaffolds) {
-                            self.scaffolds.push(formatScaffoldData(scaffold));
-                        }
-                    });
-                }).catch(
-                    () => {
-                        // Do nothing if we get an error.
-                    }
-                ));
-=======
                 if(scaffoldKeys.length > 0) {
                   var currentPage = editorState.getCurrent();
                   var currentPageId = currentPage ? (currentPage.id > 0 ? currentPage.id : currentPage.parentId) : null || -20;
@@ -432,7 +414,6 @@
                       }
                   ));
                 }
->>>>>>> 024a57e0
 
                 return $q.all(tasks);
             },
