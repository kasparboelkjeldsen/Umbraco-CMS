--- conflicted
+++ resolved
@@ -13,426 +13,6 @@
         var tours = [];
         var currentTour = null;
 
-<<<<<<< HEAD
-        var tours = [
-            {
-                "name": "Introduction",
-                "alias": "umbIntroIntroduction",
-                "group": "Getting Started",
-                "steps": [
-                    {
-                        title: "Welcome to Umbraco - The Friendly CMS",
-                        content: "<p>Thank you for choosing Umbraco - we think this could be the beginning of something beautiful. While it may feel overwhelming at first, we've done a lot to make the learning curve as smooth and fast as possible.</p><p>In this quick tour we will introduce you to the main areas of Umbraco and show you how to best get started.</p><p><em>IIf you don't want to take the tour now you can always start it by opening the Help drawer in the bottom left corner.<em></p>",
-                        type: "intro"
-                    },
-                    {
-                        element: "#applications",
-                        elementPreventClick: true,
-                        title: "Main Menu",
-                        content: "This is the main menu in Umbraco backoffice. Here you can navigate betweeen the different sections, see your user profile and open the help drawer",
-                        backdropOpacity: 0.6
-                    },
-                    {
-                        element: "[data-element='section-content']",
-                        elementPreventClick: true,
-                        title: "Sections",
-                        content: "Each area in Umbraco is called a <b>Section</b>. Right now you are in the Content section, when you want to go to another section simply click on the appropriate icon in the main menu and you'll be there in no time.",
-                        backdropOpacity: 0.6
-                    },
-                    
-                    {
-                        element: "#tree",
-                        elementPreventClick: true,
-                        title: "The Tree",
-                        content: "<p>This is the <b>Tree</b> and is the main navigation inside a section.</p><p>In the Content section the tree is called the <b>Content tree</b> and here you can navigate the content of your website.</p>"
-                    },
-                    {
-                        element: "[data-element='editor-content']",
-                        elementPreventClick: true,
-                        title: "Dashboards",
-                        content: "<p>A dashboard is the main view you are presented with when entering a section within the backoffice, and can be used to show valuable information to the users of the system.</p><p>Notice that some sections have multiple dashboards.</p>"
-                    },
-                    {
-                        element: "[data-element='global-search-field']",
-                        title: "Search",
-                        content: "The search allows you to quickly find whatever you're looking for across sections within Umbraco."
-                    },
-                    {
-                        element: "#applications [data-element='section-user']",
-                        title: "User profile",
-                        content: "Click on your <b>user avatar</b> to open the user profile dialog.",
-                        event: "click",
-                        backdropOpacity: 0.6
-                    },
-                    {
-                        element: "[data-element~='overlay-user']",
-                        elementPreventClick: true,
-                        title: "User profile",
-                        content: "<p>Here you can see details about your user, what Umbraco version the site is running, change your password and log out of Umbraco.</p><p>In the <b>User section</b> you will be able to do more advaned user management.</p>"
-                    },
-                    {
-                        element: "[data-element~='overlay-user'] [data-element='button-overlayClose']",
-                        title: "User profile",
-                        content: "Let's close the user profile again",
-                        event: "click"
-                    },
-                    {
-                        element: "#applications [data-element='section-help']",
-                        title: "Help",
-                        content: "If you ever find yourself in trouble click here to open the help drawer.",
-                        event: "click",
-                        backdropOpacity: 0.6
-                    },
-                    {
-                        element: "[data-element='drawer']",
-                        elementPreventClick: true,
-                        title: "Help",
-                        content: "<p>In the help drawer you will find articles and videos related to the section you are using.</p><p>This is also where you will find the next tour on how to get started with Umbraco.</p>",
-                        backdropOpacity: 0.6
-                    },
-                    {
-                        element: "[data-element='drawer'] [data-element='help-tours']",
-                        title: "Tours",
-                        content: "To continue your journey on getting started with Umbraco, you can find more tours right here."
-                    }
-                ]
-            },
-            {
-                "name": "Create document type",
-                "alias": "umbIntroCreateDocType",
-                "group": "Getting Started",
-                "steps": [
-                    {
-                        title: "Create your first Document Type",
-                        content: "<p>Step 1 of any site is to create a <strong>Document Type</strong>.<br> A Document Type is a template for content. For each <em>type</em> of content you want to create you'll create a Document Type. This will define were content based on this Document Type can be created, how many properties it holds and what the input method should be for these properties.</p><p>When you have at least one Document type in place you can start creating content and this content can the be used in a template.</p><p>In this tour you will learn how to set up a basic Document Type with a property to enter a short text.</p>",
-                        type: "intro"
-                    },
-                    {
-                        element: "#applications [data-element='section-settings']",
-                        title: "Navigate to the Settings sections",
-                        content: "In the <b>Settings section</b> you can create and manage Document types.",
-                        event: "click",
-                        backdropOpacity: 0.6
-                    },
-                    {
-                        element: "#tree [data-element='tree-item-documentTypes']",
-                        title: "Create Document Type",
-                        content: "<p>Hover the Document Type tree and click the <b>three small dots</b> to open the <b>context menu</b>.</p>",
-                        event: "click",
-                        eventElement: "#tree [data-element='tree-item-documentTypes'] [data-element='tree-item-options']"
-                    },
-                    {
-                        element: "#dialog [data-element='action-documentType']",
-                        title: "Create Document Type",
-                        content: "<p>Click <b>Document Type</b> to create a new document type with a template. The template will be automatically created and set as the default template for this Document Type</p><p>You will use the template in a later tour render content.</p>",
-                        event: "click"
-                    },
-                    {
-                        element: "[data-element='editor-name-field']",
-                        title: "Enter a name",
-                        content: "<p>Your Document Type needs a name. Enter <code>Home Page</code> in the field and click <b>Next</b>.",
-                        view: "doctypename"
-                    },
-                    {
-                        element: "[data-element='editor-description']",
-                        title: "Enter a description",
-                        content: "<p>A description helps to pick the right document type when creating content.</p><p>Write a description to our Home page. It could be: <br/><pre>The home page of the website</pre></p>"
-                    },
-                    {
-                        element: "[data-element='group-add']",
-                        title: "Add tab",
-                        content: "Tabs are used organize properties on content in the Content section. Click <b>Add new tab</b> to add a tab.",
-                        event: "click"
-                    },
-                    {
-                        element: "[data-element='group-name-field']",
-                        title: "Name the tab",
-                        content: "<p>Enter <code>Home</code> in the tab name.</p><p><em>You can name a tab anything you want and if you have a lot of properties it can be useful to add multiple tabs.</em></p>",
-                        view: "tabName"
-                    },
-                    {
-                        element: "[data-element='property-add']",
-                        title: "Add a property",
-                        content: "<p>Properties are the different input fields on a content page.</p><p>On our Home Page we wan't to add a welcome text.</p><p>Click <b>Add property</b> to open the property dialog.</p>",
-                        event: "click"
-                    },
-                    {
-                        element: "[data-element~='overlay-property-settings'] [data-element='property-name']",
-                        title: "Name the property",
-                        content: "Enter <code>Welcome Text</code> as the name for the property.",
-                        view: "propertyname"
-                    },
-                    {
-                        element: "[data-element~='overlay-property-settings'] [data-element='property-description']",
-                        title: "Enter a description",
-                        content: "<p>A description will help to fill in the right content.</p><p>Enter a description for the property editor. It could be:<br/> <pre>Write a nice introduction text so the visitors feel welcome</pre></p>"
-                    },
-                    {
-                        element: "[data-element~='overlay-property-settings'] [data-element='editor-add']",
-                        title: "Add editor",
-                        content: "When you add an editor you choose the what the input method for this property will be. Click <b>Add editor</b> to open the editor picker dialog.",
-                        event: "click"
-                    },
-                    {
-                        element: "[data-element~='overlay-editor-picker']",
-                        elementPreventClick: true,
-                        title: "Editor picker",
-                        content: "<p>In the editor picker dialog we can pick one of the many build in editor.</p><p><em>You can choose from preconfigured data types (Reuse) or create a new configuration (Available editors)</em></p>"
-                    },
-                    {
-                        element: "[data-element~='overlay-editor-picker'] [data-element='editor-Textarea']",
-                        title: "Select editor",
-                        content: "Select the <b>Textarea</b> editor. This will add a textarea to the Welcome Text property.",
-                        event: "click"
-                    },
-                    {
-                        element: "[data-element~='overlay-editor-settings']",
-                        elementPreventClick: true,
-                        title: "Editor settings",
-                        content: "Each property editor can have individual settings. For the textarea editor you can set a charachter limit but in this case it is not needed"
-                    },
-                    {
-                        element: "[data-element~='overlay-editor-settings'] [data-element='button-overlaySubmit']",
-                        title: "Save editor",
-                        content: "Click <b>Submit</b> to save the editor.",
-                        event: "click"
-                    },
-                    {
-                        element: "[data-element~='overlay-property-settings'] [data-element='button-overlaySubmit']",
-                        title: "Add property to document type",
-                        content: "Click <b>Submit</b> to add the property to the document type.",
-                        event: "click"
-                    },
-                    {
-                        element: "[data-element='button-save']",
-                        title: "Save the document type",
-                        content: "All we need now is to save the document type. Click <b>Save</b> to create and save your new document type.",
-                        event: "click"
-                    }
-                ]
-            },
-            {
-                "name": "Create Content",
-                "alias": "umbIntroCreateContent",
-                "group": "Getting Started",
-                "steps": [
-                    {
-                        title: "Creating your first content node",
-                        content: "<p>In this tour you will learn how to create the home page for your website. It will use the <b>Home Page</b> Document type you created in the previous tour.</p>",
-                        type: "intro"
-                    },
-                    {
-                        element: "#applications [data-element='section-content']",
-                        title: "Navigate to the Content section",
-                        content: "<p>In the <b>Content section</b> you can create and manage the content of the website.</p><p>The <b>Content section</b> contains the content of your website. Content is displayed as <b>nodes</b> in the content tree.</p>",
-                        event: "click",
-                        backdropOpacity: 0.6
-                    },
-                    {
-                        element: "[data-element='tree-root']",
-                        title: "Open context menu",
-                        content: "<p>Open the context menu by hovering the root of the content section.</p><p>Now click the <b>three small dots</b> to the right.</p>",
-                        event: "click",
-                        eventElement: "[data-element='tree-root'] [data-element='tree-item-options']"
-                    },
-                    {
-                        element: "[data-element='action-create-homePage']",
-                        title: "Create Home page",
-                        content: "<p>The context menu shows you all the actions that are available on a node</p><p>Click on <b>Home Page</b> to create a new page of type <b>Home Page</b>.</p>",
-                        event: "click"
-                    },
-                    {
-                        element: "[data-element='editor-content'] [data-element='editor-name-field']",
-                        title: "Give your new page a name",
-                        content: "<p>Our new page needs a name. Enter <code>Home</code> in the field and click <b>Next</b>.</p>",
-                        view: "nodename"
-                    },
-                    {
-                        element: "[data-element='editor-content'] [data-element='property-welcomeText']",
-                        title: "Add a welcome text",
-                        content: "<p>Add content to the <b>Welcome Text</b> field</p><p>If you don't have any ideas here is a start:<br/> <pre>I am learning Umbraco. High Five I Rock #H5IR</pre>.</p>"
-                    },
-                    {
-                        element: "[data-element='editor-content'] [data-element='button-saveAndPublish']",
-                        title: "Save and Publish",
-                        content: "<p>Now click the <b>Save and publish</b> button to save and publish your changes.</p>",
-                        event: "click"
-                    }
-                ]
-            },
-            {
-                "name": "Render in template",
-                "alias": "umbIntroRenderInTemplate",
-                "group": "Getting Started",
-                "steps": [
-                    {
-                        title: "Render your content in a template",
-                        content: "<p>Templating in Umbraco builds on the concept of <b>Razor Views</b> from asp.net MVC. - This tour is a sneak peak on how to write templates in Umbraco.</p><p>In this tour you will learn how to render content from the <b>Home Page</b> document type so you can see the content added to our <b>Home</p> content page.</p>",
-                        type: "intro"
-                    },
-                    {
-                        element: "#applications [data-element='section-settings']",
-                        title: "Navigate to the Settings section",
-                        content: "<p>In the <b>Settings</b> section you will find all the templates</p><p>It is of course also possible to edit all your code files in your favorite code editor.</p>",
-                        event: "click",
-                        backdropOpacity: 0.6
-                    },
-                    {
-                        element: "#tree [data-element='tree-item-templates']",
-                        title: "Expand the Templates node",
-                        content: "<p>To see all our templates click the <b>small triangle</b> to the left of the templates node.</p>",
-                        event: "click",
-                        eventElement: "#tree [data-element='tree-item-templates'] [data-element='tree-item-expand']",
-                        view: "templatetree"
-                    },
-                    {
-                        element: "#tree [data-element='tree-item-templates'] [data-element='tree-item-Home Page']",
-                        title: "Open Home template",
-                        content: "<p>Click the <b>Home Page</b> template to open and edit it.</p>",
-                        eventElement: "#tree [data-element='tree-item-templates'] [data-element='tree-item-Home Page'] a.umb-tree-item__label",
-                        event: "click"
-                    },
-                    {
-                        element: "[data-element='editor-templates'] [data-element='code-editor']",
-                        title: "Edit template",
-                        content: '<p>The template can be edited here or in your favorite code editor.</p><p>To render the field from the document type add the following to the template:<br/> <pre>&#60;h1&#62;@Model.Content.Name&#60;/h1&#62;<br>&#60;p&#62;@Model.Content.WelcomeText&#60;/p&#62;</pre></p>'
-                    },
-                    {
-                        element: "[data-element='editor-templates'] [data-element='button-save']",
-                        title: "Save the template",
-                        content: "Click the <b>Save button</b> and your template will be saved.",
-                        event: "click"
-                    }
-                ]
-            },
-            {
-                "name": "View Home page",
-                "alias": "umbIntroViewHomePage",
-                "group": "Getting Started",
-                "steps": [
-                    {
-                        title: "View your Umbraco site",
-                        content: "<p>Our three main components to a page is done: <b>Document type, Template, and Content</b> - it is now time to see the result.</p><p>In this tour you will learn how to see your published website.</p>",
-                        type: "intro"
-                    },
-                    {
-                        element: "#applications [data-element='section-content']",
-                        title: "Navigate to the content sections",
-                        content: "In the <b>Content section</b> you will find the content of our website.",
-                        event: "click",
-                        backdropOpacity: 0.6
-                    },
-                    {
-                        element: "#tree [data-element='tree-item-Home']",
-                        title: "Open the Home page",
-                        content: "<p>Click the <b>Home</b> page to open it</p>",
-                        event: "click",
-                        eventElement: "#tree [data-element='tree-item-Home'] a.umb-tree-item__label"
-                    },
-                    {
-                        element: "[data-element='editor-content'] [data-element='tab-Generic properties']",
-                        title: "Properties",
-                        content: "<p>Under the properties tab you will find the default information about a content item.</p>",
-                        event: "click"
-                    },
-                    {
-                        element: "[data-element='editor-content'] [data-element='property-_umb_urls']",
-                        title: "Open page",
-                        content: "<p>Click the <b>Link to document</b> <i class='icon-out'></i> to view your page.</p><p>Tip: Click the preview button in the bottom right corner to preview changes without publishing them.</p>",
-                        event: "click",
-                        eventElement: "[data-element='editor-content'] [data-element='property-_umb_urls'] a[target='_blank']"
-                    }
-                ]
-            },
-            {
-                "name": "The Media library",
-                "alias": "umbIntroMediaSection",
-                "group": "Getting Started",
-                "steps": [
-                    {
-                        title: "How to use the media library",
-                        content: "<p>A website would be boring without media content. In Umbraco you can manage all your images, documents, videos etc. in the <b>Media section</b>. Here you can upload and organise your media items and see details about each item.</p><p>In this tour you will learn how to upload and organise your Media library in Umbraco. It will also show you how to view details about a specific media item.</p>",
-                        type: "intro"
-                    },
-                    {
-                        element: "#applications [data-element='section-media']",
-                        title: "Navigate to the <b>Media</b> section",
-                        content: "The <b>media</b> section is where you manage all your media items.",
-                        event: "click",
-                        backdropOpacity: 0.6
-                    },
-                    {
-                        element: "#tree [data-element='tree-root']",
-                        title: "Create a new folder",
-                        content: "<p>First create a folder for your images. Hover the media root node and click the <b>three small dots</b> on the right side of the item.</p>",
-                        event: "click",
-                        eventElement: "#tree [data-element='tree-root'] [data-element='tree-item-options']"
-                    },
-                    {
-                        element: "#dialog [data-element='action-Folder']",
-                        title: "Create a new folder",
-                        content: "<p>Select the <b>Folder</b> option to select the type folder.</p>",
-                        event: "click"
-                    },
-                    {
-                        element: "[data-element='editor-media'] [data-element='editor-name-field']",
-                        title: "Enter a name",
-                        content: "<p>Enter <code>My Images</code> in the field.</p>"
-                    },
-                    {
-                        element: "[data-element='editor-media'] [data-element='button-save']",
-                        title: "Save the folder",
-                        content: "<p>Click the <b>Save</b> button to create the new folder</p>",
-                        event: "click"
-                    },
-                    {
-                        element: "[data-element='editor-media'] [data-element='dropzone']",
-                        title: "Upload images",
-                        content: "<p>In the upload area you can upload your media items.</p><p>Click the <b>Upload button</b> and select a couple of images on your computer and upload them.</p><p> You can also drag and drop the images directly in the upload and even drop entire folders - Umbraco will automagically create a folder and put the media items in the folder.</p>",
-                        view: "uploadimages"
-                    },
-                    {
-                        element: "[data-element='editor-media'] [data-element='media-grid-item-0']",
-                        title: "View media item details",
-                        content: "Hover the media item and <b>Click the purple bar</b> to view details about the media item",
-                        event: "click",
-                        eventElement: "[data-element='editor-media'] [data-element='media-grid-item-0'] [data-element='media-grid-item-edit']"
-                    },
-                    {
-                        element: "[data-element='editor-media'] [data-element='property-umbracoFile']",
-                        title: "The uploaded image",
-                        content: "<p>Here you can see the image you have uploaded.</p>"
-                    },
-                    {
-                        element: "[data-element='editor-media'] [data-element='property-umbracoBytes']",
-                        title: "Image size",
-                        content: "<p>You will also find other details about the image, like the size.</p><p>Media items work in much the same way as content. So you can add extra properties to an image by creating or editing the <b>Media types</b> in the Settings section.</p>"
-                    },
-                    {
-                        element: "[data-element='editor-media'] [data-element='tab-Generic properties']",
-                        title: "Properties",
-                        content: "Like the content section you can also find default properties about the media item. You will find these under the properties tab.",
-                        event: "click"
-                    },
-                    {
-                        element: "[data-element='editor-media'] [data-element='property-_umb_urls']",
-                        title: "Link to media",
-                        content: "The path to the media item..."
-                    },
-                    {
-                        element: "[data-element='editor-media'] [data-element='property-_umb_updatedate']",
-                        title: "Last edited",
-                        content: "...and information about when the media item has been created and edited."
-                    },
-                    {
-                        element: "[data-element='editor-content']",
-                        title: "Using media items",
-                        content: "You can reference a media item directly in a template by using the path or try adding a Media Picker to a document type property so you can select media items from the content section."
-                    }
-                ]
-            }
-        ];
-=======
         /**
          * @ngdoc method
          * @name umbraco.services.tourService#registerTour
@@ -456,7 +36,6 @@
             tours.push(newTour);
             eventsService.emit("appState.tour.updatedTours", tours);
         }
->>>>>>> 23321f8a
 
         /**
          * @ngdoc method
