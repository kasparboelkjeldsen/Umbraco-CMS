--- conflicted
+++ resolved
@@ -123,9 +123,6 @@
                         self.handleSaveError({
                             showNotifications: args.showNotifications,
                             softRedirect: args.softRedirect,
-<<<<<<< HEAD
-                            err: err
-=======
                             err: err,
                             rebindCallback: function () {
                                 // if the error contains data, we want to map that back as we want to continue editing this save. Especially important when the content is new as the returned data will contain ID etc.
@@ -133,7 +130,6 @@
                                     rebindCallback.apply(self, [args.content, err.data]);
                                 }
                             }
->>>>>>> 52e8da2f
                         });
 
                         //update editor state to what is current
