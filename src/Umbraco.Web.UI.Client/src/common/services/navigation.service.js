/**
 * @ngdoc service
 * @name umbraco.services.navigationService
 *
 * @requires $rootScope
 * @requires $routeParams
 * @requires $location
 * @requires treeService
 * @requires sectionResource
 *
 * @description
 * Service to handle the main application navigation. Responsible for invoking the tree
 * Section navigation and search, and maintain their state for the entire application lifetime
 *
 */
function navigationService($routeParams, $location, $q, $timeout, $injector, eventsService, umbModelMapper, treeService, appState) {

    //the promise that will be resolved when the navigation is ready
    var navReadyPromise = $q.defer();

    //the main tree's API reference, this is acquired when the tree has initialized
    var mainTreeApi = null;

    eventsService.on("app.navigationReady", function (e, args) {
        mainTreeApi = args.treeApi;
        navReadyPromise.resolve(mainTreeApi);
    });

    //A list of query strings defined that when changed will not cause a reload of the route
    var nonRoutingQueryStrings = ["mculture", "cculture", "lq"];
    var retainedQueryStrings = ["mculture"];

<<<<<<< HEAD
    //used to track the current dialog object
    var currentDialog = null;

    //tracks the user profile dialog
    var userDialog = null;

=======
>>>>>>> 0e56f203
    function setMode(mode) {
        switch (mode) {
        case 'tree':
            appState.setGlobalState("navMode", "tree");
            appState.setGlobalState("showNavigation", true);
            appState.setMenuState("showMenu", false);
            appState.setMenuState("showMenuDialog", false);
            appState.setGlobalState("stickyNavigation", false);
            appState.setGlobalState("showTray", false);
            break;
        case 'menu':
            appState.setGlobalState("navMode", "menu");
            appState.setGlobalState("showNavigation", true);
            appState.setMenuState("showMenu", true);
            appState.setMenuState("showMenuDialog", false);
            appState.setGlobalState("stickyNavigation", true);
            break;
        case 'dialog':
            appState.setGlobalState("navMode", "dialog");
            appState.setGlobalState("stickyNavigation", true);
            appState.setGlobalState("showNavigation", true);
            appState.setMenuState("showMenu", false);
            appState.setMenuState("showMenuDialog", true);
            break;
        case 'search':
            appState.setGlobalState("navMode", "search");
            appState.setGlobalState("stickyNavigation", false);
            appState.setGlobalState("showNavigation", true);
            appState.setMenuState("showMenu", false);
            appState.setSectionState("showSearchResults", true);
            appState.setMenuState("showMenuDialog", false);
            break;
        default:
            appState.setGlobalState("navMode", "default");
            appState.setMenuState("showMenu", false);
            appState.setMenuState("showMenuDialog", false);
            appState.setSectionState("showSearchResults", false);
            appState.setGlobalState("stickyNavigation", false);
            appState.setGlobalState("showTray", false);
			appState.setMenuState("currentNode", null);

            if (appState.getGlobalState("isTablet") === true) {
                appState.setGlobalState("showNavigation", false);
            }

            break;
        }
    }

    /**
     * Converts a string request path to a dictionary of route params
     * @param {any} requestPath
     */
    function pathToRouteParts(requestPath) {
        if (!angular.isString(requestPath)) {
            throw "The value for requestPath is not a string";
        }
        var pathAndQuery = requestPath.split("#")[1];
        if (pathAndQuery) {
            if (pathAndQuery.indexOf("%253") || pathAndQuery.indexOf("%252")) {
                pathAndQuery = decodeURIComponent(pathAndQuery);
            }
            var pathParts = pathAndQuery.split("?");
            var path = pathParts[0];
            var qry = pathParts.length === 1 ? "" : pathParts[1];
            var qryParts = qry.split("&");
            var result = {
                path: path
            };
            for (var i = 0; i < qryParts.length; i++) {
                var keyVal = qryParts[i].split("=");
                if (keyVal.length == 2) {
                    result[keyVal[0]] = keyVal[1];
                }
            }
            return result;
        }
    }

    var service = {

        /**
         * @ngdoc method
         * @name umbraco.services.navigationService#isRouteChangingNavigation
         * @methodOf umbraco.services.navigationService
         *
         * @description
         * Detects if the route param differences will cause a navigation change or if the route param differences are
         * only tracking state changes.
         * This is used for routing operations where reloadOnSearch is false and when detecting form dirty changes when navigating to a different page.
         * @param {object} currUrlParams Either a string path or a dictionary of route parameters
         * @param {object} nextUrlParams Either a string path or a dictionary of route parameters
         */
        isRouteChangingNavigation: function (currUrlParams, nextUrlParams) {

            if (angular.isString(currUrlParams)) {
                currUrlParams = pathToRouteParts(currUrlParams);
            }

            if (angular.isString(nextUrlParams)) {
                nextUrlParams = pathToRouteParts(nextUrlParams);
            }

            var allowRoute = true;

            //The only time that we want to not route is if only any of the nonRoutingQueryStrings have changed/added.
            //If any of the other parts have changed we do not cancel
            var currRoutingKeys = _.difference(_.keys(currUrlParams), nonRoutingQueryStrings);
            var nextRoutingKeys = _.difference(_.keys(nextUrlParams), nonRoutingQueryStrings);
            var diff1 = _.difference(currRoutingKeys, nextRoutingKeys);
            var diff2 = _.difference(nextRoutingKeys, currRoutingKeys);
            
            //if the routing parameter keys are the same, we'll compare their values to see if any have changed and if so then the routing will be allowed.
            if (diff1.length === 0 && diff2.length === 0) {
                var partsChanged = 0;
                _.each(currRoutingKeys, function (k) {
                    if (currUrlParams[k] != nextUrlParams[k]) {
                        partsChanged++;
                    }
                });
                if (partsChanged === 0) {
                    allowRoute = false; //nothing except our query strings changed, so don't continue routing
                }
            }

            return allowRoute;
        },

        /**
         * @ngdoc method
         * @name umbraco.services.navigationService#waitForNavReady
         * @methodOf umbraco.services.navigationService
         *
         * @description
         * returns a promise that will resolve when the navigation is ready
         */
        waitForNavReady: function () {
            return navReadyPromise.promise;
        },

        /**
         * @ngdoc method
         * @name umbraco.services.navigationService#clearSearch
         * @methodOf umbraco.services.navigationService
         *
         * @description
         * utility to clear the querystring/search params while maintaining a known list of parameters that should be maintained throughout the app
         */
        clearSearch: function (toRetain) {
            var toRetain = _.union(retainedQueryStrings, toRetain);
            var currentSearch = $location.search();
            $location.search('');
            _.each(toRetain, function (k) {
                if (currentSearch[k]) {
                    $location.search(k, currentSearch[k]);
                }
            });
        },

        /**
         * @ngdoc method
         * @name umbraco.services.navigationService#retainQueryStrings
         * @methodOf umbraco.services.navigationService
         *
         * @description
         * Will check the next route parameters to see if any of the query strings that should be retained from the previous route are missing,
         * if they are they will be merged and an object containing all route parameters is returned. If nothing should be changed, then null is returned.
         * @param {Object} currRouteParams The current route parameters
         * @param {Object} nextRouteParams The next route parameters
         */
        retainQueryStrings: function (currRouteParams, nextRouteParams) {
            var toRetain = angular.copy(nextRouteParams);
            var updated = false;
            _.each(retainedQueryStrings, function (r) {
                if (currRouteParams[r] && !nextRouteParams[r]) {
                    toRetain[r] = currRouteParams[r];
                    updated = true;
                }
            });
            return updated ? toRetain : null;
        },

        /**
         * @ngdoc method
         * @name umbraco.services.navigationService#load
         * @methodOf umbraco.services.navigationService
         *
         * @description
         * Shows the legacy iframe and loads in the content based on the source url
         * @param {String} source The URL to load into the iframe
         */
        loadLegacyIFrame: function (source) {
            $location.path("/" + appState.getSectionState("currentSection") + "/framed/" + encodeURIComponent(source));
        },

        /**
         * @ngdoc method
         * @name umbraco.services.navigationService#changeSection
         * @methodOf umbraco.services.navigationService
         *
         * @description
         * Changes the active section to a given section alias
         * If the navigation is 'sticky' this will load the associated tree
         * and load the dashboard related to the section
         * @param {string} sectionAlias The alias of the section
         */
        changeSection: function(sectionAlias, force) {
            setMode("default-opensection");

            if (force && appState.getSectionState("currentSection") === sectionAlias) {
                appState.setSectionState("currentSection", "");
            }

            appState.setSectionState("currentSection", sectionAlias);
            this.showTree(sectionAlias);

            $location.path(sectionAlias);
        },

        /**
         * @ngdoc method
         * @name umbraco.services.navigationService#showTree
         * @methodOf umbraco.services.navigationService
         *
         * @description
         * Displays the tree for a given section alias but turning on the containing dom element
         * only changes if the section is different from the current one
		 * @param {string} sectionAlias The alias of the section to load
         * @param {Object} syncArgs Optional object of arguments for syncing the tree for the section being shown
		 */
        showTree: function (sectionAlias, syncArgs) {
            if (sectionAlias !== appState.getSectionState("currentSection")) {
                appState.setSectionState("currentSection", sectionAlias);

                if (syncArgs) {
                    return this.syncTree(syncArgs);
                }
            }
            setMode("tree");

            return $q.when(true);
        },

        showTray: function () {
            appState.setGlobalState("showTray", true);
        },

        hideTray: function () {
            appState.setGlobalState("showTray", false);
        },

        /**     
         * @ngdoc method
         * @name umbraco.services.navigationService#syncTree
         * @methodOf umbraco.services.navigationService
         *
         * @description
         * Syncs a tree with a given path, returns a promise
         * The path format is: ["itemId","itemId"], and so on
         * so to sync to a specific document type node do:
         * <pre>
         * navigationService.syncTree({tree: 'content', path: ["-1","123d"], forceReload: true});
         * </pre>
         * @param {Object} args arguments passed to the function
         * @param {String} args.tree the tree alias to sync to
         * @param {Array} args.path the path to sync the tree to
         * @param {Boolean} args.forceReload optional, specifies whether to force reload the node data from the server even if it already exists in the tree currently
         */
        syncTree: function (args) {
            if (!args) {
                throw "args cannot be null";
            }
            if (!args.path) {
                throw "args.path cannot be null";
            }
            if (!args.tree) {
                throw "args.tree cannot be null";
            }

            return navReadyPromise.promise.then(function () {
                return mainTreeApi.syncTree(args);
            });
        },

        /**
            Internal method that should ONLY be used by the legacy API wrapper, the legacy API used to
            have to set an active tree and then sync, the new API does this in one method by using syncTree

            TODO: Delete this if not required
        */
        _syncPath: function(path, forceReload) {
            return navReadyPromise.promise.then(function () {
                return mainTreeApi.syncTree({ path: path, forceReload: forceReload });
            });
        },
        
        reloadNode: function(node) {
            return navReadyPromise.promise.then(function () {
                return mainTreeApi.reloadNode(node);
            });
        },
        
        reloadSection: function(sectionAlias) {
            return navReadyPromise.promise.then(function () {
                mainTreeApi.clearCache({ section: sectionAlias });
                return mainTreeApi.load(sectionAlias);
            });
        },

        /**
         * @ngdoc method
         * @name umbraco.services.navigationService#hideTree
         * @methodOf umbraco.services.navigationService
         *
         * @description
         * Hides the tree by hiding the containing dom element
         */
        hideTree: function() {

            if (appState.getGlobalState("isTablet") === true && !appState.getGlobalState("stickyNavigation")) {
                //reset it to whatever is in the url
				appState.setSectionState("currentSection", $routeParams.section);

                setMode("default-hidesectiontree");
            }

        },

        /**
         * @ngdoc method
         * @name umbraco.services.navigationService#showMenu
         * @methodOf umbraco.services.navigationService
         *
         * @description
         * Hides the tree by hiding the containing dom element.
         * This always returns a promise!
         *
         * @param {Event} event the click event triggering the method, passed from the DOM element
         */
        showMenu: function(args) {
            
            var self = this;

            return treeService.getMenu({ treeNode: args.node })
                .then(function(data) {

                    //check for a default
                    //NOTE: event will be undefined when a call to hideDialog is made so it won't re-load the default again.
                    // but perhaps there's a better way to deal with with an additional parameter in the args ? it works though.
                    if (data.defaultAlias && !args.skipDefault) {

                        var found = _.find(data.menuItems, function(item) {
                            return item.alias = data.defaultAlias;
                        });

                        if (found) {

                            //NOTE: This is assigning the current action node - this is not the same as the currently selected node!
                            appState.setMenuState("currentNode", args.node);

                            self.showDialog({
                                node: args.node,
                                action: found,
                                section: appState.getSectionState("currentSection")
                            });

                            return $q.resolve();
                        }
                    }

                    //there is no default or we couldn't find one so just continue showing the menu

                    setMode("menu");

                    appState.setMenuState("currentNode", args.node);
                    appState.setMenuState("menuActions", data.menuItems);
                    appState.setMenuState("dialogTitle", args.node.name);

                    return $q.resolve();
                });
            
        },

        /**
         * @ngdoc method
         * @name umbraco.services.navigationService#hideMenu
         * @methodOf umbraco.services.navigationService
         *
         * @description
         * Hides the menu by hiding the containing dom element
         */
        hideMenu: function() {
            //SD: Would we ever want to access the last action'd node instead of clearing it here?
            appState.setMenuState("currentNode", null);
            appState.setMenuState("menuActions", []);
            setMode("tree");
        },

        /** Executes a given menu action */
        executeMenuAction: function (action, node, section) {

            if (!action) {
                throw "action cannot be null";
            }
            if (!node) {
                throw "node cannot be null";
            }
            if (!section) {
                throw "section cannot be null";
            }

            if (action.metaData && action.metaData["actionRoute"] && angular.isString(action.metaData["actionRoute"])) {
                //first check if the menu item simply navigates to a route
                var parts = action.metaData["actionRoute"].split("?");
                $location.path(parts[0]).search(parts.length > 1 ? parts[1] : "");
                this.hideNavigation();
                return;
            }
            else if (action.metaData && action.metaData["jsAction"] && angular.isString(action.metaData["jsAction"])) {

                //we'll try to get the jsAction from the injector
                var menuAction = action.metaData["jsAction"].split('.');
                if (menuAction.length !== 2) {

                    //if it is not two parts long then this most likely means that it's a legacy action
                    var js = action.metaData["jsAction"].replace("javascript:", "");
                    //there's not really a different way to achieve this except for eval
                    eval(js);
                }
                else {
                    var menuActionService = $injector.get(menuAction[0]);
                    if (!menuActionService) {
                        throw "The angular service " + menuAction[0] + " could not be found";
                    }

                    var method = menuActionService[menuAction[1]];

                    if (!method) {
                        throw "The method " + menuAction[1] + " on the angular service " + menuAction[0] + " could not be found";
                    }

                    method.apply(this, [{
                        //map our content object to a basic entity to pass in to the menu handlers,
                        //this is required for consistency since a menu item needs to be decoupled from a tree node since the menu can
                        //exist standalone in the editor for which it can only pass in an entity (not tree node).
                        entity: umbModelMapper.convertToEntityBasic(node),
                        action: action,
                        section: section,
                        treeAlias: treeService.getTreeAlias(node)
                    }]);
                }
            }
            else {
                service.showDialog({
                    node: node,
                    action: action,
                    section: section
                });
            }
        },
        

        /**
         * @ngdoc method
         * @name umbraco.services.navigationService#showDialog
         * @methodOf umbraco.services.navigationService
         *
         * @description
         * Opens a dialog, for a given action on a given tree node
         * the path to the dialog view is determined by:
         * "views/" + current tree + "/" + action alias + ".html"
         * The dialog controller will get passed a scope object that is created here with the properties:
         * scope.currentNode = the selected tree node
         * scope.title = the title of the menu item
         * scope.view = the path to the view html file
         * so that the dialog controllers can use these properties
         *
         * @param {Object} args arguments passed to the function
         * @param {Scope} args.scope current scope passed to the dialog
         * @param {Object} args.action the clicked action containing `name` and `alias`
         */
        showDialog: function(args) {

            if (!args) {
                throw "showDialog is missing the args parameter";
            }
            if (!args.action) {
                throw "The args parameter must have an 'action' property as the clicked menu action object";
            }
            if (!args.node) {
                throw "The args parameter must have a 'node' as the active tree node";
            }

            //the title might be in the meta data, check there first
            if (args.action.metaData["dialogTitle"]) {
                appState.setMenuState("dialogTitle", args.action.metaData["dialogTitle"]);
            }
            else {
                appState.setMenuState("dialogTitle", args.action.name);
            }

            var templateUrl;

            if (args.action.metaData["actionView"]) {
                templateUrl = args.action.metaData["actionView"];
            }
            else {

                //by convention we will look into the /views/{treetype}/{action}.html
                // for example: /views/content/create.html

                //we will also check for a 'packageName' for the current tree, if it exists then the convention will be:
                // for example: /App_Plugins/{mypackage}/backoffice/{treetype}/create.html

                var treeAlias = treeService.getTreeAlias(args.node);
                var packageTreeFolder = treeService.getTreePackageFolder(treeAlias);

                if (!treeAlias) {
                    throw "Could not get tree alias for node " + args.node.id;
                }

                if (packageTreeFolder) {
                    templateUrl = Umbraco.Sys.ServerVariables.umbracoSettings.appPluginsPath +
                        "/" + packageTreeFolder +
                        "/backoffice/" + treeAlias + "/" + args.action.alias + ".html";
                }
                else {
                    templateUrl = "views/" + treeAlias + "/" + args.action.alias + ".html";
                }

            }

            setMode("dialog");

            if(templateUrl) {
                appState.setMenuState("dialogTemplateUrl", templateUrl);
            }
            
        },

        /**
	     * @ngdoc method
	     * @name umbraco.services.navigationService#hideDialog
	     * @methodOf umbraco.services.navigationService
	     *
	     * @description
	     * hides the currently open dialog
	     */
        hideDialog: function (showMenu) {

            if (showMenu) {
                this.showMenu({ skipDefault: true, node: appState.getMenuState("currentNode") });
            } else {
                setMode("default");
            }
        },
        /**
          * @ngdoc method
          * @name umbraco.services.navigationService#showSearch
          * @methodOf umbraco.services.navigationService
          *
          * @description
          * shows the search pane
          */
        showSearch: function() {
            setMode("search");
        },
        /**
          * @ngdoc method
          * @name umbraco.services.navigationService#hideSearch
          * @methodOf umbraco.services.navigationService
          *
          * @description
          * hides the search pane
        */
        hideSearch: function() {
            setMode("default-hidesearch");
        },
        /**
          * @ngdoc method
          * @name umbraco.services.navigationService#hideNavigation
          * @methodOf umbraco.services.navigationService
          *
          * @description
          * hides any open navigation panes and resets the tree, actions and the currently selected node
          */
        hideNavigation: function() {
            appState.setMenuState("menuActions", []);
            setMode("default");
        }
    };

    return service;
}

angular.module('umbraco.services').factory('navigationService', navigationService);<|MERGE_RESOLUTION|>--- conflicted
+++ resolved
@@ -30,15 +30,7 @@
     var nonRoutingQueryStrings = ["mculture", "cculture", "lq"];
     var retainedQueryStrings = ["mculture"];
 
-<<<<<<< HEAD
-    //used to track the current dialog object
-    var currentDialog = null;
-
-    //tracks the user profile dialog
-    var userDialog = null;
-
-=======
->>>>>>> 0e56f203
+        
     function setMode(mode) {
         switch (mode) {
         case 'tree':
