--- conflicted
+++ resolved
@@ -1251,12 +1251,8 @@
       macroPicker: macroPicker,
       memberGroupPicker: memberGroupPicker,
       memberPicker: memberPicker,
-<<<<<<< HEAD
-      mediaCropDetails
-=======
       mediaCropDetails,
       eventPicker : eventPicker
->>>>>>> 024a57e0
     };
 
     return service;
