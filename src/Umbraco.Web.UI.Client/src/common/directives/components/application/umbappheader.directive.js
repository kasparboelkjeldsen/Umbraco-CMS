--- conflicted
+++ resolved
@@ -105,26 +105,17 @@
                 $timeout.cancel(scope.logoModal.timer);
             };
             scope.hideLogoModal = function() {
-<<<<<<< HEAD
-                $timeout.cancel(scope.logoModal.timer);
-                scope.logoModal.timer = $timeout(function () {
-                    scope.logoModal.show = false;
-                }, 100);
-=======
                 if(scope.logoModal.show === true) {
                     $timeout.cancel(scope.logoModal.timer);
                     scope.logoModal.timer = $timeout(function () {
                         scope.logoModal.show = false;
                     }, 100);
                 }
->>>>>>> 62fa1695
             };
             scope.stopClickEvent = function($event) {
                 $event.stopPropagation();
             };
 
-<<<<<<< HEAD
-=======
             scope.toggleLogoModal = function() {
                 if(scope.logoModal.show) {
                     $timeout.cancel(scope.logoModal.timer);
@@ -134,7 +125,6 @@
                 }
             };
 
->>>>>>> 62fa1695
         }
 
         var directive = {
