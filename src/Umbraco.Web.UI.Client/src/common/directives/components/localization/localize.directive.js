--- conflicted
+++ resolved
@@ -58,19 +58,12 @@
                 element.html(localizationService.tokenReplace(scope.text, scope.tokens || null));
             }
 
-<<<<<<< HEAD
-            localizationService.localize(key).then(function (value) {
+            // As per component definition in ngdoc above, the initial inner html of the element is to be used as fallback value
+                var fallbackValue = element.html();
+                localizationService.localize(key, null, fallbackValue).then(function (value) {
                 scope.text = value;
                 render();
             });
-=======
-                // As per component definition in ngdoc above, the initial inner html of the element is to be used as fallback value
-                var fallbackValue = element.html();
-                localizationService.localize(key, null, fallbackValue).then(function (value) {
-                    scope.text = value;
-                    render();
-                });
->>>>>>> a3b721bb
 
             if (scope.watchTokens === 'true') {
                 scope.$watch("tokens", render, true);
@@ -90,7 +83,7 @@
                 if (attr) {
                         // Localizing is done async, so make sure the key isn't visible
                         element.removeAttr(value);
-                        
+
                     if (attr[0] === '@') {
                         //If the translation key starts with @ then remove it
                         attr = attr.substring(1);
