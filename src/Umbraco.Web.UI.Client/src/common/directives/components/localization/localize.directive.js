<<<<<<< HEAD
angular.module('umbraco.directives')
    /**
    * @ngdoc directive
    * @name umbraco.directives.directive:localize
    * @restrict EA
    * @function
    * @description
    * <div>
    *   <strong>Component</strong><br />
    *   Localize a specific token to put into the HTML as an item.
    * </div>
    * <div>
    *   <strong>Attribute</strong><br />
    *   Add an HTML attribute to an element containing the HTML attribute name you wish to localize,
    *   using the format of '@section_key' or 'section_key'.
    * </div>
    * ##Usage
    * <pre>
    * <!-- Component -->
    * <localize key="general_close">Close</localize>
    * <localize key="section_key">Fallback value</localize>
    *
    * <!-- Attribute -->
    * <input type="text" localize="placeholder" placeholder="@placeholders_entername" />
    * <input type="text" localize="placeholder,title" title="@section_key" placeholder="@placeholders_entername" />
    * <div localize="title" title="@section_key"></div>
    * </pre>
    **/
    .directive('localize', function ($log, localizationService) {
        return {
            restrict: 'E',
            scope: {
                key: '@',
                tokens: '=',
                watchTokens: '@'
            },
            replace: true,
            link: function (scope, element, attrs) {
                var key = scope.key;
                scope.text = '';

                // A render function to be able to update tokens as values update
                function render() {
                    element.html(localizationService.tokenReplace(scope.text, scope.tokens || null));
                }

                localizationService.localize(key).then(function (value) {
                    scope.text = value;
                    render();
                });

                if (scope.watchTokens === 'true') {
                    scope.$watch("tokens", render, true);
                }
            }
        };
    })
    .directive('localize', function ($log, localizationService) {
        return {
            restrict: 'A',
            link: function (scope, element, attrs) {
                // Support one or more attribute properties to update
                var keys = attrs.localize.split(',');

                Utilities.forEach(keys, (value, key) => {
                    var attr = element.attr(value);
                    if (attr) {
                        // Localizing is done async, so make sure the key isn't visible
                        element.removeAttr(value);
                        
                        if (attr[0] === '@') {
                            // If the translation key starts with @ then remove it
                            attr = attr.substring(1);
                        }
=======
angular.module("umbraco.directives")

/**
* @ngdoc directive
* @name umbraco.directives.directive:localize
* @restrict EA
* @function
* @description
* <div>
*   Used to localize text in HTMl-elements or attributes using translation keys. Translations are stored in umbraco/config/lang/ or the /lang-folder of a package i App_Plugins.
* </div>
* <div>
*   <strong>Component/Element</strong><br />
*   Localize using a component to put the localized text into the HTML.
* </div>
* <div>
*   <strong>Attribute</strong><br />
*   Add a HTML attribute to an element containing the HTML attribute name you wish to localise
*   Using the format of '@section_key' or 'section_key'
* </div>
* ##Basic Usage
* <pre>
* <!-- Component -->
* <localize key="general_close">Close</localize>
* <localize key="section_key">Fallback value</localize>
*
* <!-- Attribute -->
* <input type="text" localize="placeholder" placeholder="@placeholders_entername" />
* <input type="text" localize="placeholder,title" title="@section_key" placeholder="@placeholders_entername" />
* <div localize="title" title="@section_key"></div>
* </pre>
* ##Use with tokens
* Also supports tokens inside the translation key, example of a translation
* <pre>
*   <key alias="characters_left">You have %0% characters left of %1%</key>
* </pre>
* Can be used like this:
* <pre>
*   <localize key="general_characters_left" tokens="[5,100]" watch-tokens="true">You have %0% characters left of %1%</localize>
*   <!-- Renders: You have 5 characters left of 100 -->
* </pre>
* Where the "tokens"-attribute is an array of tokens for the translations, "watch-tokens" will make the component watch the expression passed.
**/
.directive('localize', function ($log, localizationService) {
    return {
        restrict: 'E',
        scope: {
            key: '@',
            tokens: '=',
            watchTokens: '@'
        },
        replace: true,

        link: function (scope, element, attrs) {
            var key = scope.key;
            scope.text = "";

            // A render function to be able to update tokens as values update.
            function render() {
                element.html(localizationService.tokenReplace(scope.text, scope.tokens || null));
            }

            localizationService.localize(key).then(function (value) {
                scope.text = value;
                render();
            });
            if (scope.watchTokens === 'true') {
                scope.$watch("tokens", render, true);
            }
        }
    };
})

.directive('localize', function ($log, localizationService) {
    return {
        restrict: 'A',
        link: function (scope, element, attrs) {
            //Support one or more attribute properties to update
            var keys = attrs.localize.split(',');

            Utilities.forEach(keys, (value, key) => {
                var attr = element.attr(value);

                if (attr) {
                    if (attr[0] === '@') {
                        //If the translation key starts with @ then remove it
                        attr = attr.substring(1);
                    }
>>>>>>> 5d2c9500

                    var t = localizationService.tokenize(attr, scope);

<<<<<<< HEAD
                        localizationService.localize(t.key, t.tokens).then(function (val) {
                            element.attr(value, val);
                        });
                    }
                });
            }
        };
    });
=======
                    localizationService.localize(t.key, t.tokens).then(function (val) {
                        element.attr(value, val);
                    });
                }
            });
        }
    };

});
>>>>>>> 5d2c9500
<|MERGE_RESOLUTION|>--- conflicted
+++ resolved
@@ -1,81 +1,4 @@
-<<<<<<< HEAD
 angular.module('umbraco.directives')
-    /**
-    * @ngdoc directive
-    * @name umbraco.directives.directive:localize
-    * @restrict EA
-    * @function
-    * @description
-    * <div>
-    *   <strong>Component</strong><br />
-    *   Localize a specific token to put into the HTML as an item.
-    * </div>
-    * <div>
-    *   <strong>Attribute</strong><br />
-    *   Add an HTML attribute to an element containing the HTML attribute name you wish to localize,
-    *   using the format of '@section_key' or 'section_key'.
-    * </div>
-    * ##Usage
-    * <pre>
-    * <!-- Component -->
-    * <localize key="general_close">Close</localize>
-    * <localize key="section_key">Fallback value</localize>
-    *
-    * <!-- Attribute -->
-    * <input type="text" localize="placeholder" placeholder="@placeholders_entername" />
-    * <input type="text" localize="placeholder,title" title="@section_key" placeholder="@placeholders_entername" />
-    * <div localize="title" title="@section_key"></div>
-    * </pre>
-    **/
-    .directive('localize', function ($log, localizationService) {
-        return {
-            restrict: 'E',
-            scope: {
-                key: '@',
-                tokens: '=',
-                watchTokens: '@'
-            },
-            replace: true,
-            link: function (scope, element, attrs) {
-                var key = scope.key;
-                scope.text = '';
-
-                // A render function to be able to update tokens as values update
-                function render() {
-                    element.html(localizationService.tokenReplace(scope.text, scope.tokens || null));
-                }
-
-                localizationService.localize(key).then(function (value) {
-                    scope.text = value;
-                    render();
-                });
-
-                if (scope.watchTokens === 'true') {
-                    scope.$watch("tokens", render, true);
-                }
-            }
-        };
-    })
-    .directive('localize', function ($log, localizationService) {
-        return {
-            restrict: 'A',
-            link: function (scope, element, attrs) {
-                // Support one or more attribute properties to update
-                var keys = attrs.localize.split(',');
-
-                Utilities.forEach(keys, (value, key) => {
-                    var attr = element.attr(value);
-                    if (attr) {
-                        // Localizing is done async, so make sure the key isn't visible
-                        element.removeAttr(value);
-                        
-                        if (attr[0] === '@') {
-                            // If the translation key starts with @ then remove it
-                            attr = attr.substring(1);
-                        }
-=======
-angular.module("umbraco.directives")
-
 /**
 * @ngdoc directive
 * @name umbraco.directives.directive:localize
@@ -87,12 +10,12 @@
 * </div>
 * <div>
 *   <strong>Component/Element</strong><br />
-*   Localize using a component to put the localized text into the HTML.
+    *   Localize a specific token to put into the HTML as an item
 * </div>
 * <div>
 *   <strong>Attribute</strong><br />
-*   Add a HTML attribute to an element containing the HTML attribute name you wish to localise
-*   Using the format of '@section_key' or 'section_key'
+    *   Add a HTML attribute to an element containing the HTML attribute name you wish to localise
+    *   Using the format of '@section_key' or 'section_key'
 * </div>
 * ##Basic Usage
 * <pre>
@@ -126,12 +49,11 @@
             watchTokens: '@'
         },
         replace: true,
-
         link: function (scope, element, attrs) {
             var key = scope.key;
-            scope.text = "";
+                scope.text = '';
 
-            // A render function to be able to update tokens as values update.
+                // A render function to be able to update tokens as values update.
             function render() {
                 element.html(localizationService.tokenReplace(scope.text, scope.tokens || null));
             }
@@ -140,42 +62,33 @@
                 scope.text = value;
                 render();
             });
+
             if (scope.watchTokens === 'true') {
                 scope.$watch("tokens", render, true);
             }
         }
     };
 })
-
 .directive('localize', function ($log, localizationService) {
     return {
         restrict: 'A',
         link: function (scope, element, attrs) {
-            //Support one or more attribute properties to update
+                //Support one or more attribute properties to update
             var keys = attrs.localize.split(',');
 
             Utilities.forEach(keys, (value, key) => {
                 var attr = element.attr(value);
-
                 if (attr) {
+                        // Localizing is done async, so make sure the key isn't visible
+                        element.removeAttr(value);
+                        
                     if (attr[0] === '@') {
                         //If the translation key starts with @ then remove it
                         attr = attr.substring(1);
                     }
->>>>>>> 5d2c9500
 
                     var t = localizationService.tokenize(attr, scope);
 
-<<<<<<< HEAD
-                        localizationService.localize(t.key, t.tokens).then(function (val) {
-                            element.attr(value, val);
-                        });
-                    }
-                });
-            }
-        };
-    });
-=======
                     localizationService.localize(t.key, t.tokens).then(function (val) {
                         element.attr(value, val);
                     });
@@ -183,6 +96,4 @@
             });
         }
     };
-
-});
->>>>>>> 5d2c9500
+});