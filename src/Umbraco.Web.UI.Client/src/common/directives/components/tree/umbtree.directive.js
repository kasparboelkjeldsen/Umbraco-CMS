--- conflicted
+++ resolved
@@ -238,12 +238,7 @@
 
             /** Method to load in the tree data */
             function loadTree() {
-<<<<<<< HEAD
-                if (!$scope.loading && $scope.section) {
-                    $scope.loading = true;
-=======
                 if ($scope.section) {
->>>>>>> f5fde0f1
 
                     //default args
                     var args = { section: $scope.section, tree: $scope.treealias, cacheKey: $scope.cachekey, isDialog: $scope.isdialog ? $scope.isdialog : false };
