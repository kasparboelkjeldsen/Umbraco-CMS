--- conflicted
+++ resolved
@@ -1,445 +1,426 @@
-/**
-* @ngdoc directive
-* @name umbraco.directives.directive:umbTree
-* @restrict E
-**/
-function umbTreeDirective($compile, $log, $q, $rootScope, treeService, notificationsService, $timeout, userService) {
-
-    return {
-        restrict: 'E',
-        replace: true,
-        terminal: false,
-        templateUrl: 'views/components/tree/umb-tree.html',
-        scope: {
-            section: '@',
-            treealias: '@',
-            hideoptions: '@',
-            hideheader: '@',
-            cachekey: '@',
-            isdialog: '@',
-            onlyinitialized: '@',
-            //Custom query string arguments to pass in to the tree as a string, example: "startnodeid=123&something=value"
-            customtreeparams: '@',
-            enablecheckboxes: '@',
-            enablelistviewsearch: '@',
-            enablelistviewexpand: '@',
-            api: '=?',
-            onInit: '&?'
-        },
-        controller: function ($scope, $element) {
-
-            $scope.hideoptions = ($scope.hideoptions === 'true') ? "hide-options" : "";
-
-            var vm = this;
-
-            var registeredCallbacks = {
-                treeNodeExpanded: [],
-                treeNodeSelect: [],
-                treeLoaded: [],
-                treeSynced: [],
-                treeOptionsClick: [],
-                treeNodeAltSelect: []
-            };
-            
-            //this is the API exposed by this directive, for either hosting controllers or for other directives
-            vm.callbacks = {
-                treeNodeExpanded: function (f) {
-                    registeredCallbacks.treeNodeExpanded.push(f);
-                },
-                treeNodeSelect: function (f) {
-                    registeredCallbacks.treeNodeSelect.push(f);
-                },
-                treeLoaded: function (f) {
-                    registeredCallbacks.treeLoaded.push(f);
-                },
-                treeSynced: function (f) {
-                    registeredCallbacks.treeSynced.push(f);
-                },
-                treeOptionsClick: function (f) {
-                    registeredCallbacks.treeOptionsClick.push(f);
-                },
-                treeNodeAltSelect: function (f) {
-                    registeredCallbacks.treeNodeAltSelect.push(f);
-                }
-            };
-            vm.emitEvent = emitEvent;
-            vm.load = load;
-            vm.reloadNode = reloadNode;
-            vm.syncTree = syncTree;
-
-            //wire up the exposed api object for hosting controllers
-            if ($scope.api) {
-                $scope.api.callbacks = vm.callbacks;
-                $scope.api.load = vm.load;
-                $scope.api.reloadNode = vm.reloadNode;
-                $scope.api.syncTree = vm.syncTree;
-            }
-
-            //flag to track the last loaded section when the tree 'un-loads'. We use this to determine if we should
-            // re-load the tree again. For example, if we hover over 'content' the content tree is shown. Then we hover
-            // outside of the tree and the tree 'un-loads'. When we re-hover over 'content', we don't want to re-load the
-            // entire tree again since we already still have it in memory. Of course if the section is different we will
-            // reload it. This saves a lot on processing if someone is navigating in and out of the same section many times
-            // since it saves on data retreival and DOM processing.
-            var lastSection = "";
-            
-            //flag to enable/disable delete animations
-            var deleteAnimations = false;
-
-            /** Helper function to emit tree events */
-            function emitEvent(eventName, args) {
-                if (registeredCallbacks[eventName] && angular.isArray(registeredCallbacks[eventName])) {
-                    _.each(registeredCallbacks[eventName], function (c) {
-                        c(args);//call it
-                    });
-                }
-            }
-
-            /** This will deleteAnimations to true after the current digest */
-            function enableDeleteAnimations() {
-                //do timeout so that it re-enables them after this digest
-                $timeout(function () {
-                    //enable delete animations
-                    deleteAnimations = true;
-                }, 0, false);
-            }
-
-            function clearCache(section) {
-                treeService.clearCache({ section: section });
-            }
-
-            /**
-             * Re-loads the tree with the updated parameters
-             * @param {any} args either a string representing the 'section' or an object containing: 'section', 'treeAlias', 'customTreeParams', 'cacheKey'
-             */
-            function load(args) {
-                if (angular.isString(args)) {
-                    $scope.section = args;
-                }
-                else if (args) {
-                    if (args.section) {
-                        $scope.section = args.section;
-                    }
-                    if (args.customTreeParams) {
-                        $scope.customtreeparams = args.customTreeParams;
-                    }
-                    if (args.treeAlias) {
-                        $scope.treealias = args.treeAlias;
-                    }
-                    if (args.cacheKey) {
-                        $scope.cachekey = args.cacheKey;
-                    }
-                }
-                
-                return loadTree();
-            }
-
-            function reloadNode(node) {
-
-                if (!node) {
-                    node = $scope.currentNode;
-                }
-
-                if (node) {
-                    return $scope.loadChildren(node, true);
-                }
-
-                return $q.reject();
-            }
-
-            /**
-             * Used to do the tree syncing
-             * @param {any} args
-             * @returns a promise with an object containing 'node' and 'activate'
-             */
-            function syncTree(args) {
-                if (!args) {
-                    throw "args cannot be null";
-                }
-                if (!args.path) {
-                    throw "args.path cannot be null";
-                }
-                
-                if (angular.isString(args.path)) {
-                    args.path = args.path.replace('"', '').split(',');
-                }
-
-                //Filter the path for root node ids (we don't want to pass in -1 or 'init')
-
-                args.path = _.filter(args.path, function (item) { return (item !== "init" && item !== "-1"); });
-
-                //Once those are filtered we need to check if the current user has a special start node id,
-                // if they do, then we're going to trim the start of the array for anything found from that start node
-                // and previous so that the tree syncs properly. The tree syncs from the top down and if there are parts
-                // of the tree's path in there that don't actually exist in the dom/model then syncing will not work.
-
-                return userService.getCurrentUser().then(function (userData) {
-
-                    var startNodes = [];
-                    for (var i = 0; i < userData.startContentIds; i++) {
-                        startNodes.push(userData.startContentIds[i]);
-                    }
-                    for (var j = 0; j < userData.startMediaIds; j++) {
-                        startNodes.push(userData.startMediaIds[j]);
-                    }
-
-                    _.each(startNodes, function (i) {
-                        var found = _.find(args.path, function (p) {
-                            return String(p) === String(i);
-                        });
-                        if (found) {
-                            args.path = args.path.splice(_.indexOf(args.path, found));
-                        }
-                    });
-
-                    deleteAnimations = false;
-
-                    var treeNode = loadActiveTree(args.tree);
-
-                    return treeService.syncTree({
-                        node: treeNode,
-                        path: args.path,
-                        forceReload: args.forceReload
-                    }).then(function (data) {
-
-                        if (args.activate === undefined || args.activate === true) {
-                            $scope.currentNode = data;
-                        }
-
-                        emitEvent("treeSynced", { node: data, activate: args.activate });
-
-                        enableDeleteAnimations();
-
-                        return $q.when({ node: data, activate: args.activate });
-                    });
-                });
-                
-            }
-
-            //given a tree alias, this will search the current section tree for the specified tree alias and set the current active tree to it's root node
-            function loadActiveTree(treeAlias) {
-                
-                if (!$scope.tree) {
-                    throw "Err in umbtree.directive.loadActiveTree, $scope.tree is null";
-                }
-
-                //if its not specified, it should have been specified before
-                if (!treeAlias) {
-                    if (!$scope.activeTree) {
-                        throw "Err in umbtree.directive.loadActiveTree, $scope.activeTree is null";
-                    }
-                    return $scope.activeTree;
-                }
-
-                var childrenAndSelf = [$scope.tree.root].concat($scope.tree.root.children);
-                $scope.activeTree = _.find(childrenAndSelf, function (node) {
-                    if (node && node.metaData && node.metaData.treeAlias) {
-                        return node.metaData.treeAlias.toUpperCase() === treeAlias.toUpperCase();
-                    }
-                    return false;
-                });
-
-                if (!$scope.activeTree) {
-                    throw "Could not find the tree " + treeAlias;
-                }
-
-                emitEvent("activeTreeLoaded", { tree: $scope.activeTree });
-
-                return $scope.activeTree;
-            }
-
-            /** Method to load in the tree data */
-
-            function loadTree() {
-                if (!$scope.loading && $scope.section) {
-                    $scope.loading = true;
-
-                    //anytime we want to load the tree we need to disable the delete animations
-                    deleteAnimations = false;
-
-                    //default args
-                    var args = { section: $scope.section, tree: $scope.treealias, cacheKey: $scope.cachekey, isDialog: $scope.isdialog ? $scope.isdialog : false, onlyinitialized: $scope.onlyinitialized };
-
-                    //add the extra query string params if specified
-                    if ($scope.customtreeparams) {
-                        args["queryString"] = $scope.customtreeparams;
-                    }
-
-                    return treeService.getTree(args)
-                        .then(function (data) {
-
-                            //set the data once we have it
-                            $scope.tree = data;
-
-                            enableDeleteAnimations();
-
-                            $scope.loading = false;
-
-                            //set the root as the current active tree
-                            $scope.activeTree = $scope.tree.root;
-
-                            emitEvent("treeLoaded", { tree: $scope.tree });
-                            emitEvent("treeNodeExpanded", { tree: $scope.tree, node: $scope.tree.root, children: $scope.tree.root.children });
-                            return $q.when(data);
-                        }, function (reason) {
-                            $scope.loading = false;
-                            notificationsService.error("Tree Error", reason);
-                            return $q.reject(reason);
-                        });
-                }
-                else {
-                    return $q.reject();
-                }
-            }
-
-            /** Returns the css classses assigned to the node (div element) */
-            $scope.getNodeCssClass = function (node) {
-                if (!node) {
-                    return '';
-                }
-
-                //TODO: This is called constantly because as a method in a template it's re-evaluated pretty much all the time
-                // it would be better if we could cache the processing. The problem is that some of these things are dynamic.
-
-                var css = [];
-                if (node.cssClasses) {
-                    _.each(node.cssClasses, function (c) {
-                        css.push(c);
-                    });
-                }
-
-                return css.join(" ");
-            };
-
-            $scope.selectEnabledNodeClass = function (node) {
-                return node ?
-                    node.selected ?
-                        'icon umb-tree-icon sprTree icon-check green temporary' :
-                        '' :
-                    '';
-            };
-
-            /** method to set the current animation for the node.
-             *  This changes dynamically based on if we are changing sections or just loading normal tree data.
-             *  When changing sections we don't want all of the tree-ndoes to do their 'leave' animations.
-             */
-            $scope.animation = function () {
-                if (deleteAnimations && $scope.tree && $scope.tree.root && $scope.tree.root.expanded) {
-                    return { leave: 'tree-node-delete-leave' };
-                }
-                else {
-                    return {};
-                }
-            };
-
-            /* helper to force reloading children of a tree node */
-            $scope.loadChildren = function (node, forceReload) {
-
-                //emit treeNodeExpanding event, if a callback object is set on the tree
-                emitEvent("treeNodeExpanding", { tree: $scope.tree, node: node });
-
-                //standardising
-                if (!node.children) {
-                    node.children = [];
-                }
-
-                if (forceReload || (node.hasChildren && node.children.length === 0)) {
-                    //get the children from the tree service
-                    return treeService.loadNodeChildren({ node: node, section: $scope.section })
-                        .then(function (data) {
-                            //emit expanded event
-                            emitEvent("treeNodeExpanded", { tree: $scope.tree, node: node, children: data });
-
-                            enableDeleteAnimations();
-
-                            return $q.when(data);
-                        });
-                }
-                else {
-                    emitEvent("treeNodeExpanded", { tree: $scope.tree, node: node, children: node.children });
-                    node.expanded = true;
-
-                    enableDeleteAnimations();
-
-                    return $q.when(node.children);
-                }
-            };
-
-            /**
-              Method called when the options button next to the root node is called.
-              The tree doesnt know about this, so it raises an event to tell the parent controller
-              about it.
-            */
-            $scope.options = function (n, ev) {
-                emitEvent("treeOptionsClick", { element: $element, node: n, event: ev });
-            };
-
-            /**
-              Method called when an item is clicked in the tree, this passes the
-              DOM element, the tree node object and the original click
-              and emits it as a treeNodeSelect element if there is a callback object
-              defined on the tree
-            */
-            $scope.select = function (n, ev) {
-
-                if (n.metaData && n.metaData.noAccess === true) {
-                    ev.preventDefault();
-                    return;
-                }
-
-                //on tree select we need to remove the current node -
-                // whoever handles this will need to make sure the correct node is selected
-                //reset current node selection
-                $scope.currentNode = null;
-
-                emitEvent("treeNodeSelect", { element: $element, node: n, event: ev });
-            };
-
-            $scope.altSelect = function (n, ev) {
-                emitEvent("treeNodeAltSelect", { element: $element, tree: $scope.tree, node: n, event: ev });
-            };
-            
-            //call the onInit method, if the result is a promise then load the tree after that resolves (if it's not a promise this will just resolve automatically).
-            //NOTE: The promise cannot be rejected, else the tree won't be loaded and we'll get exceptions if some API calls syncTree or similar.
-            $q.when($scope.onInit(), function (args) {
-
-                //the promise resolution can pass in parameters
-                if (args) {
-                    if (args.section) {
-                        $scope.section = args.section;
-                    }
-<<<<<<< HEAD
-                    if (args.customTreeParams) {
-                        $scope.customtreeparams = args.customTreeParams;
-                    }
-                    if (args.treealias) {
-                        $scope.treealias = args.treealias;
-                    }
-                    if (args.cacheKey) {
-                        $scope.cachekey = args.cacheKey;
-                    }
-                }
-
-                //load the tree
-                loadTree().then(function () {
-                    //because angular doesn't return a promise for the resolve method, we need to resort to some hackery, else
-                    //like normal JS promises we could do resolve(...).then() 
-                    if (args.onLoaded && angular.isFunction(args.onLoaded)) {
-=======
-                }
-
-                //load the tree
-                loadTree().then(function () {
-                    //because angular doesn't return a promise for the resolve method, we need to resort to some hackery, else
-                    //like normal JS promises we could do resolve(...).then() 
-                    if (args && args.onLoaded && angular.isFunction(args.onLoaded)) {
->>>>>>> 0e72c349
-                        args.onLoaded();
-                    }
-                });
-            });
-        }
-    };
-}
-
-angular.module("umbraco.directives").directive('umbTree', umbTreeDirective);
+/**
+* @ngdoc directive
+* @name umbraco.directives.directive:umbTree
+* @restrict E
+**/
+function umbTreeDirective($compile, $log, $q, $rootScope, treeService, notificationsService, $timeout, userService) {
+
+    return {
+        restrict: 'E',
+        replace: true,
+        terminal: false,
+        templateUrl: 'views/components/tree/umb-tree.html',
+        scope: {
+            section: '@',
+            treealias: '@',
+            hideoptions: '@',
+            hideheader: '@',
+            cachekey: '@',
+            isdialog: '@',
+            onlyinitialized: '@',
+            //Custom query string arguments to pass in to the tree as a string, example: "startnodeid=123&something=value"
+            customtreeparams: '@',
+            enablecheckboxes: '@',
+            enablelistviewsearch: '@',
+            enablelistviewexpand: '@',
+            api: '=?',
+            onInit: '&?'
+        },
+        controller: function ($scope, $element) {
+
+            $scope.hideoptions = ($scope.hideoptions === 'true') ? "hide-options" : "";
+
+            var vm = this;
+
+            var registeredCallbacks = {
+                treeNodeExpanded: [],
+                treeNodeSelect: [],
+                treeLoaded: [],
+                treeSynced: [],
+                treeOptionsClick: [],
+                treeNodeAltSelect: []
+            };
+            
+            //this is the API exposed by this directive, for either hosting controllers or for other directives
+            vm.callbacks = {
+                treeNodeExpanded: function (f) {
+                    registeredCallbacks.treeNodeExpanded.push(f);
+                },
+                treeNodeSelect: function (f) {
+                    registeredCallbacks.treeNodeSelect.push(f);
+                },
+                treeLoaded: function (f) {
+                    registeredCallbacks.treeLoaded.push(f);
+                },
+                treeSynced: function (f) {
+                    registeredCallbacks.treeSynced.push(f);
+                },
+                treeOptionsClick: function (f) {
+                    registeredCallbacks.treeOptionsClick.push(f);
+                },
+                treeNodeAltSelect: function (f) {
+                    registeredCallbacks.treeNodeAltSelect.push(f);
+                }
+            };
+            vm.emitEvent = emitEvent;
+            vm.load = load;
+            vm.reloadNode = reloadNode;
+            vm.syncTree = syncTree;
+
+            //wire up the exposed api object for hosting controllers
+            if ($scope.api) {
+                $scope.api.callbacks = vm.callbacks;
+                $scope.api.load = vm.load;
+                $scope.api.reloadNode = vm.reloadNode;
+                $scope.api.syncTree = vm.syncTree;
+            }
+
+            //flag to track the last loaded section when the tree 'un-loads'. We use this to determine if we should
+            // re-load the tree again. For example, if we hover over 'content' the content tree is shown. Then we hover
+            // outside of the tree and the tree 'un-loads'. When we re-hover over 'content', we don't want to re-load the
+            // entire tree again since we already still have it in memory. Of course if the section is different we will
+            // reload it. This saves a lot on processing if someone is navigating in and out of the same section many times
+            // since it saves on data retreival and DOM processing.
+            var lastSection = "";
+            
+            //flag to enable/disable delete animations
+            var deleteAnimations = false;
+
+            /** Helper function to emit tree events */
+            function emitEvent(eventName, args) {
+                if (registeredCallbacks[eventName] && angular.isArray(registeredCallbacks[eventName])) {
+                    _.each(registeredCallbacks[eventName], function (c) {
+                        c(args);//call it
+                    });
+                }
+            }
+
+            /** This will deleteAnimations to true after the current digest */
+            function enableDeleteAnimations() {
+                //do timeout so that it re-enables them after this digest
+                $timeout(function () {
+                    //enable delete animations
+                    deleteAnimations = true;
+                }, 0, false);
+            }
+
+            function clearCache(section) {
+                treeService.clearCache({ section: section });
+            }
+
+            /**
+             * Re-loads the tree with the updated parameters
+             * @param {any} args either a string representing the 'section' or an object containing: 'section', 'treeAlias', 'customTreeParams', 'cacheKey'
+             */
+            function load(args) {
+                if (angular.isString(args)) {
+                    $scope.section = args;
+                }
+                else if (args) {
+                    if (args.section) {
+                        $scope.section = args.section;
+                    }
+                    if (args.customTreeParams) {
+                        $scope.customtreeparams = args.customTreeParams;
+                    }
+                    if (args.treeAlias) {
+                        $scope.treealias = args.treeAlias;
+                    }
+                    if (args.cacheKey) {
+                        $scope.cachekey = args.cacheKey;
+                    }
+                }
+                
+                return loadTree();
+            }
+
+            function reloadNode(node) {
+
+                if (!node) {
+                    node = $scope.currentNode;
+                }
+
+                if (node) {
+                    return $scope.loadChildren(node, true);
+                }
+
+                return $q.reject();
+            }
+
+            /**
+             * Used to do the tree syncing
+             * @param {any} args
+             * @returns a promise with an object containing 'node' and 'activate'
+             */
+            function syncTree(args) {
+                if (!args) {
+                    throw "args cannot be null";
+                }
+                if (!args.path) {
+                    throw "args.path cannot be null";
+                }
+                
+                if (angular.isString(args.path)) {
+                    args.path = args.path.replace('"', '').split(',');
+                }
+
+                //Filter the path for root node ids (we don't want to pass in -1 or 'init')
+
+                args.path = _.filter(args.path, function (item) { return (item !== "init" && item !== "-1"); });
+
+                //Once those are filtered we need to check if the current user has a special start node id,
+                // if they do, then we're going to trim the start of the array for anything found from that start node
+                // and previous so that the tree syncs properly. The tree syncs from the top down and if there are parts
+                // of the tree's path in there that don't actually exist in the dom/model then syncing will not work.
+
+                return userService.getCurrentUser().then(function (userData) {
+
+                    var startNodes = [];
+                    for (var i = 0; i < userData.startContentIds; i++) {
+                        startNodes.push(userData.startContentIds[i]);
+                    }
+                    for (var j = 0; j < userData.startMediaIds; j++) {
+                        startNodes.push(userData.startMediaIds[j]);
+                    }
+
+                    _.each(startNodes, function (i) {
+                        var found = _.find(args.path, function (p) {
+                            return String(p) === String(i);
+                        });
+                        if (found) {
+                            args.path = args.path.splice(_.indexOf(args.path, found));
+                        }
+                    });
+
+                    deleteAnimations = false;
+
+                    var treeNode = loadActiveTree(args.tree);
+
+                    return treeService.syncTree({
+                        node: treeNode,
+                        path: args.path,
+                        forceReload: args.forceReload
+                    }).then(function (data) {
+
+                        if (args.activate === undefined || args.activate === true) {
+                            $scope.currentNode = data;
+                        }
+
+                        emitEvent("treeSynced", { node: data, activate: args.activate });
+
+                        enableDeleteAnimations();
+
+                        return $q.when({ node: data, activate: args.activate });
+                    });
+                });
+                
+            }
+
+            //given a tree alias, this will search the current section tree for the specified tree alias and set the current active tree to it's root node
+            function loadActiveTree(treeAlias) {
+                
+                if (!$scope.tree) {
+                    throw "Err in umbtree.directive.loadActiveTree, $scope.tree is null";
+                }
+
+                //if its not specified, it should have been specified before
+                if (!treeAlias) {
+                    if (!$scope.activeTree) {
+                        throw "Err in umbtree.directive.loadActiveTree, $scope.activeTree is null";
+                    }
+                    return $scope.activeTree;
+                }
+
+                var childrenAndSelf = [$scope.tree.root].concat($scope.tree.root.children);
+                $scope.activeTree = _.find(childrenAndSelf, function (node) {
+                    if (node && node.metaData && node.metaData.treeAlias) {
+                        return node.metaData.treeAlias.toUpperCase() === treeAlias.toUpperCase();
+                    }
+                    return false;
+                });
+
+                if (!$scope.activeTree) {
+                    throw "Could not find the tree " + treeAlias;
+                }
+
+                emitEvent("activeTreeLoaded", { tree: $scope.activeTree });
+
+                return $scope.activeTree;
+            }
+
+            /** Method to load in the tree data */
+
+            function loadTree() {
+                if (!$scope.loading && $scope.section) {
+                    $scope.loading = true;
+
+                    //anytime we want to load the tree we need to disable the delete animations
+                    deleteAnimations = false;
+
+                    //default args
+                    var args = { section: $scope.section, tree: $scope.treealias, cacheKey: $scope.cachekey, isDialog: $scope.isdialog ? $scope.isdialog : false, onlyinitialized: $scope.onlyinitialized };
+
+                    //add the extra query string params if specified
+                    if ($scope.customtreeparams) {
+                        args["queryString"] = $scope.customtreeparams;
+                    }
+
+                    return treeService.getTree(args)
+                        .then(function (data) {
+
+                            //set the data once we have it
+                            $scope.tree = data;
+
+                            enableDeleteAnimations();
+
+                            $scope.loading = false;
+
+                            //set the root as the current active tree
+                            $scope.activeTree = $scope.tree.root;
+
+                            emitEvent("treeLoaded", { tree: $scope.tree });
+                            emitEvent("treeNodeExpanded", { tree: $scope.tree, node: $scope.tree.root, children: $scope.tree.root.children });
+                            return $q.when(data);
+                        }, function (reason) {
+                            $scope.loading = false;
+                            notificationsService.error("Tree Error", reason);
+                            return $q.reject(reason);
+                        });
+                }
+                else {
+                    return $q.reject();
+                }
+            }
+
+            /** Returns the css classses assigned to the node (div element) */
+            $scope.getNodeCssClass = function (node) {
+                if (!node) {
+                    return '';
+                }
+
+                //TODO: This is called constantly because as a method in a template it's re-evaluated pretty much all the time
+                // it would be better if we could cache the processing. The problem is that some of these things are dynamic.
+
+                var css = [];
+                if (node.cssClasses) {
+                    _.each(node.cssClasses, function (c) {
+                        css.push(c);
+                    });
+                }
+
+                return css.join(" ");
+            };
+
+            $scope.selectEnabledNodeClass = function (node) {
+                return node ?
+                    node.selected ?
+                        'icon umb-tree-icon sprTree icon-check green temporary' :
+                        '' :
+                    '';
+            };
+
+            /** method to set the current animation for the node.
+             *  This changes dynamically based on if we are changing sections or just loading normal tree data.
+             *  When changing sections we don't want all of the tree-ndoes to do their 'leave' animations.
+             */
+            $scope.animation = function () {
+                if (deleteAnimations && $scope.tree && $scope.tree.root && $scope.tree.root.expanded) {
+                    return { leave: 'tree-node-delete-leave' };
+                }
+                else {
+                    return {};
+                }
+            };
+
+            /* helper to force reloading children of a tree node */
+            $scope.loadChildren = function (node, forceReload) {
+
+                //emit treeNodeExpanding event, if a callback object is set on the tree
+                emitEvent("treeNodeExpanding", { tree: $scope.tree, node: node });
+
+                //standardising
+                if (!node.children) {
+                    node.children = [];
+                }
+
+                if (forceReload || (node.hasChildren && node.children.length === 0)) {
+                    //get the children from the tree service
+                    return treeService.loadNodeChildren({ node: node, section: $scope.section })
+                        .then(function (data) {
+                            //emit expanded event
+                            emitEvent("treeNodeExpanded", { tree: $scope.tree, node: node, children: data });
+
+                            enableDeleteAnimations();
+
+                            return $q.when(data);
+                        });
+                }
+                else {
+                    emitEvent("treeNodeExpanded", { tree: $scope.tree, node: node, children: node.children });
+                    node.expanded = true;
+
+                    enableDeleteAnimations();
+
+                    return $q.when(node.children);
+                }
+            };
+
+            /**
+              Method called when the options button next to the root node is called.
+              The tree doesnt know about this, so it raises an event to tell the parent controller
+              about it.
+            */
+            $scope.options = function (n, ev) {
+                emitEvent("treeOptionsClick", { element: $element, node: n, event: ev });
+            };
+
+            /**
+              Method called when an item is clicked in the tree, this passes the
+              DOM element, the tree node object and the original click
+              and emits it as a treeNodeSelect element if there is a callback object
+              defined on the tree
+            */
+            $scope.select = function (n, ev) {
+
+                if (n.metaData && n.metaData.noAccess === true) {
+                    ev.preventDefault();
+                    return;
+                }
+
+                //on tree select we need to remove the current node -
+                // whoever handles this will need to make sure the correct node is selected
+                //reset current node selection
+                $scope.currentNode = null;
+
+                emitEvent("treeNodeSelect", { element: $element, node: n, event: ev });
+            };
+
+            $scope.altSelect = function (n, ev) {
+                emitEvent("treeNodeAltSelect", { element: $element, tree: $scope.tree, node: n, event: ev });
+            };
+            
+            //call the onInit method, if the result is a promise then load the tree after that resolves (if it's not a promise this will just resolve automatically).
+            //NOTE: The promise cannot be rejected, else the tree won't be loaded and we'll get exceptions if some API calls syncTree or similar.
+            $q.when($scope.onInit(), function (args) {
+
+                //the promise resolution can pass in parameters
+                if (args) {
+                    if (args.section) {
+                        $scope.section = args.section;
+                    }
+                }
+
+                //load the tree
+                loadTree().then(function () {
+                    //because angular doesn't return a promise for the resolve method, we need to resort to some hackery, else
+                    //like normal JS promises we could do resolve(...).then() 
+                    if (args && args.onLoaded && angular.isFunction(args.onLoaded)) {
+                        args.onLoaded();
+                    }
+                });
+            });
+        }
+    };
+}
+
+angular.module("umbraco.directives").directive('umbTree', umbTreeDirective);