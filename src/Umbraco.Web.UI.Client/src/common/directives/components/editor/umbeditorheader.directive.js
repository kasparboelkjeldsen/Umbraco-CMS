--- conflicted
+++ resolved
@@ -206,16 +206,10 @@
 (function () {
     'use strict';
 
-<<<<<<< HEAD
     function EditorHeaderDirective(editorService, localizationService, editorState) {
         
         function link(scope, $injector) {
 
-=======
-    function EditorHeaderDirective(editorService) {
-
-        function link(scope) {
->>>>>>> 89e9b14f
             scope.vm = {};
             scope.vm.dropdownOpen = false;
             scope.vm.currentVariant = "";
