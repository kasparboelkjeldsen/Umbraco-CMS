module.exports = function (config) {

  config.set({

    // base path, that will be used to resolve files and exclude
    basePath: '../..',

    frameworks: ['jasmine'],

    // list of files / patterns to load in the browser
    files: [

<<<<<<< HEAD
        //libraries
        'lib-bower/jquery/jquery.min.js',
        'lib/angular/1.1.5/angular.js',
        'lib/angular/1.1.5/angular-cookies.min.js',
        'lib/angular/1.1.5/angular-mocks.js',
        'lib/angular/angular-ui-sortable.js',
        'lib-bower/underscore/underscore-min.js',
         'lib-bower/moment/moment-with-locales.js',
         'lib/umbraco/Extensions.js', 
         'lib-bower/rgrove-lazyload/lazyload.js',
         'lib-bower//angular-local-storage/angular-local-storage.min.js',

         //app bootstrap and loader
         'test/config/app.unit.js',

         //application files
         'src/common/directives/**/*.js',
         'src/common/filters/*.js',
         'src/common/services/*.js',
         'src/common/security/*.js',
         'src/common/resources/*.js',
         'src/common/mocks/**/*.js',
         'src/views/**/*.controller.js',

         //tests
         'test/unit/**/*.spec.js'     
=======
      //libraries
      'lib-bower/jquery/jquery.min.js',
      'lib/angular/1.1.5/angular.js',
      'lib/angular/1.1.5/angular-cookies.min.js',
      'lib/angular/1.1.5/angular-mocks.js',
      'lib/angular/angular-ui-sortable.js',
      'lib-bower/underscore/underscore-min.js',
      'lib-bower/moment/moment-with-locales.js',
      'lib/umbraco/Extensions.js',
      'lib-bower/rgrove-lazyload/lazyload.js',
      'lib-bower//angular-local-storage/angular-local-storage.min.js',

      //app bootstrap and loader
      'test/config/app.unit.js',

      //application files
      'src/common/directives/*.js',
      'src/common/filters/*.js',
      'src/common/services/*.js',
      'src/common/security/*.js',
      'src/common/resources/*.js',
      'src/views/**/*.controller.js',

      //mocked data and routing
      'src/common/mocks/umbraco.servervariables.js',
      'src/common/mocks/**/*.js',

      //tests
      'test/unit/**/*.spec.js'
>>>>>>> 30af8cb9
    ],

    // list of files to exclude
    exclude: [],

    // use dolts reporter, as travis terminal does not support escaping sequences
    // possible values: 'dots', 'progress', 'junit', 'teamcity'
    // CLI --reporters progress
    reporters: ['progress'],

    // web server port
    // CLI --port 9876
    port: 9876,

    // cli runner port
    // CLI --runner-port 9100
    runnerPort: 9100,

    // enable / disable colors in the output (reporters and logs)
    // CLI --colors --no-colors
    colors: true,

    // level of logging
    // possible values: karma.LOG_DISABLE || karma.LOG_ERROR || karma.LOG_WARN || karma.LOG_INFO || karma.LOG_DEBUG
    // CLI --log-level debug
    logLevel: config.LOG_WARN,

    // enable / disable watching file and executing tests whenever any file changes
    // CLI --auto-watch --no-auto-watch
    autoWatch: false,

    // Start these browsers, currently available:
    // - Chrome
    // - ChromeCanary
    // - Firefox
    // - Opera
    // - Safari (only Mac)
    // - PhantomJS
    // - IE (only Windows)
    // CLI --browsers Chrome,Firefox,Safari
    browsers: ['PhantomJS'],

    // allow waiting a bit longer, some machines require this
	
    browserNoActivityTimeout: 100000,     // default 10,000ms


    // Auto run tests on start (when browsers are captured) and exit
    // CLI --single-run --no-single-run
    singleRun: true,

    // report which specs are slower than 500ms
    // CLI --report-slower-than 500
    reportSlowerThan: 500,
    
    plugins: [
      'karma-jasmine',
      'karma-phantomjs-launcher'
    ]
  });
};<|MERGE_RESOLUTION|>--- conflicted
+++ resolved
@@ -1,131 +1,102 @@
-module.exports = function (config) {
-
-  config.set({
-
-    // base path, that will be used to resolve files and exclude
-    basePath: '../..',
-
-    frameworks: ['jasmine'],
-
-    // list of files / patterns to load in the browser
-    files: [
-
-<<<<<<< HEAD
-        //libraries
-        'lib-bower/jquery/jquery.min.js',
-        'lib/angular/1.1.5/angular.js',
-        'lib/angular/1.1.5/angular-cookies.min.js',
-        'lib/angular/1.1.5/angular-mocks.js',
-        'lib/angular/angular-ui-sortable.js',
-        'lib-bower/underscore/underscore-min.js',
-         'lib-bower/moment/moment-with-locales.js',
-         'lib/umbraco/Extensions.js', 
-         'lib-bower/rgrove-lazyload/lazyload.js',
-         'lib-bower//angular-local-storage/angular-local-storage.min.js',
-
-         //app bootstrap and loader
-         'test/config/app.unit.js',
-
-         //application files
-         'src/common/directives/**/*.js',
-         'src/common/filters/*.js',
-         'src/common/services/*.js',
-         'src/common/security/*.js',
-         'src/common/resources/*.js',
-         'src/common/mocks/**/*.js',
-         'src/views/**/*.controller.js',
-
-         //tests
-         'test/unit/**/*.spec.js'     
-=======
-      //libraries
-      'lib-bower/jquery/jquery.min.js',
-      'lib/angular/1.1.5/angular.js',
-      'lib/angular/1.1.5/angular-cookies.min.js',
-      'lib/angular/1.1.5/angular-mocks.js',
-      'lib/angular/angular-ui-sortable.js',
-      'lib-bower/underscore/underscore-min.js',
-      'lib-bower/moment/moment-with-locales.js',
-      'lib/umbraco/Extensions.js',
-      'lib-bower/rgrove-lazyload/lazyload.js',
-      'lib-bower//angular-local-storage/angular-local-storage.min.js',
-
-      //app bootstrap and loader
-      'test/config/app.unit.js',
-
-      //application files
-      'src/common/directives/*.js',
-      'src/common/filters/*.js',
-      'src/common/services/*.js',
-      'src/common/security/*.js',
-      'src/common/resources/*.js',
-      'src/views/**/*.controller.js',
-
-      //mocked data and routing
-      'src/common/mocks/umbraco.servervariables.js',
-      'src/common/mocks/**/*.js',
-
-      //tests
-      'test/unit/**/*.spec.js'
->>>>>>> 30af8cb9
-    ],
-
-    // list of files to exclude
-    exclude: [],
-
-    // use dolts reporter, as travis terminal does not support escaping sequences
-    // possible values: 'dots', 'progress', 'junit', 'teamcity'
-    // CLI --reporters progress
-    reporters: ['progress'],
-
-    // web server port
-    // CLI --port 9876
-    port: 9876,
-
-    // cli runner port
-    // CLI --runner-port 9100
-    runnerPort: 9100,
-
-    // enable / disable colors in the output (reporters and logs)
-    // CLI --colors --no-colors
-    colors: true,
-
-    // level of logging
-    // possible values: karma.LOG_DISABLE || karma.LOG_ERROR || karma.LOG_WARN || karma.LOG_INFO || karma.LOG_DEBUG
-    // CLI --log-level debug
-    logLevel: config.LOG_WARN,
-
-    // enable / disable watching file and executing tests whenever any file changes
-    // CLI --auto-watch --no-auto-watch
-    autoWatch: false,
-
-    // Start these browsers, currently available:
-    // - Chrome
-    // - ChromeCanary
-    // - Firefox
-    // - Opera
-    // - Safari (only Mac)
-    // - PhantomJS
-    // - IE (only Windows)
-    // CLI --browsers Chrome,Firefox,Safari
-    browsers: ['PhantomJS'],
-
-    // allow waiting a bit longer, some machines require this
-	
-    browserNoActivityTimeout: 100000,     // default 10,000ms
-
-
-    // Auto run tests on start (when browsers are captured) and exit
-    // CLI --single-run --no-single-run
-    singleRun: true,
-
-    // report which specs are slower than 500ms
-    // CLI --report-slower-than 500
-    reportSlowerThan: 500,
-    
-    plugins: [
-      'karma-jasmine',
-      'karma-phantomjs-launcher'
-    ]
-  });
+module.exports = function (config) {
+
+  config.set({
+
+    // base path, that will be used to resolve files and exclude
+    basePath: '../..',
+
+    frameworks: ['jasmine'],
+
+    // list of files / patterns to load in the browser
+    files: [
+
+      //libraries
+      'lib-bower/jquery/jquery.min.js',
+      'lib/angular/1.1.5/angular.js',
+      'lib/angular/1.1.5/angular-cookies.min.js',
+      'lib/angular/1.1.5/angular-mocks.js',
+      'lib/angular/angular-ui-sortable.js',
+      'lib-bower/underscore/underscore-min.js',
+      'lib-bower/moment/moment-with-locales.js',
+      'lib/umbraco/Extensions.js',
+      'lib-bower/rgrove-lazyload/lazyload.js',
+      'lib-bower//angular-local-storage/angular-local-storage.min.js',
+
+      //app bootstrap and loader
+      'test/config/app.unit.js',
+
+      //application files
+      'src/common/directives/*.js',
+      'src/common/filters/*.js',
+      'src/common/services/*.js',
+      'src/common/security/*.js',
+      'src/common/resources/*.js',
+      'src/views/**/*.controller.js',
+
+      //mocked data and routing
+      'src/common/mocks/umbraco.servervariables.js',
+      'src/common/mocks/**/*.js',
+
+      //tests
+      'test/unit/**/*.spec.js'
+    ],
+
+    // list of files to exclude
+    exclude: [],
+
+    // use dolts reporter, as travis terminal does not support escaping sequences
+    // possible values: 'dots', 'progress', 'junit', 'teamcity'
+    // CLI --reporters progress
+    reporters: ['progress'],
+
+    // web server port
+    // CLI --port 9876
+    port: 9876,
+
+    // cli runner port
+    // CLI --runner-port 9100
+    runnerPort: 9100,
+
+    // enable / disable colors in the output (reporters and logs)
+    // CLI --colors --no-colors
+    colors: true,
+
+    // level of logging
+    // possible values: karma.LOG_DISABLE || karma.LOG_ERROR || karma.LOG_WARN || karma.LOG_INFO || karma.LOG_DEBUG
+    // CLI --log-level debug
+    logLevel: config.LOG_WARN,
+
+    // enable / disable watching file and executing tests whenever any file changes
+    // CLI --auto-watch --no-auto-watch
+    autoWatch: false,
+
+    // Start these browsers, currently available:
+    // - Chrome
+    // - ChromeCanary
+    // - Firefox
+    // - Opera
+    // - Safari (only Mac)
+    // - PhantomJS
+    // - IE (only Windows)
+    // CLI --browsers Chrome,Firefox,Safari
+    browsers: ['PhantomJS'],
+
+    // allow waiting a bit longer, some machines require this
+	
+    browserNoActivityTimeout: 100000,     // default 10,000ms
+
+
+    // Auto run tests on start (when browsers are captured) and exit
+    // CLI --single-run --no-single-run
+    singleRun: true,
+
+    // report which specs are slower than 500ms
+    // CLI --report-slower-than 500
+    reportSlowerThan: 500,
+    
+    plugins: [
+      'karma-jasmine',
+      'karma-phantomjs-launcher'
+    ]
+  });
 };