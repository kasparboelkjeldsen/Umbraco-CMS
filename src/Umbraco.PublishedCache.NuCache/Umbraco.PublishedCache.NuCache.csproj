<Project Sdk="Microsoft.NET.Sdk">
  <PropertyGroup>
    <PackageId>Umbraco.Cms.PublishedCache.NuCache</PackageId>
    <Title>Umbraco CMS - Published cache - NuCache</Title>
    <Description>Contains the published cache assembly needed to run Umbraco CMS.</Description>
    <RootNamespace>Umbraco.Cms.Infrastructure.PublishedCache</RootNamespace>
  </PropertyGroup>

  <ItemGroup>
<<<<<<< HEAD
    <PackageReference Include="MessagePack" Version="2.5.124" />
=======
    <PackageReference Include="MessagePack" Version="2.5.129" />
>>>>>>> 2cf21766
    <PackageReference Include="Umbraco.CSharpTest.Net.Collections" Version="15.0.0" />
    <PackageReference Include="K4os.Compression.LZ4" Version="1.3.6" />
    <PackageReference Include="Newtonsoft.Json" Version="13.0.3" />
  </ItemGroup>

  <ItemGroup>
    <ProjectReference Include="..\Umbraco.Infrastructure\Umbraco.Infrastructure.csproj" />
  </ItemGroup>

  <ItemGroup>
    <AssemblyAttribute Include="System.Runtime.CompilerServices.InternalsVisibleTo">
      <_Parameter1>Umbraco.Tests</_Parameter1>
    </AssemblyAttribute>
    <AssemblyAttribute Include="System.Runtime.CompilerServices.InternalsVisibleTo">
      <_Parameter1>Umbraco.Tests.UnitTests</_Parameter1>
    </AssemblyAttribute>
    <AssemblyAttribute Include="System.Runtime.CompilerServices.InternalsVisibleTo">
      <_Parameter1>Umbraco.Tests.Integration</_Parameter1>
    </AssemblyAttribute>
    <AssemblyAttribute Include="System.Runtime.CompilerServices.InternalsVisibleTo">
      <_Parameter1>Umbraco.Tests.Benchmarks</_Parameter1>
    </AssemblyAttribute>
    <AssemblyAttribute Include="System.Runtime.CompilerServices.InternalsVisibleTo">
      <_Parameter1>DynamicProxyGenAssembly2</_Parameter1>
    </AssemblyAttribute>
  </ItemGroup>
</Project><|MERGE_RESOLUTION|>--- conflicted
+++ resolved
@@ -7,11 +7,8 @@
   </PropertyGroup>
 
   <ItemGroup>
-<<<<<<< HEAD
     <PackageReference Include="MessagePack" Version="2.5.124" />
-=======
     <PackageReference Include="MessagePack" Version="2.5.129" />
->>>>>>> 2cf21766
     <PackageReference Include="Umbraco.CSharpTest.Net.Collections" Version="15.0.0" />
     <PackageReference Include="K4os.Compression.LZ4" Version="1.3.6" />
     <PackageReference Include="Newtonsoft.Json" Version="13.0.3" />
