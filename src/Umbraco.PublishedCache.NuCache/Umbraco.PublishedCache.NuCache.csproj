--- conflicted
+++ resolved
@@ -8,11 +8,8 @@
 
   <ItemGroup>
     <PackageReference Include="CSharpTest.Net.Collections-NetStd2" Version="14.906.1403.1084" />
-<<<<<<< HEAD
     <PackageReference Include="MessagePack" Version="2.4.35" />
-=======
     <PackageReference Include="MessagePack" Version="2.3.85" />
->>>>>>> 367a4b97
     <PackageReference Include="K4os.Compression.LZ4" Version="1.2.16" />
     <PackageReference Include="Newtonsoft.Json" Version="13.0.1" />
   </ItemGroup>
