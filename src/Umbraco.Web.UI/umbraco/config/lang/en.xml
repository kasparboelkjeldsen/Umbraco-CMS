--- conflicted
+++ resolved
@@ -896,35 +896,24 @@
   </area>
   <area alias="installer">
     <key alias="databaseErrorCannotConnect">The installer cannot connect to the database.</key>
-<<<<<<< HEAD
-    <key alias="databaseErrorWebConfig">Could not save the appsettings.json file. Please modify the connection string manually.</key>
-=======
     <key alias="databaseErrorWebConfig">Could not save the web.config file. Please modify the connection string
       manually.
     </key>
->>>>>>> 351c37ab
     <key alias="databaseFound">Your database has been found and is identified as</key>
     <key alias="databaseHeader">Database configuration</key>
     <key alias="databaseInstall">
       <![CDATA[
       Press the <strong>install</strong> button to install the Umbraco %0% database
     ]]>
-<<<<<<< HEAD
-        </key>
-    <key alias="databaseInstallDone"><![CDATA[Umbraco %0% has now been copied to your database. Press <strong>Next</strong> to proceed.]]></key>
-    <key alias="databaseNotFound"><![CDATA[<p>Database not found! Please check that the information in the "ConnectionStrings" property of the "appsettings.json" file is correct.</p>
-              <p>To proceed, please edit the "appsettings.json" file (using Visual Studio or your favourite text editor), add the connection string for your database in the key named "umbracoDbDSN" and save the file. </p>
-=======
     </key>
     <key alias="databaseInstallDone">
       <![CDATA[Umbraco %0% has now been copied to your database. Press <strong>Next</strong> to proceed.]]></key>
     <key alias="databaseNotFound"><![CDATA[<p>Database not found! Please check that the information in the "connection string" of the "web.config" file is correct.</p>
               <p>To proceed, please edit the "web.config" file (using Visual Studio or your favourite text editor), scroll to the bottom, add the connection string for your database in the key named "UmbracoDbDSN" and save the file. </p>
->>>>>>> 351c37ab
               <p>
               Click the <strong>retry</strong> button when
-              done.<br /><a href="https://our.umbraco.com/documentation/Reference/V9-Config/ConnectionStringsSettings/" target="_blank" rel="noopener">
-			              More information on editing appsettings.json here</a>.</p>]]></key>
+              done.<br /><a href="https://our.umbraco.com/documentation/Reference/Config/webconfig/" target="_blank" rel="noopener">
+			              More information on editing web.config here</a>.</p>]]></key>
     <key alias="databaseText"><![CDATA[To complete this step, you must know some information regarding your database server ("connection string").<br />
         Please contact your ISP if necessary.
         If you're installing on a local machine or server you might need information from your system administrator.]]></key>
@@ -947,15 +936,11 @@
       <![CDATA[<strong>The Default user's password has been successfully changed since the installation!</strong></p><p>No further actions needs to be taken. Click <strong>Next</strong> to proceed.]]></key>
     <key alias="defaultUserPasswordChanged">The password is changed!</key>
     <key alias="greatStart">Get a great start, watch our introduction videos</key>
-<<<<<<< HEAD
-    <key alias="licenseText">By clicking the next button, you accept the license for this software as specified in the box below. Notice that this Umbraco distribution consists of two different licenses, the open source MIT license for the framework and the Umbraco freeware license that covers the UI.</key>
-=======
     <key alias="licenseText">By clicking the next button (or modifying the umbracoConfigurationStatus in web.config),
       you accept the license for this software as specified in the box below. Notice that this Umbraco distribution
       consists of two different licenses, the open source MIT license for the framework and the Umbraco freeware license
       that covers the UI.
     </key>
->>>>>>> 351c37ab
     <key alias="None">Not installed yet.</key>
     <key alias="permissionsAffectedFolders">Affected files and folders</key>
     <key alias="permissionsAffectedFoldersMoreInfo">More information on setting up permissions for Umbraco here</key>
@@ -1023,8 +1008,8 @@
     <key alias="theEndFurtherHelp"><![CDATA[<h3>Further help and information</h3>
 Get help from our award winning community, browse the documentation or watch some free videos on how to build a simple site, how to use packages and a quick guide to the Umbraco terminology]]></key>
     <key alias="theEndHeader">Umbraco %0% is installed and ready for use</key>
-    <key alias="theEndInstallFailed"><![CDATA[Installation failed, check the logs for more details.]]></key>
-
+    <key alias="theEndInstallFailed"><![CDATA[To finish the installation, you'll need to
+        manually edit the <strong>/web.config file</strong> and update the AppSetting key <strong>UmbracoConfigurationStatus</strong> in the bottom to the value of <strong>'%0%'</strong>.]]></key>
     <key alias="theEndInstallSuccess"><![CDATA[You can get <strong>started instantly</strong> by clicking the "Launch Umbraco" button below. <br />If you are <strong>new to Umbraco</strong>,
 you can find plenty of resources on our getting started pages.]]></key>
     <key alias="theEndOpenUmbraco"><![CDATA[<h3>Launch Umbraco</h3>
@@ -2279,17 +2264,12 @@
     <key alias="httpsCheckExpiringCertificate">Your website's SSL certificate is expiring in %0% days.</key>
     <key alias="healthCheckInvalidUrl">Error pinging the URL %0% - '%1%'</key>
     <key alias="httpsCheckIsCurrentSchemeHttps">You are currently %0% viewing the site using the HTTPS scheme.</key>
-<<<<<<< HEAD
-    <key alias="httpsCheckConfigurationRectifyNotPossible">The appSetting 'Umbraco:CMS:Global:UseHttps' is set to 'false' in your appsettings.json file. Once you access this site using the HTTPS scheme, that should be set to 'true'.</key>
-    <key alias="httpsCheckConfigurationCheckResult">The appSetting 'Umbraco:CMS:Global:UseHttps' is set to '%0%' in your appsettings.json file, your cookies are %1% marked as secure.</key>
-=======
     <key alias="httpsCheckConfigurationRectifyNotPossible">The appSetting 'Umbraco.Core.UseHttps' is set to 'false' in
       your web.config file. Once you access this site using the HTTPS scheme, that should be set to 'true'.
     </key>
     <key alias="httpsCheckConfigurationCheckResult">The appSetting 'Umbraco.Core.UseHttps' is set to '%0%' in your
       web.config file, your cookies are %1% marked as secure.
     </key>
->>>>>>> 351c37ab
     <!-- The following keys don't get tokens passed in -->
     <key alias="compilationDebugCheckSuccessMessage">Debug compilation mode is disabled.</key>
     <key alias="compilationDebugCheckErrorMessage">Debug compilation mode is currently enabled. It is recommended to
@@ -2322,17 +2302,6 @@
     <!-- The following key get these tokens passed in:
 	    0: Comma delimitted list of headers found
   	-->
-<<<<<<< HEAD
-    <key alias="excessiveHeadersFound"><![CDATA[The following headers revealing information about the website technology were found: <strong>%0%</strong>.]]></key>
-    <key alias="excessiveHeadersNotFound">No headers revealing information about the website technology were found.</key>
-    <key alias="smtpMailSettingsNotFound">In the appsettings.json file, Umbraco:CMS:Global:Smtp could not be found.</key>
-    <key alias="smtpMailSettingsHostNotConfigured">In the appsettings.json file Umbraco:CMS:Global:Smtp section, the host is not configured.</key>
-    <key alias="smtpMailSettingsConnectionSuccess">SMTP settings are configured correctly and the service is operating as expected.</key>
-    <key alias="smtpMailSettingsConnectionFail">The SMTP server configured with host '%0%' and port '%1%' could not be reached. Please check to ensure the SMTP settings in the appsettings.json file Umbraco:CMS:Global:Smtp are correct.</key>
-    <key alias="notificationEmailsCheckSuccessMessage"><![CDATA[Notification email has been set to <strong>%0%</strong>.]]></key>
-    <key alias="notificationEmailsCheckErrorMessage"><![CDATA[Notification email is still set to the default value of <strong>%0%</strong>.]]></key>
-    <key alias="scheduledHealthCheckEmailBody"><![CDATA[<html><body><p>Results of the scheduled Umbraco Health Checks run on %0% at %1% are as follows:</p>%2%</body></html>]]></key>
-=======
     <key alias="excessiveHeadersFound">
       <![CDATA[The following headers revealing information about the website technology were found: <strong>%0%</strong>.]]></key>
     <key alias="excessiveHeadersNotFound">No headers revealing information about the website technology were found.
@@ -2353,7 +2322,6 @@
       <![CDATA[Notification email is still set to the default value of <strong>%0%</strong>.]]></key>
     <key alias="scheduledHealthCheckEmailBody">
       <![CDATA[<html><body><p>Results of the scheduled Umbraco Health Checks run on %0% at %1% are as follows:</p>%2%</body></html>]]></key>
->>>>>>> 351c37ab
     <key alias="scheduledHealthCheckEmailSubject">Umbraco Health Check Status: %0%</key>
     <key alias="checkGroup">Check group</key>
     <key alias="helpText">
