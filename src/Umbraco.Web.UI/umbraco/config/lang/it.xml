<?xml version="1.0" encoding="utf-8" standalone="yes"?>
<language alias="it" intName="Italian" localName="italiano" lcid="16" culture="it-IT">
  <creator>
    <name>The Umbraco community</name>
    <link>https://our.umbraco.com/documentation/Extending-Umbraco/Language-Files</link>
  </creator>
  <area alias="actions">
    <key alias="assignDomain">Gestisci hostnames</key>
    <key alias="auditTrail">Audit Trail</key>
    <key alias="browse">Sfoglia</key>
    <key alias="changeDocType">Cambia tipo di documento</key>
    <key alias="changeDataType">Cambia tipo di dato</key>
    <key alias="copy">Copia</key>
    <key alias="create">Crea</key>
    <key alias="export">Esporta</key>
    <key alias="createPackage">Crea pacchetto</key>
    <key alias="createGroup">Crea gruppo</key>
    <key alias="delete">Cancella</key>
    <key alias="disable">Disabilita</key>
    <key alias="editSettings">Modifica impostazioni</key>
    <key alias="emptyRecycleBin">Svuota il cestino</key>
    <key alias="enable">Abilita</key>
    <key alias="exportDocumentType">Esporta il tipo di documento</key>
    <key alias="importDocumentType">Importa il tipo di documento</key>
    <key alias="importPackage">Importa il pacchetto</key>
    <key alias="liveEdit">Modifica in Area di Lavoro</key>
    <key alias="logout">Uscita</key>
    <key alias="move">Sposta</key>
    <key alias="notify">Notifiche</key>
    <key alias="protect">Accesso pubblico</key>
    <key alias="publish">Pubblica</key>
    <key alias="unpublish">Non pubblicare</key>
    <key alias="refreshNode">Aggiorna</key>
    <key alias="republish">Ripubblica intero sito</key>
    <key alias="remove">Rimuovi</key>
    <key alias="rename" version="7.3.0">Rinomina</key>
    <key alias="restore" version="7.3.0">Ripristina</key>
    <key alias="SetPermissionsForThePage">Imposta i permessi per la pagina %0%</key>
    <key alias="chooseWhereToCopy">Scegli dove copiare</key>
    <key alias="chooseWhereToMove">Scegli dove muovere</key>
    <key alias="toInTheTreeStructureBelow">nella struttura sottostante</key>
    <key alias="infiniteEditorChooseWhereToCopy">Scegli dove copiare l'oggetto/gli oggetti selezionati</key>
    <key alias="infiniteEditorChooseWhereToMove">Scegli dove spostare l'oggetto/gli oggetti selezionati</key>
    <key alias="wasMovedTo"><![CDATA[è stato spostato in]]></key>
    <key alias="wasCopiedTo"><![CDATA[è stato copiato in]]></key>
    <key alias="wasDeleted"><![CDATA[è stato eliminato]]></key>
    <key alias="rights">Permessi</key>
    <key alias="rollback">Annulla ultima modifica</key>
    <key alias="sendtopublish">Invia per la pubblicazione</key>
    <key alias="sendToTranslate">Invia per la traduzione</key>
    <key alias="setGroup">Crea gruppo</key>
    <key alias="sort">Ordina</key>
    <key alias="translate">Traduci</key>
    <key alias="update">Aggiorna</key>
    <key alias="setPermissions">Imposta permessi</key>
    <key alias="unlock">Sblocca</key>
    <key alias="createblueprint">Crea modello di contenuto</key>
    <key alias="resendInvite">Invia nuovamente l'invito</key>
  </area>
  <area alias="actionCategories">
    <key alias="content">Contenuto</key>
    <key alias="administration">Amministrazione</key>
    <key alias="structure">Struttura</key>
    <key alias="other">Altro</key>
  </area>
  <area alias="actionDescriptions">
    <key alias="assignDomain">Consenti l'accesso per assegnare gli hostnames</key>
    <key alias="auditTrail">Consenti l'accesso per visualizzare la cronologia di un nodo</key>
    <key alias="browse">Consenti l'accesso per visualizzare un nodo</key>
    <key alias="changeDocType">Consenti l'accesso per cambiare tipo di documento a un nodo</key>
    <key alias="copy">Consenti l'accesso per copiare un nodo</key>
    <key alias="create">Consenti l'accesso per creare i nodi</key>
    <key alias="delete">Consenti l'accesso per eliminare i nodi</key>
    <key alias="move">Consenti l'accesso per spostare un nodo</key>
    <key alias="protect">Consenti l'accesso per impostare e cambiare le restrizioni di accesso a un nodo</key>
    <key alias="publish">Consenti l'accesso per pubblicare un nodo</key>
    <key alias="unpublish">Consenti l'accesso per non pubblicare un nodo</key>
    <key alias="rights">Consenti l'accesso per cambiare i permessi di un nodo</key>
    <key alias="rollback">Consenti l'accesso per riportare un nodo a una versione precedente</key>
    <key alias="sendtopublish">Consenti l'accesso per inviare un nodo in approvazione prima di pubblicare</key>
    <key alias="sendToTranslate">Consenti l'accesso per inviare un nodo per la traduzione</key>
    <key alias="sort">Consenti l'accesso per cambiare l'ordinamento dei nodi</key>
    <key alias="translate">Consenti l'accesso per tradurre un nodo</key>
    <key alias="update">Consenti l'accesso per salvare un nodo</key>
    <key alias="createblueprint">Consenti l'accesso per creare un modello di contenuto</key>
  </area>
  <area alias="apps">
    <key alias="umbContent">Contenuto</key>
    <key alias="umbInfo">Info</key>
  </area>
  <area alias="assignDomain">
    <key alias="permissionDenied">Permesso negato.</key>
    <key alias="addNew">Aggiungi nuovo dominio</key>
    <key alias="remove">rimuovi</key>
    <key alias="invalidNode">Nodo non valido.</key>
    <key alias="invalidDomain"><![CDATA[Uno o più domini hanno un formato non valido.]]></key>
    <key alias="duplicateDomain"><![CDATA[Il dominio è già stato assegnato.]]></key>
    <key alias="language">Lingua</key>
    <key alias="domain">Dominio</key>
    <key alias="domainCreated"><![CDATA[Il dominio '%0%' è stato creato]]></key>
    <key alias="domainDeleted"><![CDATA[Il dominio '%0%' è stato cancellato]]></key>
    <key alias="domainExists"><![CDATA[Il dominio '%0%' è già stato assegnato]]></key>
    <key alias="domainUpdated"><![CDATA[Il dominio '%0%' è stato aggiornato]]></key>
    <key alias="orEdit">Modifica il dominio corrente</key>
    <key alias="domainHelpWithVariants">
      <![CDATA[Nomi di dominio validi sono: "example.com", "www.example.com", "example.com:8080", oppure "https://www.example.com/".
     Inoltre sono supportati anche i percorsi a un livello nei domini, ad esempio "example.com/it" oppure "/it".]]>
    </key>
    <key alias="inherit">Eredita</key>
    <key alias="setLanguage">Lingua</key>
    <key alias="setLanguageHelp">
      <![CDATA[Imposta la lingua per i nodi sotto il nodo corrente,<br /> oppure eredita la lingua dai nodi padre. Si applicherà anche<br />
      al nodo corrente, a meno che un dominio sotto non venga applicato.]]>
    </key>
    <key alias="setDomains">Domini</key>
  </area>
  <area alias="buttons">
    <key alias="clearSelection">Cancella selezione</key>
    <key alias="select">Seleziona</key>
    <key alias="somethingElse">Fai qualcos'altro</key>
    <key alias="bold">Grassetto</key>
    <key alias="deindent">Cancella rientro paragrafo</key>
    <key alias="formFieldInsert">Inserisci campo del form</key>
    <key alias="graphicHeadline">Inserisci intestazione grafica</key>
    <key alias="htmlEdit">Modifica Html</key>
    <key alias="indent">Inserisci rientro paragrafo</key>
    <key alias="italic">Corsivo</key>
    <key alias="justifyCenter">Centra</key>
    <key alias="justifyLeft">Allinea testo a sinistra</key>
    <key alias="justifyRight">Allinea testo a destra</key>
    <key alias="linkInsert">Inserisci Link</key>
    <key alias="linkLocal">Inserisci local link (ancora)</key>
    <key alias="listBullet">Elenco puntato</key>
    <key alias="listNumeric">Elenco numerato</key>
    <key alias="macroInsert">Inserisci macro</key>
    <key alias="pictureInsert">Inserisci immagine</key>
    <key alias="publishAndClose">Pubblica e chiudi</key>
    <key alias="publishDescendants">Pubblica con discendenti</key>
    <key alias="relations">Modifica relazioni</key>
    <key alias="returnToList">Ritorna alla lista</key>
    <key alias="save">Salva</key>
    <key alias="saveAndClose">Salva e chiudi</key>
    <key alias="saveAndPublish">Salva e pubblica</key>
    <key alias="saveAndSchedule">Salva e pianifica</key>
    <key alias="saveToPublish">Salva e invia per approvazione</key>
    <key alias="saveListView">Salva list view</key>
    <key alias="schedulePublish">Pianifica</key>
    <key alias="showPage">Anteprima</key>
    <key alias="saveAndPreview">Salva e visualizza anteprima</key>
    <key alias="showPageDisabled"><![CDATA[L'anteprima è disabilitata perché non ci sono template assegnati]]></key>
    <key alias="styleChoose">Scegli stile</key>
    <key alias="styleShow">Vedi stili</key>
    <key alias="tableInsert">Inserisci tabella</key>
    <key alias="generateModelsAndClose">Genera modelli e chiudi</key>
    <key alias="saveAndGenerateModels">Salva e genera modelli</key>
    <key alias="undo">Indietro</key>
    <key alias="redo">Avanti</key>
    <key alias="rollback">Ripristina</key>
    <key alias="deleteTag">Elimina tag</key>
    <key alias="confirmActionCancel">Cancella</key>
    <key alias="confirmActionConfirm">Conferma</key>
    <key alias="morePublishingOptions"><![CDATA[Più opzioni di pubblicazione]]></key>
    <key alias="submitChanges">Invia</key>
    <key alias="submitChangesAndClose">Invia e chiudi</key>
  </area>
  <area alias="auditTrails">
    <key alias="atViewingFor">Visualizzazione per</key>
    <key alias="delete">Contenuto eliminato</key>
    <key alias="unpublish">Contenuto non pubblicato</key>
    <key alias="unpublishvariant">Contenuto non pubblicato per le lingue: %0%</key>
    <key alias="publish">Contenuto pubblicato</key>
    <key alias="publishvariant">Contenuto pubblicato per le lingue: %0%</key>
    <key alias="save">Contenuto salvato</key>
    <key alias="savevariant">Contenuto salvato per le lingue: %0%</key>
    <key alias="move">Contenuto spostato</key>
    <key alias="copy">Contenuto copiato</key>
    <key alias="rollback">Contenuto ripristinato</key>
    <key alias="sendtopublish">Contenuto inviato per l'approvazione</key>
    <key alias="sendtopublishvariant">Contenuto inviato per l'approvazione per le lingue: %0%</key>
    <key alias="sort">Ordina gli elementi figlio eseguito dall'utente</key>
    <key alias="custom">%0%</key>
    <key alias="smallCopy">Copia</key>
    <key alias="smallPublish">Pubblica</key>
    <key alias="smallPublishVariant">Pubblica</key>
    <key alias="smallMove">Sposta</key>
    <key alias="smallSave">Salva</key>
    <key alias="smallSaveVariant">Salva</key>
    <key alias="smallDelete">Elimina</key>
    <key alias="smallUnpublish">Non pubblicare</key>
    <key alias="smallUnpublishVariant">Non pubblicare</key>
    <key alias="smallRollBack">Ripristina</key>
    <key alias="smallSendToPublish">Invia per l'approvazione</key>
    <key alias="smallSendToPublishVariant">Invia per l'approvazione</key>
    <key alias="smallSort">Ordina</key>
    <key alias="smallCustom">Personalizzato</key>
    <key alias="historyIncludingVariants">Cronologia (tutte le varianti)</key>
  </area>
  <area alias="codefile">
    <key alias="createFolderFailedById">Impossibile creare una cartella sotto genitore con ID %0%</key>
    <key alias="createFolderFailedByName">Impossibile creare una cartella sotto genitore con nome %0%</key>
    <key alias="createFolderIllegalChars">
      <![CDATA[Il nome della cartella non può contenere caratteri non validi.]]></key>
    <key alias="deleteItemFailed">Impossibile eliminare l'elemento: %0%</key>
  </area>
  <area alias="content">
    <key alias="isPublished" version="7.2">Pubblicato</key>
    <key alias="about">Informazioni su questa pagina</key>
    <key alias="alias">Alias</key>
    <key alias="alternativeTextHelp">(come descriveresti l'immagine via telefono)</key>
    <key alias="alternativeUrls">Links alternativi</key>
    <key alias="clickToEdit">Clicca per modificare questo elemento</key>
    <key alias="createBy">Creato da</key>
    <key alias="createByDesc" version="7.0">Autore originale</key>
    <key alias="updatedBy" version="7.0">Aggiornato da</key>
    <key alias="createDate">Creato il</key>
    <key alias="createDateDesc" version="7.0"><![CDATA[Data e ora in cui questo documento è stato creato]]></key>
    <key alias="documentType">Tipo di documento</key>
    <key alias="editing">Modifica</key>
    <key alias="expireDate">Attivo fino al</key>
    <key alias="itemChanged"><![CDATA[Questo elemento è stato modificato dopo la pubblicazione]]></key>
    <key alias="itemNotPublished"><![CDATA[Questo elemento non è stato pubblicato]]></key>
    <key alias="lastPublished">Ultima pubblicazione</key>
    <key alias="noItemsToShow">Non ci sono elementi da visualizzare</key>
    <key alias="listViewNoItems" version="7.1.5">Non ci sono elementi da visualizzare nella lista.</key>
    <key alias="listViewNoContent"><![CDATA[Nessun elemento figlio è stato aggiunto]]></key>
    <key alias="listViewNoMembers"><![CDATA[Nessun membro è stato aggiunto]]></key>
    <key alias="mediatype">Tipo di media</key>
    <key alias="mediaLinks">Link ai media</key>
    <key alias="membergroup">Gruppo di membri</key>
    <key alias="memberrole">Ruolo</key>
    <key alias="membertype">Tipo di Membro</key>
    <key alias="noChanges">Non sono state effettuate modifiche</key>
    <key alias="noDate"><![CDATA[La data non è stata selezionata]]></key>
    <key alias="nodeName">Titolo della Pagina</key>
    <key alias="noMediaLink">Questo media non ha link</key>
    <key alias="noProperties"><![CDATA[Nessun contenuto può essere aggiunto per questo elemento]]></key>
    <key alias="otherElements"><![CDATA[Proprietà]]></key>
    <key alias="parentNotPublished">
      <![CDATA[Questo documento è pubblicato, ma non è visibile perché il padre '%0%' non è pubblicato]]></key>
    <key alias="parentCultureNotPublished">
      <![CDATA[Questa lingua è pubblicata, ma non è visibile perché non è pubblicata al padre '%0%']]></key>
    <key alias="parentNotPublishedAnomaly"><![CDATA[Questo documento è pubblicato, ma non è nella cache]]></key>
    <key alias="getUrlException">Impossibile ottenere l'URL</key>
    <key alias="routeError">
      <![CDATA[Questo documento è pubblicato ma il suo URL entrerebbe in conflitto con il contenuto %0%]]></key>
    <key alias="routeErrorCannotRoute">
      <![CDATA[Questo documento è pubblicato ma il suo URL non può essere instradato]]></key>
    <key alias="publish">Pubblica</key>
    <key alias="published">Pubblicato</key>
    <key alias="publishedPendingChanges">Pubblicato (modifiche in sospeso)</key>
    <key alias="publishStatus">Stato della pubblicazione</key>
    <key alias="publishDescendantsHelp">
      <![CDATA[Pubblica <strong>%0%</strong> e tutti gli elementi sottostanti, rendendo così il loro contenuto pubblicamente disponibile.]]></key>
    <key alias="publishDescendantsWithVariantsHelp">
      <![CDATA[Pubblica le varianti e le varianti dello stesso tipo sottostanti, rendendo così il loro contenuto pubblicamente disponibile.]]></key>
    <key alias="releaseDate">Pubblicato il</key>
    <key alias="unpublishDate">Non pubblicato il</key>
    <key alias="removeDate">Rimuovi data</key>
    <key alias="setDate">Imposta data</key>
    <key alias="sortDone">Ordinamento dei nodi aggiornato</key>
    <key alias="sortHelp">
      <![CDATA[Per ordinare i nodi, è sufficiente trascinare i nodi o fare clic su una delle intestazioni di colonna. È possibile selezionare più nodi tenendo premuto il tasto "shift" o "control" durante la selezione]]></key>
    <key alias="statistics">Statistiche</key>
    <key alias="titleOptional">Titolo (opzionale)</key>
    <key alias="altTextOptional">Testo alternativo (opzionale)</key>
    <key alias="captionTextOptional">Didascalia (opzionale)</key>
    <key alias="type">Tipo</key>
    <key alias="unpublish">Non pubblicare</key>
    <key alias="unpublished">Bozza</key>
    <key alias="notCreated">Non creato</key>
    <key alias="updateDate">Ultima modifica</key>
    <key alias="updateDateDesc" version="7.0"><![CDATA[Data e ora in cui questo documento è stato modificato]]></key>
    <key alias="uploadClear">Rimuovi file(s)</key>
    <key alias="uploadClearImageContext">Clicca qui per rimuovere l'immagine dal media</key>
    <key alias="uploadClearFileContext">Clicca qui per rimuovere il file dal media</key>
    <key alias="urls">Link al documento</key>
    <key alias="memberof">Membro del gruppo/i</key>
    <key alias="notmemberof">Non un membro del gruppo/i</key>
    <key alias="childItems" version="7.0">Elementi figli</key>
    <key alias="target" version="7.0">Target</key>
    <key alias="scheduledPublishServerTime">Questo si traduce nella seguente ora sul server:</key>
    <key alias="scheduledPublishDocumentation">
      <![CDATA[<a href="https://our.umbraco.com/documentation/Getting-Started/Data/Scheduled-Publishing/#timezones" target="_blank" rel="noopener">Cosa significa questo?</a>]]></key>
    <key alias="nestedContentDeleteItem">Sei sicuro di voler eliminare questo oggetto?</key>
    <key alias="nestedContentDeleteAllItems">Sei sicuro di voler eliminare tutti gli oggetti?</key>
    <key alias="nestedContentEditorNotSupported">
      <![CDATA[La proprietà %0% usa l'editor %1% che non è supportato dal Nested Content.]]></key>
    <key alias="nestedContentNoContentTypes">
      <![CDATA[Nessun tipo di contenuto configurato per questa proprietà.]]></key>
    <key alias="nestedContentAddElementType">Aggiungi Element Type</key>
    <key alias="nestedContentSelectElementTypeModalTitle">Seleziona Element Type</key>
    <key alias="nestedContentGroupHelpText">
      <![CDATA[Seleziona il gruppo di cui devono essere visualizzate le proprietà. Se lasciato vuoto, verrà utilizzato il primo gruppo sull'Element Type.]]></key>
    <key alias="nestedContentTemplateHelpTextPart1">Immettere un'espressione di angular da valutare rispetto a ciascun
      elemento per il relativo nome. Utilizza
    </key>
    <key alias="nestedContentTemplateHelpTextPart2">per visualizzare l'index dell'oggetto</key>
    <key alias="addTextBox">Aggiungi un altro box di testo</key>
    <key alias="removeTextBox">Rimuovi questa text box</key>
    <key alias="contentRoot">Root del contenuto</key>
    <key alias="includeUnpublished">Includi elementi di contenuto non pubblicati.</key>
    <key alias="isSensitiveValue">
      <![CDATA[Questo valore è nascosto. Se hai bisogno dell'accesso per visualizzare questo valore contatta l'amministratore del sito.]]></key>
    <key alias="isSensitiveValue_short"><![CDATA[Questo valore è nascosto.]]></key>
    <key alias="languagesToPublishForFirstTime">Quali lingue vorresti pubblicare? Tutte le lingue con contenuto vengono
      salvate!
    </key>
    <key alias="languagesToPublish">Quali lingue vorresti pubblicare?</key>
    <key alias="languagesToSave">Quali lingue vorresti salvare?</key>
    <key alias="languagesToSaveForFirstTime">Tutte le lingue con contenuto vengono salvate alla creazione!</key>
    <key alias="languagesToSendForApproval">Quali lingue vorresti inviare per l'approvazione?</key>
    <key alias="languagesToSchedule">Quali lingue vorresti pianificare?</key>
    <key alias="languagesToUnpublish">Seleziona le lingue da non pubblicare. Non pubblicando una lingua obbligatoria
      annullerai la pubblicazione di tutte le lingue.
    </key>
    <key alias="publishedLanguages">Lingue pubblicate</key>
    <key alias="unpublishedLanguages">Lingue non pubblicate</key>
    <key alias="unmodifiedLanguages">Lingue non modificate</key>
    <key alias="untouchedLanguagesForFirstTime">Queste lingue non sono state create.</key>

    <key alias="variantsWillBeSaved">Tutte le nuove varianti verranno salvate.</key>
    <key alias="variantsToPublish">Quali varianti vorresti pubblicare?</key>
    <key alias="variantsToSave">Scegli quali varianti verranno salvate.</key>
    <key alias="variantsToSendForApproval">Scegli le varianti da inviare per l'approvazione.</key>
    <key alias="variantsToSchedule">Imposta pubblicazione pianificata...</key>
    <key alias="variantsToUnpublish">Seleziona le varianti da non pubblicare. Non pubblicando una lingua obbligatoria
      annullerai la pubblicazione di tutte le varianti.
    </key>
    <key alias="publishRequiresVariants">Per la pubblicazione sono necessarie le seguenti varianti:</key>

    <key alias="notReadyToPublish">Non siamo pronti per la pubblicazione</key>
    <key alias="readyToPublish">Pronto per la pubblicazione?</key>
    <key alias="readyToSave">Pronto per il salvataggio?</key>
    <key alias="sendForApproval">Invia per l'approvazione</key>
    <key alias="schedulePublishHelp">Seleziona da data e l'ora in cui pubblicare/non pubblicare il contenuto.</key>
    <key alias="createEmpty">Crea nuovo/a</key>
    <key alias="createFromClipboard">Incolla dagli appunti</key>
    <key alias="nodeIsInTrash"><![CDATA[Questo articolo è nel cestino]]></key>
  </area>
  <area alias="blueprints">
    <key alias="createBlueprintFrom">Crea un nuovo modello di contenuto da '%0%'</key>
    <key alias="blankBlueprint">Vuoto</key>
    <key alias="selectBlueprint">Seleziona un modello di contenuto</key>
    <key alias="createdBlueprintHeading">Modello di contenuto creato</key>
    <key alias="createdBlueprintMessage"><![CDATA[Un modello di contenuto è stato creato da '%0%']]></key>
    <key alias="duplicateBlueprintMessage"><![CDATA[Un altro modello di contenuto con lo stesso nome esiste già]]></key>
    <key alias="blueprintDescription">
      <![CDATA[Un modello di contenuto è del contenuto predefinito che un editor può utilizzare come base per creare un nuovo contenuto.]]></key>
  </area>
  <area alias="media">
    <key alias="clickToUpload">Clicca per caricare</key>
    <key alias="orClickHereToUpload">o clicca qui per scegliere i files</key>
    <key alias="dragFilesHereToUpload">Puoi trascinare i file qui per caricarli.</key>
    <key alias="disallowedFileType">Impossibile caricare questo file, non ha un tipo di file approvato</key>
    <key alias="maxFileSize"><![CDATA[La dimensione massima del file è]]></key>
    <key alias="mediaRoot">Media root</key>
    <key alias="moveFailed">Impossibile spostare il media</key>
    <key alias="moveToSameFolderFailed">La cartella padre e di destinazione non possono essere le stesse</key>
    <key alias="copyFailed">Impossibile copiare il media</key>
    <key alias="createFolderFailed">Impossibile creare una cartella sotto l'id padre %0%</key>
    <key alias="renameFolderFailed">Impossibile rinominare la cartella con id %0%</key>
    <key alias="dragAndDropYourFilesIntoTheArea">Trascina e rilascia i tuoi file nell'area</key>
    <key alias="uploadNotAllowed"><![CDATA[Il caricamento non è consentito in questa posizione.]]></key>
  </area>
  <area alias="member">
    <key alias="createNewMember">Crea un nuovo membro</key>
    <key alias="allMembers">Tutti i membri</key>
    <key alias="memberGroupNoProperties">
      <![CDATA[I gruppi di membri non hanno proprietà aggiuntive per la modifica.]]></key>
  </area>
  <area alias="contentType">
    <key alias="copyFailed">Impossibile copiare il content type</key>
    <key alias="moveFailed">Impossibile spostare il content type</key>
  </area>
  <area alias="mediaType">
    <key alias="copyFailed">Impossibile copiare il media type</key>
    <key alias="moveFailed">Impossibile spostare il media type</key>
    <key alias="autoPickMediaType">Selezione automatica</key>
  </area>
  <area alias="memberType">
    <key alias="copyFailed">Impossibile copiare il member type</key>
  </area>
  <area alias="create">
    <key alias="chooseNode"><![CDATA[Dove vuoi creare il nuovo %0%]]></key>
    <key alias="createUnder">Crea un elemento sotto</key>
    <key alias="createContentBlueprint">Seleziona il Document Type per cui vuoi creare un modello di contenuto</key>
    <key alias="enterFolderName">Inserisci il nome della cartella</key>
    <key alias="updateData">Scegli il tipo ed il titolo</key>
    <key alias="noDocumentTypes" version="7.0">
      <![CDATA[Non ci sono tipi di documento abilitati disponibili per creare un contenuto qui. Devi abilitarli in <strong>Tipi di documento</strong> dentro la sezione <strong>Impostazioni</strong>, modificando <strong>Tipi di nodi figlio consentiti</strong> sotto <strong>Permessi</strong>.]]></key>
    <key alias="noDocumentTypesAtRoot">
      <![CDATA[Non ci sono tipi di documento abilitati disponibili per creare un contenuto qui. Devi crearli in <strong>Tipi di documento</strong> dentro la sezione <strong>Impostazioni</strong>.]]></key>
    <key alias="noDocumentTypesWithNoSettingsAccess">La pagina selezionata nel content tree non permette a nessuna
      pagina di essere creata sotto di essa.
    </key>
    <key alias="noDocumentTypesEditPermissions">Modifica permessi per questo tipo di documento</key>
    <key alias="noDocumentTypesCreateNew">Crea un nuovo tipo di documento</key>
    <key alias="noDocumentTypesAllowedAtRoot">
      <![CDATA[Non ci sono tipi di documento abilitati disponibili per creare un contenuto qui. Devi abilitarli in <strong>Tipi di documento</strong> dentro la sezione <strong>Impostazioni</strong>, cambiando l'opzione <strong>Consenti come root</strong> sotto <strong>Permessi</strong>.]]></key>
    <key alias="noMediaTypes" version="7.0">
      <![CDATA[Non ci sono tipi di documento abilitati disponibili per creare un media qui. Devi abilitarli in <strong>Tipi di documento</strong> dentro la sezione <strong>Impostazioni</strong>, modificando <strong>Tipi di nodi figlio consentiti</strong> sotto <strong>Permessi</strong>.]]></key>
    <key alias="noMediaTypesWithNoSettingsAccess">Il media selezionato non consente la creazione di altri media al di
      sotto di esso.
    </key>
    <key alias="noMediaTypesEditPermissions">Modifica permessi per questo tipo di media</key>
    <key alias="documentTypeWithoutTemplate">Tipo di documento senza template</key>
    <key alias="documentTypeWithTemplate">Tipo di documento con template</key>
    <key alias="documentTypeWithTemplateDescription">
      <![CDATA[La definizione dei dati per una pagina di contenuto che può essere creata dagli editor nella struttura dei contenuti ed è direttamente accessibile tramite un URL.]]></key>
    <key alias="documentType">Tipo di documento</key>
    <key alias="documentTypeDescription">
      <![CDATA[La definizione dei dati per un componente del contenuto che può essere creato dagli editor nella struttura del contenuto e prelevato su altre pagine ma non ha un URL diretto.]]></key>
    <key alias="elementType">Tipo di elemento</key>
    <key alias="elementTypeDescription">
      <![CDATA[Definisce lo schema per un insieme ripetuto di proprietà, ad esempio, in un editor di proprietà 'Block List' o 'Nested Content'.]]></key>
    <key alias="composition">Composizione</key>
    <key alias="compositionDescription">
      <![CDATA[Definisce un insieme riutilizzabile di proprietà che possono essere incluse nella definizione di più altri tipi di documento. Ad esempio, un insieme di "Impostazioni pagina comuni".]]></key>
    <key alias="folder">Cartella</key>
    <key alias="folderDescription">Utilizzato per organizzare i tipi di documento, le composizioni e i tipi di elementi
      creati in questo albero dei tipi di documento.
    </key>
    <key alias="newFolder">Nuova cartella</key>
    <key alias="newDataType">Nuovo tipo di dato</key>
    <key alias="newJavascriptFile">Nuovo file JavaScript</key>
    <key alias="newEmptyPartialView">Nuova partial view vuota</key>
    <key alias="newPartialViewMacro">Nuova partial view macro</key>
    <key alias="newPartialViewFromSnippet">Nuova partial view da snippet</key>
    <key alias="newPartialViewMacroFromSnippet">Nuova partial view macro da snippet</key>
    <key alias="newPartialViewMacroNoMacro">Nuova partial view macro (senza macro)</key>
    <key alias="newStyleSheetFile">Nuovo foglio di stile</key>
    <key alias="newRteStyleSheetFile">Nuovo foglio di stile per Rich Text Editor</key>
  </area>
  <area alias="dashboard">
    <key alias="browser"><![CDATA[Naviga il tuo sito web]]></key>
    <key alias="dontShowAgain"><![CDATA[Non mostrare più]]></key>
    <key alias="nothinghappens">
      <![CDATA[se Umbraco non si sta aprendo, potresti aver bisogno di rimuovere il blocco popup]]></key>
    <key alias="openinnew">hai aperto una nuova finestra</key>
    <key alias="restart">Riavvia</key>
    <key alias="visit">Visita</key>
    <key alias="welcome">Benvenuto</key>
  </area>
  <area alias="prompt">
    <key alias="stay">Rimani</key>
    <key alias="discardChanges">Scarta le modifiche</key>
    <key alias="unsavedChanges">Hai delle modifiche non salvate</key>
    <key alias="unsavedChangesWarning">Sei sicuro di voler lasciare questa pagina? Hai delle modifiche non salvate!
    </key>
    <key alias="confirmListViewPublish">Pubblicando renderai visibli gli oggetti selezionati sul sito.</key>
    <key alias="confirmListViewUnpublish">Non pubblicando rimuoverai gli oggetti selezionati e i loro discendenti dal
      sito.
    </key>
    <key alias="confirmUnpublish">Non pubblicando rimuoverai questa pagina e tutti i suoi discendenti dal sito.</key>
    <key alias="doctypeChangeWarning">
      <![CDATA[Hai modifiche non salvate. Apportare modifiche al tipo di documento annullerà le modifiche.]]></key>
  </area>
  <area alias="bulk">
    <key alias="done">Fatto</key>
    <key alias="deletedItem">Eliminato %0% elemento</key>
    <key alias="deletedItems">Eliminati %0% elementi</key>
    <key alias="deletedItemOfItem">Eliminato %0% su %1% elemento</key>
    <key alias="deletedItemOfItems">Eliminati %0% su %1% elementi</key>
    <key alias="publishedItem">Pubblicato %0% elemento</key>
    <key alias="publishedItems">Pubblicati %0% elementi</key>
    <key alias="publishedItemOfItem">Pubblicato %0% su %1% elemento</key>
    <key alias="publishedItemOfItems">Pubblicati %0% su %1% elementi</key>
    <key alias="unpublishedItem">%0% elemento non pubblicato</key>
    <key alias="unpublishedItems">%0% elementi non pubblicati</key>
    <key alias="unpublishedItemOfItem">Elementi non pubblicati: %0% su %1%</key>
    <key alias="unpublishedItemOfItems">Elementi non pubblicati: %0% su %1%</key>
    <key alias="movedItem">Spostato %0% elemento</key>
    <key alias="movedItems">Spostati %0% elementi</key>
    <key alias="movedItemOfItem">Spostato %0% su %1% elemento</key>
    <key alias="movedItemOfItems">Spostati %0% su %1% elementi</key>
    <key alias="copiedItem">Copiato %0% elemento</key>
    <key alias="copiedItems">Copiati %0% elementi</key>
    <key alias="copiedItemOfItem">Copiato %0% su %1% elemento</key>
    <key alias="copiedItemOfItems">Copiati %0% su %1% elementi</key>
  </area>
  <area alias="defaultdialogs">
    <key alias="nodeNameLinkPicker">Titolo del Link</key>
    <key alias="urlLinkPicker">Link</key>
    <key alias="anchorLinkPicker">Ancora / querystring</key>
    <key alias="anchorInsert">Nome</key>
    <key alias="closeThisWindow">Chiudi questa finestra</key>
    <key alias="confirmdelete">Sei sicuro di voler eliminare</key>
    <key alias="confirmdisable">Sei sicuro di voler disabilitare</key>
    <key alias="confirmremove">Sei sicuro di voler rimuovere</key>
    <key alias="confirmremoveusageof"><![CDATA[Sei sicuro di voler rimuovere l'utilizzo di <b>%0%</b>]]></key>
    <key alias="confirmremovereferenceto"><![CDATA[Sei sicuro di voler rimuovere la referenza a <b>%0%</b>]]></key>
    <key alias="confirmlogout"><![CDATA[Sei sicuro?]]></key>
    <key alias="confirmSure"><![CDATA[Sei sicuro?]]></key>
    <key alias="cut">Taglia</key>
    <key alias="editdictionary">Modifica elemento del Dizionario</key>
    <key alias="editlanguage">Modifica la lingua</key>
    <key alias="editSelectedMedia">Modifica il media selezionato</key>
    <key alias="insertAnchor">Inserisci il link locale</key>
    <key alias="insertCharacter">Inserisci carattere</key>
    <key alias="insertgraphicheadline">Inserisci intestazione grafica</key>
    <key alias="insertimage">Inserisci immagine</key>
    <key alias="insertlink">Inserisci link</key>
    <key alias="insertMacro">Inserisci macro</key>
    <key alias="inserttable">Inserisci tabella</key>
    <key alias="languagedeletewarning"><![CDATA[Questo eliminerà la lingua]]></key>
    <key alias="languageChangeWarning">
      <![CDATA[La modifica della cultura di una lingua può essere un'operazione costosa e comporterà la ricostruzione della cache dei contenuti e degli indici]]></key>
    <key alias="lastEdited">Ultima modifica</key>
    <key alias="link">Link</key>
    <key alias="linkinternal"><![CDATA[Link interno:]]></key>
    <key alias="linklocaltip"><![CDATA[Quando usi il link locale, inserisci # prima del link]]></key>
    <key alias="linknewwindow"><![CDATA[Apri in nuova finestra?]]></key>
    <key alias="macroContainerSettings">Impostazioni della macro</key>
    <key alias="macroDoesNotHaveProperties"><![CDATA[Questa macro non contiene proprietà editabili]]></key>
    <key alias="paste">Incolla</key>
    <key alias="permissionsEdit">Modifica i permessi per</key>
    <key alias="permissionsSet">Imposta i permessi per</key>
    <key alias="permissionsSetForGroup">Imposta i permessi per %0% per il gruppo di utenti %1%</key>
    <key alias="permissionsHelp">Seleziona i gruppi di utenti per il quale vuoi impostare i permessi</key>
    <key alias="recycleBinDeleting">
      <![CDATA[Gli elementi presenti nel cestino verranno cancellati. Non chiudere questa finestra finchè l'operazione non è terminata.]]></key>
    <key alias="recycleBinIsEmpty"><![CDATA[Il cestino è vuoto]]></key>
    <key alias="recycleBinWarning"><![CDATA[Gli elementi cancellati dal cestino non potranno essere recuperati.]]></key>
    <key alias="regexSearchError">
      <![CDATA[Il webservice <a target='_blank' rel='noopener' href='http://regexlib.com'>regexlib.com</a> ha attualmente qualche problema, di cui non abbiamo il controllo. Siamo spiacevoli dell'inconveniente.]]></key>
    <key alias="regexSearchHelp">
      <![CDATA[Ricerca un'espressione regolare da aggiungere al campo della form per poter validare il contenuto. Esempio: 'email, 'zip-code', 'URL'.]]></key>
    <key alias="removeMacro">Elimina Macro</key>
    <key alias="requiredField">Campo obbligatorio</key>
    <key alias="sitereindexed"><![CDATA[Il sito è stato reindicizzato]]></key>
    <key alias="siterepublished"><![CDATA[Il sito è stato ripubblicato]]></key>
    <key alias="siterepublishHelp">
      <![CDATA[La cache del sito sarà ricreata. Tutti gli elementi pubblicati saranno aggiornati, tutti quelli non pubblicati rimarranno tali.]]></key>
    <key alias="tableColumns">Numero di colonne</key>
    <key alias="tableRows">Numero di righe</key>
    <key alias="thumbnailimageclickfororiginal"><![CDATA[Clicca sull'immmagine per ingrandirla]]></key>
    <key alias="treepicker">Seleziona elemento</key>
    <key alias="viewCacheItem">Visualizza gli elementi in cache</key>
    <key alias="relateToOriginalLabel">Relaziona con l'originale</key>
    <key alias="includeDescendants">Includi discendenti</key>
    <key alias="theFriendliestCommunity"><![CDATA[La comunità più amichevole]]></key>
    <key alias="linkToPage">Link alla pagina</key>
    <key alias="openInNewWindow">Apre il documento linkato in una nuova finestra o tab</key>
    <key alias="linkToMedia">Link al media</key>
    <key alias="selectContentStartNode">Seleziona il nodo di inizio per il contenuto</key>
    <key alias="selectMedia">Seleziona media</key>
    <key alias="selectMediaType">Seleziona tipo di media</key>
    <key alias="selectIcon">Seleziona icona</key>
    <key alias="selectItem">Seleziona oggetto</key>
    <key alias="selectLink">Seleziona link</key>
    <key alias="selectMacro">Seleziona macro</key>
    <key alias="selectContent">Seleziona contenuto</key>
    <key alias="selectContentType">Seleziona tipo di contenuto</key>
    <key alias="selectMediaStartNode">Seleziona il nodo di inizio per i media</key>
    <key alias="selectMember">Seleziona membro</key>
    <key alias="selectMemberGroup">Seleziona gruppo di membri</key>
    <key alias="selectMemberType">Seleziona tipo di membri</key>
    <key alias="selectNode">Seleziona nodo</key>
    <key alias="selectSections">Seleziona sezioni</key>
    <key alias="selectUser">Seleziona utente</key>
    <key alias="selectUsers">Seleziona utenti</key>
    <key alias="noIconsFound">Non sono state trovate icone</key>
    <key alias="noMacroParams">Non ci sono parametri per questa macro</key>
    <key alias="noMacros">Non ci sono macro disponibili da inserire</key>
    <key alias="externalLoginProviders">Provider di accesso esterni</key>
    <key alias="exceptionDetail">Exception Details</key>
    <key alias="stacktrace">Stacktrace</key>
    <key alias="innerException">Inner Exception</key>
    <key alias="linkYour">Linka il tuo</key>
    <key alias="unLinkYour">Togli il link al tuo</key>
    <key alias="account">account</key>
    <key alias="selectEditor">Seleziona editor</key>
    <key alias="selectEditorConfiguration">Seleziona configurazione</key>
    <key alias="selectSnippet">Seleziona snippet</key>
    <key alias="variantdeletewarning">
      <![CDATA[Questo cancellerà il nodo e tutte le sue lingue. Se desideri eliminare solo una lingua, dovresti invece non pubblicare il nodo in quella lingua.]]></key>
    <key alias="propertyuserpickerremovewarning"><![CDATA[Questo rimuoverà l'utente <b>%0%</b>.]]></key>
    <key alias="userremovewarning"><![CDATA[Questo rimuoverà l'utente <b>%0%</b> dal gruppo <b>%1%</b>]]></key>
    <key alias="yesRemove">Si, rimuovi</key>
  </area>
  <area alias="dictionary">
    <key alias="noItems">Non ci sono oggetti nel Dizionario.</key>
  </area>
  <area alias="dictionaryItem">
    <key alias="description"><![CDATA[Modifica le lingue per l'elemento '<em>%0%</em>' qui sotto.]]></key>
    <key alias="displayName">Nome della cultura</key>
    <key alias="changeKeyError"><![CDATA[La chiave '%0%' esiste già.]]></key>
    <key alias="overviewTitle">Panoramica del Dizionario</key>
  </area>
  <area alias="examineManagement">
    <key alias="configuredSearchers">Searchers configurati</key>
    <key alias="configuredSearchersDescription">
      <![CDATA[Visualizza le proprietà e gli strumenti per ogni Searcher configurato (per esempio un multi-index searcher)]]></key>
    <key alias="fieldValues">Valori del campo</key>
    <key alias="healthStatus">Stato di salute</key>
    <key alias="healthStatusDescription"><![CDATA[Lo stato di salute dell'index e se può essere letto]]></key>
    <key alias="indexers">Indexers</key>
    <key alias="indexInfo">Index info</key>
    <key alias="indexInfoDescription"><![CDATA[Elenca le proprietà dell'index]]></key>
    <key alias="manageIndexes">Gestisci gli indexes di Examine</key>
    <key alias="manageIndexesDescription">Permette di visualizzare i dettagli di ogni index e fornisce alcuni strumenti
      per gestire gli index
    </key>
    <key alias="rebuildIndex">Ricostruisci index</key>
    <key alias="rebuildIndexWarning">
      <![CDATA[
      Questo causerà la ricostruzione dell'index.<br />
      A seconda della quantità di contenuti presenti nel tuo sito, potrebbe volerci un po' di tempo.<br />
      Non è consigliabile ricostruire un indice durante i periodi di elevato traffico del sito Web o quando gli editor modificano i contenuti.
     ]]>
    </key>
    <key alias="searchers">Searchers</key>
    <key alias="searchDescription">Cerca nell'index e visualizza i risultati</key>
    <key alias="tools">Strumenti</key>
    <key alias="toolsDescription">Strumenti per gestire l'index</key>
    <key alias="fields">Campi</key>
    <key alias="indexCannotRead"><![CDATA[L'indice non può essere letto e dovrà essere ricostruito]]></key>
    <key alias="processIsTakingLonger">
      <![CDATA[Il processo sta impiegando più tempo del previsto, controlla il log di Umbraco per vedere se ci sono stati errori durante questa operazione]]></key>
    <key alias="indexCannotRebuild"><![CDATA[Questo indice non può essere ricostruito perché non ha assegnato]]></key>
    <key alias="iIndexPopulator">IIndexPopulator</key>
  </area>
  <area alias="placeholders">
    <key alias="username">Inserisci il tuo username</key>
    <key alias="password">Inserisci la tua password</key>
    <key alias="confirmPassword">Conferma la tua password</key>
    <key alias="nameentity">Dai un nome a %0%...</key>
    <key alias="entername">Inserisci un nome...</key>
    <key alias="enteremail">Inserisci un email...</key>
    <key alias="enterusername">Inserisci un username...</key>
    <key alias="label">Etichetta...</key>
    <key alias="enterDescription">Inserisci una descrizione...</key>
    <key alias="search">Cerca...</key>
    <key alias="filter">Filtra...</key>
    <key alias="enterTags">Scrivi per aggiungere tags (premi invio dopo ogni tag)...</key>
    <key alias="email">Inserisci la tua email</key>
    <key alias="enterMessage">Inserisci un messaggio...</key>
    <key alias="usernameHint"><![CDATA[Il tuo username di solito è la tua email]]></key>
    <key alias="anchor">#value oppure ?key=value</key>
    <key alias="enterAlias">Inserisci un alias...</key>
    <key alias="generatingAlias">Sto generando l'alias...</key>
    <key alias="a11yCreateItem">Crea oggetto</key>
    <key alias="a11yEdit">Modifica</key>
    <key alias="a11yName">Nome</key>
  </area>
  <area alias="editcontenttype">
    <key alias="createListView" version="7.2">Crea una list view custom</key>
    <key alias="removeListView" version="7.2">Rimuovi la list view custom</key>
    <key alias="aliasAlreadyExists">
      <![CDATA[Un tipo di contenuto, tipo di media o tipo di membro con questo alias esiste già]]></key>
  </area>
  <area alias="renamecontainer">
    <key alias="renamed">Rinominato</key>
    <key alias="enterNewFolderName">Inserisci qui il nuovo nome della cartella</key>
    <key alias="folderWasRenamed"><![CDATA['%0%' è stato rinominato in '%1%']]></key>
  </area>
  <area alias="editdatatype">
    <key alias="addPrevalue"><![CDATA[Aggiungi valore predefinito]]></key>
    <key alias="dataBaseDatatype"><![CDATA[Tipo di Dato del database]]></key>
    <key alias="guid"><![CDATA[Tipo di dati GUID]]></key>
    <key alias="renderControl">Rendering controllo</key>
    <key alias="rteButtons">Bottoni</key>
    <key alias="rteEnableAdvancedSettings">Abilita impostazioni avanzate per</key>
    <key alias="rteEnableContextMenu">Abilita menu contestuale</key>
    <key alias="rteMaximumDefaultImgSize">Dimensione massima delle immagini inserite</key>
    <key alias="rteRelatedStylesheets">Fogli di stile collegati</key>
    <key alias="rteShowLabel">Visualizza etichetta</key>
    <key alias="rteWidthAndHeight">Larghezza e altezza</key>
    <key alias="allPropTypes"><![CDATA[Tutti i tipi di proprietà & dati delle proprietà]]></key>
    <key alias="willBeDeleted">
      <![CDATA[usando questo tipo di dato verrà eliminato permanentemente, per favore conferma che vuoi eliminare anche questo.]]></key>
    <key alias="yesDelete">Si, elimina</key>
    <key alias="andAllRelated">
      <![CDATA[e tutti i tipi di proprietà &amp; dati delle proprietà che usano questo tipo di dato]]></key>
    <key alias="selectFolder">Seleziona la cartella da spostare</key>
    <key alias="inTheTree">nella struttura sottostante</key>
    <key alias="wasMoved"><![CDATA[è stato spostato sotto]]></key>
    <key alias="hasReferencesDeleteConsequence">
      <![CDATA[Eliminando <strong>%0%</strong> eliminerà le proprietà e i dati dagli oggetti seguenti]]></key>
    <key alias="acceptDeleteConsequence">
      <![CDATA[Capisco che questa azione eliminerà le proprietà e i dati basati su questo tipo di dato]]></key>
  </area>
  <area alias="errorHandling">
    <key alias="errorButDataWasSaved">
      <![CDATA[I tuoi dati sono stati salvati, ma prima che tu possa pubblicare la tua pagina ci sono degli errori che devono essere corretti:]]></key>
    <key alias="errorChangingProviderPassword">
      <![CDATA[Il MemberShip provider corrente non supporta il cambio password (EnablePasswordRetrieval deve essere true)]]></key>
    <key alias="errorExistsWithoutTab"><![CDATA[%0% esiste già]]></key>
    <key alias="errorHeader"><![CDATA[Si sono verificati degli errori:]]></key>
    <key alias="errorHeaderWithoutTab"><![CDATA[Si sono verificati degli errori:]]></key>
    <key alias="errorInPasswordFormat">
      <![CDATA[La password deve essere lunga almeno %0% caratteri e deve contenere almeno %1% carattere(i) non alfanumerico(i)]]></key>
    <key alias="errorIntegerWithoutTab"><![CDATA[%0% deve essere un intero]]></key>
    <key alias="errorMandatory"><![CDATA[%0% nella tab %1% è un campo obbligatorio]]></key>
    <key alias="errorMandatoryWithoutTab"><![CDATA[%0% è un campo obbligatorio]]></key>
    <key alias="errorRegExp"><![CDATA[%0% in %1% non è un formato corretto]]></key>
    <key alias="errorRegExpWithoutTab"><![CDATA[%0% non è un formato corretto]]></key>
  </area>
  <area alias="errors">
    <key alias="receivedErrorFromServer"><![CDATA[È stato ricevuto un errore dal server]]></key>
    <key alias="dissallowedMediaType">
      <![CDATA[Il tipo di file specificato è stato disabilitato dall'amministratore]]></key>
    <key alias="codemirroriewarning">
      <![CDATA[NOTA! Anche se CodeMirror è attivata per la configurazione, è disattivato in Internet Explorer perché non è abbastanza stabile.]]></key>
    <key alias="contentTypeAliasAndNameNotNull">
      <![CDATA[Per favore compila entrambi i campi alias e nome sul nuovo propertytype!]]></key>
    <key alias="filePermissionsError">
      <![CDATA[Si è verificato un problema nella lettura/scrittura di un file o di una cartella]]></key>
    <key alias="macroErrorLoadingPartialView">Errore durante il caricamento di una Partial View script (file: %0%)</key>
    <key alias="missingTitle"><![CDATA[Per favore inserisci un titolo]]></key>
    <key alias="missingType"><![CDATA[Per favore scegli un tipo]]></key>
    <key alias="pictureResizeBiggerThanOrg">
      <![CDATA[Stai allargano l'immagine più dell'originale. Sei sicuro che vuoi procedere?]]></key>
    <key alias="startNodeDoesNotExists">
      <![CDATA[Nodo iniziale cancellato, per favore contatta il tuo amministratore]]></key>
    <key alias="stylesMustMarkBeforeSelect">
      <![CDATA[Per favore evidenzia il contenuto prima di cambiare lo stile]]></key>
    <key alias="stylesNoStylesOnPage"><![CDATA[Nessuno stile attivo disponibile]]></key>
    <key alias="tableColMergeLeft">
      <![CDATA[Per favore posiziona il cursore a sinistra delle due celle che desideri unire ]]></key>
    <key alias="tableSplitNotSplittable"><![CDATA[Non puoi dividere una cella che non è stata unita.]]></key>
    <key alias="propertyHasErrors"><![CDATA[Questa proprietà non è valida]]></key>
  </area>
  <area alias="general">
    <key alias="options">Opzioni</key>
    <key alias="about">Info</key>
    <key alias="action">Azione</key>
    <key alias="actions">Azioni</key>
    <key alias="add">Aggiungi</key>
    <key alias="alias">Alias</key>
    <key alias="all">Tutti</key>
    <key alias="areyousure"><![CDATA[Sei sicuro?]]></key>
    <key alias="back">Indietro</key>
    <key alias="backToOverview">Torna alla panoramica</key>
    <key alias="border">Bordo</key>
    <key alias="by">o</key>
    <key alias="cancel">Annulla</key>
    <key alias="cellMargin"><![CDATA[Margine Cella (cell margin)]]></key>
    <key alias="choose">Scegli</key>
    <key alias="clear">Pulisci</key>
    <key alias="close">Chiudi</key>
    <key alias="closewindow">Chiudi la finestra</key>
    <key alias="closepane">Chiudi il pannello</key>
    <key alias="comment">Commento</key>
    <key alias="confirm">Conferma</key>
    <key alias="constrain">Vincola</key>
    <key alias="constrainProportions">Vincola le proporzioni</key>
    <key alias="content">Contenuto</key>
    <key alias="continue">Continua</key>
    <key alias="copy">Copia</key>
    <key alias="create">Crea</key>
    <key alias="cropSection">Selezione di ritaglio</key>
    <key alias="database">Database</key>
    <key alias="date">Data</key>
    <key alias="default">Default</key>
    <key alias="delete">Elimina</key>
    <key alias="deleted">Eliminato</key>
    <key alias="deleting">Eliminazione...</key>
    <key alias="design">Design</key>
    <key alias="dictionary">Dizionario</key>
    <key alias="dimensions">Dimensioni</key>
    <key alias="discard">Scarta</key>
    <key alias="down"><![CDATA[Giù]]></key>
    <key alias="download">Scarica</key>
    <key alias="edit">Modifica</key>
    <key alias="edited">Modificato</key>
    <key alias="elements">Elementi</key>
    <key alias="email">Email</key>
    <key alias="error">Errore</key>
    <key alias="field">Campo</key>
    <key alias="findDocument">Trova</key>
    <key alias="first">Primo</key>
    <key alias="focalPoint">Punto focale</key>
    <key alias="general">Generale</key>
    <key alias="groups">Gruppi</key>
    <key alias="group">Gruppo</key>
    <key alias="height">Altezza</key>
    <key alias="help">Guida</key>
    <key alias="hide">Nascondi</key>
    <key alias="history">Cronologia</key>
    <key alias="icon">Icona</key>
    <key alias="id">Id</key>
    <key alias="import">Importa</key>
    <key alias="includeFromsubFolders">Includi le sottocartelle nella ricerca</key>
    <key alias="excludeFromSubFolders">Cerca solo in questa cartella</key>
    <key alias="info">Info</key>
    <key alias="innerMargin"><![CDATA[Margine interno (inner margin)]]></key>
    <key alias="insert">Inserisci</key>
    <key alias="install">Installa</key>
    <key alias="invalid">Non valido</key>
    <key alias="justify">Giustificato</key>
    <key alias="label">Etichetta</key>
    <key alias="language">Lingua</key>
    <key alias="last">Ultimo</key>
    <key alias="layout">Layout</key>
    <key alias="links">Links</key>
    <key alias="loading">Caricamento</key>
    <key alias="locked">Bloccato</key>
    <key alias="login">Login</key>
    <key alias="logoff">Log off</key>
    <key alias="logout">Logout</key>
    <key alias="macro">Macro</key>
    <key alias="mandatory">Obbligatorio</key>
    <key alias="message">Messaggio</key>
    <key alias="move">Sposta</key>
    <key alias="name">Nome</key>
    <key alias="new">Nuovo</key>
    <key alias="next">Successivo</key>
    <key alias="no">No</key>
    <key alias="of">di</key>
    <key alias="off">Off</key>
    <key alias="ok">Ok</key>
    <key alias="open">Apri</key>
    <key alias="on">On</key>
    <key alias="or">o</key>
    <key alias="orderBy">Ordina per</key>
    <key alias="password">Password</key>
    <key alias="path">Percorso</key>
    <key alias="pleasewait"><![CDATA[Attendere prego...]]></key>
    <key alias="previous">Precedente</key>
    <key alias="properties"><![CDATA[Proprietà]]></key>
    <key alias="rebuild">Ricompila</key>
    <key alias="reciept"><![CDATA[Email per ricevere i dati del modulo]]></key>
    <key alias="recycleBin">Cestino</key>
    <key alias="recycleBinEmpty"><![CDATA[Il cestino è vuoto]]></key>
    <key alias="reload">Ricarica</key>
    <key alias="remaining">Rimangono</key>
    <key alias="remove">Rimuovi</key>
    <key alias="rename">Rinomina</key>
    <key alias="renew">Rinnova</key>
    <key alias="required" version="7.0">Obbligatorio</key>
    <key alias="retrieve">Recupera</key>
    <key alias="retry">Riprova</key>
    <key alias="rights">Permessi</key>
    <key alias="scheduledPublishing">Pubblicazione programmata</key>
    <key alias="search">Cerca</key>
    <key alias="searchNoResult">Spiacenti, non riusciamo a trovare quello che stai cercando.</key>
    <key alias="noItemsInList"><![CDATA[Non è stato aggiunto nessun elemento]]></key>
    <key alias="server">Server</key>
    <key alias="settings">Impostazioni</key>
    <key alias="show">Mostra</key>
    <key alias="showPageOnSend">Mostra la pagina inviata</key>
    <key alias="size">Dimensione</key>
    <key alias="sort">Ordina</key>
    <key alias="status">Stato</key>
    <key alias="submit">Conferma</key>
    <key alias="success">Riuscito</key>
    <key alias="type">Tipo</key>
    <key alias="typeToSearch">Digita per cercare...</key>
    <key alias="under">sotto</key>
    <key alias="up">Su</key>
    <key alias="update">Aggiorna</key>
    <key alias="upgrade">Aggiornamento</key>
    <key alias="upload">Carica</key>
    <key alias="url">URL</key>
    <key alias="user">Utente</key>
    <key alias="username"><![CDATA[Username]]></key>
    <key alias="value">Valore</key>
    <key alias="view">Vedi</key>
    <key alias="welcome">Benvenuto...</key>
    <key alias="width">Larghezza</key>
    <key alias="yes">Si</key>
    <key alias="folder">Cartella</key>
    <key alias="searchResults">Risultati di ricerca</key>
    <key alias="reorder">Riordina</key>
    <key alias="reorderDone">Ho finito di riordinare</key>
    <key alias="preview">Anteprima</key>
    <key alias="changePassword">Cambia password</key>
    <key alias="to">a</key>
    <key alias="listView">Vista lista</key>
    <key alias="saving">Salvataggio...</key>
    <key alias="current">corrente</key>
    <key alias="embed">Incorpora</key>
    <key alias="selected">selezionato</key>
    <key alias="other">Altro</key>
    <key alias="articles">Articoli</key>
    <key alias="videos">Video</key>
    <key alias="installing">Installazione</key>
    <key alias="avatar">Avatar per</key>
  </area>
  <area alias="colors">
    <key alias="blue">Blu</key>
  </area>
  <area alias="shortcuts">
    <key alias="addGroup">Aggiungi gruppo</key>
    <key alias="addProperty"><![CDATA[Aggiungi proprietà]]></key>
    <key alias="addEditor">Aggiungi editor</key>
    <key alias="addTemplate">Aggiungi template</key>
    <key alias="addChildNode">Aggiungi nodo figlio</key>
    <key alias="addChild">Aggiungi figlio</key>
    <key alias="editDataType">Modifica tipo di dato</key>
    <key alias="navigateSections">Naviga tra le sezioni</key>
    <key alias="shortcut">Scorciatoie</key>
    <key alias="showShortcuts">vedi scorciatoie</key>
    <key alias="toggleListView">Attiva/disattiva vista lista</key>
    <key alias="toggleAllowAsRoot">Attiva/disattiva consenti come root</key>
    <key alias="commentLine">Commenta/Non commentare righe</key>
    <key alias="removeLine">Rimuovi riga</key>
    <key alias="copyLineUp">Copia linee sopra</key>
    <key alias="copyLineDown">Copia linee sotto</key>
    <key alias="moveLineUp">Sposta linee in su</key>
    <key alias="moveLineDown"><![CDATA[Sposta linee in giù]]></key>
    <key alias="generalHeader">Generale</key>
    <key alias="editorHeader">Editor</key>
    <key alias="toggleAllowCultureVariants">Attiva/disattiva consenti varianti lingua</key>
    <key alias="toggleAllowSegmentVariants">Attiva/disattiva la segmentazione</key>
  </area>
  <area alias="graphicheadline">
    <key alias="backgroundcolor">Colore di sfondo</key>
    <key alias="bold">Grassetto</key>
    <key alias="color">Colore del testo</key>
    <key alias="font">Carattere</key>
    <key alias="text">Testo</key>
  </area>
  <area alias="headers">
    <key alias="page">Pagina</key>
  </area>
  <area alias="installer">
<<<<<<< HEAD
    <key alias="databaseErrorCannotConnect"><![CDATA[Impossibile connettersi alla base dati.]]></key>
    <key alias="databaseFound"><![CDATA[Database trovato ed identificato come]]></key>
    <key alias="databaseHeader"><![CDATA[Configurazione database]]></key>
    <key alias="databaseInstall"><![CDATA[Premi il tasto <strong>installa</strong> per installare il database Umbraco %0% ]]></key>
    <key alias="databaseInstallDone"><![CDATA[Umbraco %0% è stato copiato nel tuo database. Premi <strong>Avanti</strong> per proseguire.]]></key>
    <key alias="databaseText"><![CDATA[Per completare questo passaggio, devi conoscere alcune informazioni riguardanti il tuo database server ("connection string"). Se è necessario contatta il tuo ISP per reperire le informazioni necessarie. Se stai effettuando l'installazione in locale o su un server, puoi richiederle al tuo amministratore di sistema]]></key>
    <key alias="databaseUpgrade"><![CDATA[<p>Premi il tasto <strong>aggiorna</strong> per aggiornare il database ad Umbraco %0%</p><p>Non preoccuparti, il contenuto non verrà perso e tutto continuerà a funzionare dopo l'aggiornamento!</p>]]></key>
    <key alias="databaseUpgradeDone"><![CDATA[Il tuo database è stato aggiornato all'ultima versione %0%.<br />Premi il tasto <strong>Avanti</strong> per continuare.]]></key>
    <key alias="databaseUpToDate"><![CDATA[Il tuo database è stato aggiornato!. Clicca il tasto <strong>Avanti</strong> per continuare la configurazione.]]></key>
    <key alias="defaultUserChangePass"><![CDATA[<strong>La password predefinita per l'utente di default deve essere cambiata!</strong>]]></key>
    <key alias="defaultUserDisabled"><![CDATA[<strong>L'utente di default è stato disabilitato o non ha accesso ad Umbraco!</strong></p><p>Non è necessario eseguire altre operazioni. Clicca il tasto <strong>Avanti</strong> per continuare.]]></key>
    <key alias="defaultUserPassChanged"><![CDATA[<strong>La password è stata modificata con successo</strong></p><p>Non è necessario eseguire altre operazioni. Clicca il tasto <strong>Avanti</strong> per continuare.]]></key>
=======
    <key alias="databaseErrorCannotConnect"><![CDATA[L'installer non può connettersi al database.]]></key>
    <key alias="databaseFound"><![CDATA[Database trovato ed identificato come]]></key>
    <key alias="databaseHeader"><![CDATA[Configurazione database]]></key>
    <key alias="databaseInstall">
      <![CDATA[
      Premi il tasto <strong>installa</strong> per installare il database Umbraco %0%
    ]]>
    </key>
    <key alias="databaseInstallDone">
      <![CDATA[Umbraco %0% è stato copiato nel tuo database. Premi <strong>Avanti</strong> per proseguire.]]></key>
    <key alias="databaseText">
      <![CDATA[Per completare questo passaggio, devi conoscere alcune informazioni riguardanti il tuo database server ("connection string").<br />
        Se è necessario contatta il tuo ISP per reperire le informazioni necessarie.
        Se stai effettuando l'installazione in locale o su un server, puoi richiederle al tuo amministratore di sistema.]]>
    </key>
    <key alias="databaseUpgrade">
      <![CDATA[
        		<p>
        		Premi il tasto <strong>aggiorna</strong> per aggiornare il database ad Umbraco %0%</p>
        		<p>
        		Non preoccuparti, il contenuto non verrà perso e tutto continuerà a funzionare dopo l'aggiornamento!
        		</p>
        	]]>
    </key>
    <key alias="databaseUpgradeDone">
      <![CDATA[Il tuo database è stato aggiornato all'ultima versione %0%.<br />Premi il tasto <strong>Avanti</strong> per
        continuare. ]]>
    </key>
    <key alias="databaseUpToDate">
      <![CDATA[Il tuo database è aggiornato!. Clicca il tasto <strong>Avanti</strong> per continuare la configurazione.]]></key>
    <key alias="defaultUserChangePass">
      <![CDATA[<strong>La password predefinita per l'utente di default deve essere cambiata!</strong>]]></key>
    <key alias="defaultUserDisabled">
      <![CDATA[<strong>L'utente di default è stato disabilitato o non ha accesso ad Umbraco!</strong></p><p>Non è necessario eseguire altre operazioni. Clicca il tasto <strong>Avanti</strong> per continuare.]]></key>
    <key alias="defaultUserPassChanged">
      <![CDATA[<strong>La password dell'utente di default è stata modificata con successo</strong></p><p>Non è necessario eseguire altre operazioni. Clicca il tasto <strong>Avanti</strong> per continuare.]]></key>
>>>>>>> 351c37ab
    <key alias="defaultUserPasswordChanged"><![CDATA[La password è stata modificata!]]></key>
    <key alias="greatStart"><![CDATA[Parti alla grande, guarda i nostri video introduttivi]]></key>
    <key alias="None"><![CDATA[Ancora non installato.]]></key>
    <key alias="permissionsAffectedFolders"><![CDATA[File e directory interessati]]></key>
    <key alias="permissionsAffectedFoldersMoreInfo">
      <![CDATA[Ulteriori informazioni sull'impostazione dei permessi per Umbraco qui]]></key>
    <key alias="permissionsAffectedFoldersText">
      <![CDATA[Devi autorizzare l'utente ASP.NET a modificare i seguenti files/cartelle]]></key>
    <key alias="permissionsAlmostPerfect">
      <![CDATA[<strong>La configurazione dei permessi è quasi perfetta!</strong><br /><br />
        	Puoi eseguire Umbraco senza problemi, ma non sarai in grado di installare i pacchetti che sono consigliati per sfruttare a pieno le potenzialità di Umbraco.]]>
    </key>
    <key alias="permissionsHowtoResolve"><![CDATA[Risoluzione del problema]]></key>
    <key alias="permissionsHowtoResolveLink"><![CDATA[Clicca qui per leggere la versione testuale]]></key>
    <key alias="permissionsHowtoResolveText">
      <![CDATA[Guarda il nostro <strong>video tutorial</strong> su come impostare i permessi delle cartelle per Umbraco o leggi la versione testuale.]]></key>
    <key alias="permissionsMaybeAnIssue">
      <![CDATA[<strong>Le impostazioni dei permessi potrebbero avere dei problemi!</strong>
        	<br/><br />
        	Puoi eseguire Umbraco senza problemi, ma non sarai in grado di creare cartelle o installare pacchetti che sono consigliati per sfruttare a pieno le potenzialità di Umbraco.]]>
    </key>
    <key alias="permissionsNotReady">
      <![CDATA[<strong>Le impostazioni dei permessi non sono corrette per Umbraco!</strong>
        	<br /><br />
        	Per eseguire Umbraco, devi aggiornare le impostazioni dei permessi.]]>
    </key>
    <key alias="permissionsPerfect">
      <![CDATA[<strong>La configurazione dei permessi è perfetta!</strong><br /><br />
        	Sei pronto per avviare Umbraco e installare i pacchetti!]]>
    </key>
    <key alias="permissionsResolveFolderIssues"><![CDATA[Risolvere il problema sulle cartelle]]></key>
    <key alias="permissionsResolveFolderIssuesLink">
      <![CDATA[Clicca questo link per ulteriori informazioni sui problemi con ASP.NET e la creazione di cartelle.]]></key>
    <key alias="permissionsSettingUpPermissions"><![CDATA[Impostazione dei permessi delle cartelle]]></key>
    <key alias="permissionsText">
      <![CDATA[
        		Per poter archiviare file come immagini e PDF, Umbraco deve avere accesso in scrittura/modifica ad alcune directory.
        		Inoltre per incrementare le prestazioni del tuo sito, deve essere possibile memorizzare informazioni temporanee (es: cache).
        	]]>
    </key>
    <key alias="runwayFromScratch"><![CDATA[Voglio partire da zero]]></key>
    <key alias="runwayFromScratchText">
      <![CDATA[
        		Il tuo sito al momento è completamente vuoto, e questo è il punto di partenza ideale per creare da zero i tuoi tipi documento e i tuoi templates.
        		(<a href="https://umbraco.tv/documentation/videos/for-site-builders/foundation/document-types">Guarda come</a>)
        		Puoi anche installare eventuali Runway in un secondo momento. Vai nella sezione Developer e scegli Pacchetti.
        	]]>
    </key>
    <key alias="runwayHeader">
      <![CDATA[Hai configurato una versione pulita della piattaforma Umbraco. Cosa vuoi fare adesso?]]></key>
    <key alias="runwayInstalled"><![CDATA[Runway è installato]]></key>
    <key alias="runwayInstalledText">
      <![CDATA[
      			Hai le basi. Seleziona quali moduli vorresti installare.<br />
      			Questa è la lista dei nostri moduli raccomandati, seleziona quali vorresti installare, o vedi <a href="#" onclick="toggleModules(); return false;" id="toggleModuleList">l'intera lista di moduli</a>
      		]]>
    </key>
    <key alias="runwayOnlyProUsers">Raccommandato solo per utenti esperti</key>
    <key alias="runwaySimpleSite">Vorrei iniziare da un sito semplice</key>
    <key alias="runwaySimpleSiteText">
      <![CDATA[
      <p>
      "Runway" è un semplice sito web contenente alcuni tipi di documento e alcuni templates di base. L'installer configurerà Runway per te automaticamente,
        ma tu potrai facilmente modificarlo, estenderlo o eliminarlo. Non è necessario installarlo e potrai usare Umbraco anche senza di esso, ma
        Runway ti offre le basi e le best practices per cominciare velocemente.
        Se sceglierai di installare Runway, volendo potrai anche selezionare i moduli di Runway per migliorare le pagine.
        </p>
        <small>
        <em>Inclusi in Runway:</em> Home page, pagina Guida introduttiva, pagina Installazione moduli<br />
        <em>Moduli opzionali:</em> Top Navigation, Sitemap, Contatti, Gallery.
        </small>
      ]]>
    </key>
    <key alias="runwayWhatIsRunway"><![CDATA[Cos'è Runway]]></key>
    <key alias="step1">Passo 1/5 Accettazione licenza</key>
    <key alias="step2">Passo 2/5: Configurazione database</key>
    <key alias="step3">Passo 3/5: Controllo permessi dei file</key>
    <key alias="step4">Passo 4/5: Controllo impostazioni sicurezza</key>
    <key alias="step5"><![CDATA[Passo 5/5: Umbraco è pronto per iniziare]]></key>
    <key alias="thankYou">Grazie per aver scelto Umbraco</key>
    <key alias="theEndBrowseSite">
      <![CDATA[<h3>Naviga per il tuo nuovo sito</h3>
Hai installato Runway, quindi perché non dare uno sguardo al vostro nuovo sito web.]]>
    </key>
    <key alias="theEndFurtherHelp">
      <![CDATA[<h3>Ulteriori informazioni e assistenza</h3>
Fatti aiutare dalla nostra community, consulta la documentazione o guarda alcuni video gratuiti su come costruire un semplice sito web, come usare i pacchetti e una guida rapida alla terminologia Umbraco]]>
    </key>
    <key alias="theEndHeader"><![CDATA[Umbraco %0% è installato e pronto per l'uso]]></key>
<<<<<<< HEAD
    <key alias="theEndInstallSuccess"><![CDATA[Puoi <strong>iniziare immediatamente</strong> cliccando sul bottone "Avvia Umbraco". <br />Se sei <strong>nuovo a Umbraco</strong>, si possono trovare un sacco di risorse sulle nostre pagine Getting Started.]]></key>
=======
    <key alias="theEndInstallSuccess">
      <![CDATA[Puoi <strong>iniziare immediatamente</strong> cliccando sul bottone "Avvia Umbraco". <br />Se sei <strong>nuovo su Umbraco</strong>,
        	si possono trovare un sacco di risorse sulle nostre pagine Getting Started.]]>
    </key>
>>>>>>> 351c37ab
    <key alias="theEndOpenUmbraco">
      <![CDATA[<h3>Avvia Umbraco</h3>
Per gestire il tuo sito web, è sufficiente aprire il backoffice di Umbraco e iniziare ad aggiungere i contenuti, aggiornando i modelli e i fogli di stile o aggiungere nuove funzionalità]]>
    </key>
    <key alias="Unavailable">Connessione al database non riuscita.</key>
    <key alias="Version3">Umbraco Versione 3</key>
    <key alias="Version4">Umbraco Versione 4</key>
    <key alias="watch">Guarda</key>
    <key alias="welcomeIntro">
      <![CDATA[Questa procedura guidata ti guiderà attraverso il processo di configurazione di <strong>Umbraco %0%</strong> per una nuova installazione o per l'aggiornamento dalla versione 3.0.
                                <br /><br />
                                Clicca <strong>"avanti"</strong> per avviare la procedura.]]>
    </key>
  </area>
  <area alias="language">
    <key alias="cultureCode">Codice cultura</key>
    <key alias="displayName">Nome cultura</key>
  </area>
  <area alias="lockout">
    <key alias="lockoutWillOccur"><![CDATA[Sei stato inattivo, si verificherà quindi un logout automatico tra]]></key>
    <key alias="renewSession">Riconnetti adesso per salvare il tuo lavoro</key>
  </area>
  <area alias="login">
    <key alias="greeting0"><![CDATA[Buona Domenica!]]></key>
    <key alias="greeting1"><![CDATA[Buon Lunedì!]]></key>
    <key alias="greeting2"><![CDATA[Buon Martedì!]]></key>
    <key alias="greeting3"><![CDATA[Buon Mercoledì!]]></key>
    <key alias="greeting4"><![CDATA[Buon Giovedì!]]></key>
    <key alias="greeting5"><![CDATA[Buon Venerdì!]]></key>
    <key alias="greeting6"><![CDATA[Buon Sabato!]]></key>
    <key alias="instruction">Fai il login qui sotto</key>
    <key alias="signInWith">Fai il login con</key>
    <key alias="timeout">Sessione scaduta</key>
    <key alias="bottomText">
      <![CDATA[<p style="text-align:right;">&copy; 2001 - %0% <br /><a href="https://umbraco.com" style="text-decoration: none" target="_blank" rel="noopener">umbraco.com</a></p> ]]></key>
    <key alias="forgottenPassword">Password dimenticata?</key>
    <key alias="forgottenPasswordInstruction">
      <![CDATA[Una email verrà inviata all'indirizzo specificato con un link per il reset della password]]></key>
    <key alias="requestPasswordResetConfirmation">
      <![CDATA[Un'e-mail con le istruzioni per il reset della password verrà inviata all'indirizzo specificato se registrato.]]></key>
    <key alias="showPassword">Mostra password</key>
    <key alias="hidePassword">Nascondi password</key>
    <key alias="returnToLogin">Ritorna alla finestra di login</key>
    <key alias="setPasswordInstruction">Inserisci una nuova password</key>
    <key alias="setPasswordConfirmation"><![CDATA[La tua password è stata modificata]]></key>
    <key alias="resetCodeExpired"><![CDATA[Il link su cui hai cliccato non è valido o è scaduto]]></key>
    <key alias="resetPasswordEmailCopySubject">Umbraco: Reset Password</key>
    <key alias="resetPasswordEmailCopyFormat">
      <![CDATA[
        <html>
			<head>
				<meta name='viewport' content='width=device-width'>
				<meta http-equiv='Content-Type' content='text/html; charset=UTF-8'>
			</head>
			<body class='' style='font-family: sans-serif; -webkit-font-smoothing: antialiased; font-size: 14px; color: #392F54; line-height: 22px; -ms-text-size-adjust: 100%; -webkit-text-size-adjust: 100%; background: #1d1333; margin: 0; padding: 0;' bgcolor='#1d1333'>
				<style type='text/css'> @media only screen and (max-width: 620px) {table[class=body] h1 {font-size: 28px !important; margin-bottom: 10px !important; } table[class=body] .wrapper {padding: 32px !important; } table[class=body] .article {padding: 32px !important; } table[class=body] .content {padding: 24px !important; } table[class=body] .container {padding: 0 !important; width: 100% !important; } table[class=body] .main {border-left-width: 0 !important; border-radius: 0 !important; border-right-width: 0 !important; } table[class=body] .btn table {width: 100% !important; } table[class=body] .btn a {width: 100% !important; } table[class=body] .img-responsive {height: auto !important; max-width: 100% !important; width: auto !important; } } .btn-primary table td:hover {background-color: #34495e !important; } .btn-primary a:hover {background-color: #34495e !important; border-color: #34495e !important; } .btn  a:visited {color:#FFFFFF;} </style>
				<table border="0" cellpadding="0" cellspacing="0" class="body" style="border-collapse: separate; mso-table-lspace: 0pt; mso-table-rspace: 0pt; width: 100%; background: #1d1333;" bgcolor="#1d1333">
					<tr>
						<td style="font-family: sans-serif; font-size: 14px; vertical-align: top; padding: 24px;" valign="top">
							<table style="border-collapse: separate; mso-table-lspace: 0pt; mso-table-rspace: 0pt; width: 100%;">
								<tr>
									<td background="https://umbraco.com/umbraco/assets/img/application/logo.png" bgcolor="#1d1333" width="28" height="28" valign="top" style="font-family: sans-serif; font-size: 14px; vertical-align: top;">
										<!--[if gte mso 9]> <v:rect xmlns:v="urn:schemas-microsoft-com:vml" fill="true" stroke="false" style="width:30px;height:30px;"> <v:fill type="tile" src="https://umbraco.com/umbraco/assets/img/application/logo.png" color="#1d1333" /> <v:textbox inset="0,0,0,0"> <![endif]-->
										<div> </div>
										<!--[if gte mso 9]> </v:textbox> </v:rect> <![endif]-->
									</td>
									<td style="font-family: sans-serif; font-size: 14px; vertical-align: top;" valign="top"></td>
								</tr>
							</table>
						</td>
					</tr>
				</table>
				<table border='0' cellpadding='0' cellspacing='0' class='body' style='border-collapse: separate; mso-table-lspace: 0pt; mso-table-rspace: 0pt; width: 100%; background: #1d1333;' bgcolor='#1d1333'>
					<tr>
						<td style='font-family: sans-serif; font-size: 14px; vertical-align: top;' valign='top'> </td>
						<td class='container' style='font-family: sans-serif; font-size: 14px; vertical-align: top; display: block; max-width: 560px; width: 560px; margin: 0 auto; padding: 10px;' valign='top'>
							<div class='content' style='box-sizing: border-box; display: block; max-width: 560px; margin: 0 auto; padding: 10px;'>
								<br>
								<table class='main' style='border-collapse: separate; mso-table-lspace: 0pt; mso-table-rspace: 0pt; width: 100%; border-radius: 3px; background: #FFFFFF;' bgcolor='#FFFFFF'>
									<tr>
										<td class='wrapper' style='font-family: sans-serif; font-size: 14px; vertical-align: top; box-sizing: border-box; padding: 50px;' valign='top'>
											<table border='0' cellpadding='0' cellspacing='0' style='border-collapse: separate; mso-table-lspace: 0pt; mso-table-rspace: 0pt; width: 100%;'>
												<tr>
													<td style='line-height: 24px; font-family: sans-serif; font-size: 14px; vertical-align: top;' valign='top'>
														<h1 style='color: #392F54; font-family: sans-serif; font-weight: bold; line-height: 1.4; font-size: 24px; text-align: left; text-transform: capitalize; margin: 0 0 30px;' align='left'>
															Reset della password richiesto
														</h1>
														<p style='color: #392F54; font-family: sans-serif; font-size: 14px; font-weight: normal; margin: 0 0 15px;'>
															Il tuo username per effettuare l'accesso al backoffice di Umbraco è: <strong>%0%</strong>
														</p>
														<p style='color: #392F54; font-family: sans-serif; font-size: 14px; font-weight: normal; margin: 0 0 15px;'>
															<table border='0' cellpadding='0' cellspacing='0' style='border-collapse: separate; mso-table-lspace: 0pt; mso-table-rspace: 0pt; width: auto;'>
																<tbody>
																	<tr>
																		<td style='font-family: sans-serif; font-size: 14px; vertical-align: top; border-radius: 5px; text-align: center; background: #35C786;' align='center' bgcolor='#35C786' valign='top'>
																			<a href='%1%' target='_blank' rel='noopener' style='color: #FFFFFF; text-decoration: none; -ms-word-break: break-all; word-break: break-all; border-radius: 5px; box-sizing: border-box; cursor: pointer; display: inline-block; font-size: 14px; font-weight: bold; text-transform: capitalize; background: #35C786; margin: 0; padding: 12px 30px; border: 1px solid #35c786;'>
																				Clicca questo link per resettare la password
																			</a>
																		</td>
																	</tr>
																</tbody>
															</table>
														</p>
														<p style='max-width: 400px; display: block; color: #392F54; font-family: sans-serif; font-size: 14px; line-height: 20px; font-weight: normal; margin: 15px 0;'>Se non riesci a cliccare sul link, copia e incolla questo URL nella finestra del browser:</p>
															<table border='0' cellpadding='0' cellspacing='0'>
																<tr>
																	<td style='-ms-word-break: break-all; word-break: break-all; font-family: sans-serif; font-size: 11px; line-height:14px;'>
																		<font style="-ms-word-break: break-all; word-break: break-all; font-size: 11px; line-height:14px;">
																			<a style='-ms-word-break: break-all; word-break: break-all; color: #392F54; text-decoration: underline; font-size: 11px; line-height:15px;' href='%1%'>%1%</a>
																		</font>
																	</td>
																</tr>
															</table>
														</p>
													</td>
												</tr>
											</table>
										</td>
									</tr>
								</table>
								<br><br><br>
							</div>
						</td>
						<td style='font-family: sans-serif; font-size: 14px; vertical-align: top;' valign='top'> </td>
					</tr>
				</table>
			</body>
		</html>
	]]>
    </key>
  </area>
  <area alias="main">
    <key alias="dashboard">Dashboard</key>
    <key alias="sections">Sezioni</key>
    <key alias="tree">Contenuto</key>
  </area>
  <area alias="moveOrCopy">
    <key alias="choose">Scegli la pagina sopra...</key>
    <key alias="copyDone"><![CDATA[%0% è stato copiato in %1%]]></key>
    <key alias="copyTo">Seleziona dove il documento %0% deve essere copiato</key>
    <key alias="moveDone"><![CDATA[%0% è stato spostato in %1%]]></key>
    <key alias="moveTo">Seleziona dove il documento %0% deve essere spostato</key>
    <key alias="nodeSelected">
      <![CDATA[è stato selezionato come radice del nuovo contenuto, clicca 'ok' per proseguire.]]></key>
    <key alias="noNodeSelected">
      <![CDATA[Nessun nodo selezionato, si prega di selezionare un nodo nella lista di cui sopra prima di fare click su 'ok']]></key>
    <key alias="notAllowedByContentType">
      <![CDATA[Non è possibile associare questo tipo di nodo sotto il nodo selezionato.]]></key>
    <key alias="notAllowedByPath"><![CDATA[Il nodo corrente non può essere spostato in un'altra sua sottopagina]]></key>
    <key alias="notAllowedAtRoot"><![CDATA[Il nodo corrente non può esistere nella root]]></key>
    <key alias="notValid">
      <![CDATA[Quest'azione non è consentita dato che non hai i permessi su uno o più documenti figlio.]]></key>
    <key alias="relateToOriginal"><![CDATA[Collega gli elementi copiati all'originale]]></key>
  </area>
  <area alias="notifications">
    <key alias="editNotifications"><![CDATA[Modifica le tue notifiche per <strong>%0%</strong>]]></key>
    <key alias="notificationsSavedFor">Impostazioni di notifica salvate per</key>
    <key alias="mailBody">
      <![CDATA[
      Ciao %0%

      Questa è un'email automatica per informare che l'azione '%1%'
      è stata eseguita sulla pagina '%2%'
      dall'utente '%3%'

      Vai al link http://%4%/#/content/content/edit/%5% per modificare.

      %6%

      Buona giornata!

      Saluti dal robot di Umbraco
    ]]>
    </key>
    <key alias="mailBodyVariantSummary">Sono state modificate le lingue seguenti %0%</key>
    <key alias="mailBodyHtml">
      <![CDATA[
            	<html>
			<head>
				<meta name='viewport' content='width=device-width'>
				<meta http-equiv='Content-Type' content='text/html; charset=UTF-8'>
			</head>
			<body class='' style='font-family: sans-serif; -webkit-font-smoothing: antialiased; font-size: 14px; color: #392F54; line-height: 22px; -ms-text-size-adjust: 100%; -webkit-text-size-adjust: 100%; background: #1d1333; margin: 0; padding: 0;' bgcolor='#1d1333'>
				<style type='text/css'> @media only screen and (max-width: 620px) {table[class=body] h1 {font-size: 28px !important; margin-bottom: 10px !important; } table[class=body] .wrapper {padding: 32px !important; } table[class=body] .article {padding: 32px !important; } table[class=body] .content {padding: 24px !important; } table[class=body] .container {padding: 0 !important; width: 100% !important; } table[class=body] .main {border-left-width: 0 !important; border-radius: 0 !important; border-right-width: 0 !important; } table[class=body] .btn table {width: 100% !important; } table[class=body] .btn a {width: 100% !important; } table[class=body] .img-responsive {height: auto !important; max-width: 100% !important; width: auto !important; } } .btn-primary table td:hover {background-color: #34495e !important; } .btn-primary a:hover {background-color: #34495e !important; border-color: #34495e !important; } .btn  a:visited {color:#FFFFFF;} </style>
				<table border="0" cellpadding="0" cellspacing="0" class="body" style="border-collapse: separate; mso-table-lspace: 0pt; mso-table-rspace: 0pt; width: 100%; background: #1d1333;" bgcolor="#1d1333">
					<tr>
						<td style="font-family: sans-serif; font-size: 14px; vertical-align: top; padding: 24px;" valign="top">
							<table style="border-collapse: separate; mso-table-lspace: 0pt; mso-table-rspace: 0pt; width: 100%;">
								<tr>
									<td background="https://umbraco.com/umbraco/assets/img/application/logo.png" bgcolor="#1d1333" width="28" height="28" valign="top" style="font-family: sans-serif; font-size: 14px; vertical-align: top;">
										<!--[if gte mso 9]> <v:rect xmlns:v="urn:schemas-microsoft-com:vml" fill="true" stroke="false" style="width:30px;height:30px;"> <v:fill type="tile" src="https://umbraco.com/umbraco/assets/img/application/logo.png" color="#1d1333" /> <v:textbox inset="0,0,0,0"> <![endif]-->
										<div> </div>
										<!--[if gte mso 9]> </v:textbox> </v:rect> <![endif]-->
									</td>
									<td style="font-family: sans-serif; font-size: 14px; vertical-align: top;" valign="top"></td>
								</tr>
							</table>
						</td>
					</tr>
				</table>
				<table border='0' cellpadding='0' cellspacing='0' class='body' style='border-collapse: separate; mso-table-lspace: 0pt; mso-table-rspace: 0pt; width: 100%; background: #1d1333;' bgcolor='#1d1333'>
					<tr>
						<td style='font-family: sans-serif; font-size: 14px; vertical-align: top;' valign='top'> </td>
						<td class='container' style='font-family: sans-serif; font-size: 14px; vertical-align: top; display: block; max-width: 560px; width: 560px; margin: 0 auto; padding: 10px;' valign='top'>
							<div class='content' style='box-sizing: border-box; display: block; max-width: 560px; margin: 0 auto; padding: 10px;'>
								<br>
								<table class='main' style='border-collapse: separate; mso-table-lspace: 0pt; mso-table-rspace: 0pt; width: 100%; border-radius: 3px; background: #FFFFFF;' bgcolor='#FFFFFF'>
									<tr>
										<td class='wrapper' style='font-family: sans-serif; font-size: 14px; vertical-align: top; box-sizing: border-box; padding: 50px;' valign='top'>
											<table border='0' cellpadding='0' cellspacing='0' style='border-collapse: separate; mso-table-lspace: 0pt; mso-table-rspace: 0pt; width: 100%;'>
												<tr>
													<td style='line-height: 24px; font-family: sans-serif; font-size: 14px; vertical-align: top;' valign='top'>
														<h1 style='color: #392F54; font-family: sans-serif; font-weight: bold; line-height: 1.4; font-size: 24px; text-align: left; text-transform: capitalize; margin: 0 0 30px;' align='left'>
															Ciao %0%,
														</h1>
														<p style='color: #392F54; font-family: sans-serif; font-size: 14px; font-weight: normal; margin: 0 0 15px;'>
															Questa è un'email automatica per informare che l'azione <strong>'%1%'</strong> è stata eseguita sulla pagina <a style="color: #392F54; text-decoration: none; -ms-word-break: break-all; word-break: break-all;" href="http://%4%/#/content/content/edit/%5%"><strong>'%2%'</strong></a> dall'utente <strong>'%3%'</strong>
														</p>
														<table border='0' cellpadding='0' cellspacing='0' class='btn btn-primary' style='border-collapse: separate; mso-table-lspace: 0pt; mso-table-rspace: 0pt; width: 100%; box-sizing: border-box;'>
															<tbody>
																<tr>
																	<td align='left' style='font-family: sans-serif; font-size: 14px; vertical-align: top; padding-bottom: 15px;' valign='top'>
																		<table border='0' cellpadding='0' cellspacing='0' style='border-collapse: separate; mso-table-lspace: 0pt; mso-table-rspace: 0pt; width: auto;'><tbody><tr>
																			<td style='font-family: sans-serif; font-size: 14px; vertical-align: top; border-radius: 5px; text-align: center; background: #35C786;' align='center' bgcolor='#35C786' valign='top'>
																				<a href='http://%4%/#/content/content/edit/%5%' target='_blank' rel='noopener' style='color: #FFFFFF; text-decoration: none; -ms-word-break: break-all; word-break: break-all; border-radius: 5px; box-sizing: border-box; cursor: pointer; display: inline-block; font-size: 14px; font-weight: bold; text-transform: capitalize; background: #35C786; margin: 0; padding: 12px 30px; border: 1px solid #35c786;'>MODIFICA</a> </td> </tr></tbody></table>
																	</td>
																</tr>
															</tbody>
														</table>
														<p style='color: #392F54; font-family: sans-serif; font-size: 14px; font-weight: normal; margin: 0 0 15px;'>
															<h3>Riepilogo dell'aggiornamento:</h3>
															%6%
														</p>
														<p style='color: #392F54; font-family: sans-serif; font-size: 14px; font-weight: normal; margin: 0 0 15px;'>
															Buona giornata!<br /><br />
															Saluti dal robot di Umbraco
														</p>
													</td>
												</tr>
											</table>
										</td>
									</tr>
								</table>
								<br><br><br>
							</div>
						</td>
						<td style='font-family: sans-serif; font-size: 14px; vertical-align: top;' valign='top'> </td>
					</tr>
				</table>
			</body>
		</html>
	]]>
    </key>
    <key alias="mailBodyVariantHtmlSummary">
      <![CDATA[<p>Sono state modificate le seguenti lingue:</p>
        %0%
    ]]></key>
    <key alias="mailSubject">[%0%] Notifica per %1% eseguito su %2%</key>
    <key alias="notifications">Notifiche</key>
  </area>
  <area alias="packager">
    <key alias="actions">Azioni</key>
    <key alias="created">Creati</key>
    <key alias="createPackage">Crea pacchetto</key>
    <key alias="chooseLocalPackageText">
      <![CDATA[
      Scegli un pacchetto dal tuo computer cliccando il pulsante Sfoglia<br />
         e selezionando il pacchetto. I pacchetti Umbraco generalmente hanno l'estensione ".umb" o ".zip".
      ]]>
    </key>
    <key alias="deletewarning"><![CDATA[Questo eliminerà il pacchetto]]></key>
    <key alias="dropHere">Trascina qui caricare</key>
    <key alias="includeAllChildNodes">Includi tutti i figli</key>
    <key alias="orClickHereToUpload">o clicca qui per scegliere il file del pacchetto</key>
    <key alias="uploadPackage">Carica pacchetto</key>
    <key alias="localPackageDescription">Installa un pacchetto locale dalla tua macchina. Installa solamente pacchetti
      di cui ti fidi e ne conosci la provenienza
    </key>
    <key alias="uploadAnother">Carica un altro pacchetto</key>
    <key alias="cancelAndUploadAnother">Cancella e carica un altro pacchetto</key>
    <key alias="accept">Accetto</key>
    <key alias="termsOfUse">termini di servizio</key>
    <key alias="pathToFile">Percorso del file</key>
    <key alias="pathToFileDescription">Percorso assoluto del file (es: /bin/umbraco.bin)</key>
    <key alias="installed">Installati</key>
    <key alias="installedPackages">Pacchetti installati</key>
    <key alias="installLocal">Installa localmente</key>
    <key alias="installFinish">Termina</key>
    <key alias="noConfigurationView">Questo pacchetto non ha una vista di configurazione</key>
    <key alias="noPackagesCreated">Non sono ancora stati creati pacchetti</key>
    <key alias="noPackages">Non hai installato nessun pacchetto</key>
    <key alias="noPackagesDescription">
      <![CDATA[Non hai installato nessun pacchetto. Installa un pacchetto selezionandolo dalla tua macchina, oppure cerca tra i pacchetti disponibili usando l'icona <strong>'Pacchetti'</strong> in alto a destra del tuo schermo]]></key>
    <key alias="packageActions">Azioni del pacchetto</key>
    <key alias="packageAuthorUrl"><![CDATA[URL dell'autore]]></key>
    <key alias="packageContent">Contenuto del pacchetto</key>
    <key alias="packageFiles">Files del pacchetto</key>
    <key alias="packageIconUrl"><![CDATA[URL dell'icona]]></key>
    <key alias="packageInstall">Installa pacchetto</key>
    <key alias="packageLicense">Licenza</key>
    <key alias="packageLicenseUrl">URL della licenza</key>
    <key alias="packageProperties"><![CDATA[Proprietà del pacchetto]]></key>
    <key alias="packageSearch">Cerca un pacchetto...</key>
    <key alias="packageSearchResults">Risultati per</key>
    <key alias="packageNoResults">Non abbiamo trovato niente per</key>
    <key alias="packageNoResultsDescription">Per favore prova a cercare un altro pacchetto oppure cerca tra le
      categorie
    </key>
    <key alias="packagesPopular">Popolari</key>
    <key alias="packagesNew">Nuove uscite</key>
    <key alias="packageHas">ha</key>
    <key alias="packageKarmaPoints">punti karma</key>
    <key alias="packageInfo">Informazioni</key>
    <key alias="packageOwner">Proprietario</key>
    <key alias="packageContrib">Contributori</key>
    <key alias="packageCreated">Creato</key>
    <key alias="packageCurrentVersion">Versione corrente</key>
    <key alias="packageNetVersion">Versione .NET</key>
    <key alias="packageDownloads">Downloads</key>
    <key alias="packageLikes">Likes</key>
    <key alias="packageCompatibility"><![CDATA[Compatibilità]]></key>
    <key alias="packageCompatibilityDescription">
      <![CDATA[Questo pacchetto è compatibile con le seguenti versioni di Umbraco, come riportato dai membri della community. La piena compatibilità non può essere garantita per le versioni con un giudizio inferiore al 100%]]></key>
    <key alias="packageExternalSources">Sorgenti esterne</key>
    <key alias="packageAuthor">Autore</key>
    <key alias="packageDocumentation">Documentazione</key>
    <key alias="packageMetaData">Meta dati del pacchetto</key>
    <key alias="packageName">Nome del pacchetto</key>
    <key alias="packageNoItemsHeader">Il pacchetto non contiene nessun elemento</key>
    <key alias="packageNoItemsText">
      <![CDATA[Questo pacchetto non contiene elementi da disinstallare.<br/><br/>
      È possibile rimuovere questo pacchetto dal sistema cliccando "rimuovi pacchetto" in basso.]]>
    </key>
    <key alias="packageOptions">Opzioni del pacchetto</key>
    <key alias="packageReadme">Pacchetto leggimi</key>
    <key alias="packageRepository">Repository del pacchetto</key>
    <key alias="packageUninstallConfirm">Conferma eliminazione</key>
    <key alias="packageUninstalledHeader"><![CDATA[Il pacchetto è stato disinstallato]]></key>
    <key alias="packageUninstalledText"><![CDATA[Il pacchetto è stato disinstallato con successo]]></key>
    <key alias="packageUninstallHeader">Disinstalla pacchetto</key>
    <key alias="packageUninstallText">
      <![CDATA[È possibile deselezionare gli elementi che non si desidera rimuovere, in questo momento, in basso. Quando si fa click su "Conferma eliminazione" verranno rimossi tutti gli elementi selezionati.<br />
      <span style="color: Red; font-weight: bold;">Avviso:</span> tutti i documenti, i media, etc a seconda degli elementi che rimuoverai, smetteranno di funzionare, e potrebbero portare a un'instabilità del sistema,
      perciò disinstalla con cautela. In caso di dubbio contattare l'autore del pacchetto.]]>
    </key>
    <key alias="packageVersion">Versione del pacchetto</key>
    <key alias="packageVersionUpgrade">Aggiornamento dalla versione</key>
    <key alias="packageAlreadyInstalled"><![CDATA[Pacchetto già installato]]></key>
    <key alias="targetVersionMismatch">
      <![CDATA[Questo pacchetto non può essere installato poichè richiede almeno Umbraco]]></key>
    <key alias="installStateUninstalling">Sto disinstallando...</key>
    <key alias="installStateDownloading">Sto scaricando...</key>
    <key alias="installStateImporting">Sto importando...</key>
    <key alias="installStateInstalling">Sto installando...</key>
    <key alias="installStateRestarting">Sto riavviando, per favore aspetta...</key>
    <key alias="installStateComplete"><![CDATA[Completato, la tua pagina verrà ora ricaricata, aspetta...]]></key>
    <key alias="installStateCompleted">Per favore clicca 'Completa' per completare l'installazione e ricaricare la
      pagina.
    </key>
    <key alias="installStateUploading">Sto effettuando l'upload del pacchetto...</key>
    <key alias="verifiedToWorkOnUmbracoCloud">Verificato il funzionamento su Umbraco Cloud</key>
  </area>
  <area alias="paste">
    <key alias="doNothing"><![CDATA[Incolla con tutte le formattazioni (Non consigliato)]]></key>
    <key alias="errorMessage">
      <![CDATA[Il testo che stai cercando di incollare contiene caratteri speciali o una formattazione. Questo potrebbe essere causato da Microsoft Word. Umbraco può rimuovere carattere speciali o formattazioni automaticamente, per rendere il contenuto da incollare più adatto per il web.]]></key>
    <key alias="removeAll"><![CDATA[Incolla come testo semplice senza alcuna formattazione]]></key>
    <key alias="removeSpecialFormattering"><![CDATA[Incolla, ma rimuove  la formattazione (Consigliato)]]></key>
  </area>
  <area alias="publicAccess">
    <key alias="paGroups"><![CDATA[Protezione basata su gruppi]]></key>
    <key alias="paGroupsHelp"><![CDATA[Se vuoi controllare gli accessi usando i gruppi di membri]]></key>
    <key alias="paGroupsNoGroups">Devi creare un gruppo di membri prima di utilizzare l'autenticazione basata sui
      gruppi
    </key>
    <key alias="paErrorPage"><![CDATA[Pagina di Errore]]></key>
    <key alias="paErrorPageHelp"><![CDATA[Usato quando qualcuno è connesso, ma non ha accesso]]></key>
    <key alias="paHowWould"><![CDATA[Seleziona come restringere l'accesso alla pagina <strong>%0%</strong>]]></key>
    <key alias="paIsProtected"><![CDATA[<strong>%0%</strong> è ora protetta]]></key>
    <key alias="paIsRemoved"><![CDATA[Protezione rimossa da <strong>%0%</strong>]]></key>
    <key alias="paLoginPage"><![CDATA[Pagina di Login]]></key>
    <key alias="paLoginPageHelp"><![CDATA[Scegliere la pagina che contiene il form di login]]></key>
    <key alias="paRemoveProtection"><![CDATA[Rimuovi la protezione...]]></key>
    <key alias="paRemoveProtectionConfirm">
      <![CDATA[Sei sicuro di voler rimuovere la protezione dalla pagina <strong>%0%</strong>?]]></key>
    <key alias="paSelectPages">
      <![CDATA[Seleziona le pagine che contengono il form di login e i messaggi di errore]]></key>
    <key alias="paSelectGroups"><![CDATA[Seleziona i gruppi che hanno accesso alla pagina <strong>%0%</strong>]]></key>
    <key alias="paSelectMembers"><![CDATA[Seleziona i membri che hanno accesso alla pagina <strong>%0%</strong>]]></key>
    <key alias="paMembers">Protezione specifica per membri</key>
    <key alias="paMembersHelp">Se vuoi controllare gli accessi per membri specifici</key>
  </area>
  <area alias="publish">
    <key alias="invalidPublishBranchPermissions">Permessi insufficienti per pubblicare tutti i discendenti</key>
    <key alias="contentPublishedFailedIsTrashed">
      <![CDATA[
      %0% non può essere pubblicato perché l'elemento è nel cestino.
    ]]>
    </key>
    <key alias="contentPublishedFailedAwaitingRelease">
      <![CDATA[
      %0% non può essere pubblicato perché l'elemento ha in corso una pubblicazione programmata.
    ]]>
    </key>
    <key alias="contentPublishedFailedExpired">
      <![CDATA[
      %0% non può essere pubblicato perché l'elemento è scaduto.
    ]]>
    </key>
    <key alias="contentPublishedFailedInvalid">
      <![CDATA[
      %0% non può essere pubblicato perché alcune proprietà non hanno passato la validazione.
    ]]>
    </key>
    <key alias="contentPublishedFailedByEvent">
      <![CDATA[
      %0% non può essere pubblicato, un add-on di terze parti ha cancellato l'azione.
    ]]>
    </key>
    <key alias="contentPublishedFailedByParent">
      <![CDATA[
      %0% non può essere pubblicato perché la pagina padre non è pubblicata.
    ]]>
    </key>
    <key alias="contentPublishedFailedByMissingName">
      <![CDATA[%0% non può essere pubblicato perché manca un nome.]]></key>
    <key alias="contentPublishedFailedReqCultureValidationError">
      <![CDATA[Validazione fallita per la lingua obbligatoria '%0%'. Questa lingua è stata salvata ma non pubblicata.]]></key>
    <key alias="inProgress">Pubblicazione in corso, aspetta...</key>
    <key alias="inProgressCounter">%0% di %1% pagine sono state pubblicate...</key>
    <key alias="nodePublish"><![CDATA[%0% è stato pubblicato]]></key>
    <key alias="nodePublishAll">%0% e le relative sottopagine sono state pubblicate</key>
    <key alias="publishAll">Pubblica %0% e tutte le sue sottopagine</key>
    <key alias="publishHelp">
      <![CDATA[Click <em>Pubblica</em> per pubblicare <strong>%0%</strong> e quindi rendere visibile pubblicamente il suo contenuto.<br/><br />
      Puoi pubblicare questa pagina e tutte le sue sottopagine spuntando <em>Includi le sottopagine non pubblicate</em> sotto.
      ]]>
    </key>
  </area>
  <area alias="colorpicker">
    <key alias="noColors">Non hai configurato nessun colore</key>
  </area>
  <area alias="contentPicker">
    <key alias="allowedItemTypes">Puoi selezionare solo oggetti di tipo: %0%</key>
    <key alias="pickedTrashedItem">Hai selezionato un elemento eliminato o nel cestino</key>
    <key alias="pickedTrashedItems"><![CDATA[Hai selezionato più elementi eliminati o nel cestino]]></key>
  </area>
  <area alias="mediaPicker">
    <key alias="deletedItem">Elemento eliminato</key>
    <key alias="pickedTrashedItem">Hai selezionato un media eliminato o nel cestino</key>
    <key alias="pickedTrashedItems"><![CDATA[Hai selezionato più elementi eliminati o nel cestino]]></key>
    <key alias="trashed">Eliminato</key>
    <key alias="openMedia">Apri nella libreria dei media</key>
    <key alias="changeMedia">Cambia media</key>
    <key alias="resetMediaCrop">Resetta i tagli del media</key>
    <key alias="editMediaEntryLabel">Modifica %0% su %1%</key>
    <key alias="confirmCancelMediaEntryCreationHeadline">Scartare la creazione?</key>
    <key alias="confirmCancelMediaEntryCreationMessage"><![CDATA[Sei sicuro di voler cancellare la creazione?]]></key>
    <key alias="confirmCancelMediaEntryHasChanges">Hai fatto delle modifiche a questo contenuto. Sei sicuro di volerle
      scartare?
    </key>
    <key alias="confirmRemoveMediaEntryMessage">Rimuovere?</key>
    <key alias="confirmRemoveAllMediaEntryMessage">Rimuovere tutti i media?</key>
    <key alias="tabClipboard">Appunti</key>
    <key alias="notAllowed">Non permesso</key>
  </area>
  <area alias="relatedlinks">
    <key alias="enterExternal"><![CDATA[Aggiungi link esterno]]></key>
    <key alias="chooseInternal"><![CDATA[Aggiungi link interno]]></key>
    <key alias="caption"><![CDATA[Didascalia]]></key>
    <key alias="link">Link</key>
    <key alias="newWindow"><![CDATA[Apri in una nuova finestra]]></key>
    <key alias="captionPlaceholder">inserisci la didascalia da visualizzare</key>
    <key alias="externalLinkPlaceholder">Inserisci il link</key>
  </area>
  <area alias="imagecropper">
    <key alias="reset">Resetta tagio</key>
    <key alias="saveCrop">Salva taglio</key>
    <key alias="addCrop">Aggiungi nuovo taglio</key>
    <key alias="updateEditCrop">Fatto</key>
    <key alias="undoEditCrop">Annulla modifiche</key>
    <key alias="customCrop">Definite dall'utente</key>
  </area>
  <area alias="rollback">
    <key alias="changes">Modifiche</key>
    <key alias="created">Creato</key>
    <key alias="headline">Seleziona una versione da confrontare con la versione corrente</key>
    <key alias="currentVersion"><![CDATA[Versione corrente]]></key>
    <key alias="diffHelp">
      <![CDATA[Qui vengono mostrate le differenze tra la versione corrente e la versione selezionata<br />Il testo <del>in rosso</del> non verrà mostrato nella versione selezionata, <ins>quello in verde verrà aggiunto</ins>]]></key>
    <key alias="documentRolledBack"><![CDATA[Il documento è stato riportato alla versione scelta.]]></key>
    <key alias="htmlHelp">
      <![CDATA[Qui viene mostrata la versione selezionata in formato html, se vuoi vedere contemporaneamente le differenze tra le due versioni, usa la modalità diff view]]></key>
    <key alias="rollbackTo"><![CDATA[Ritorna alla versione]]></key>
    <key alias="selectVersion"><![CDATA[Seleziona la versione]]></key>
    <key alias="view"><![CDATA[Vedi]]></key>
  </area>
  <area alias="scripts">
    <key alias="editscript"><![CDATA[Modifica il file di script]]></key>
  </area>
  <area alias="sections">
    <key alias="content">Contenuto</key>
    <key alias="forms">Forms</key>
    <key alias="media">Media</key>
    <key alias="member">Membri</key>
    <key alias="packages">Pacchetti</key>
    <key alias="settings">Impostazioni</key>
    <key alias="translation">Traduzione</key>
    <key alias="users">Utenti</key>
  </area>
  <area alias="help">
    <key alias="tours">Tours</key>
    <key alias="theBestUmbracoVideoTutorials">I migliori video tutorial su Umbraco</key>
    <key alias="umbracoForum">Visita our.umbraco.com</key>
    <key alias="umbracoTv">Visita umbraco.tv</key>
  </area>
  <area alias="settings">
    <key alias="defaulttemplate"><![CDATA[Template di base]]></key>
    <key alias="importDocumentTypeHelp">
      <![CDATA[Importa  un tipo di documento, trova il file con estensione ".udt" sul tuo computer dopo aver cliccato il pulsante "Sfoglia" e poi clicca  "Importa" (ti chiederà una conferma nella prossima schermata)]]></key>
    <key alias="newtabname"><![CDATA[Titolo nuova tab]]></key>
    <key alias="nodetype"><![CDATA[Tipo di nodo]]></key>
    <key alias="objecttype">Tipo</key>
    <key alias="stylesheet">Foglio di stile</key>
    <key alias="script">Script</key>
    <key alias="tab">Tab</key>
    <key alias="tabname">Titolo tab</key>
    <key alias="tabs">Tabs</key>
    <key alias="contentTypeEnabled">Tipo di contenuto Master abilitato</key>
    <key alias="contentTypeUses">Questo tipo di contenuto usa</key>
    <key alias="noPropertiesDefinedOnTab">
      <![CDATA[Non ci sono proprietà definite per questa tab. Clicca sul link "aggiungi una nuova proprietà" in cima per creare una nuova proprietà.]]></key>
    <key alias="createMatchingTemplate">Crea un template corrispondente</key>
    <key alias="addIcon">Aggiungi icona</key>
  </area>
  <area alias="sort">
    <key alias="sortOrder">Ordinamento</key>
    <key alias="sortCreationDate">Data creazione</key>
    <key alias="sortDone"><![CDATA[Ordinamento completato.]]></key>
    <key alias="sortHelp">
      <![CDATA[Sposta su o giù le pagine trascinandole per determinarne l'ordinamento. Oppure clicca la testata della colonna per ordinare l'intero gruppo di pagine]]></key>
    <key alias="sortPleaseWait">
      <![CDATA[Si prega di attendere. Gli elementi sono in fase di ordinamento, questo può richiedere del tempo.]]></key>
    <key alias="sortEmptyState">Questo elemento non ha elementi figlio da ordinare</key>
  </area>
  <area alias="speechBubbles">
    <key alias="validationFailedHeader">Validazione</key>
    <key alias="validationFailedMessage">Gli errori di validazione devono essere sistemati prima che l'elemento possa
      essere salvato
    </key>
    <key alias="operationFailedHeader">Fallita</key>
    <key alias="operationSavedHeader">Salvato</key>
    <key alias="operationSavedHeaderReloadUser">Salvato. Per vedere le modifiche appena salvate ricarica la pagina</key>
    <key alias="invalidUserPermissionsText">
      <![CDATA[Permessi utente non sufficienti, non è stato possibile completare l'operazione]]></key>
    <key alias="operationCancelledHeader">Cancellato</key>
    <key alias="operationCancelledText"><![CDATA[L'operazione è stata cancellata da un add-on di terze parti]]></key>
    <key alias="contentTypeDublicatePropertyType"><![CDATA[Tipo di proprietà già esistente]]></key>
    <key alias="contentTypePropertyTypeCreated"><![CDATA[Tipo di proprietà creato]]></key>
    <key alias="contentTypePropertyTypeCreatedText"><![CDATA[Nome: %0% <br /> Tipo di dato: %1%]]></key>
    <key alias="contentTypePropertyTypeDeleted"><![CDATA[Tipo di proprietà eliminato]]></key>
    <key alias="contentTypeSavedHeader">Tipo di documento salvato</key>
    <key alias="contentTypeTabCreated">Tab creata</key>
    <key alias="contentTypeTabDeleted">Tab eliminata</key>
    <key alias="contentTypeTabDeletedText">Tab con id: %0% eliminata</key>
    <key alias="cssErrorHeader"><![CDATA[Foglio di stile non salvato]]></key>
    <key alias="cssSavedHeader"><![CDATA[Foglio di stile salvato]]></key>
    <key alias="cssSavedText"><![CDATA[Foglio di stile salvato correttamente]]></key>
    <key alias="dataTypeSaved">Tipo di dato salvato</key>
    <key alias="dictionaryItemSaved"><![CDATA[Elemento del dizionario salvato]]></key>
    <key alias="editContentPublishedHeader"><![CDATA[Contenuto pubblicato]]></key>
    <key alias="editContentPublishedText"><![CDATA[e visibile sul sito web]]></key>
    <key alias="editMultiContentPublishedText">%0% documenti pubblicati e visibili sul sito web</key>
    <key alias="editVariantPublishedText">%0% pubblicati e visibili sul sito web</key>
    <key alias="editMultiVariantPublishedText">%0% documenti pubblicati per le lingue %1% e visibili sul sito web</key>
    <key alias="editContentSavedHeader">Contenuto salvato</key>
    <key alias="editContentSavedText"><![CDATA[Ricorda di pubblicare per rendere i cambiamenti visibili]]></key>
    <key alias="editContentScheduledSavedText">
      <![CDATA[È stata aggiornata una pianificazione per la pubblicazione]]></key>
    <key alias="editVariantSavedText">%0% salvata</key>
    <key alias="editContentSendToPublish"><![CDATA[Invia per l'approvazione]]></key>
    <key alias="editContentSendToPublishText">Le modifiche sono state inviate per l'approvazione</key>
    <key alias="editVariantSendToPublishText">%0% modifiche sono state inviate per l'approvazione</key>
    <key alias="editMediaSaved">Media salvato</key>
    <key alias="editMediaSavedText">Media salvato senza nessun errore</key>
    <key alias="editMemberSaved">Membro salvato</key>
    <key alias="editMemberGroupSaved">Gruppo di Membri salvato</key>
    <key alias="editStylesheetPropertySaved"><![CDATA[Proprietà del foglio di stile salvata]]></key>
    <key alias="editStylesheetSaved"><![CDATA[Foglio di stile salvato]]></key>
    <key alias="editTemplateSaved"><![CDATA[Template salvato]]></key>
    <key alias="editUserError"><![CDATA[Errore durante il salvataggio dell'utente (verifica il log)]]></key>
    <key alias="editUserSaved"><![CDATA[Utente salvato]]></key>
    <key alias="editUserTypeSaved">Tipo di utente salvato</key>
    <key alias="editUserGroupSaved">Gruppo di utenti salvato</key>
    <key alias="editCulturesAndHostnamesSaved">Hostnames salvati</key>
    <key alias="editCulturesAndHostnamesError">Errore durante il salvataggio degli hostnames</key>
    <key alias="fileErrorHeader"><![CDATA[File non salvato]]></key>
    <key alias="fileErrorText">
      <![CDATA[Il file non può essere salvato. Controlla le impostazioni dei permessi sui file]]></key>
    <key alias="fileSavedHeader"><![CDATA[File salvato]]></key>
    <key alias="fileSavedText"><![CDATA[File salvato con successo!]]></key>
    <key alias="languageSaved"><![CDATA[Lingua salvata]]></key>
    <key alias="mediaTypeSavedHeader">Tipo di Media salvato</key>
    <key alias="memberTypeSavedHeader">Tipo di Membro salvato</key>
    <key alias="memberGroupSavedHeader">Gruppo di Membri salvato</key>
    <key alias="templateErrorHeader">Template non salvato</key>
    <key alias="templateErrorText">Per favore controlla di non avere due templates con lo stesso alias</key>
    <key alias="templateSavedHeader">Template salvato</key>
    <key alias="templateSavedText">Template salvato con successo!</key>
    <key alias="contentUnpublished">Contenuto non pubblicato</key>
    <key alias="contentCultureUnpublished">Variazione di contenuto %0% non pubblicata</key>
    <key alias="contentMandatoryCultureUnpublished">
      <![CDATA[La lingua obbligatoria '%0%' è stata non pubblicata. Tutte le lingue per questo elemento di contenuto verranno ora non pubblicate.]]></key>
    <key alias="partialViewSavedHeader">Partial view salvata</key>
    <key alias="partialViewSavedText">Partial view salvata senza errori!</key>
    <key alias="partialViewErrorHeader">Partial view non salvata</key>
    <key alias="partialViewErrorText">Errore durante il salvataggio del file.</key>
    <key alias="permissionsSavedFor">Permessi salvati per</key>
    <key alias="deleteUserGroupsSuccess">Eliminati %0% gruppi di utenti</key>
    <key alias="deleteUserGroupSuccess"><![CDATA[%0% è stato eliminato]]></key>
    <key alias="enableUsersSuccess">Abilitati %0% utenti</key>
    <key alias="disableUsersSuccess">Disabilitati %0% utenti</key>
    <key alias="enableUserSuccess"><![CDATA[%0% è ora abilitato]]></key>
    <key alias="disableUserSuccess"><![CDATA[%0% è ora disabilitato]]></key>
    <key alias="setUserGroupOnUsersSuccess">I gruppi di utenti sono stati assegnati</key>
    <key alias="unlockUsersSuccess">Sono stati sbloccati %0% utenti</key>
    <key alias="unlockUserSuccess"><![CDATA[%0% è ora sbloccato]]></key>
    <key alias="memberExportedSuccess"><![CDATA[Il Membro è stato esportato in un file]]></key>
    <key alias="memberExportedError"><![CDATA[Si è verificato un errore durante l'esportazione del membro]]></key>
    <key alias="deleteUserSuccess"><![CDATA[L'utente %0% è stato eliminato]]></key>
    <key alias="resendInviteHeader">Invita utenti</key>
    <key alias="resendInviteSuccess"><![CDATA[L'invito è stato reinviato a %0%]]></key>
    <key alias="contentReqCulturePublishError">
      <![CDATA[Impossibile pubblicare il documento, in quanto è richiesto '%0%', ma non è pubblicato]]></key>
    <key alias="contentCultureValidationError">Validazione fallita per la lingua '%0%'</key>
    <key alias="documentTypeExportedSuccess"><![CDATA[Il Tipo di Documento è stato esportato in un file]]></key>
    <key alias="documentTypeExportedError">
      <![CDATA[C'è stato un errore durante l'esportazione del Tipo di Documento]]></key>
    <key alias="scheduleErrReleaseDate1"><![CDATA[La data di rilascio non può essere passata]]></key>
    <key alias="scheduleErrReleaseDate2">
      <![CDATA[Non è possibile pianificare il documento per la pubblicazione poiché è richiesto '%0%', che non è pubblicato]]></key>
    <key alias="scheduleErrReleaseDate3">
      <![CDATA[Non è possibile pianificare il documento per la pubblicazione poiche '%0%' ha una data di pubblicazione posteriore di una lingua non obbligatoria]]></key>
    <key alias="scheduleErrExpireDate1"><![CDATA[La data di scadenza non può essere passata]]></key>
    <key alias="scheduleErrExpireDate2">
      <![CDATA[La data di scadenza non può essere prima della data di rilascio]]></key>
  </area>
  <area alias="stylesheet">
    <key alias="addRule">Aggiungi stile</key>
    <key alias="editRule">Modifica stile</key>
    <key alias="editorRules">Stili del Rich text editor</key>
    <key alias="editorRulesHelp">Definisci gli stili che dovranno essere disponibili nel Rich text editor per questo
      foglio di stile
    </key>
    <key alias="editstylesheet"><![CDATA[Modifica foglio di stile]]></key>
    <key alias="editstylesheetproperty"><![CDATA[Modifica proprietà del foglio di stile]]></key>
    <key alias="nameHelp"><![CDATA[Nome che identifica lo stile nel rich text editor]]></key>
    <key alias="preview">Anteprima</key>
    <key alias="previewHelp"><![CDATA[Come il testo verrà visualizzato nel Rich text editor.]]></key>
    <key alias="selector">Selettore</key>
    <key alias="selectorHelp"><![CDATA[Usa la sintassi CSS standard es: h1, .redHeader, .blueText]]></key>
    <key alias="styles">Stili</key>
    <key alias="stylesHelp"><![CDATA[Il CSS che verrà applicato nel Rich text editor, e.s. "color:red;"]]></key>
    <key alias="tabCode">Codice</key>
    <key alias="tabRules">Rich Text Editor</key>
  </area>
  <area alias="template">
    <key alias="deleteByIdFailed">Impossibile eliminare il template con ID %0%</key>
    <key alias="edittemplate">Modifica template</key>
    <key alias="insertSections">Sezioni</key>
    <key alias="insertContentArea">Inserisci area di contenuto</key>
    <key alias="insertContentAreaPlaceHolder">Inserisci segnaposto per l'area di contenuto</key>
    <key alias="insert">Inserisci</key>
    <key alias="insertDesc">Scegli cosa inserire nel tuo template</key>
    <key alias="insertDictionaryItem">Elementi del dizionario</key>
    <key alias="insertDictionaryItemDesc">
      <![CDATA[Un elemento del dizionario è un segnaposto per un pezzo di testo traducibile, che facilita il design di siti web multi lingua.]]></key>
    <key alias="insertMacro">Macro</key>
    <key alias="insertMacroDesc"><![CDATA[
            Una macro è un componente configurabile, ottimo per
            parti riusabili del tuo design, dove hai bisogno di impostare parametri diversi,
            come galleries, forms e liste.]]>
    </key>
    <key alias="insertPageField">Valore</key>
    <key alias="insertPageFieldDesc">Visualizza il valore di un campo nominato dalla pagina corrente, con delle opzioni
      per modificare il valore o impostare il valore di fallback.
    </key>
    <key alias="insertPartialView">Partial view</key>
    <key alias="insertPartialViewDesc"><![CDATA[
            Una partial view è un file di template separato che può essere renderizzato dentro ad un altro
            template; ottimo per il riutilizzo del markup o per separare template complessi in più files.]]>
    </key>
    <key alias="mastertemplate">Master template</key>
    <key alias="noMaster">No master</key>
    <key alias="renderBody">Renderizza template figli</key>
    <key alias="renderBodyDesc">
      <![CDATA[
			     Renderizza i contenuti di un template figlio, inserendo un
			     segnaposto <code>@RenderBody()</code>.
      		]]>
    </key>
    <key alias="defineSection">Definisci una sezione nominata</key>
    <key alias="defineSectionDesc">
      <![CDATA[
         Definisci una parte del tuo template come sezione nominata, avvolgendola in
          <code>@section { ... }</code>. Questa potrà poi essere renderizzata in una
          specifica area del padre di questo template, usando <code>@RenderSection</code>.
      ]]>
    </key>
    <key alias="renderSection">Renderizza una sezione nominata</key>
    <key alias="renderSectionDesc">
      <![CDATA[
      Renderizza una sezione nominata di un template figlio, inserendo un segnaposto <code>@RenderSection(name)</code>.
      Questo renderizzerà un'area di un template figlio avvolta nel corrispondente <code>@section [name]{ ... }</code> definition.
      ]]>
    </key>
    <key alias="sectionName">Nome della sezione</key>
    <key alias="sectionMandatory"><![CDATA[La sezione è obbligatoria]]></key>
    <key alias="sectionMandatoryDesc">
      <![CDATA[
            	Se obbligatorio, il template figlio dovrà contenere una definizione <code>@section</code>, altrimenti verrà visualizzato un errore.
		    ]]>
    </key>
    <key alias="queryBuilder">Generatore di query</key>
    <key alias="itemsReturned">oggetti trovati, in</key>
    <key alias="copyToClipboard">copia negli appunti</key>
    <key alias="iWant">Voglio</key>
    <key alias="allContent">tutti i contenuti</key>
    <key alias="contentOfType">contenuti di tipo "%0%"</key>
    <key alias="from">da</key>
    <key alias="websiteRoot">il mio sito web</key>
    <key alias="where">dove</key>
    <key alias="and">e</key>
    <key alias="is"><![CDATA[è]]></key>
    <key alias="isNot"><![CDATA[non è]]></key>
    <key alias="before">prima</key>
    <key alias="beforeIncDate">prima (comprese le date selezionate)</key>
    <key alias="after">dopo</key>
    <key alias="afterIncDate">dopo (comprese le date selezionate)</key>
    <key alias="equals"><![CDATA[è uguale a]]></key>
    <key alias="doesNotEqual"><![CDATA[non è uguale a]]></key>
    <key alias="contains">contiene</key>
    <key alias="doesNotContain">non contiene</key>
    <key alias="greaterThan">maggiore di</key>
    <key alias="greaterThanEqual">maggiore di o uguale a</key>
    <key alias="lessThan">minore di</key>
    <key alias="lessThanEqual">minore di o uguale a</key>
    <key alias="id">Id</key>
    <key alias="name">Nome</key>
    <key alias="createdDate">Data di creazione</key>
    <key alias="lastUpdatedDate">Ultima data di aggiornamento</key>
    <key alias="orderBy">ordina per</key>
    <key alias="ascending">ascendente</key>
    <key alias="descending">discendente</key>
    <key alias="template">Template</key>
  </area>
  <area alias="grid">
    <key alias="media">Immagine</key>
    <key alias="macro">Macro</key>
    <key alias="insertControl">Seleziona il tipo di contenuto</key>
    <key alias="chooseLayout">Seleziona un layout</key>
    <key alias="addRows">Aggiungi una riga</key>
    <key alias="addElement">Aggiungi contenuto</key>
    <key alias="dropElement">Elimina contenuto</key>
    <key alias="settingsApplied">Impostazioni applicate</key>
    <key alias="contentNotAllowed"><![CDATA[Questo contenuto non è consentito qui]]></key>
    <key alias="contentAllowed"><![CDATA[Questo contenuto è consentito qui]]></key>
    <key alias="clickToEmbed">Clicca per incorporare</key>
    <key alias="clickToInsertImage">Clicca per inserire un immagine</key>
    <key alias="clickToInsertMacro">Clicca per inserire una macro</key>
    <key alias="placeholderImageCaption">Didascalia dell'immagine...</key>
    <key alias="placeholderWriteHere">Scrivi qui...</key>
    <key alias="gridLayouts">I Grid Layout</key>
    <key alias="gridLayoutsDetail">I layout sono l'area globale di lavoro per il grid editor, di solito ti servono
      solamente uno o due layout differenti
    </key>
    <key alias="addGridLayout">Aggiungi un Grid Layout</key>
    <key alias="editGridLayout">Modifica il Grid Layout</key>
    <key alias="addGridLayoutDetail">Sistema il layout impostando la larghezza della colonna ed aggiungendo ulteriori
      sezioni
    </key>
    <key alias="rowConfigurations">Configurazioni della riga</key>
    <key alias="rowConfigurationsDetail">Le righe sono le colonne predefinite disposte orizzontalmente</key>
    <key alias="addRowConfiguration">Aggiungi configurazione della riga</key>
    <key alias="editRowConfiguration">Modifica configurazione della riga</key>
    <key alias="addRowConfigurationDetail">Sistema la riga impostando la larghezza della colonna ed aggiungendo
      ulteriori colonne
    </key>
    <key alias="noConfiguration">Nessuna ulteriore configurazione disponibile</key>
    <key alias="columns">Colonne</key>
    <key alias="columnsDetails">Totale combinazioni delle colonne nel grid layout</key>
    <key alias="settings">Impostazioni</key>
    <key alias="settingsDetails">Configura le impostazioni che possono essere cambiate dai editori</key>
    <key alias="styles">Stili</key>
    <key alias="stylesDetails">Configura i stili che possono essere cambiati dai editori</key>
    <key alias="allowAllEditors">Permetti tutti i editor</key>
    <key alias="allowAllRowConfigurations">Permetti tutte le configurazioni della riga</key>
    <key alias="maxItems">Oggetti massimi</key>
    <key alias="maxItemsDescription">Lascia vuoto o imposta a 0 per illimitati</key>
    <key alias="setAsDefault">Imposta come predefinito</key>
    <key alias="chooseExtra">Scegli aggiuntivi</key>
    <key alias="chooseDefault">Scegli predefinito</key>
    <key alias="areAdded">sono stati aggiunti</key>
    <key alias="warning">Attenzione</key>
    <key alias="youAreDeleting">Stai eliminando le configurazioni della riga</key>
    <key alias="deletingARow">
      Eliminando un nome della configurazione della riga perderai i dati associati a qualsiasi contenuto basato su
      questa configurazione.
    </key>
  </area>
  <area alias="contentTypeEditor">
    <key alias="compositions">Composizioni</key>
    <key alias="group">Gruppi</key>
    <key alias="noGroups">Non hai aggiunto nessun gruppo</key>
    <key alias="addGroup">Aggiungi gruppo</key>
    <key alias="inheritedFrom">Ereditato da</key>
    <key alias="addProperty"><![CDATA[Aggiungi proprietà]]></key>
    <key alias="requiredLabel">Etichetta richiesta</key>
    <key alias="enableListViewHeading">Abilita la vista lista</key>
    <key alias="enableListViewDescription">Configura l'oggetto per visualizzare una lista dei suoi figli, ordinabili e
      ricercabili. I figli non saranno visualizzati nell'albero dei contenuti
    </key>
    <key alias="allowedTemplatesHeading">Templates abilitati</key>
    <key alias="allowedTemplatesDescription">Scegli che templates sono abilitati all'utilizzo per i contenuti di questo
      tipo.
    </key>
    <key alias="allowAsRootHeading">Consenti come nodo root</key>
    <key alias="allowAsRootDescription">Consenti agli editori la creazione di questo tipo di contenuto a livello root.
    </key>
    <key alias="childNodesHeading">Tipi di nodi figlio consentiti</key>
    <key alias="childNodesDescription">Consenti la creazione di contenuti con i tipi specificati sotto il contenuto di
      questo tipo.
    </key>
    <key alias="chooseChildNode">Scegli nodo figlio</key>
    <key alias="compositionsDescription">
      <![CDATA[Eredita schede e proprietà da un tipo di documento esistente. Le nuove schede verranno aggiunte al tipo di documento corrente o unite se esiste una scheda con un nome identico.]]></key>
    <key alias="compositionInUse">
      <![CDATA[Questo tipo di contenuto è utlizzato in una composizione, e quindi non può essere composto da se stesso.]]></key>
    <key alias="noAvailableCompositions">Non ci sono tipi di contenuto utilizzabili come composizione.</key>
    <key alias="compositionRemoveWarning">
      <![CDATA[Rimuovendo una composizione si elimineranno tutti i dati associati ad essa. Una volta salvato il tipo di documento non ci sarà nessun modo di recuperare i dati.]]></key>
    <key alias="availableEditors">Crea nuovo</key>
    <key alias="reuse">Usa esistente</key>
    <key alias="editorSettings">Impostazioni dell'editor</key>
    <key alias="searchResultSettings">Configurazioni disponibili</key>
    <key alias="searchResultEditors">Crea una nuova configurazione</key>
    <key alias="configuration">Configurazione</key>
    <key alias="yesDelete">Si, elimina</key>
    <key alias="movedUnderneath"><![CDATA[è stato spostato sotto]]></key>
    <key alias="copiedUnderneath"><![CDATA[è stato copiato sotto]]></key>
    <key alias="folderToMove">Seleziona la cartella da spostare</key>
    <key alias="folderToCopy">Seleziona la cartella da copiare</key>
    <key alias="structureBelow">nella struttura sottostante</key>
    <key alias="allDocumentTypes">Tutti i tipo di documento</key>
    <key alias="allDocuments">Tutti i documenti</key>
    <key alias="allMediaItems">Tutti i media</key>
    <key alias="usingThisDocument">che usano questo tipo di documento verranno eliminati permanentemente, sei sicuro di
      voler eliminare anche questi?
    </key>
    <key alias="usingThisMedia">che usano questo tipo di media verranno eliminati permanentemente, sei sicuro di voler
      eliminare anche questi?
    </key>
    <key alias="usingThisMember">che usano questo tipo di membro verranno eliminati permanentemente, sei sicuro di voler
      eliminare anche questi?
    </key>
    <key alias="andAllDocuments">e tutti i documenti che usano questo tipo</key>
    <key alias="andAllMediaItems">e tutti i media che usano questo tipo</key>
    <key alias="andAllMembers">e tutti i membri che usano questo tipo</key>
    <key alias="memberCanEdit"><![CDATA[Il membro può modificare]]></key>
    <key alias="memberCanEditDescription">Abilita il membro alla modifica di questo valore dalla pagina del suo
      profilo.
    </key>
    <key alias="isSensitiveData">Dati sensibili</key>
    <key alias="isSensitiveDataDescription">
      <![CDATA[Nascondi il valore di questa proprietà dagli editors che non hanno l'accesso per visualizzare i dati sensibili]]></key>
    <key alias="showOnMemberProfile">Visualizza sul profilo del membro</key>
    <key alias="showOnMemberProfileDescription">Permette a questo valore di essere visualizzato sulla pagina del profilo
      del membro
    </key>
    <key alias="tabHasNoSortOrder">la scheda non ha un ordine</key>
    <key alias="compositionUsageHeading"><![CDATA[Dove è usata questa composizione?]]></key>
    <key alias="compositionUsageSpecification">
      <![CDATA[Questa composizione è usata nella composizione dei seguenti tipi di contenuto:]]></key>
    <key alias="variantsHeading">Consenti variazioni</key>
    <key alias="cultureVariantHeading">Consenti variazioni in base alla lingua</key>
    <key alias="segmentVariantHeading">Consenti segmentazione</key>
    <key alias="cultureVariantLabel">Varia in base alla cultura</key>
    <key alias="segmentVariantLabel">Varia per segmenti</key>
    <key alias="variantsDescription">Consenti agli editors la creazione di contenuto di questo tipo in lingue
      differenti.
    </key>
    <key alias="cultureVariantDescription">Consenti agli editors la creazione di contenuto in diverse lingue.</key>
    <key alias="segmentVariantDescription">Consenti agli editors la creazione di segmenti per questo contenuto.</key>
    <key alias="allowVaryByCulture">Consenti variazioni in base alla lingua</key>
    <key alias="allowVaryBySegment">Consenti segmentazione</key>
    <key alias="elementType">Tipo di elemento</key>
    <key alias="elementHeading"><![CDATA[È un tipo di elemento]]></key>
    <key alias="elementDescription">
      <![CDATA[Un tipo di elemento è pensato per essere usato ad esempio nel Nested Content, e non nell'albero dei nodi.]]></key>
    <key alias="elementCannotToggle">
      <![CDATA[Un tipo di documento non può essere cambiato in un tipo di elemento una volta che è stato usato per creare uno o più contenuti.]]></key>
    <key alias="elementDoesNotSupport"><![CDATA[Questo non è applicabile per un tipo di elemento]]></key>
    <key alias="propertyHasChanges">
      <![CDATA[Hai fatto modifiche a questa proprietà. Sei sicuro di volerle scartare?]]></key>
    <key alias="displaySettingsHeadline">Aspetto</key>
    <key alias="displaySettingsLabelOnTop">Etichetta sopra (larghezza intera)</key>
  </area>
  <area alias="languages">
    <key alias="addLanguage">Aggiungi lingua</key>
    <key alias="mandatoryLanguage">Lingua obbligatoria</key>
    <key alias="mandatoryLanguageHelp">
      <![CDATA[Le proprietà in questa lingua devono essere compliate prima che il nodo possa essere pubblicato.]]></key>
    <key alias="defaultLanguage">Lingua di default</key>
    <key alias="defaultLanguageHelp"><![CDATA[Un sito web Umbraco può avere solo una lingua di default.]]></key>
    <key alias="changingDefaultLanguageWarning">Il cambio della lingua predefinita potrebbe comportare la mancanza di
      contenuti predefiniti.
    </key>
    <key alias="fallsbackToLabel">Ripiega a</key>
    <key alias="noFallbackLanguageOption">Nessuna lingua alternativa</key>
    <key alias="fallbackLanguageDescription">
      <![CDATA[Per consentire ad un contenuto multi-lingua di ripiegare su un altra lingua se il contenuto non è presente nella lingua richiesta, selezionalo qui.]]></key>
    <key alias="fallbackLanguage">Lingua alternativa</key>
    <key alias="none">nessuna</key>
  </area>
  <area alias="macro">
    <key alias="addParameter">Aggiungi parametro</key>
    <key alias="editParameter">Modifica parametro</key>
    <key alias="enterMacroName">Inserisci il nome della macro</key>
    <key alias="parameters">Parametri</key>
    <key alias="parametersDescription">Definisci i parametri che dovranno essere disponibili utilizzando questa macro.
    </key>
    <key alias="selectViewFile">Seleziona il file partial view per la macro</key>
  </area>
  <area alias="modelsBuilder">
    <key alias="buildingModels">Compilazione modelli in corso...</key>
    <key alias="waitingMessage"><![CDATA[questo potrà impiegare un po' di tempo, non preoccuparti]]></key>
    <key alias="modelsGenerated">Modelli generati</key>
    <key alias="modelsGeneratedError">Impossibile generare i modelli</key>
    <key alias="modelsExceptionInUlog">La generazione dei modelli non è andata a buon fine, consulta i log di Umbraco
    </key>
  </area>
  <area alias="templateEditor">
    <key alias="addFallbackField">Aggiungi campo alternativo</key>
    <key alias="fallbackField">Campo alternativo</key>
    <key alias="addDefaultValue">Aggiungi valore predefinito</key>
    <key alias="defaultValue">Valore predefinito</key>
    <key alias="alternativeField">Campo alternativo</key>
    <key alias="alternativeText">Valore predefinito</key>
    <key alias="casing"><![CDATA[Maiuscole/Minuscole]]></key>
    <key alias="encoding">Codifica</key>
    <key alias="chooseField">Scegli il campo</key>
    <key alias="convertLineBreaks">Converte le interruzioni di linea</key>
    <key alias="convertLineBreaksDescription">Si, converti le interruzioni di linea</key>
    <key alias="convertLineBreaksHelp"><![CDATA[Copia le interruzioni di linea con html-tag &lt;br&gt;]]></key>
    <key alias="customFields">Campi Personalizzati</key>
    <key alias="dateOnly">Solo data</key>
    <key alias="formatAndEncoding">Formato e codifica</key>
    <key alias="formatAsDate"><![CDATA[In formato data]]></key>
    <key alias="formatAsDateDescr">Formatta il valore in data, o in data e ora, secondo la cultura corrente</key>
    <key alias="htmlEncode"><![CDATA[Codifica HTML]]></key>
    <key alias="htmlEncodeHelp"><![CDATA[Andrà a sostituire i caratteri speciali con il loro equivalente HTML.]]></key>
    <key alias="insertedAfter"><![CDATA[Sarà inserito dopo il valore del campo]]></key>
    <key alias="insertedBefore"><![CDATA[Sarà inserito prima del valore del campo]]></key>
    <key alias="lowercase">Minuscolo</key>
    <key alias="modifyOutput">Modifica output</key>
    <key alias="none">Nessuno</key>
    <key alias="outputSample">Esempio di output</key>
    <key alias="postContent"><![CDATA[Inserisci dopo il campo]]></key>
    <key alias="preContent"><![CDATA[Inserisci prima del campo]]></key>
    <key alias="recursive">Ricorsivo</key>
    <key alias="recursiveDescr">Si, rendilo ricorsivo</key>
    <key alias="separator">Separatore</key>
    <key alias="standardFields">Campi Standard</key>
    <key alias="uppercase">Maiuscolo</key>
    <key alias="urlEncode"><![CDATA[Codifica URL]]></key>
    <key alias="urlEncodeHelp">
      <![CDATA[Andrà a sostituire i caratteri speciali con il loro equivalente negli URL.]]></key>
    <key alias="usedIfAllEmpty"><![CDATA[Sarà usato solo se i valori dei campi sopra sono vuoti]]></key>
    <key alias="usedIfEmpty"><![CDATA[Questo campo sarà usato soltanto se il campo primario è vuoto]]></key>
    <key alias="withTime">Data e ora</key>
  </area>
  <area alias="translation">
    <key alias="details">Dettagli di traduzione</key>
    <key alias="DownloadXmlDTD">Scarica XML DTD</key>
    <key alias="fields">Campi</key>
    <key alias="includeSubpages">Includi le sottopagine</key>
    <key alias="mailBody">
      <![CDATA[
      Ciao %0%

      Questa è un'email automatica per informarti che è stata richiesta una traduzione in '%5%' da %2%
      per il documento il documento '%1%'.

      Vai al http://%3%/translation/details.aspx?id=%4% per effettuare la modifica.

      Oppure effettua il login in Umbraco per avere una panoramica delle attività di traduzione
      http://%3%

      Buona giornata!

      Saluti dal robot di Umbraco
    ]]>
    </key>
    <key alias="noTranslators">
      <![CDATA[Non è stato trovato nessun utente con ruolo di traduttore. Crealo prima di inviare il contenuto per la traduzione]]></key>
    <key alias="pageHasBeenSendToTranslation"><![CDATA[La pagina '%0%' è stata inviata per la traduzione]]></key>
    <key alias="sendToTranslate"><![CDATA[Invia la pagina '%0%' per la traduzione]]></key>
    <key alias="totalWords"><![CDATA[Totale parole]]></key>
    <key alias="translateTo"><![CDATA[Si traduce in]]></key>
    <key alias="translationDone"><![CDATA[Traduzione completata.]]></key>
    <key alias="translationDoneHelp">
      <![CDATA[È possibile visualizzare in anteprima le pagine che hai appena tradotto, cliccando qui sotto. Se esiste la pagina originale, si otterrà un confronto tra le due pagine.]]></key>
    <key alias="translationFailed"><![CDATA[Traduzione non riuscita, il file XML potrebbe essere danneggiato]]></key>
    <key alias="translationOptions"><![CDATA[Opzioni di traduzione]]></key>
    <key alias="translator">Traduttore</key>
    <key alias="uploadTranslationXml"><![CDATA[Carica il file xml di traduzione]]></key>
  </area>
  <area alias="treeHeaders">
    <key alias="content">Contenuti</key>
    <key alias="contentBlueprints">Modelli di contenuto</key>
    <key alias="media">Media</key>
    <key alias="cacheBrowser">Cache Browser</key>
    <key alias="contentRecycleBin">Cestino</key>
    <key alias="createdPackages">Pacchetti creati</key>
    <key alias="dataTypes">Tipi di dato</key>
    <key alias="dictionary">Dizionario</key>
    <key alias="installedPackages">Pacchetti installati</key>
    <key alias="installSkin">Installare skin</key>
    <key alias="installStarterKit">Installare starter kit</key>
    <key alias="languages">Lingue</key>
    <key alias="localPackage">Installa un pacchetto locale</key>
    <key alias="macros">Macros</key>
    <key alias="mediaTypes">Tipi di media</key>
    <key alias="member">Membri</key>
    <key alias="memberGroups">Gruppi di Membri</key>
    <key alias="memberRoles">Ruoli</key>
    <key alias="memberTypes">Tipi di membro</key>
    <key alias="documentTypes">Tipi di documento</key>
    <key alias="relationTypes">Tipi di relazione</key>
    <key alias="packager">Pacchetti</key>
    <key alias="packages">Pacchetti</key>
    <key alias="partialViews">Partial Views</key>
    <key alias="partialViewMacros">Macro Partial Views</key>
    <key alias="repositories">Installa dal repository</key>
    <key alias="runway">Installa Runway</key>
    <key alias="runwayModules">Moduli Runway</key>
    <key alias="scripting">Files di scripting</key>
    <key alias="scripts">Scripts</key>
    <key alias="stylesheets">Fogli di stile</key>
    <key alias="templates">Templates</key>
    <key alias="logViewer">Logs</key>
    <key alias="users">Utenti</key>
    <key alias="settingsGroup">Impostazioni</key>
    <key alias="templatingGroup">Templating</key>
    <key alias="thirdPartyGroup">Terze parti</key>
  </area>
  <area alias="update">
    <key alias="updateAvailable"><![CDATA[Nuovo aggiornamento disponibile]]></key>
    <key alias="updateDownloadText"><![CDATA[%0% è pronto, clicca qui per il download]]></key>
    <key alias="updateNoServer"><![CDATA[Non connesso al server]]></key>
    <key alias="updateNoServerError">
      <![CDATA[Errore di controllo per l'aggiornamento. Si prega di rivedere lo stack-trace per ulteriori informazioni]]></key>
  </area>
  <area alias="user">
    <key alias="access">Accesso</key>
    <key alias="accessHelp">Basandosi sui gruppi assegnati e sui nodi di partenza, l'utente ha accesso ai seguenti
      nodi
    </key>
    <key alias="assignAccess">Assegna accessi</key>
    <key alias="administrators">Amministratore</key>
    <key alias="categoryField">Campo Categoria</key>
    <key alias="createDate">Utente creato il</key>
    <key alias="changePassword">Cambia la tua password</key>
    <key alias="changePhoto">Cambia foto</key>
    <key alias="newPassword">Nuova password</key>
    <key alias="newPasswordFormatLengthTip">Minimo %0% caratteri!</key>
    <key alias="newPasswordFormatNonAlphaTip">Dovrebbero esserci almeno %0% caratteri speciali qui.</key>
    <key alias="noLockouts"><![CDATA[non è stato bloccato]]></key>
    <key alias="noPasswordChange"><![CDATA[La password non è stata modificata]]></key>
    <key alias="confirmNewPassword">Conferma la nuova password</key>
    <key alias="changePasswordDescription">
      <![CDATA[È possibile modificare la password di accesso al backoffice Umbraco compilando il form sottostante e clicca sul pulsante 'Modifica password']]></key>
    <key alias="contentChannel">Contenuto del canale</key>
    <key alias="createAnotherUser">Crea un altro utente</key>
    <key alias="createUserHelp">Crea nuovi utenti per dar loro accesso a Umbraco. Quando un nuovo utente viene creato,
      una nuova password da condividere con l'utente viene generata.
    </key>
    <key alias="descriptionField">Campo Descrizione</key>
    <key alias="disabled">Disabilita l'utente</key>
    <key alias="documentType">Tipo di Documento</key>
    <key alias="editors">Editor</key>
    <key alias="excerptField">Campo Eccezione</key>
    <key alias="failedPasswordAttempts">Tentativi di accesso falliti</key>
    <key alias="goToProfile">Vai al profilo dell'utente</key>
    <key alias="groupsHelp">Crea gruppi per assegnare gli accessi e i permessi</key>
    <key alias="inviteAnotherUser">Invita un altro utente</key>
    <key alias="inviteUserHelp">
      <![CDATA[Invita nuovi utenti per dar loro l'accesso a Umbraco. Un'email contenente le informazioni su come effettuare l'accesso in Umbraco verrà inviata all'utente. Un invito dura per 72 ore.]]></key>
    <key alias="language">Lingua</key>
    <key alias="languageHelp">Imposta la lingua che vedrai nei menu e nei dialoghi</key>
    <key alias="lastLockoutDate">Data dell'ultimo blocco</key>
    <key alias="lastLogin">Ultimo login</key>
    <key alias="lastPasswordChangeDate">Ultima modifica della password</key>
    <key alias="loginname">Login</key>
    <key alias="mediastartnode">Nodo di inizio nella sezione Media</key>
    <key alias="mediastartnodehelp">Limita la libreria multimediale a un nodo iniziale specifico</key>
    <key alias="mediastartnodes">Nodi di inizio nella sezione Media</key>
    <key alias="mediastartnodeshelp">
      <![CDATA[Limita la libreria multimediale a uno o più nodi iniziali specifici]]></key>
    <key alias="modules">Sezioni</key>
    <key alias="noConsole"><![CDATA[Disabilita l'accesso ad Umbraco]]></key>
    <key alias="noLogin">non ha ancora effettuato l'accesso</key>
    <key alias="oldPassword">Vecchia password</key>
    <key alias="password">Password</key>
    <key alias="resetPassword">Resetta password</key>
    <key alias="passwordChanged"><![CDATA[La tua password è stata cambiata!]]></key>
    <key alias="passwordChangedGeneric">Password cambiata</key>
    <key alias="passwordConfirm"><![CDATA[Si prega di confermare la nuova password]]></key>
    <key alias="passwordEnterNew"><![CDATA[Inserisci la tua nuova password]]></key>
    <key alias="passwordIsBlank"><![CDATA[La nuova password non può essere vuota!]]></key>
    <key alias="passwordCurrent">Password attuale</key>
    <key alias="passwordInvalid"><![CDATA[La password corrente non è valida]]></key>
    <key alias="passwordIsDifferent">
      <![CDATA[C'è una differenza tra la nuova password e la conferma della password. Riprova!]]></key>
    <key alias="passwordMismatch"><![CDATA[La password di conferma non corrisponde alla nuova password!]]></key>
    <key alias="permissionReplaceChildren"><![CDATA[Sostituisci permessi sui nodi figlio]]></key>
    <key alias="permissionSelectedPages"><![CDATA[Stai modificando i permessi per le seguenti pagine:]]></key>
    <key alias="permissionSelectPages"><![CDATA[Seleziona le pagine alle quali vuoi modificare i permessi]]></key>
    <key alias="removePhoto">Rimuovi foto</key>
    <key alias="permissionsDefault">Permessi predefiniti</key>
    <key alias="permissionsGranular">Permessi granulari</key>
    <key alias="permissionsGranularHelp">Imposta i permessi per nodi specifici</key>
    <key alias="profile">Profilo</key>
    <key alias="searchAllChildren"><![CDATA[Cerca in tutti i figli]]></key>
    <key alias="sectionsHelp">Aggiungi sezioni per cui l'utente deve avere accesso</key>
    <key alias="selectUserGroups">Seleziona gruppi di utenti</key>
    <key alias="noStartNode">Nodo di partenza non selezionato</key>
    <key alias="noStartNodes">Nodi di partenza non selezionati</key>
    <key alias="startnode"><![CDATA[Nodo di inizio della sezione Contenuto]]></key>
    <key alias="startnodehelp">Limita l'albero dei contenuti a un nodo iniziale specifico</key>
    <key alias="startnodes">Nodi di inizio del contenuto</key>
    <key alias="startnodeshelp"><![CDATA[Limita l'albero dei contenuti a uno o più nodi iniziali specifici]]></key>
    <key alias="updateDate">Ultimo aggiornamento utente</key>
    <key alias="userCreated"><![CDATA[è stato creato]]></key>
    <key alias="userCreatedSuccessHelp">
      <![CDATA[Il nuovo utente è stato creato correttamente. Per effettuare il login in Umbraco utilizza la password sottostante.]]></key>
    <key alias="userManagement">Gestione utenti</key>
    <key alias="username">Username</key>
    <key alias="userPermissions"><![CDATA[Permessi Utente]]></key>
    <key alias="usergroup">Gruppo di utenti</key>
    <key alias="userInvited"><![CDATA[è stato invitato]]></key>
    <key alias="userInvitedSuccessHelp">
      <![CDATA[Un invito è stato invitato al nuovo utente con le istruzioni su come effettuare il login in Umbraco.]]></key>
    <key alias="userinviteWelcomeMessage">Ciao e benvenuto su Umbraco! In solo 1 minuto sarai pronto a partire, dovrai
      solamente impostare una password e aggiungere una foto profilo.
    </key>
    <key alias="userinviteExpiredMessage">
      <![CDATA[Benvenuto su Umbraco! Purtroppo il tuo invito è scaduto. Per favore contatta l'amministratore e chiedigli di rispedirlo.]]></key>
    <key alias="userinviteAvatarMessage">Caricando una tua foto, gli altri utenti potranno riconoscerti facilmente. Fai
      clic sul cerchio sopra per caricare la tua foto.
    </key>
    <key alias="writer">Autore</key>
    <key alias="change">Modifica</key>
    <key alias="yourProfile" version="7.0">Il tuo profilo</key>
    <key alias="yourHistory" version="7.0"><![CDATA[La tua attività recente]]></key>
    <key alias="sessionExpires" version="7.0">La sessione scade in</key>
    <key alias="inviteUser">Invita utente</key>
    <key alias="createUser">Crea utente</key>
    <key alias="sendInvite">Invia invito</key>
    <key alias="backToUsers">Torna agli utenti</key>
    <key alias="inviteEmailCopySubject">Invito per Umbraco</key>
    <key alias="inviteEmailCopyFormat">
      <![CDATA[
        <html>
			<head>
				<meta name='viewport' content='width=device-width'>
				<meta http-equiv='Content-Type' content='text/html; charset=UTF-8'>
			</head>
			<body class='' style='font-family: sans-serif; -webkit-font-smoothing: antialiased; font-size: 14px; color: #392F54; line-height: 22px; -ms-text-size-adjust: 100%; -webkit-text-size-adjust: 100%; background: #1d1333; margin: 0; padding: 0;' bgcolor='#1d1333'>
				<style type='text/css'> @media only screen and (max-width: 620px) {table[class=body] h1 {font-size: 28px !important; margin-bottom: 10px !important; } table[class=body] .wrapper {padding: 32px !important; } table[class=body] .article {padding: 32px !important; } table[class=body] .content {padding: 24px !important; } table[class=body] .container {padding: 0 !important; width: 100% !important; } table[class=body] .main {border-left-width: 0 !important; border-radius: 0 !important; border-right-width: 0 !important; } table[class=body] .btn table {width: 100% !important; } table[class=body] .btn a {width: 100% !important; } table[class=body] .img-responsive {height: auto !important; max-width: 100% !important; width: auto !important; } } .btn-primary table td:hover {background-color: #34495e !important; } .btn-primary a:hover {background-color: #34495e !important; border-color: #34495e !important; } .btn  a:visited {color:#FFFFFF;} </style>
				<table border="0" cellpadding="0" cellspacing="0" class="body" style="border-collapse: separate; mso-table-lspace: 0pt; mso-table-rspace: 0pt; width: 100%; background: #1d1333;" bgcolor="#1d1333">
					<tr>
						<td style="font-family: sans-serif; font-size: 14px; vertical-align: top; padding: 24px;" valign="top">
							<table style="border-collapse: separate; mso-table-lspace: 0pt; mso-table-rspace: 0pt; width: 100%;">
								<tr>
									<td background="https://umbraco.com/umbraco/assets/img/application/logo.png" bgcolor="#1d1333" width="28" height="28" valign="top" style="font-family: sans-serif; font-size: 14px; vertical-align: top;">
										<!--[if gte mso 9]> <v:rect xmlns:v="urn:schemas-microsoft-com:vml" fill="true" stroke="false" style="width:30px;height:30px;"> <v:fill type="tile" src="https://umbraco.com/umbraco/assets/img/application/logo.png" color="#1d1333" /> <v:textbox inset="0,0,0,0"> <![endif]-->
										<div> </div>
										<!--[if gte mso 9]> </v:textbox> </v:rect> <![endif]-->
									</td>
									<td style="font-family: sans-serif; font-size: 14px; vertical-align: top;" valign="top"></td>
								</tr>
							</table>
						</td>
					</tr>
				</table>
				<table border='0' cellpadding='0' cellspacing='0' class='body' style='border-collapse: separate; mso-table-lspace: 0pt; mso-table-rspace: 0pt; width: 100%; background: #1d1333;' bgcolor='#1d1333'>
					<tr>
						<td style='font-family: sans-serif; font-size: 14px; vertical-align: top;' valign='top'> </td>
						<td class='container' style='font-family: sans-serif; font-size: 14px; vertical-align: top; display: block; max-width: 560px; width: 560px; margin: 0 auto; padding: 10px;' valign='top'>
							<div class='content' style='box-sizing: border-box; display: block; max-width: 560px; margin: 0 auto; padding: 10px;'>
								<br>
								<table class='main' style='border-collapse: separate; mso-table-lspace: 0pt; mso-table-rspace: 0pt; width: 100%; border-radius: 3px; background: #FFFFFF;' bgcolor='#FFFFFF'>
									<tr>
										<td class='wrapper' style='font-family: sans-serif; font-size: 14px; vertical-align: top; box-sizing: border-box; padding: 50px;' valign='top'>
											<table border='0' cellpadding='0' cellspacing='0' style='border-collapse: separate; mso-table-lspace: 0pt; mso-table-rspace: 0pt; width: 100%;'>
												<tr>
													<td style='line-height: 24px; font-family: sans-serif; font-size: 14px; vertical-align: top;' valign='top'>
														<h1 style='color: #392F54; font-family: sans-serif; font-weight: bold; line-height: 1.4; font-size: 24px; text-align: left; text-transform: capitalize; margin: 0 0 30px;' align='left'>
															Ciao %0%,
														</h1>
														<p style='color: #392F54; font-family: sans-serif; font-size: 14px; font-weight: normal; margin: 0 0 15px;'>
															Sei stato invitato nel Back Office di Umbraco da <a href="mailto:%4%" style="text-decoration: underline; color: #392F54; -ms-word-break: break-all; word-break: break-all;">%1%</a>.
														</p>
														<p style='color: #392F54; font-family: sans-serif; font-size: 14px; font-weight: normal; margin: 0 0 15px;'>
															Messaggio da <a href="mailto:%1%" style="text-decoration: none; color: #392F54; -ms-word-break: break-all; word-break: break-all;">%1%</a>:
															<br/>
															<em>%2%</em>
														</p>
														<table border='0' cellpadding='0' cellspacing='0' class='btn btn-primary' style='border-collapse: separate; mso-table-lspace: 0pt; mso-table-rspace: 0pt; width: 100%; box-sizing: border-box;'>
															<tbody>
																<tr>
																	<td align='left' style='font-family: sans-serif; font-size: 14px; vertical-align: top; padding-bottom: 15px;' valign='top'>
																		<table border='0' cellpadding='0' cellspacing='0' style='border-collapse: separate; mso-table-lspace: 0pt; mso-table-rspace: 0pt; width: auto;'>
																			<tbody>
																				<tr>
																					<td style='font-family: sans-serif; font-size: 14px; vertical-align: top; border-radius: 5px; text-align: center; background: #35C786;' align='center' bgcolor='#35C786' valign='top'>
																						<a href='%3%' target='_blank' rel='noopener' style='color: #FFFFFF; text-decoration: none; -ms-word-break: break-all; word-break: break-all; border-radius: 5px; box-sizing: border-box; cursor: pointer; display: inline-block; font-size: 14px; font-weight: bold; text-transform: capitalize; background: #35C786; margin: 0; padding: 12px 30px; border: 1px solid #35c786;'>
																							Clicca questo link per accettare l'invito
																						</a>
																					</td>
																				</tr>
																			</tbody>
																		</table>
																	</td>
																</tr>
															</tbody>
														</table>
														<p style='max-width: 400px; display: block; color: #392F54; font-family: sans-serif; font-size: 14px; line-height: 20px; font-weight: normal; margin: 15px 0;'>Se non puoi cliccare sul link, copia e incolla questo URL in una nuova finestra del tuo browser:</p>
															<table border='0' cellpadding='0' cellspacing='0'>
																<tr>
																	<td style='-ms-word-break: break-all; word-break: break-all; font-family: sans-serif; font-size: 11px; line-height:14px;'>
																		<font style="-ms-word-break: break-all; word-break: break-all; font-size: 11px; line-height:14px;">
																			<a style='-ms-word-break: break-all; word-break: break-all; color: #392F54; text-decoration: underline; font-size: 11px; line-height:15px;' href='%3%'>%3%</a>
																		</font>
																	</td>
																</tr>
															</table>
														</p>
													</td>
												</tr>
											</table>
										</td>
									</tr>
								</table>
								<br><br><br>
							</div>
						</td>
						<td style='font-family: sans-serif; font-size: 14px; vertical-align: top;' valign='top'> </td>
					</tr>
				</table>
			</body>
    </html>]]>
    </key>
    <key alias="invite">Invita</key>
    <key alias="defaultInvitationMessage">Sto rinviando l'invito...</key>
    <key alias="deleteUser">Cancella utente</key>
    <key alias="deleteUserConfirmation">Sei sicuro di voler cancellare questo account utente?</key>
    <key alias="stateAll">Tutti</key>
    <key alias="stateActive">Attivi</key>
    <key alias="stateDisabled">Disabilitati</key>
    <key alias="stateLockedOut">Bloccati</key>
    <key alias="stateInvited">Invitati</key>
    <key alias="stateInactive">Inattivi</key>
    <key alias="sortNameAscending">Nome (A-Z)</key>
    <key alias="sortNameDescending">Nome (Z-A)</key>
    <key alias="sortCreateDateAscending"><![CDATA[Più nuovi]]></key>
    <key alias="sortCreateDateDescending"><![CDATA[Più vecchi]]></key>
    <key alias="sortLastLoginDateDescending">Ultimo login</key>
    <key alias="noUserGroupsAdded">Non sono stati aggiunti gruppi di utenti</key>
  </area>
  <area alias="validation">
    <key alias="validation">Validazione</key>
    <key alias="validateAsEmail">Valida come indirizzo email</key>
    <key alias="validateAsNumber">Valida come numero</key>
    <key alias="validateAsUrl">Valida come URL</key>
    <key alias="enterCustomValidation">...oppure inserisci una validazione personalizzata</key>
    <key alias="fieldIsMandatory"><![CDATA[Il campo è obbligatorio]]></key>
    <key alias="mandatoryMessage">Inserisci un errore di validazione personalizzato (opzionale)</key>
    <key alias="validationRegExp">Inserisci una regular expression</key>
    <key alias="validationRegExpMessage">Inserisci un errore di validazione personalizzato (opzionale)</key>
    <key alias="minCount">Devi aggiungere almeno</key>
    <key alias="maxCount">Puoi avere solamente</key>
    <key alias="addUpTo">Aggiungi fino a</key>
    <key alias="items">elementi</key>
    <key alias="urls">URL</key>
    <key alias="urlsSelected">URL selezionati</key>
    <key alias="itemsSelected">elementi selezionati</key>
    <key alias="invalidDate">Data non valida</key>
    <key alias="invalidNumber"><![CDATA[Non è un numero]]></key>
    <key alias="invalidNumberStepSize"><![CDATA[Non è un numero di step valido]]></key>
    <key alias="invalidEmail">Email non valida</key>
    <key alias="invalidNull"><![CDATA[Il valore non può essere nullo]]></key>
    <key alias="invalidEmpty"><![CDATA[Il valore non può essere vuoto]]></key>
    <key alias="invalidPattern"><![CDATA[Il valore non è valido, non corrisponde al pattern corretto]]></key>
    <key alias="customValidation">Validazione personalizzata</key>
    <key alias="entriesShort"><![CDATA[Minimo %0% voci, ne richiede <strong>%1%</strong> in più.]]></key>
    <key alias="entriesExceed"><![CDATA[Massimo %0% voci, <strong>%1%</strong> di troppo.]]></key>
  </area>
  <area alias="healthcheck">
    <!-- The following keys get these tokens passed in:
   0: Current value
   1: Recommended value
   2: XPath
   3: Configuration file path
-->
    <key alias="checkSuccessMessage"><![CDATA[Il valore è impostato al valore raccomandato: '%0%'.]]></key>
    <key alias="rectifySuccessMessage">
      <![CDATA[Il valore è impostato a '%1%' per l'XPath '%2%' nel file di configurazione '%3%'.]]></key>
    <key alias="checkErrorMessageDifferentExpectedValue">
      <![CDATA[Mi aspettavo il valore '%1%' per '%2%' nel file di configurazione '%3%', ma ho trovato '%0%'.]]></key>
    <key alias="checkErrorMessageUnexpectedValue">
      <![CDATA[Non mi aspettavo il valore '%0%' per '%2%' nel file di configurazione '%3%'.]]></key>
    <!-- The following keys get these tokens passed in:
   0: Current value
   1: Recommended value
-->
    <key alias="customErrorsCheckSuccessMessage">Gli errori personalizzati sono impostati a '%0%'.</key>
    <key alias="customErrorsCheckErrorMessage">
      <![CDATA[Gli errori personalizzati al momento sono impostati a '%0%'. È raccomandato impostarli a '%1%' prima di andare live.]]></key>
    <key alias="customErrorsCheckRectifySuccessMessage">Errori personalizzati impostati correttamente a '%0%'.</key>
    <key alias="macroErrorModeCheckSuccessMessage">I MacroErrors sono impostati a '%0%'.</key>
    <key alias="macroErrorModeCheckErrorMessage">
      <![CDATA[I MacroErrors sono impostati a '%0%' che impediranno il caricamento di qualche pagina nel sito se c'è anche solo un errore nella macro. Rettificando questa impostazione verrà impostato il valore '%1%'.]]></key>
    <key alias="macroErrorModeCheckRectifySuccessMessage">I MacroErrors sono ora impostati a '%0%'.</key>
    <!-- The following keys get these tokens passed in:
   0: Current value
   1: Recommended value
   2: Server version
-->
    <key alias="trySkipIisCustomErrorsCheckSuccessMessage">
      <![CDATA[Prova a saltare gli errori personalizzati di IIS è impostato a '%0%' e stai usando la versione '%1%' di IIS.]]></key>
    <key alias="trySkipIisCustomErrorsCheckErrorMessage">
      <![CDATA[Prova a saltare gli errori personalizzati di IIS è al momento '%0%'. È raccomandato impostarlo a '%1%' per la tua versione di IIS (%2%).]]></key>
    <key alias="trySkipIisCustomErrorsCheckRectifySuccessMessage">
      <![CDATA[Prova a saltare gli errori personalizzati di IIS è stato correttamente impostato a '%0%'.]]></key>
    <!-- The following keys get predefined tokens passed in that are not all the same, like above -->
    <key alias="configurationServiceFileNotFound">Il file seguente non esiste: '%0%'.</key>
    <key alias="configurationServiceNodeNotFound">
      <![CDATA[Non riesco a trovare <strong>'%0%'</strong> nel file di configurazione <strong>'%1%'</strong>.]]></key>
    <key alias="configurationServiceError">
      <![CDATA[C'è stato un errore, controlla i log per l'errore dettagliato: %0%.]]></key>
    <key alias="databaseSchemaValidationCheckDatabaseOk">
      <![CDATA[Database - Lo schema del database è corretto per questa versione di Umbraco]]></key>
    <key alias="databaseSchemaValidationCheckDatabaseErrors">Sono stati trovati %0% problemi con lo schema del database
      (Controlla i log per dettagli aggiuntivi)
    </key>
    <key alias="databaseSchemaValidationCheckDatabaseLogMessage">Sono stati trovati alcuni errori durante la validazione
      dello schema del database per la versione corrente di Umbraco.
    </key>
    <key alias="httpsCheckValidCertificate"><![CDATA[Il certificato SSL del tuo sito web è valido.]]></key>
    <key alias="httpsCheckInvalidCertificate">Errore di validazione del certificato SSL: '%0%'</key>
    <key alias="httpsCheckExpiredCertificate"><![CDATA[Il certificato SSL del tuo sito web è scaduto.]]></key>
    <key alias="httpsCheckExpiringCertificate">
      <![CDATA[Il certificato SSL del tuo sito web scadrà tra %0% giorni.]]></key>
    <key alias="healthCheckInvalidUrl">Errore durante il ping dell'URL %0% - '%1%'</key>
    <key alias="httpsCheckIsCurrentSchemeHttps">Attualmente %0% stai visualizzando il sito web utilizzando lo schema
      HTTPS.
    </key>
    <key alias="httpsCheckConfigurationRectifyNotPossible">
      <![CDATA[L'appSetting 'Umbraco.Core.UseHttps' è impostata a 'false' nel file web.config. Quando accederai al sito web usando lo schema HTTPS, il valore dovrà essere impostato a 'true'.]]></key>
    <key alias="httpsCheckConfigurationCheckResult">
      <![CDATA[L'appSetting 'Umbraco.Core.UseHttps' è impostata a '%0%' nel file web.config, i tuoi cookie %1% sono contrassegnati come sicuri.]]></key>
    <key alias="httpsCheckEnableHttpsError">Non posso aggiornare l'impostazione 'Umbraco.Core.UseHttps' nel file
      web.config. Errore: %0%
    </key>
    <!-- The following keys don't get tokens passed in -->
    <key alias="httpsCheckEnableHttpsButton">Abilita HTTPS</key>
    <key alias="httpsCheckEnableHttpsDescription">Imposta il valore di umbracoSSL a true nelle appSetting del file
      web.config.
    </key>
    <key alias="httpsCheckEnableHttpsSuccess">
      <![CDATA[L'appSetting 'Umbraco.Core.UseHttps' è ora impostato a 'true' nel file web.config, i tuoi cookies sono contrassegnati come sicuri.]]></key>
    <key alias="rectifyButton">Correggi</key>
    <key alias="cannotRectifyShouldNotEqual">Non posso correggere un controllo con un valore di confronto pari a
      'ShouldNotEqual'.
    </key>
    <key alias="cannotRectifyShouldEqualWithValue">Non posso correggere un controllo con un valore di confronto pari a
      'ShouldEqual' con un valore fornito.
    </key>
    <key alias="valueToRectifyNotProvided"><![CDATA[Il valore per correggere il controllo non è presente.]]></key>
    <key alias="compilationDebugCheckSuccessMessage"><![CDATA[La modalità di compilazione debug è disabilitata.]]></key>
    <key alias="compilationDebugCheckErrorMessage">
      <![CDATA[La modalità di compilazione debug è attualmente abilitata. Si consiglia di disabilitare questa impostazione prima di andare live.]]></key>
    <key alias="compilationDebugCheckRectifySuccessMessage">
      <![CDATA[La modalità di compilazione debug è stata disabilitata con successo.]]></key>
    <key alias="traceModeCheckSuccessMessage"><![CDATA[La modalità traccia è disabilitata.]]></key>
    <key alias="traceModeCheckErrorMessage">
      <![CDATA[La modalità traccia è abilitata. Si consiglia di disabilitare questa impostazione prima di andare live.]]></key>
    <key alias="traceModeCheckRectifySuccessMessage">
      <![CDATA[La modalità traccia è stata disabilitata con successo.]]></key>
    <key alias="folderPermissionsCheckMessage">Tutte le cartelle hanno i permessi corretti impostati.</key>
    <!-- The following keys get these tokens passed in:
  0: Comma delimitted list of failed folder paths
-->
    <key alias="requiredFolderPermissionFailed">
      <![CDATA[Le cartelle seguenti devono essere impostate con i permessi di modifica: <strong>%0%</strong>.]]></key>
    <key alias="optionalFolderPermissionFailed">
      <![CDATA[Le cartelle seguenti devono essere impostate con i permessi di modifica per alcune funzionalità di Umbraco: <strong>%0%</strong>. Se non vengono scritte non è necessario intraprendere alcuna azione.]]></key>
    <key alias="filePermissionsCheckMessage">Tutti i file hanno i permessi corretti impostati.</key>
    <!-- The following keys get these tokens passed in:
  0: Comma delimitted list of failed folder paths
-->
    <key alias="requiredFilePermissionFailed">
      <![CDATA[I files seguenti devono essere impostati con i permessi di modifica: <strong>%0%</strong>.]]></key>
    <key alias="optionalFilePermissionFailed">
      <![CDATA[I files seguenti devono essere impostati con i permessi di modifica per alcune funzionalità di Umbraco: <strong>%0%</strong>. Se non vengono scritti non è necessario intraprendere alcuna azione.]]></key>
    <key alias="clickJackingCheckHeaderFound">
      <![CDATA[L'header o meta-tag <strong>X-Frame-Options</strong> usato per controllare se un sito può essere inserito in un IFRAME da un altro è stato trovato.]]></key>
    <key alias="clickJackingCheckHeaderNotFound">
      <![CDATA[L'header o meta-tag <strong>X-Frame-Options</strong> usato per controllare se un sito può essere inserito in un IFRAME da un altro non è stato trovato.]]></key>
    <key alias="setHeaderInConfig">Imposta l'header nella configurazione</key>
    <key alias="clickJackingSetHeaderInConfigDescription">Aggiunge un valore alla sezione httpProtocol/customHeaders del
      file web.config per prevenire che un sito possa essere inserito in un IFRAME da altri siti web.
    </key>
    <key alias="clickJackingSetHeaderInConfigSuccess">
      <![CDATA[L'impostazione per creare un header per prevenire l'inserimento del sito in altri siti tramite IFRAME è stata aggiunta al file web.config.]]></key>
    <key alias="setHeaderInConfigError">Non posso aggiornare il file web.config. Errore: %0%</key>
    <key alias="noSniffCheckHeaderFound">
      <![CDATA[L'header o meta-tag <strong>X-Content-Type-Options</strong> usato per proteggere dalle vulnerabilità per MIME sniffing è stato trovato.]]></key>
    <key alias="noSniffCheckHeaderNotFound">
      <![CDATA[L'header o meta-tag <strong>X-Content-Type-Options</strong> usato per proteggere dalle vulnerabilità per MIME sniffing è stato trovato.]]></key>
    <key alias="noSniffSetHeaderInConfigDescription">
      <![CDATA[Aggiunge un valore alla sezione httpProtocol/customHeaders del file web.config per proteggere dalle vulnerabilità per MIME sniffing.]]></key>
    <key alias="noSniffSetHeaderInConfigSuccess">
      <![CDATA[L'impostazione per creare un header per proteggere dalle vulnerabilità per MIME sniffing è stata aggiunta al file web.config.]]></key>
    <key alias="hSTSCheckHeaderFound">
      <![CDATA[L'header <strong>Strict-Transport-Security</strong>, conosciuto anche come l'header HSTS, è stato trovato.]]></key>
    <key alias="hSTSCheckHeaderNotFound">
      <![CDATA[L'header <strong>Strict-Transport-Security</strong> non è stato trovato.]]></key>
    <key alias="hSTSSetHeaderInConfigDescription">Aggiunge l'header 'Strict-Transport-Security' con il valore
      'max-age=10886400' alla sezione httpProtocol/customHeaders del file web.config. Usa questa correzione solo se
      avrai i tuoi domini in esecuzione con https per le prossime 18 settimane (minimo).
    </key>
    <key alias="hSTSSetHeaderInConfigSuccess"><![CDATA[L'header HSTS è stato aggiunto al file web.config.]]></key>
    <key alias="xssProtectionCheckHeaderFound">
      <![CDATA[L'header <strong>X-XSS-Protection</strong> è stato trovato.]]></key>
    <key alias="xssProtectionCheckHeaderNotFound">
      <![CDATA[L'header <strong>X-XSS-Protection</strong> non è stato trovato.]]></key>
    <key alias="xssProtectionSetHeaderInConfigDescription">Aggiunge l'header 'X-XSS-Protection' con il valore '1;
      mode=block' alla sezione httpProtocol/customHeaders del file web.config.
    </key>
    <key alias="xssProtectionSetHeaderInConfigSuccess">
      <![CDATA[L'header X-XSS-Protection è stato aggiunto al file web.config.]]></key>
    <!-- The following key get these tokens passed in:
  0: Comma delimitted list of headers found
-->
    <key alias="excessiveHeadersFound">
      <![CDATA[Gli header seguenti, contenenti informazioni riguardo la tecnologia utilizzata per il sito sono stati trovati: <strong>%0%</strong>.]]></key>
    <key alias="excessiveHeadersNotFound">Non sono stati trovati header che rivelano informazioni riguardo alla
      tecnologia utilizzata per il sito.
    </key>
    <key alias="smtpMailSettingsNotFound">
      <![CDATA[Nel file web.config, system.net/mailsettings non è stato trovato.]]></key>
    <key alias="smtpMailSettingsHostNotConfigured">
      <![CDATA[Nel file web.config, nella sezione system.net/mailsettings, l'host non è stato configurato.]]></key>
    <key alias="smtpMailSettingsConnectionSuccess">Le impostazioni SMTP sono state inserite correttamente e il servizio
      funziona come previsto.
    </key>
    <key alias="smtpMailSettingsConnectionFail">
      <![CDATA[Il server SMTP configurato con l'host '%0%' e la porta '%1%' non può essere raggunto. Per favore controlla che le impostazioni SMTP nel file web.config (sezione system.net/mailsettings) siano corrette.]]></key>
    <key alias="notificationEmailsCheckSuccessMessage">
      <![CDATA[L'email di notifica è stata impostata a <strong>%0%</strong>.]]></key>
    <key alias="notificationEmailsCheckErrorMessage">
      <![CDATA[L'email di notifica è ancora impostata al valore predefinito di <strong>%0%</strong>.]]></key>
    <key alias="scheduledHealthCheckEmailBody">
      <![CDATA[<html><body><p>I risultati dell'Health Check programmato di Umbraco del %0% alle %1% è il seguente:</p>%2%</body></html>]]></key>
    <key alias="scheduledHealthCheckEmailSubject">Stato dell'Health Check di Umbraco: %0%</key>
    <key alias="checkAllGroups">Controlla tutti i gruppi</key>
    <key alias="checkGroup">Controlla gruppo</key>
    <key alias="helpText">
      <![CDATA[
        <p>L'health checker valuta varie aree del tuo sito per le impostazioni delle migliori pratiche, la configurazione, i potenziali problemi, ecc. Puoi facilmente risolvere i problemi premendo un pulsante.
        Puoi aggiungere i tuoi health check personalizzati, guarda sulla <a href="https://our.umbraco.com/documentation/Extending/Healthcheck/" target="_blank" rel="noopener" class="btn-link -underline">documentazione per più informazioni</a> riguardo i custom health checks.</p>
        ]]>
    </key>
  </area>
  <area alias="redirectUrls">
    <key alias="disableUrlTracker">Disabilita tracciamento degli URL</key>
    <key alias="enableUrlTracker">Abilita tracciamento degli URL</key>
    <key alias="culture">Cultura</key>
    <key alias="originalUrl">URL originale</key>
    <key alias="redirectedTo">Reindirizzato a</key>
    <key alias="redirectUrlManagement">Gestione Redirect URL</key>
    <key alias="panelInformation">I seguenti URL reindirizzano a questo contenuto:</key>
    <key alias="noRedirects"><![CDATA[Nessun reindirizzamento è stato effettuato]]></key>
    <key alias="noRedirectsDescription">
      <![CDATA[Quando una pagina pubblicata viene rinominata o spostata, verrà automaticamente effettuato un reindirizzamento alla nuova pagina.]]></key>
    <key alias="confirmRemove">Sei sicuro di voler eliminare il reindirizzamento da '%0%' a '%1%'?</key>
    <key alias="redirectRemoved">Reindirizzamento URL rimosso.</key>
    <key alias="redirectRemoveError">Errore durante la rimozione del reindirizzamento URL.</key>
    <key alias="redirectRemoveWarning"><![CDATA[Questo rimuoverà il reindirizzamento]]></key>
    <key alias="confirmDisable">Sei sicuro di voler disabilitare il tracciamento degli URL?</key>
    <key alias="disabledConfirm"><![CDATA[Il tracciamento degli URL è stato disabilitato.]]></key>
    <key alias="disableError">
      <![CDATA[Si è verificato un errore disabilitando il tracciamento degli URL. Più informazioni sono disponibili nei file di log.]]></key>
    <key alias="enabledConfirm"><![CDATA[Il tracciamento degli URL è stato abilitato.]]></key>
    <key alias="enableError">
      <![CDATA[Si è verificato un errore abilitando il tracciamento degli URL. Più informazioni sono disponibili nei file di log.]]></key>
  </area>
  <area alias="emptyStates">
    <key alias="emptyDictionaryTree">Nessun elemento del dizionario tra cui scegliere</key>
  </area>
  <area alias="textbox">
    <key alias="characters_left"><![CDATA[<strong>%0%</strong> caratteri rimasti.]]></key>
    <key alias="characters_exceed"><![CDATA[Massimo %0% caratteri, <strong>%1%</strong> di troppo.]]></key>
  </area>
  <area alias="recycleBin">
    <key alias="contentTrashed">Contenuto cestinato con Id: {0} relativo al contenuto principale originale con Id: {1}
    </key>
    <key alias="mediaTrashed">Media cestinato con Id: {0} relativo al media principale originale con Id: {1}</key>
    <key alias="itemCannotBeRestored">Impossibile ripristinare automaticamente questo elemento</key>
    <key alias="itemCannotBeRestoredHelpText">Non esiste una posizione in cui questo elemento possa essere ripristinato
      automaticamente. Puoi spostare l'elemento manualmente utilizzando l'albero sottostante.
    </key>
    <key alias="wasRestored"><![CDATA[è stato ripristinato sotto]]></key>
  </area>
  <area alias="relationType">
    <key alias="direction">Direzione</key>
    <key alias="parentToChild">Da genitore a figlio</key>
    <key alias="bidirectional">Bidirezionale</key>
    <key alias="parent">Genitore</key>
    <key alias="child">Figlio</key>
    <key alias="count">Numero</key>
    <key alias="relations">Relazioni</key>
    <key alias="created">Creato</key>
    <key alias="comment">Commento</key>
    <key alias="name">Nome</key>
    <key alias="noRelations">Nessuna relazione per questo tipo di relazione</key>
    <key alias="tabRelationType">Tipo di relazione</key>
    <key alias="tabRelations">Relazioni</key>
  </area>
  <area alias="dashboardTabs">
    <key alias="contentIntro">Guida introduttiva</key>
    <key alias="contentRedirectManager">Gestione Redirect URL</key>
    <key alias="mediaFolderBrowser">Contenuto</key>
    <key alias="settingsWelcome">Benvenuto</key>
    <key alias="settingsExamine">Gestione Examine</key>
    <key alias="settingsPublishedStatus">Stato di pubblicazione</key>
    <key alias="settingsModelsBuilder">Models Builder</key>
    <key alias="settingsHealthCheck">Health Check</key>
    <key alias="settingsProfiler">Profilazione</key>
    <key alias="memberIntro">Guida introduttiva</key>
    <key alias="formsInstall">Installa Umbraco Forms</key>
  </area>
  <area alias="visuallyHiddenTexts">
    <key alias="goBack">Indietro</key>
    <key alias="activeListLayout">Layout attivo:</key>
    <key alias="jumpTo">Vai a</key>
    <key alias="group">gruppo</key>
    <key alias="passed">passato</key>
    <key alias="warning">attenzone</key>
    <key alias="failed">fallito</key>
    <key alias="suggestion">suggerimento</key>
    <key alias="checkPassed">Check passato</key>
    <key alias="checkFailed">Check fallito</key>
    <key alias="openBackofficeSearch">Apri la ricerca nel backoffice</key>
    <key alias="openCloseBackofficeHelp">Apri/chiudi l'aiuto del backoffice</key>
    <key alias="openCloseBackofficeProfileOptions">Apri/chiudi le opzioni del tuo profilo</key>
    <key alias="assignDomainDescription">Imposta le Culture e gli Hostnames per %0%</key>
    <key alias="createDescription">Crea nuovo nodo sotto %0%</key>
    <key alias="protectDescription">Imposta le restrizioni di accesso per %0%</key>
    <key alias="rightsDescription">Imposta i permessi per %0%</key>
    <key alias="sortDescription">Modifica l'ordinamento per %0%</key>
    <key alias="createblueprintDescription">Crea un modello di contenuto basato su %0%</key>
    <key alias="openContextMenu">Apri il menu contestuale per</key>
    <key alias="currentLanguage">Lingua corrente</key>
    <key alias="switchLanguage">Cambia lingua in</key>
    <key alias="createNewFolder">Crea nuova cartella</key>
    <key alias="newPartialView">Partial View</key>
    <key alias="newPartialViewMacro">Partial View Macro</key>
    <key alias="newMember">Membro</key>
    <key alias="newDataType">Tipo di dato</key>
    <key alias="redirectDashboardSearchLabel">Cerca nella dashboard di reindirizzamento</key>
    <key alias="userGroupSearchLabel">Cerca nella sezione dei gruppi di utenti</key>
    <key alias="userSearchLabel">Cerca tra gli utenti</key>
    <key alias="createItem">Crea oggetto</key>
    <key alias="create">Crea</key>
    <key alias="edit">Modifica</key>
    <key alias="name">Nome</key>
    <key alias="addNewRow">Aggiungi nuova riga</key>
    <key alias="tabExpand"><![CDATA[Vedi più opzioni]]></key>
    <key alias="searchOverlayTitle">Cerca nel backoffice di Umbraco</key>
    <key alias="searchOverlayDescription">Cerca contenuti, media, ecc. nel backoffice.</key>
    <key alias="searchInputDescription">
      <![CDATA[Quando sono disponibili dei risultati dal completamento automatico, premere le frecce su e giù oppure utilizzare il tasto TAB e utilizzare il tasto Invio per selezionare.]]></key>
    <key alias="path">Percorso:</key>
    <key alias="foundIn">Trovato in</key>
    <key alias="hasTranslation">Ha una traduzione</key>
    <key alias="noTranslation">Traduzione mancante</key>
    <key alias="dictionaryListCaption">Voci del dizionario</key>
    <key alias="contextMenuDescription">Seleziona una delle opzioni per modificare il nodo.</key>
    <key alias="contextDialogDescription">Esegui l'azione %0% sul nodo %1%</key>
    <key alias="addImageCaption">Aggiungi una descrizione per l'immagine</key>
    <key alias="searchContentTree">Cerca nell'albero dei contenuti</key>
    <key alias="maxAmount">Numero massimo</key>
  </area>
  <area alias="references">
    <key alias="tabName">Riferimenti</key>
    <key alias="DataTypeNoReferences">Questo tipo di dato non ha riferimenti.</key>
    <key alias="labelUsedByDocumentTypes">Usato nei tipi di documento</key>
    <key alias="noDocumentTypes">Non ci sono riferimenti a tipi di documento.</key>
    <key alias="labelUsedByMediaTypes">Usato nei tipi di media</key>
    <key alias="noMediaTypes">Non ci sono riferimenti a tipi di media.</key>
    <key alias="labelUsedByMemberTypes">Usato nei tipi di membro</key>
    <key alias="noMemberTypes">Non ci sono riferimenti a tipi di membro.</key>
    <key alias="usedByProperties">Usato da</key>
    <key alias="labelUsedByDocuments">Usato nei documenti</key>
    <key alias="labelUsedByMembers">Usato nei membri</key>
    <key alias="labelUsedByMedia">Usato nei media</key>
  </area>
  <area alias="logViewer">
    <key alias="deleteSavedSearch">Elimina ricerca salvata</key>
    <key alias="logLevels">Livelli di log</key>
    <key alias="selectAllLogLevelFilters">Seleziona tutto</key>
    <key alias="deselectAllLogLevelFilters">Deselezionare tutto</key>
    <key alias="savedSearches">Ricerche salvate</key>
    <key alias="saveSearch">Salva ricerca</key>
    <key alias="saveSearchDescription">Inserisci un nome descrittivo per la tua query di ricerca</key>
    <key alias="filterSearch">Filtra la ricerca</key>
    <key alias="totalItems">Risultati totali</key>
    <key alias="timestamp">Timestamp</key>
    <key alias="level">Livello</key>
    <key alias="machine">Macchina</key>
    <key alias="message">Messaggio</key>
    <key alias="exception">Exception</key>
    <key alias="properties"><![CDATA[Proprietà]]></key>
    <key alias="searchWithGoogle">Ricerca con Google</key>
    <key alias="searchThisMessageWithGoogle">Ricerca questo messaggio con Google</key>
    <key alias="searchWithBing">Ricerca con Bing</key>
    <key alias="searchThisMessageWithBing">Ricerca questo messaggio con Bing</key>
    <key alias="searchOurUmbraco">Ricerca su Our Umbraco</key>
    <key alias="searchThisMessageOnOurUmbracoForumsAndDocs">Ricerca questo messaggio sui forum e le documentazioni di
      Our Umbraco
    </key>
    <key alias="searchOurUmbracoWithGoogle">Ricerca su Our Umbraco con Google</key>
    <key alias="searchOurUmbracoForumsUsingGoogle">Ricerca sui forum di Our Umbraco con Google</key>
    <key alias="searchUmbracoSource">Ricerca nel codice sorgente di Umbraco</key>
    <key alias="searchWithinUmbracoSourceCodeOnGithub">Ricerca nel codice sorgente di Umbraco su GitHub</key>
    <key alias="searchUmbracoIssues">Ricerca tra i problemi di Umbraco</key>
    <key alias="searchUmbracoIssuesOnGithub">Ricerca tra i problemi di Umbraco su GitHub</key>
    <key alias="deleteThisSearch">Elimina questa ricerca</key>
    <key alias="findLogsWithRequestId">Trova log con Request ID</key>
    <key alias="findLogsWithNamespace">Trova log con Namespace</key>
    <key alias="findLogsWithMachineName">Trova log con Machine Name</key>
    <key alias="open">Apri</key>
    <key alias="polling">Polling</key>
    <key alias="every2">Ogni 2 secondi</key>
    <key alias="every5">Ogni 5 secondi</key>
    <key alias="every10">Ogni 10 secondi</key>
    <key alias="every20">Ogni 20 secondi</key>
    <key alias="every30">Ogni 30 secondi</key>
    <key alias="pollingEvery2">Polling ogni 2s</key>
    <key alias="pollingEvery5">Polling ogni 5s</key>
    <key alias="pollingEvery10">Polling ogni 10s</key>
    <key alias="pollingEvery20">Polling ogni 20s</key>
    <key alias="pollingEvery30">Polling ogni 30s</key>
  </area>
  <area alias="clipboard">
    <key alias="labelForCopyAllEntries">Copia %0%</key>
    <key alias="labelForArrayOfItemsFrom">%0% da %1%</key>
    <key alias="labelForArrayOfItems">Lista di %0%</key>
    <key alias="labelForRemoveAllEntries">Rimuovi tutti gli oggetti</key>
    <key alias="labelForClearClipboard">Svuota appunti</key>
  </area>
  <area alias="propertyActions">
    <key alias="tooltipForPropertyActionsMenu"><![CDATA[Apri le azioni per le proprietà]]></key>
    <key alias="tooltipForPropertyActionsMenuClose"><![CDATA[Chiudi le azioni per le proprietà]]></key>
  </area>
  <area alias="nuCache">
    <key alias="wait">Attendi</key>
    <key alias="refreshStatus">Aggiorna stato</key>
    <key alias="memoryCache">Memory Cache</key>
    <key alias="memoryCacheDescription">
      <![CDATA[
            Questo pulsante di consente di ricaricare la Memory Cache, ricaricandola completamente dalla cache
    del database (ma non ricostruisce la cache del database). Questo è relativamente veloce.
    Usalo quando pensi che la Memory Cache non sia stata aggiornata correttamente, dopo che si sono verificati
    alcuni eventi che indicherebbero un problema minore di Umbraco.
    (nota: ricarica la Memory Cache su tutti i server in un Load Balanced environment).
    ]]>
    </key>
    <key alias="reload">Ricarica</key>
    <key alias="databaseCache">Cache del Database</key>
    <key alias="databaseCacheDescription">
      <![CDATA[
    Questo pulsante ti consente di ricostruire la cache del database, ad esempio le tabelle cmsContentNu.
    <strong>La ricostruzione può metterci del tempo.</strong>
    Usalo quando la ricarica della Memory Cache non è sufficiente e pensi che la cache del database non sia
    stata generata correttamente, che indicherebbe un problema critico di Umbraco.
    ]]>
    </key>
    <key alias="rebuild">Ricostruisci</key>
    <key alias="internals">Interni</key>
    <key alias="internalsDescription">
      <![CDATA[
    Questo pulsante consente di attivare una raccolta di snapshot NuCache (dopo aver eseguito un GC fullCLR).
    A meno che tu non sappia cosa significa, probabilmente <em>non</em> hai bisogno di usarlo.
    ]]>
    </key>
    <key alias="collect">Raccogli</key>
    <key alias="publishedCacheStatus">Stato della Published Cache</key>
    <key alias="caches">Caches</key>
  </area>
  <area alias="profiling">
    <key alias="performanceProfiling">Profilazione delle performance</key>
    <key alias="performanceProfilingDescription">
      <![CDATA[
                <p>
                    Umbraco attualmente funziona in modalità debug. Ciò significa che puoi utilizzare il profiler delle prestazioni integrato per valutare le prestazioni durante il rendering delle pagine.
                </p>
                <p>
                    Se vuoi attivare il profiler per il rendering di una pagina specifica, aggiungi semplicemente <b>umbDebug=true</b> alla querystring quando richiedi la pagina.
                </p>
                <p>
                    Se vuoi che il profiler sia attivato per impostazione predefinita per tutti i rendering di pagina, puoi utilizzare l'interruttore qui sotto.
                    Verrà impostato un cookie nel tuo browser, che quindi attiverà automaticamente il profiler.
                    In altre parole, il profiler sarà attivo per impostazione predefinita solo nel <i>tuo</i> browser, non in quello di tutti gli altri.
                </p>
        ]]>
    </key>
    <key alias="activateByDefault">Attiva la profilazione per impostazione predefinita</key>
    <key alias="reminder">Promemoria</key>
    <key alias="reminderDescription">
      <![CDATA[
            <p>
                Non dovresti mai lasciare che un sito di produzione venga eseguito in modalità debug. La modalità di debug viene disattivata impostando <b>debug="false"</b> nell'elemento <b>&lt;compilation /&gt;</b> nel file web.config.
            </p>
        ]]>
    </key>
    <key alias="profilerEnabledDescription">
      <![CDATA[
            <p>
                Umbraco attualmente non viene eseguito in modalità debug, quindi non è possibile utilizzare il profiler integrato. Questo è come dovrebbe essere per un sito produttivo.
            </p>
            <p>
                La modalità di debug viene attivata impostando <b>debug="true"</b> nell'elemento <b>&lt;compilation /&gt;</b> in web.config.
            </p>
        ]]>
    </key>
  </area>
  <area alias="settingsDashboardVideos">
    <key alias="trainingHeadline">Ore di videoallenamenti su Umbraco sono a solo un click da te</key>
    <key alias="trainingDescription">
      <![CDATA[
        <p>Vuoi padroneggiare Umbraco? Dedica un paio di minuti all'apprendimento di alcune best practice guardando uno di questi video sull'utilizzo di Umbraco. Visita <a href="https://umbraco.tv" target="_blank" rel="noopener">umbraco.tv</a> per altri video su Umbraco</p>
    ]]>
    </key>
    <key alias="getStarted">Per iniziare</key>
  </area>
  <area alias="settingsDashboard">
    <key alias="start">Inizia da qui!</key>
    <key alias="startDescription">
      <![CDATA[Questa sezione contiene gli elementi costitutivi del tuo sito Umbraco. Segui i collegamenti sottostanti per saperne di più su come lavorare con gli elementi nella sezione Impostazioni]]></key>
    <key alias="more"><![CDATA[Scopri di più]]></key>
    <key alias="bulletPointOne">
      <![CDATA[
            Maggiori informazioni su come lavorare con gli elementi in Impostazioni <a class="btn-link -underline" href="https://our.umbraco.com/documentation/Getting-Started/Backoffice/Sections/" target="_blank" rel="noopener">nella documentazione</a> di Our Umbraco
        ]]>
    </key>
    <key alias="bulletPointTwo">
      <![CDATA[
            Fai una domanda nel <a class="btn-link -underline" href="https://our.umbraco.com/forum" target="_blank" rel="noopener">Community Forum</a>
        ]]>
    </key>
    <key alias="bulletPointThree">
      <![CDATA[
            Guarda i nostri <a class="btn-link -underline" href="https://umbraco.tv" target="_blank" rel="noopener">video tutorial</a> (alcuni sono gratuiti, altri richiedono un abbonamento)
        ]]>
    </key>
    <key alias="bulletPointFour">
      <![CDATA[
            Scopri di più sui nostri <a class="btn-link -underline" href="https://umbraco.com/products/" target="_blank" rel="noopener">strumenti per aumentare la produttività e il supporto commerciale</a>
        ]]>
    </key>
    <key alias="bulletPointFive">
      <![CDATA[
            Scopri di più sulle opportunità di <a class="btn-link -underline" href="https://umbraco.com/training/" target="_blank" rel="noopener">certificazione</a>
        ]]>
    </key>
  </area>
  <area alias="startupDashboard">
    <key alias="fallbackHeadline">Benvenuto nell'amichevole CMS</key>
    <key alias="fallbackDescription">
      <![CDATA[Grazie per aver scelto Umbraco! Pensiamo che questo possa essere l'inizio di qualcosa di fantastico. Sebbene all'inizio possa sembrare travolgente, abbiamo fatto molto per rendere la curva di apprendimento il più fluida e veloce possibile.]]></key>
  </area>
  <area alias="formsDashboard">
    <key alias="formsHeadline">Umbraco Forms</key>
    <key alias="formsDescription">Crea moduli utilizzando un'interfaccia drag and drop intuitiva. Da semplici moduli di
      contatto che inviano e-mail a questionari avanzati che si integrano con i sistemi CRM. I tuoi clienti lo
      adoreranno!
    </key>
  </area>
  <area alias="blockEditor">
    <key alias="headlineCreateBlock">Scegli tipo di elemento</key>
    <key alias="headlineAddSettingsElementType">Allega un tipo di elemento delle impostazioni</key>
    <key alias="headlineAddCustomView">Seleziona vista</key>
    <key alias="headlineAddCustomStylesheet">Seleziona foglio di stile</key>
    <key alias="headlineAddThumbnail">Scegli miniatura</key>
    <key alias="labelcreateNewElementType">Crea nuovo tipo di elemento</key>
    <key alias="labelCustomStylesheet">Foglio di stile personalizzato</key>
    <key alias="addCustomStylesheet">Aggiungi foglio di stile</key>
    <key alias="headlineEditorAppearance">Aspetto dell'editor</key>
    <key alias="headlineDataModels">Modelli di dati</key>
    <key alias="headlineCatalogueAppearance">Aspetto del catalogo</key>
    <key alias="labelBackgroundColor">Colore di sfondo</key>
    <key alias="labelIconColor">Colore dell'icona</key>
    <key alias="labelContentElementType">Modello del contenuto</key>
    <key alias="labelLabelTemplate">Etichetta</key>
    <key alias="labelCustomView">Vista personalizzata</key>
    <key alias="labelCustomViewInfoTitle">Mostra la descrizione della vista personalizzata</key>
    <key alias="labelCustomViewDescription">
      <![CDATA[Sovrascrivi come questo blocco apparirà nell'UI del backoffice. Seleziona un file .html contenente la tua versione.]]></key>
    <key alias="labelSettingsElementType">Modello di impostazioni</key>
    <key alias="labelEditorSize">Dimensione dell'editor di sovrapposizione</key>
    <key alias="addCustomView">Aggiungi vista personalizzata</key>
    <key alias="addSettingsElementType">Aggiungi impostazioni</key>
    <key alias="labelTemplatePlaceholder">Sovrascrivi modello di etichetta</key>
    <key alias="confirmDeleteBlockMessage">
      <![CDATA[Sei sicuro di voler eliminare il contenuto <strong>%0%</strong>?]]></key>
    <key alias="confirmDeleteBlockTypeMessage">
      <![CDATA[Sei sicuro di voler eliminare la configurazione del blocco <strong>%0%</strong>?]]></key>
    <key alias="confirmDeleteBlockTypeNotice">
      <![CDATA[Il contenuto di questo blocco sarà comunque presente, ma la modifica non sarà più possibile e sarà visualizzato come contenuto non supportato.]]></key>
    <key alias="blockConfigurationOverlayTitle"><![CDATA[Configurazione di '%0%']]></key>
    <key alias="thumbnail">Miniatura</key>
    <key alias="addThumbnail">Aggiungi miniatura</key>
    <key alias="tabCreateEmpty">Crea vuota</key>
    <key alias="tabClipboard">Appunti</key>
    <key alias="tabBlockSettings">Impostazioni</key>
    <key alias="headlineAdvanced">Avanzate</key>
    <key alias="forceHideContentEditor">Forza nascondi editor di contenuti</key>
    <key alias="blockHasChanges">Hai fatto delle modifiche a questo contenuto. Sei sicuro di volerle scartare?</key>
    <key alias="confirmCancelBlockCreationHeadline">Scartare la creazione?</key>
    <key alias="confirmCancelBlockCreationMessage"><![CDATA[Sei sicuro di voler cancellare la creazione.]]></key>
    <key alias="elementTypeDoesNotExistHeadline">Errore!</key>
    <key alias="elementTypeDoesNotExistDescription">
      <![CDATA[Il tipo di elemento di questo blocco non esiste più]]></key>
    <key alias="addBlock">Aggiungi contenuto</key>
    <key alias="addThis">Aggiungi %0%</key>
    <key alias="propertyEditorNotSupported">
      <![CDATA[La proprietà '%0%' usa l'editor '%1%' che non è supportato nei blocchi.]]></key>
  </area>
  <area alias="contentTemplatesDashboard">
    <key alias="whatHeadline">Cosa sono i modelli di contenuto?</key>
    <key alias="whatDescription">I modelli di contenuto sono contenuti predefiniti che possono essere selezionati
      durante la creazione di un nuovo nodo di contenuto.
    </key>
    <key alias="createHeadline">Come creo un modello di contenuto?</key>
    <key alias="createDescription">
      <![CDATA[
            <p>Ci sono due modi per creare un modello di contenuto:</p>
            <ul>
                <li>Fare clic con il pulsante destro del mouse su un nodo di contenuto e selezionare "Crea modello di contenuto" per creare un nuovo modello di contenuto.</li>
                <li>Fare clic con il pulsante destro del mouse sull'albero dei modelli di contenuto nella sezione Impostazioni e selezionare il tipo di documento per il quale si desidera creare un modello di contenuto.</li>
            </ul>
            <p>Una volta specificato un nome, gli editors potranno cominciare a usare il tipo di contenuto come base per la nuova pagina.</p>
        ]]>
    </key>
    <key alias="manageHeadline">Come gestisco i modelli di contenuto?</key>
    <key alias="manageDescription">Puoi modificare ed eliminare i modelli di contenuto dall'albero "Modelli di
      contenuto" nella sezione Impostazioni. Espandere il tipo di documento su cui si basa il modello di contenuto e
      fare clic su di esso per modificarlo o eliminarlo.
    </key>
  </area>
  <area alias="preview">
    <key alias="endLabel">Chiudi</key>
    <key alias="endTitle">Chiudi anteprima</key>
    <key alias="openWebsiteLabel">Anteprima sito web</key>
    <key alias="openWebsiteTitle"><![CDATA[Apri il sito in modalità anteprima]]></key>
    <key alias="returnToPreviewHeadline">Aprire l'anteprima del sito web?</key>
    <key alias="returnToPreviewDescription">
      <![CDATA[Hai chiuso la modalità anteprima. Vuoi abilitarla nuovamente per visualizzare l'ultima versione salvata nel sito web?]]></key>
    <key alias="returnToPreviewAcceptButton">Anteprima dell'ultima versione</key>
    <key alias="returnToPreviewDeclineButton">Visualizza versione pubblicata</key>
    <key alias="viewPublishedContentHeadline">Vuoi vedere la versione pubblicata?</key>
    <key alias="viewPublishedContentDescription">
      <![CDATA[Sei in modalità anteprima, vuoi uscire e vedere la versione pubblicata nel tuo sito web?]]></key>
    <key alias="viewPublishedContentAcceptButton">Visualizza versione pubblicata</key>
    <key alias="viewPublishedContentDeclineButton"><![CDATA[Rimani in modalità anteprima]]></key>
  </area>
  <area alias="treeSearch">
    <key alias="searchResult">oggetto trovato</key>
    <key alias="searchResults">oggetti trovati</key>
  </area>
</language><|MERGE_RESOLUTION|>--- conflicted
+++ resolved
@@ -916,20 +916,6 @@
     <key alias="page">Pagina</key>
   </area>
   <area alias="installer">
-<<<<<<< HEAD
-    <key alias="databaseErrorCannotConnect"><![CDATA[Impossibile connettersi alla base dati.]]></key>
-    <key alias="databaseFound"><![CDATA[Database trovato ed identificato come]]></key>
-    <key alias="databaseHeader"><![CDATA[Configurazione database]]></key>
-    <key alias="databaseInstall"><![CDATA[Premi il tasto <strong>installa</strong> per installare il database Umbraco %0% ]]></key>
-    <key alias="databaseInstallDone"><![CDATA[Umbraco %0% è stato copiato nel tuo database. Premi <strong>Avanti</strong> per proseguire.]]></key>
-    <key alias="databaseText"><![CDATA[Per completare questo passaggio, devi conoscere alcune informazioni riguardanti il tuo database server ("connection string"). Se è necessario contatta il tuo ISP per reperire le informazioni necessarie. Se stai effettuando l'installazione in locale o su un server, puoi richiederle al tuo amministratore di sistema]]></key>
-    <key alias="databaseUpgrade"><![CDATA[<p>Premi il tasto <strong>aggiorna</strong> per aggiornare il database ad Umbraco %0%</p><p>Non preoccuparti, il contenuto non verrà perso e tutto continuerà a funzionare dopo l'aggiornamento!</p>]]></key>
-    <key alias="databaseUpgradeDone"><![CDATA[Il tuo database è stato aggiornato all'ultima versione %0%.<br />Premi il tasto <strong>Avanti</strong> per continuare.]]></key>
-    <key alias="databaseUpToDate"><![CDATA[Il tuo database è stato aggiornato!. Clicca il tasto <strong>Avanti</strong> per continuare la configurazione.]]></key>
-    <key alias="defaultUserChangePass"><![CDATA[<strong>La password predefinita per l'utente di default deve essere cambiata!</strong>]]></key>
-    <key alias="defaultUserDisabled"><![CDATA[<strong>L'utente di default è stato disabilitato o non ha accesso ad Umbraco!</strong></p><p>Non è necessario eseguire altre operazioni. Clicca il tasto <strong>Avanti</strong> per continuare.]]></key>
-    <key alias="defaultUserPassChanged"><![CDATA[<strong>La password è stata modificata con successo</strong></p><p>Non è necessario eseguire altre operazioni. Clicca il tasto <strong>Avanti</strong> per continuare.]]></key>
-=======
     <key alias="databaseErrorCannotConnect"><![CDATA[L'installer non può connettersi al database.]]></key>
     <key alias="databaseFound"><![CDATA[Database trovato ed identificato come]]></key>
     <key alias="databaseHeader"><![CDATA[Configurazione database]]></key>
@@ -966,7 +952,6 @@
       <![CDATA[<strong>L'utente di default è stato disabilitato o non ha accesso ad Umbraco!</strong></p><p>Non è necessario eseguire altre operazioni. Clicca il tasto <strong>Avanti</strong> per continuare.]]></key>
     <key alias="defaultUserPassChanged">
       <![CDATA[<strong>La password dell'utente di default è stata modificata con successo</strong></p><p>Non è necessario eseguire altre operazioni. Clicca il tasto <strong>Avanti</strong> per continuare.]]></key>
->>>>>>> 351c37ab
     <key alias="defaultUserPasswordChanged"><![CDATA[La password è stata modificata!]]></key>
     <key alias="greatStart"><![CDATA[Parti alla grande, guarda i nostri video introduttivi]]></key>
     <key alias="None"><![CDATA[Ancora non installato.]]></key>
@@ -1056,14 +1041,10 @@
 Fatti aiutare dalla nostra community, consulta la documentazione o guarda alcuni video gratuiti su come costruire un semplice sito web, come usare i pacchetti e una guida rapida alla terminologia Umbraco]]>
     </key>
     <key alias="theEndHeader"><![CDATA[Umbraco %0% è installato e pronto per l'uso]]></key>
-<<<<<<< HEAD
-    <key alias="theEndInstallSuccess"><![CDATA[Puoi <strong>iniziare immediatamente</strong> cliccando sul bottone "Avvia Umbraco". <br />Se sei <strong>nuovo a Umbraco</strong>, si possono trovare un sacco di risorse sulle nostre pagine Getting Started.]]></key>
-=======
     <key alias="theEndInstallSuccess">
       <![CDATA[Puoi <strong>iniziare immediatamente</strong> cliccando sul bottone "Avvia Umbraco". <br />Se sei <strong>nuovo su Umbraco</strong>,
         	si possono trovare un sacco di risorse sulle nostre pagine Getting Started.]]>
     </key>
->>>>>>> 351c37ab
     <key alias="theEndOpenUmbraco">
       <![CDATA[<h3>Avvia Umbraco</h3>
 Per gestire il tuo sito web, è sufficiente aprire il backoffice di Umbraco e iniziare ad aggiungere i contenuti, aggiornando i modelli e i fogli di stile o aggiungere nuove funzionalità]]>
