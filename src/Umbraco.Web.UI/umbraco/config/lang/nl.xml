--- conflicted
+++ resolved
@@ -1,1456 +1,1446 @@
-<?xml version="1.0" encoding="utf-8" standalone="yes"?>
-<language alias="nl" intName="Dutch" localName="Nederlands" lcid="19" culture="nl-NL">
-  <creator>
-    <name>The Umbraco community</name>
-    <link>http://our.umbraco.org/documentation/Extending-Umbraco/Language-Files</link>
-  </creator>
-  <area alias="actions">
-    <key alias="assignDomain">Beheer domeinnamen</key>
-    <key alias="auditTrail">Documentgeschiedenis</key>
-    <key alias="browse">Node bekijken</key>
-    <key alias="changeDocType">Wijzig document type</key>
-    <key alias="copy">Kopiëren</key>
-    <key alias="create">Nieuw</key>
-    <key alias="createPackage">Nieuwe package</key>
-    <key alias="delete">Verwijderen</key>
-    <key alias="disable">Uitschakelen</key>
-    <key alias="emptyTrashcan">Prullenbak leegmaken</key>
-    <key alias="exportDocumentType">Documenttype exporteren</key>
-    <key alias="importDocumentType">Documenttype importeren</key>
-    <key alias="importPackage">Package importeren</key>
-    <key alias="liveEdit">Aanpassen in Canvas</key>
-    <key alias="logout">Afsluiten</key>
-    <key alias="move">Verplaatsen</key>
-    <key alias="notify">Meldingen</key>
-    <key alias="protect">Publieke toegang</key>
-    <key alias="publish">Publiceren</key>
-    <key alias="unpublish">Depubliceren</key>
-    <key alias="refreshNode">Nodes opnieuw inladen</key>
-    <key alias="republish">Herpubliceer de site</key>
-	<key alias="SetPermissionsForThePage">Stel rechten voor pagina %0% in</key>
-    <key alias="chooseWhereToMove">Waarheen verplaatsen/</key>
-    <key alias="toInTheTreeStructureBelow">Naar de onderstaande boomstructuur</key>
-	<key alias="restore" version="7.3.0">Herstellen</key>
-    <key alias="rights">Rechten</key>
-    <key alias="rollback">Vorige versies</key>
-    <key alias="sendtopublish">Klaar voor publicatie</key>
-    <key alias="sendToTranslate">Klaar voor vertalen</key>
-    <key alias="sort">Sorteren</key>
-    <key alias="toPublish">Klaar voor publicatie</key>
-    <key alias="translate">Vertalen</key>
-    <key alias="update">Bijwerken</key>
-    <key alias="defaultValue">Standaardwaarde</key>
-  </area>
-  <area alias="assignDomain">
-    <key alias="permissionDenied">Permission denied.</key>
-    <key alias="addNew">Nieuw domein toevoegen</key>
-    <key alias="remove">verwijderen</key>
-    <key alias="invalidNode">Ongeldige node.</key>
-    <key alias="invalidDomain">Ongeldig domeinformaat.</key>
-    <key alias="duplicateDomain">Domein is reeds aanwezig.</key>
-    <key alias="domain">Domein</key>
-    <key alias="language">Taal</key>
-    <key alias="domainCreated">Nieuw domein '%0%' is aangemaakt</key>
-    <key alias="domainDeleted">Domein '%0%' is verwijderd</key>
-    <key alias="domainExists">Domein '%0' is al aanwezig</key>
-    <key alias="domainUpdated">Domein '%0%' is bijgewerkt</key>
-    <key alias="orEdit">Bewerk huidige domeinen</key>
-    <key alias="domainHelp"><![CDATA[Geldige domeinnamen zijn: "example.com", "www.example.com", "example.com:8080" of
-        "https://www.example.com/".<br /><br />Zgn. 'one-level' paden in domeinen worden ondersteund, bijv. "example.com/en". Echter, ze
-        zouden moeten worden vermeden. Gebruik bij voorkeur de cultuurinstelling hierboven.]]></key>
-    <key alias="inherit">Overerven</key>
-    <key alias="setLanguage">Cultuur</key>
-    <key alias="setLanguageHelp"><![CDATA[Zet de cultuur voor de nodes onder de huidige node,<br /> of erf de cultuur over van de ouder nodes. Zal ook van toepassing <br />
-      zijn op de huidige node, tenzij een domein hieronder ook van toepassing is.]]></key>
-    <key alias="setDomains">Domeinen</key>
-  </area>
-  <area alias="auditTrails">
-    <key alias="atViewingFor">Tonen voor</key>
-  </area>
-  <area alias="buttons">
-	<key alias="clearSelection">Selectie ongedaan maken</key>
-    <key alias="select">Selecteren</key>
-    <key alias="selectCurrentFolder">Selecteer huidige map</key>
-    <key alias="somethingElse">Doe iets anders</key>
-    <key alias="bold">Vet</key>
-    <key alias="deindent">Paragraaf uitspringen</key>
-    <key alias="formFieldInsert">Voeg formulierveld in</key>
-    <key alias="graphicHeadline">Voeg grafische titel in</key>
-    <key alias="htmlEdit">Wijzig Html</key>
-    <key alias="indent">Paragraaf inspringen</key>
-    <key alias="italic">Cursief</key>
-    <key alias="justifyCenter">Centreren</key>
-    <key alias="justifyLeft">Links Uitlijnen</key>
-    <key alias="justifyRight">Rechts Uitlijnen</key>
-    <key alias="linkInsert">Link Invoegen</key>
-    <key alias="linkLocal">Lokale link invoegen (anker)</key>
-    <key alias="listBullet">Opsomming</key>
-    <key alias="listNumeric">Nummering</key>
-    <key alias="macroInsert">Macro invoegen</key>
-    <key alias="pictureInsert">Afbeelding invoegen</key>
-    <key alias="relations">Relaties wijzigen</key>
-    <key alias="returnToList">Terug naar overzicht</key>
-    <key alias="save">Opslaan</key>
-    <key alias="saveAndPublish">Opslaan en publiceren</key>
-    <key alias="saveToPublish">Opslaan en verzenden voor goedkeuring</key>
-	<key alias="saveListView">Sla list view op</key>
-    <key alias="showPage">voorbeeld bekijken</key>
-    <key alias="showPageDisabled">Voorbeeld bekijken is uitgeschakeld omdat er geen template is geselecteerd</key>
-    <key alias="styleChoose">Stijl kiezen</key>
-    <key alias="styleShow">Stijlen tonen</key>
-    <key alias="tableInsert">Tabel invoegen</key>
-	<key alias="generateModels">Genereer models</key>
-    <key alias="saveAndGenerateModels">Opslaan en models genereren</key>
-  </area>
-  <area alias="changeDocType">
-    <key alias="changeDocTypeInstruction">Om het documenttype voor de geselecteerde inhoud te wijzigen, selecteert u eerst uit de lijst van geldige types voor deze locatie.</key>
-    <key alias="changeDocTypeInstruction2">Bevestig en/of wijzig vervolgens de toewijzing van eigenschappen van het huidige naar het nieuwe type en klik op Opslaan.</key>
-    <key alias="contentRepublished">De inhoud is opnieuw gepubliceerd.</key>
-    <key alias="currentProperty">Huidige eigenschap</key>
-    <key alias="currentType">Huidig type</key>
-    <key alias="docTypeCannotBeChanged">Het documenttype kan niet worden gewijzigd, omdat er geen alternatieven geldig zijn voor deze locatie.</key>
-    <key alias="docTypeChanged">Documenttype gewijzigd</key>
-    <key alias="mapProperties">Eigenschappen toewijzen</key>
-    <key alias="mapToProperty">Toewijzen aan eigenschap</key>
-    <key alias="newTemplate">Nieuw sjabloon</key>
-    <key alias="newType">Nieuw type</key>
-    <key alias="none">geen</key>
-    <key alias="selectedContent">Inhoud</key>
-    <key alias="selectNewDocType">Selecteer nieuw documenttype</key>
-    <key alias="successMessage">Het documenttype van de geselecteerde inhoud is succesvol gewijzigd naar [new type] en de volgende eigenschappen zijn toegekend:</key>
-    <key alias="to">aan</key>
-    <key alias="validationErrorPropertyWithMoreThanOneMapping">Toewijzen van eigenschappen kan niet worden afgerond, omdat één of meer eigenschappen meer dan één toewijzing hebben.</key>
-    <key alias="validDocTypesNote">Alleen alternatieve types geldig voor de huidige locatie worden weergegeven.</key>
-  </area>
-  <area alias="content">
-    <key alias="isPublished" version="7.2">Is gepubliceerd</key>
-    <key alias="about">Over deze pagina</key>
-    <key alias="alias">Alternatieve link</key>
-    <key alias="alternativeTextHelp">(hoe zou jij de foto beschrijven via de telefoon)</key>
-    <key alias="alternativeUrls">Alternatieve links</key>
-    <key alias="clickToEdit">Klik om dit item te wijzigen</key>
-    <key alias="createBy">Aangemaakt door</key>
-    <key alias="createByDesc" version="7.0">Oorspronkelijke auteur</key>
-    <key alias="updatedBy" version="7.0">Bijgewerkt door</key>
-    <key alias="createDate">Aangemaakt op</key>
-    <key alias="createDateDesc" version="7.0">Datum/tijd waarop dit document is aangemaakt</key>
-    <key alias="documentType">Documenttype</key>
-    <key alias="editing">Aanpassen</key>
-    <key alias="expireDate">Verloopt op</key>
-    <key alias="itemChanged">Dit item is gewijzigd na publicatie</key>
-    <key alias="itemNotPublished">Dit item is niet gepubliceerd</key>
-    <key alias="lastPublished">Laatst gepubliceerd op</key>
-	<key alias="noItemsToShow">Er zijn geen items om weer te geven</key>
-    <key alias="listViewNoItems" version="7.1.5">Er zijn geen items om weer te geven.</key>
-    <key alias="mediatype">Mediatype</key>
-    <key alias="mediaLinks">Link naar media item(s)</key>
-    <key alias="membergroup">Ledengroep</key>
-    <key alias="memberrole">Rol</key>
-    <key alias="membertype">Ledentype</key>
-    <key alias="noDate">Geen datum gekozen</key>
-    <key alias="nodeName">Pagina Titel</key>
-    <key alias="otherElements">Eigenschappen</key>
-    <key alias="parentNotPublished">Dit document is gepubliceerd maar niet zichtbaar omdat de bovenliggende node '%0%' niet gepubliceerd is</key>
-    <key alias="parentNotPublishedAnomaly">Dit document is gepubliceerd, maar het is niet in de cache (interne serverfout)</key>
-	<key alias="getUrlException">Kan de Url niet ophalen</key>
-    <key alias="routeError">Dit document is gepubliceerd, maar de Url conflicteert met %0%</key>
-    <key alias="publish">Publiceren</key>
-    <key alias="publishStatus">Publicatiestatus</key>
-    <key alias="releaseDate">Publiceren op</key>
-    <key alias="unpublishDate">Depubliceren op</key>
-    <key alias="removeDate">Verwijderdatum</key>
-    <key alias="sortDone">De sorteervolgorde is gewijzigd</key>
-    <key alias="sortHelp">Om nodes te sorteren, sleep de nodes of klik op één van de kolomtitels. Je kan meerdere nodes tegelijk selecteren door de "shift"- of "control"knop in te drukken tijdens het selecteren.</key>
-    <key alias="statistics">Statistieken</key>
-    <key alias="titleOptional">Titel (optioneel)</key>
-    <key alias="altTextOptional">Alternatieve tekst (optioneel)</key>
-    <key alias="type">Type</key>
-    <key alias="unPublish">Depubliceren</key>
-    <key alias="updateDate">Laatst gewijzigd</key>
-    <key alias="updateDateDesc" version="7.0">Date/time this document was edited</key>
-    <key alias="uploadClear">Bestand(en) verwijderen</key>
-    <key alias="urls">Link naar het document</key>
-    <key alias="memberof">Lid van groep(en)</key>
-<<<<<<< HEAD
-    <key alias="notmemberof">Geen lid van groep(en)</key>    
-    <key alias="childItems" version="7.0">Kinderen</key>
-=======
-    <key alias="notmemberof">Geen lid van groep(en)</key>
-    
-    <key alias="childItems" version="7.0">Subitems</key>
->>>>>>> b199f407
-    <key alias="target" version="7.0">Doel</key>
-	<key alias="scheduledPublishServerTime">Dit betekend de volgende tijd op de server:</key>
-    <key alias="scheduledPublishDocumentation"><![CDATA[<a href="https://our.umbraco.org/documentation/Getting-Started/Data/Scheduled-Publishing/#timezones" target="_blank">Wat houd dit in?</a>]]></key>
-  </area>
-  <area alias="media">
-    <key alias="clickToUpload">Klik om te uploaden</key>
-    <key alias="dropFilesHere">Plaats je bestanden hier...</key>
-	<key alias="urls">Link naar media</key>
-    <key alias="orClickHereToUpload">Of klik hier om bestanden te kiezen</key>
-    <key alias="onlyAllowedFiles">De toegestane bestandtypen zijn</key>
-    <key alias="disallowedFileType">Dit bestand heeft niet het juiste file-type. Dit bestand kan niet geupload worden.</key>
-    <key alias="maxFileSize">Max file size is</key>
-  </area>
-  <area alias="member">
-    <key alias="createNewMember">Maak nieuwe member aan</key>
-    <key alias="allMembers">Alle Members</key>
-  </area>
-  <area alias="member">
-    <key alias="createNewMember">Nieuw lid aanmaken</key>
-    <key alias="allMembers">Alle Leden</key>
-  </area>
-  <area alias="create">
-    <key alias="chooseNode">Waar wil je de nieuwe %0% aanmaken?</key>
-    <key alias="createUnder">Aanmaken onder</key>
-    <key alias="updateData">Kies een type en een titel</key>
-    <key alias="noDocumentTypes" version="7.0"><![CDATA[Er zijn geen toegestane ​​documenttypes beschikbaar. Je moet deze inschakelen in de Instellingen sectie onder <strong>"Documenttypes"</ strong>.]]></key>
-    <key alias="noMediaTypes" version="7.0"><![CDATA[Er zijn geen toegestande mediatypes beschikbaar. Je moet deze in schakelen in de Instellingen sectie onder <strong>"Mediatypes"</strong>.]]></key>
-	<key alias="documentTypeWithoutTemplate">Document Type zonder template</key>
-    <key alias="newFolder">Nieuwe folder</key>
-    <key alias="newDataType">Nieuw data type</key>
-  </area>
-  <area alias="dashboard">
-    <key alias="browser">Open je website</key>
-    <key alias="dontShowAgain">- Verbergen</key>
-    <key alias="nothinghappens">Als Umbraco niet geopend wordt dan moet je misschien popups toelaten voor deze site. </key>
-    <key alias="openinnew">is geopend in een nieuw venster</key>
-    <key alias="restart">Herstarten</key>
-    <key alias="visit">Bezoek</key>
-    <key alias="welcome">Welkom</key>
-  </area>
-  <area alias="prompt">
-    <key alias="stay">Blijf op deze pagina</key>
-    <key alias="discardChanges">Negeer wijzigingen</key>
-    <key alias="unsavedChanges">Wijzigingen niet opgeslagen</key>
-    <key alias="unsavedChangesWarning">Weet je zeker dat deze pagina wilt verlaten? - er zijn onopgeslagen wijzigingen</key>
-  </area>
-  <area alias="bulk">
-    <key alias="done">Done</key>
-	
-    <key alias="deletedItem">%0% item verwijderd</key>
-    <key alias="deletedItems">%0% items verwijderd</key>
-    <key alias="deletedItemOfItem">Item %0% van de %1% verwijderd</key>
-    <key alias="deletedItemOfItems">Items %0% van de %1% verwijderd</key>
-	
-    <key alias="publishedItem">%0% item gepubliceerd</key>
-    <key alias="publishedItems">%0% items gepubliceerd</key>
-    <key alias="publishedItemOfItem">Item %0% van de %1% gepubliceerd</key>
-    <key alias="publishedItemOfItems">Items %0% van de %1% gepubliceerd</key>
-	
-    <key alias="unpublishedItem">%0% item gedepubliceerd</key>
-    <key alias="unpublishedItems">%0% items gedepubliceerd</key>
-    <key alias="unpublishedItemOfItem">Item %0% van de %1% gedepubliceerd</key>
-    <key alias="unpublishedItemOfItems">Items %0% van de %1% gedepubliceerd</key>
-	
-    <key alias="movedItem">%0% item verplaatst</key>
-    <key alias="movedItems">%0% items verplaatst</key>
-    <key alias="movedItemOfItem">item %0% van de %1% verplaatst</key>
-    <key alias="movedItemOfItems">items %0% van de %1% verplaatst</key>
-	
-    <key alias="copiedItem">%0% item gekopieerd</key>
-    <key alias="copiedItems">%0% items gekopieerd</key>
-    <key alias="copiedItemOfItem">item %0% van de %1% gekopieerd</key>
-    <key alias="copiedItemOfItems">item %0% van de %1% gekopieerd</key>
-  </area>
-  <area alias="defaultdialogs">
-    <key alias="anchorInsert">Naam</key>
-    <key alias="assignDomain">Beheer domeinnamen</key>
-    <key alias="closeThisWindow">Sluit dit venster</key>
-    <key alias="confirmdelete">Weet je zeker dat je dit wilt verwijderen</key>
-    <key alias="confirmdisable">Weet je zeker dat je dit wilt uitschakelen</key>
-    <key alias="confirmEmptyTrashcan">Vink aub dit keuzevak aan om het verwijderen van %0% item(s) te bevestigen</key>
-    <key alias="confirmlogout">Weet je het zeker?</key>
-    <key alias="confirmSure">Weet je het zeker?</key>
-    <key alias="cut">Knippen</key>
-    <key alias="editdictionary">Pas woordenboekitem aan</key>
-    <key alias="editlanguage">Taal aanpassen</key>
-    <key alias="insertAnchor">Lokale link invoegen</key>
-    <key alias="insertCharacter">Karakter invoegen</key>
-    <key alias="insertgraphicheadline">Voeg grafische titel in</key>
-    <key alias="insertimage">Afbeelding invoegen</key>
-    <key alias="insertlink">Link invoegen</key>
-    <key alias="insertMacro">Klik om een Macro toe te voegen</key>
-    <key alias="inserttable">Tabel invoegen</key>
-    <key alias="lastEdited">Laatst aangepast op</key>
-    <key alias="link">Link</key>
-    <key alias="linkinternal">Interne link:</key>
-    <key alias="linklocaltip">Plaats een hekje (“#”) voor voor interne links.</key>
-    <key alias="linknewwindow">In nieuw venster openen?</key>
-    <key alias="macroContainerSettings">Macro Settings</key>
-    <key alias="macroDoesNotHaveProperties">Deze macro heeft geen eigenschappen die u kunt bewerken</key>
-    <key alias="paste">Plakken</key>
-    <key alias="permissionsEdit">Bewerk rechten voor</key>
-    <key alias="recycleBinDeleting">De items worden nu uit de prullenbak verwijderd. Sluit dit venster niet terwijl de actie nog niet voltooid is.</key>
-    <key alias="recycleBinIsEmpty">De prullenbak is nu leeg.</key>
-    <key alias="recycleBinWarning">Als items worden verwijderd uit de prullenbak, zijn ze voorgoed verwijderd.</key>
-    <key alias="regexSearchError"><![CDATA[De webservice van <a target='_blank' href='http://regexlib.com'>regexlib.com</a> ondervindt momenteel prolemen waarover we geen controle hebben. Onze excuses voor het ongemak.]]></key>
-    <key alias="regexSearchHelp">Zoek naar een regular expressie om validatie aan een formulierveld toe te voegen. Voorbeeld: 'email, 'post-code' 'url'</key>
-    <key alias="removeMacro">Verwijder Macro</key>
-    <key alias="requiredField">Verplicht veld</key>
-    <key alias="sitereindexed">Site is opnieuw geïndexeerd</key>
-    <key alias="siterepublished">De site is opnieuw gepubliceerd</key>
-    <key alias="siterepublishHelp">De cache zal worden vernieuwd. Alle gepubliceerde inhoud zal worden ge-update, terwijl ongepubliceerde inhoud ongepubliceerd zal blijven.</key>
-    <key alias="tableColumns">Aantal kolommen</key>
-    <key alias="tableRows">Aantal regels</key>
-    <key alias="templateContentAreaHelp"><![CDATA[<strong>Plaats een placeholder id</strong> door een ID op uw placeholder te zetten kunt u inhoud plaatsen in deze template vanuit onderliggende templates,
-      door te referreren naar deze ID door gebruik te maken van een <code>&lt;asp:content /&gt;</code> element.]]></key>
-    <key alias="templateContentPlaceHolderHelp"><![CDATA[<strong>Selecteer een placeholder id</strong> uit onderstaande lijst. U kunt alleen 
-      Id's kiezen van de master van de huidige template..]]></key>
-    <key alias="thumbnailimageclickfororiginal">Klik op de afbeelding voor volledige grootte</key>
-    <key alias="treepicker">Kies een item</key>
-    <key alias="viewCacheItem">Toon cache item</key>
-	<key alias="createFolder">Maak folder aan...</key>
-    <key alias="relateToOriginalLabel">Relateer aan origineel</key>
-    <key alias="includeDescendants">Descendants meenemen</key>
-    <key alias="theFriendliestCommunity">De vriendelijkste community</key>
-    <key alias="linkToPage">Link naar pagina</key>
-    <key alias="openInNewWindow">Opent het gelinkte document in een nieuw venster of tab</key>
-    <key alias="linkToMedia">Link naar media</key>
-    <key alias="selectMedia">Selecteer media</key>
-    <key alias="selectIcon">Selecteer icoon</key>
-    <key alias="selectItem">Selecteer item</key>
-    <key alias="selectLink">Selecteer link</key>
-    <key alias="selectMacro">Selecteer macro</key>
-    <key alias="selectContent">Selecteer content</key>
-    <key alias="selectMember">Selecteer member</key>
-    <key alias="selectMemberGroup">Selecteer member group</key>
-    <key alias="noMacroParams">Er zijn geen parameters voor deze macro</key>
-    <key alias="externalLoginProviders">Externe login providers</key>
-    <key alias="exceptionDetail">Error details</key>
-    <key alias="stacktrace">Stacktrace</key>
-    <key alias="innerException">Inner Exception</key>
-    <key alias="linkYour">Link je</key>
-    <key alias="unLinkYour">De-Link je</key>
-    <key alias="account">account</key>
-    <key alias="selectEditor">Selecteer editor</key>
-  </area>
-  <area alias="dictionaryItem">
-    <key alias="description"><![CDATA[
-      Wijzig de verschillende taalversies voor het woordenboek item '%0%'. Je kunt extra talen toevoegen bij 'talen' in het menu links
-   ]]></key>
-    <key alias="displayName">Cultuurnaam</key>
-	 <key alias="changeKey">Verander de key van het dictionary item.</key>
-    <key alias="changeKeyError">
-      <![CDATA[
-      De key '%0%' bestaat al.
-   ]]>
-    </key>
-  </area>
-  <area alias="placeholders">
-    <key alias="username">Typ jouw gebruikersnaam</key>
-    <key alias="password">Typ jouw wachtwoord</key>
-	<key alias="confirmPassword">Bevestig jouw wachtwoord</key>
-    <key alias="nameentity">Benoem de %0%...</key>
-    <key alias="entername">Typ een naam...</key>
-	<key alias="label">Label...</key>
-	<key alias="enterDescription">Voer een omschrijving in...</key>
-    <key alias="search">Typ om te zoeken...</key>
-    <key alias="filter">Typ om te filteren...</key>
-    <key alias="enterTags">Typ om tags toe te voegen (druk op enter na elke tag)...</key>
-	<key alias="email">Voer jouw email in</key>
-    <key alias="usernameHint">Jouw gebruikersnaam is meestal jouw email</key>
-  </area>
-
-  <area alias="editcontenttype">
-    <key alias="allowAtRoot" version="7.2">Toestaan op root-niveau</key>
-    <key alias="allowAtRootDesc" version="7.2">Wanneer aangevinkt dan mag dit document type aangemaakt worden op het root-niveau van content of media trees.</key>
-    <key alias="allowedchildnodetypes">Toegelaten subnodetypes</key>
-    <key alias="contenttypecompositions">Document Type Composities</key>
-    <key alias="create">Nieuw</key>
-    <key alias="deletetab">Tab verwijderen</key>
-    <key alias="description">Omschrijving</key>
-    <key alias="newtab">Nieuwe tab</key>
-    <key alias="tab">Tab</key>
-    <key alias="thumbnail">Miniatuur</key>
-    <key alias="hasListView">Lijstweergave inschakelen</key>
-    <key alias="hasListViewDesc" version="7.2">Stelt het content item in zodat een sorteer- en zoekbare lijstweergave van onderliggende nodes wordt getoond. De onderliggende nodes worden niet in de tree getoond</key>
-    <key alias="currentListView" version="7.2">Huidige lijstweergave</key>
-    <key alias="currentListViewDesc" version="7.2">De actieve data type in lijstweergave</key>
-    <key alias="createListView" version="7.2">Maak een aangepaste lijstweergave</key>
-    <key alias="removeListView" version="7.2">Verwijder aangepaste lijstweergave</key>
-  </area>
-  <area alias="editdatatype">
-    <key alias="addPrevalue">Prevalue toevoegen</key>
-    <key alias="dataBaseDatatype">Datebase datatype</key>
-    <key alias="guid">Data Editor GUID</key>
-    <key alias="renderControl">Render control</key>
-    <key alias="rteButtons">Buttons</key>
-    <key alias="rteEnableAdvancedSettings">Geavanceerde instellingen inschakelen voor</key>
-    <key alias="rteEnableContextMenu">Context menu inschakelen</key>
-    <key alias="rteMaximumDefaultImgSize">Maximum standaard grootte van afbeeldingen</key>
-    <key alias="rteRelatedStylesheets">Gerelateerde stylesheets</key>
-    <key alias="rteShowLabel">Toon label</key>
-    <key alias="rteWidthAndHeight">Breedte en hoogte</key>
-  </area>
-  <area alias="errorHandling">
-    <key alias="errorButDataWasSaved">Je data is opgeslagen, maar voordat je deze pagina kunt publiceren moet je eerst aan paar problemen herstellen:</key>
-    <key alias="errorChangingProviderPassword">Het wachtwoord veranderen wordt door de huidige Membership Provider niet ondersteund (EnablePasswordRetrieval moet op true staan)</key>
-    <key alias="errorExistsWithoutTab">%0% bestaat al</key>
-    <key alias="errorHeader">Er zijn fouten geconstateerd:</key>
-    <key alias="errorHeaderWithoutTab">Er zijn fouten geconstateerd:</key>
-    <key alias="errorInPasswordFormat">Het wachtwoord moet minstens %0% tekens lang zijn en moet minstens %1% cijfers bevatten</key>
-    <key alias="errorIntegerWithoutTab">%0% moet een geheel getal zijn</key>
-    <key alias="errorMandatory">%0% op tab %1% is een verplicht veld</key>
-    <key alias="errorMandatoryWithoutTab">%0% is een verplicht veld</key>
-    <key alias="errorRegExp">%0% op tab %1% is niet in het correcte formaat</key>
-    <key alias="errorRegExpWithoutTab">%0% is niet in het correcte formaat</key>
-  </area>
-  <area alias="errors">
-    <key alias="receivedErrorFromServer">Een error ontvangen van de server</key>
-    <key alias="dissallowedMediaType">Het opgegeven bestandstype is niet toegestaan ​​door de beheerder</key>
-    <key alias="codemirroriewarning">OPMERKING! Ondanks dat CodeMiror is ingeschakeld, is het uitgeschakeld in Internet Explorer omdat het niet stabiel genoeg is.</key>
-    <key alias="contentTypeAliasAndNameNotNull">Zowel de alias als de naam van het nieuwe eigenschappen type moeten worden ingevuld!</key>
-    <key alias="filePermissionsError">Er is een probleem met de lees/schrijf rechten op een bestand of map</key>
-	<key alias="macroErrorLoadingPartialView">Error bij het laden van Partial View script (file: %0%)</key>
-    <key alias="macroErrorLoadingUsercontrol">Error bij het laden van userControl '%0%'</key>
-    <key alias="macroErrorLoadingCustomControl">Error bij het laden van customControl (Assembly: %0%, Type: '%1%')</key>
-    <key alias="macroErrorLoadingMacroEngineScript">Error bij het laden van MacroEngine script (file: %0%)</key>
-    <key alias="macroErrorParsingXSLTFile">"Error bij het parsen van XSLT file: %0%</key>
-    <key alias="macroErrorReadingXSLTFile">"Error bij het laden van XSLT file: %0%</key>
-    <key alias="missingTitle">Vul een titel in</key>
-    <key alias="missingType">Selecteer een type</key>
-    <key alias="pictureResizeBiggerThanOrg">U wilt een afbeelding groter maken dan de originele afmetingen. Weet je zeker dat je wilt doorgaan?</key>
-    <key alias="pythonErrorHeader">Fout in python script</key>
-    <key alias="pythonErrorText">Het python script is niet opgeslagen omdat het fouten bevat</key>
-    <key alias="startNodeDoesNotExists">Start node is verwijderd, neem contact op met uw systeembeheerder</key>
-    <key alias="stylesMustMarkBeforeSelect">Markeer de inhoud voordat u de stijl aanpast</key>
-    <key alias="stylesNoStylesOnPage">Geen actieve stijlen beschikbaar</key>
-    <key alias="tableColMergeLeft">Plaats de cursor links van de twee cellen die je wilt samenvoegen</key>
-    <key alias="tableSplitNotSplittable">Je kunt een cel die is samengevoegd niet delen</key>
-    <key alias="xsltErrorHeader">Fout in de XSLT bron</key>
-    <key alias="xsltErrorText">De XSLT is niet opgeslagen omdat deze fout(en) bevat</key>
-    <key alias="missingPropertyEditorErrorMessage">Er is een configuratiefout bij het gegevenstype dat wordt gebruikt voor deze eigenschap. Controleer het gegevenstype</key>
-  </area>
-  <area alias="general">
-    <key alias="about">Over</key>
-    <key alias="action">Actie</key>
-    <key alias="actions">Acties</key>
-    <key alias="add">Toevoegen</key>
-    <key alias="alias">Alias</key>
-    <key alias="all">Alles</key>
-    <key alias="areyousure">Weet je het zeker?</key>
-    <key alias="back">Terug</key>
-    <key alias="border">Border</key>
-    <key alias="by">bij</key>
-    <key alias="cancel">Cancel</key>
-    <key alias="cellMargin">Cel marge</key>
-    <key alias="choose">Kies</key>
-    <key alias="close">Sluit</key>
-    <key alias="closewindow">Sluit venster</key>
-    <key alias="comment">Comment</key>
-    <key alias="confirm">Bevestig</key>
-    <key alias="constrainProportions">Verhoudingen behouden</key>
-    <key alias="continue">Ga verder</key>
-    <key alias="copy">Copy</key>
-    <key alias="create">Aanmaken</key>
-    <key alias="database">Database</key>
-    <key alias="date">Datum</key>
-    <key alias="default">Standaard</key>
-    <key alias="delete">Verwijder</key>
-    <key alias="deleted">Verwijderd</key>
-    <key alias="deleting">Aan het verwijderen...</key>
-    <key alias="design">Ontwerp</key>
-    <key alias="dimensions">Afmetingen</key>
-    <key alias="down">Omlaag</key>
-    <key alias="download">Download</key>
-    <key alias="edit">Bewerk</key>
-    <key alias="edited">Bewerkt</key>
-    <key alias="elements">Elementen</key>
-    <key alias="email">Email</key>
-    <key alias="error">Fout</key>
-    <key alias="findDocument">Vind</key>
-    <key alias="height">Hogte</key>
-    <key alias="help">Help</key>
-    <key alias="icon">Icoon</key>
-    <key alias="import">Import</key>
-    <key alias="innerMargin">Binnenste marge</key>
-    <key alias="insert">Invoegen</key>
-    <key alias="install">Installeren</key>
-    <key alias="invalid">Ongeldig</key>
-    <key alias="justify">Justify</key>
-    <key alias="label">Label</key>
-    <key alias="language">Taal</key>
-    <key alias="layout">Layout</key>
-    <key alias="loading">Aan het laden</key>
-    <key alias="locked">Gesloten</key>
-    <key alias="login">Inloggen</key>
-    <key alias="logoff">Uitloggen</key>
-    <key alias="logout">Uitloggen</key>
-    <key alias="macro">Macro</key>
-    <key alias="mandatory">Verplicht</key>
-    <key alias="move">Verplaats</key>
-    <key alias="more">meer</key>
-    <key alias="name">Naam</key>
-    <key alias="new">Nieuw</key>
-    <key alias="next">Volgende</key>
-    <key alias="no">Nee</key>
-    <key alias="of">of</key>
-    <key alias="ok">OK</key>
-    <key alias="open">Open</key>
-    <key alias="or">of</key>
-    <key alias="password">Wachtwoord</key>
-    <key alias="path">Pad</key>
-    <key alias="placeHolderID">Placeholder ID</key>
-    <key alias="pleasewait">Een ogenblik geduld aub...</key>
-    <key alias="previous">Vorige</key>
-    <key alias="properties">Eigenschappen</key>
-    <key alias="reciept">Email om formulier resultaten te ontvangen</key>
-    <key alias="recycleBin">Prullenbak</key>
-    <key alias="recycleBinEmpty">De prullenbak is leeg</key>
-    <key alias="remaining">Overblijvend</key>
-    <key alias="rename">Hernoem</key>
-    <key alias="renew">Vernieuw</key>
-    <key alias="required" version="7.0">Verplicht</key>
-    <key alias="retry">Opnieuw proberen</key>
-    <key alias="rights">Rechten</key>
-    <key alias="search">Zoeken</key>
-    <key alias="searchNoResult">We konden helaas niet vinden wat je zocht</key>
-    <key alias="server">Server</key>
-    <key alias="show">Toon</key>
-    <key alias="showPageOnSend">Toon pagina na verzenden</key>
-    <key alias="size">Grootte</key>
-    <key alias="sort">Sorteer</key>
-    <key alias="submit">Verstuur</key>
-    <key alias="type">Typen</key>
-    <key alias="typeToSearch">Typ om te zoeken...</key>
-    <key alias="up">Omhoog</key>
-    <key alias="update">Update</key>
-    <key alias="upgrade">Upgrade</key>
-    <key alias="upload">Upload</key>
-    <key alias="url">Url</key>
-    <key alias="user">Gebruiker</key>
-    <key alias="username">Gebruikersnaam</key>
-    <key alias="value">Waarde</key>
-    <key alias="view">Bekijk</key>
-    <key alias="welcome">Welkom...</key>
-    <key alias="width">Breedte</key>
-    <key alias="yes">Ja</key>
-    <key alias="folder">Map</key>
-    <key alias="searchResults">Zoekresultaten</key>
-    <key alias="reorder">Herschik</key>
-    <key alias="reorderDone">Ik ben klaar met herschikken</key>
-    <key alias="preview">Voorvertoning</key>
-    <key alias="changePassword">Wachtwoord veranderen</key>
-    <key alias="to">naar</key>
-    <key alias="listView">Lijstweergave</key>
-    <key alias="saving">Aan het opslaan...</key>
-    <key alias="current">huidig</key>
-    <key alias="embed">Embed</key>
-    <key alias="selected">geselecteerd</key>
-  </area>
-  <area alias="colors">
-    <key alias="black">Zwart</key>
-    <key alias="green">Groen</key>
-    <key alias="yellow">Geel</key>
-    <key alias="orange">Oranje</key>
-    <key alias="blue">Blauw</key>
-    <key alias="red">Rood</key>
-  </area>
-    <area alias="shortcuts">
-    <key alias="addTab">Tab toevoegen</key>
-    <key alias="addProperty">Property toevoegen</key>
-    <key alias="addEditor">Editor toevoegen</key>
-    <key alias="addTemplate">Template toevoegen</key>
-    <key alias="addChildNode">Child node toevoegen</key>
-    <key alias="addChild">Child toevoegen</key>
-
-    <key alias="editDataType">Data type bewerken</key>
-
-    <key alias="navigateSections">Secties navigeren</key>
-
-    <key alias="shortcut">Shortcuts</key>
-    <key alias="showShortcuts">Toon shortcuts</key>
-
-    <key alias="toggleListView">Toggle lijstweergave</key>
-    <key alias="toggleAllowAsRoot">Toggle toestaan op root-niveau</key>
-  </area>
-  <area alias="graphicheadline">
-    <key alias="backgroundcolor">Achtergrondkleur</key>
-    <key alias="bold">Vet</key>
-    <key alias="color">Tekstkleur</key>
-    <key alias="font">Lettertype</key>
-    <key alias="text">Tekst</key>
-  </area>
-  <area alias="headers">
-    <key alias="page">Pagina</key>
-  </area>
-  <area alias="installer">
-    <key alias="databaseErrorCannotConnect">De installer kan geen connectie met de database maken.</key>
-    <key alias="databaseErrorWebConfig">De web.config kon niet worden opgeslagen. Gelieve de connectiestring handmatig aan te passen.</key>
-    <key alias="databaseFound">Je database is gevonden en is geïdentificeerd als</key>
-    <key alias="databaseHeader">Database configuratie </key>
-    <key alias="databaseInstall"><![CDATA[Druk op de knop <strong>installeren</strong> om de Umbraco %0% database te installeren]]></key>
-    <key alias="databaseInstallDone"><![CDATA[Umbraco %0% is nu gekopieerd naar je database. Druk op <strong>Volgende</strong> om door te gaan.]]></key>
-    <key alias="databaseNotFound"><![CDATA[<p>De database kon niet gevonden worden! Gelieve na te kijken of de informatie in de "connection string" van het "web.config" bestand correct is.</p><p> Om door te gaan, gelieve het "web.config" bestand aan te passen (met behulp van Visual Studio of je favoriete tekstverwerker), scroll in het bestand naar beneden, voeg de connection string voor je database toe in de key met naam "umbracoDbDSN" en sla het bestand op.</p><p>Klik op de knop <strong>opnieuw proberen</strong> als je hiermee klaar bent. <br/> <a href="http://our.umbraco.org/documentation/Using-Umbraco/Config-files/webconfig7" target="_blank">Meer informatie over het aanpassen van de web.config vind je hier.</a></p>]]></key>
-    <key alias="databaseText"><![CDATA[Om deze stap te voltooien moet je enkele gegevens weten over je database server ("connection string").<br/> Gelieve contact op te nemen met je ISP indien nodig. Wanneer je installeert op een lokale computer of server, dan heb je waarschijnlijk informatie nodig van je systeembeheerder.]]></key>
-    <key alias="databaseUpgrade"><![CDATA[<p> Klik de <strong>upgrade</strong> knop om je database te upgraden naar Umbraco %0%</p> <p> Maak je geen zorgen - er zal geen inhoud worden gewist en alles blijft gewoon werken! </p>]]></key>
-    <key alias="databaseUpgradeDone"><![CDATA[Je database is geupgrade naar de definitieve versie %0%.<br />Klik <strong>Volgende</strong> om verder te gaan.]]></key>
-    <key alias="databaseUpToDate"><![CDATA[De huidige database is up-to-date!. Klik <strong>volgende</strong> om door te gaan]]></key>
-    <key alias="defaultUserChangePass"><![CDATA[<strong>Het wachtwoord van de default gebruiker dient veranderd te worden!</strong>]]></key>
-    <key alias="defaultUserDisabled"><![CDATA[<strong>De default gebruiker is geblokkeerd of heeft geen toegang tot Umbraco!</strong></p><p>Geen verdere actie noodzakelijk. Klik <b>Volgende</b> om verder te gaan.]]></key>
-    <key alias="defaultUserPassChanged"><![CDATA[<strong>Het wachtwoord van de default gebruiker is sinds installatie met succes veranderd.</strong></p><p>Geen verdere actie noodzakelijk. Klik <strong>Volgende</strong> om verder te gaan.]]></key>
-    <key alias="defaultUserPasswordChanged">Het wachtwoord is veranderd!</key>
-    <key alias="defaultUserText"><![CDATA[<p> Umbraco maakt een default gebruiker aan met login <strong>('admin')</strong> and wachtwoord <strong>('default')</strong>. Het is <strong>belangrijk</strong> dat dit wachtwoord wordt veranderd in iets unieks. </p> <p> Deze stap controleert het password van de default gebruiker en adviseert of het veranderd dient te worden. </p>]]></key>
-    <key alias="greatStart">Neem een jumpstart en bekijk onze introductie videos</key>
-    <key alias="licenseText"><![CDATA[Door op de 'Volgende' knop te klikken (of door de UmbracoConfigurationStatus in web.config te veranderen), accepteer je de licentie voor deze software zoals in het onderstaande kader is te lezen. Deze Umbraco distributie bevat twee verschillende licensies: de open-source MIT licensie voor het framework en de Umbraco freeware licensie die de gebruikersinterface behelst.
-
-        ]]></key>
-    <key alias="None">Nog niet geïnstalleerd.</key>
-    <key alias="permissionsAffectedFolders">Betreffende bestanden en mappen</key>
-    <key alias="permissionsAffectedFoldersMoreInfo">Meer informatie over het instellen van machtigingen voor Umbraco vind je hier</key>
-    <key alias="permissionsAffectedFoldersText">Je dient ASP.NET 'modify' machtiging te geven voor de volgende bestanden/mappen</key>
-    <key alias="permissionsAlmostPerfect"><![CDATA[<strong>Je machtigingen zijn bijna perfect!</strong><br /><br /> Je kunt Umbraco zonder problemen starten, maar je kunt nog geen packages installeren om volledig van Umbraco te profiteren.]]></key>
-    <key alias="permissionsHowtoResolve">Hoe op te lossen</key>
-    <key alias="permissionsHowtoResolveLink">Klik hier om de tekst versie te lezen</key>
-    <key alias="permissionsHowtoResolveText"><![CDATA[Bekijk onze <strong>video tutorial</strong> over het instellen van machtigingen voor Umbraco, of lees de tekst versie.]]></key>
-    <key alias="permissionsMaybeAnIssue"><![CDATA[<strong>Je machtigingen zijn misschien incorrect!</strong> <br/><br /> Je kunt Umbraco probleemloos starten, maar je kunt nog geen mappen aanmaken of packages installeren om zo volledig van Umbraco te profiteren.]]></key>
-    <key alias="permissionsNotReady"><![CDATA[<strong>Je machtigingen zijn nog niet gereed gemaakt voor Umbraco!</strong> <br /><br /> Om Umbraco te starten zul je je machtigingen moeten aanpassen.]]></key>
-    <key alias="permissionsPerfect"><![CDATA[<strong>Je machtigingen zijn perfect!</strong><br /><br /> Je bent nu klaar om Umbraco te starten en om packages te installeren!]]></key>
-    <key alias="permissionsResolveFolderIssues">Map probleem wordt opgelost</key>
-    <key alias="permissionsResolveFolderIssuesLink">Volg deze link voor meer informatie over problemen met ASP.NET en het aanmaken van mappen</key>
-    <key alias="permissionsSettingUpPermissions">Machtigingen worden aangepast</key>
-    <key alias="permissionsText">Umbraco heeft write/modify toegang nodig op bepaalde mappen om bestanden zoals plaatjes en PDF's op te slaan. Het slaat ook tijdelijke data (ook bekend als 'de cache') op om de snelheid van je website te verbeteren.</key>
-    <key alias="runwayFromScratch">Ik wil met een lege website beginnen</key>
-    <key alias="runwayFromScratchText"><![CDATA[Je website is momenteel helemaal leeg. Dat is prima als je vanaf nul wilt beginnen en je eigen documenttypes en templates wilt maken (<a href="http://Umbraco.tv/documentation/videos/for-site-builders/foundation/document-types">leer hoe</a>). Je kunt er later alsnog voor kiezen om Runway te installeren. Ga dan naar de Ontwikkelaar sectie en kies Packages.]]></key>
-    <key alias="runwayHeader">Je hebt zojuist een blanco Umbraco platform geinstalleerd. Wat wil je nu doen?</key>
-    <key alias="runwayInstalled">Runway is geinstalleerd</key>
-    <key alias="runwayInstalledText"><![CDATA[Je hebt de basis geinstalleerd. Kies welke modules je er op wilt installeren.<br /> Dit is onze lijst van aanbevolen modules. Vink de modules die je wilt installeren, of bekijk de <a href="#" onclick="toggleModules(); return false;" id="toggleModuleList">volledige lijst modules</a>]]></key>
-    <key alias="runwayOnlyProUsers">Alleen aanbevolen voor gevorderde gebruikers</key>
-    <key alias="runwaySimpleSite">Ik wil met een eenvoudige website beginnen</key>
-    <key alias="runwaySimpleSiteText"><![CDATA[<p> "Runway" is een eenvoudige website die je van enkele elementaire documenttypes en templates voorziet. De installer kan Runway automatisch voor je opzetten, maar je kunt het gemakkelijk aanpassen, uitbreiden of verwijderen. Het is niet vereist en je kunt Umbraco prima zonder Runway gebruiken.
-
-Echter, Runway biedt een gemakkelijke basis om je snel op weg te helpen. Als je er voor kiest om Runway te installeren, dan kun je optioneel de bouwstenen (genaamd Runway Modules) kiezen om je Runway pagina's te verbeteren.</p> <small> <em>Runway omvat:</em> Home pagina, Getting Started pagina, Module installatie pagina.<br /> <em>Optionele Modules:</em> Top Navigatie, Sitemap, Contact, Gallery. </small> 
-    ]]></key>
-    <key alias="runwayWhatIsRunway">Wat is Runway</key>
-    <key alias="step1">Stap 1/5: Licentie aanvaarden</key>
-    <key alias="step2">Stap 2/5: Database configureren</key>
-    <key alias="step3">Stap 3/5: Controleren van rechten op bestanden</key>
-    <key alias="step4">Stap 4/5: Umbraco beveiliging controleren</key>
-    <key alias="step5">Stap 5/5: Umbraco is klaar</key>
-    <key alias="thankYou">Bedankt dat je voor Umbraco hebt gekozen</key>
-    <key alias="theEndBrowseSite"><![CDATA[<h3>Browse je nieuwe site</h3> Je hebt Runway geinstalleerd, dus kijk eens hoe je nieuwe site eruit ziet.]]></key>
-    <key alias="theEndFurtherHelp"><![CDATA[<h3>Meer hulp en informatie</h3> Vind hulp in onze bekroonde community, blader door de documentatie of bekijk enkele gratis videos over het bouwen van een eenvoudige site, het gebruiken van packages en een overzicht van Umbraco terminologie]]></key>
-    <key alias="theEndHeader">Umbraco %0% is geïnstalleerd en klaar voor gebruik.</key>
-    <key alias="theEndInstallFailed"><![CDATA[Om de installatie af te sluiten, moet u de handmatig het <strong>/web.config bestand</strong> aanpassen, en de Appsetting key <strong>UmbracoConfigurationStatus</strong> onder in het bestand veranderen naar <strong>'%0%'</strong>.]]></key>
-    <key alias="theEndInstallSuccess"><![CDATA[Je kunt <strong>meteen beginnen</strong> door de "Launch Umbraco" knop hieronder te klikken. <br />Als je een <strong>beginnende Umbraco gebruiker</strong> bent, dan kun je you can find veel informatie op onze "getting started" pagina's vinden.]]></key>
-    <key alias="theEndOpenUmbraco"><![CDATA[<h3>Launch Umbraco</h3> Om je website te beheren open je simpelweg de Umbraco back office en begin je inhoud toe te voegen, templates en stylesheets aan te passen of nieuwe functionaliteit toe te voegen]]></key>
-    <key alias="Unavailable">Verbinding met de database mislukt.</key>
-    <key alias="Version3">Umbraco versie 3</key>
-    <key alias="Version4">Umbraco versie 4</key>
-    <key alias="watch">Bekijken</key>
-    <key alias="welcomeIntro"><![CDATA[Deze wizard helpt u met het configureren van <strong>Umbraco %0%</strong> voor een nieuwe installatie of een upgrade van versie 3.0. <br /><br /> Druk op <strong>"volgende"</strong> om de wizard te starten.]]></key>
-  </area>
-  
-  
-  
-  
-  
-  
-  
-  
-  
-  
-  
-  
-  
-  
-  
-  
-  
-  
-  
-  
-  
-  
-  
-  
-  
-  
-  
-  
-  
-  
-  
-  
-  
-  
-  
-  
-  
-  
-  
-  
-  
-  
-  
-  
-  
-  
-  
-  
-  
-  
-  
-  <area alias="language">
-    <key alias="cultureCode">Cultuurcode</key>
-    <key alias="displayName">Cultuurnaam</key>
-  </area>
-  <area alias="lockout">
-    <key alias="lockoutWillOccur">Je bent inactief en zult automatisch worden uitgelogd over</key>
-    <key alias="renewSession">Vernieuw je sessie om je wijzigingen te behouden</key>
-  </area>
-  <area alias="login">
-    <key alias="greeting0">Goede zondag</key>
-    <key alias="greeting1">Fijne maandag</key>
-    <key alias="greeting2">Fijne dinsdag</key>
-    <key alias="greeting3">Fijne woensdag</key>
-    <key alias="greeting4">Fijne donderdag</key>
-    <key alias="greeting5">Fijne vrijdag</key>
-    <key alias="greeting6">Fijne zaterdag</key>    
-    <key alias="instruction">log hieronder in</key>
-	<key alias="signInWith">Inloggen met</key>
-    <key alias="timeout">Sessie is verlopen</key>
-    <key alias="bottomText"><![CDATA[<p style="text-align:right;">&copy; 2001 - %0% <br /><a href="http://umbraco.com" style="text-decoration: none" target="_blank">umbraco.com</a></p>]]></key>
-	<key alias="forgottenPassword">Wachtwoord vergeten?</key>
-    <key alias="forgottenPasswordInstruction">Er zal een email worden gestuurd naar het emailadres van jouw account. Hierin staat een link om je wachtwoord te resetten</key>
-    <key alias="requestPasswordResetConfirmation">Een email met daarin de wachtwoord reset uitleg zal worden gestuurd als het emailadres in onze database voorkomt.</key>
-    <key alias="returnToLogin">Terug naar loginformulier</key>
-    <key alias="setPasswordInstruction">Geeft alsjeblieft een nieuw wachtwoord op</key>
-    <key alias="setPasswordConfirmation">Je wachtwoord is aangepast</key>
-    <key alias="resetCodeExpired">De link die je hebt aangeklikt is niet (meer) geldig.</key>
-    <key alias="resetPasswordEmailCopySubject">Umbraco: Wachtwoord Reset</key>
-    <key alias="resetPasswordEmailCopyFormat">
-      <![CDATA[<p>De gebruikersnaam om in te loggen bij jouw Umbraco omgeving is: <strong>%0%</strong></p><p>Klik <a href="%1%"><strong>hier</strong></a> om je wachtwoord te resetten of knip/plak deze URL in je browser:</p><p><em>%1%</em></p>]]>
-    </key>
-  </area>
-  <area alias="main">
-    <key alias="dashboard">Dashboard</key>
-    <key alias="sections">Secties</key>
-    <key alias="tree">Inhoud</key>
-  </area>
-  <area alias="moveOrCopy">
-    <key alias="choose">Selecteer pagina boven...</key>
-    <key alias="copyDone">%0% is gekopieerd naar %1%</key>
-    <key alias="copyTo">Kopieer naar</key>
-    <key alias="moveDone">%0% is verplaatst naar %1%</key>
-    <key alias="moveTo">Verplaats naar</key>
-    <key alias="nodeSelected">is geselecteerd als root van je nieuwe pagina, klik hieronder op 'ok'.</key>
-    <key alias="noNodeSelected">Nog geen node geselecteerd, selecteer eerst een node in bovenstaade lijst voordat je op 'volgende' klikt</key>
-    <key alias="notAllowedByContentType">De huidige node is niet toegestaan onder de geselecteerde node vanwege het node type</key>
-    <key alias="notAllowedByPath">De huidige node kan niet naar een van zijn subpagina’s worden verplaatst.</key>
-    <key alias="notAllowedAtRoot">De huidige node kan niet worden gebruikt op root-niveau</key>
-    <key alias="notValid">Deze actie is niet toegestaan omdat je onvoldoende rechten hebt op 1 of meer subitems.</key>
-    <key alias="relateToOriginal">Relateer gekopieerde items aan het origineel</key>
-  </area>
-  <area alias="notifications">
-    <key alias="editNotifications">Bewerk de notificatie voor %0%</key>
-    <key alias="mailBody"><![CDATA[
-      Hallo %0%,
-
-      Dit is een geautomatiseerd bericht om u te informeren dat de taak '%1%'
-      is uitgevoerd op pagina '%2%'
-      door gebruiker '%3%'.
-
-      Ga naar http://%4%/#/content/content/edit/%5% om dit te bewerken.
-
-      Een prettige dag!
-
-      Dit is een bericht van uw Content Management Systeem.
-    
-        ]]></key>
-    <key alias="mailBodyHtml"><![CDATA[<p>Hi %0%</p>
-
-		  <p>Dit is een geautomatiseerde mail om u op de hoogte te brengen dat de taak <strong>'%1%'</strong> 
-		  is uitgevoerd op pagina <a href="http://%4%/actions/preview.aspx?id=%5%"><strong>'%2%'</strong></a> 
-		  door gebruiker <strong>'%3%'</strong>
-	  </p>
-		  <div class="buttons">
-				<br />
-				<a class="buttonEdit" href="http://%4%/#/content/content/edit/%5%">&nbsp;&nbsp;&nbsp;&nbsp;&nbsp;EDIT&nbsp;&nbsp;&nbsp;&nbsp;&nbsp;</a> &nbsp; 
-				<br />
-		  </div>
-		  <p>
-			  <h3>Update samenvatting:</h3>
-			  <table class="updateSummary">
-						   %6%
-					   </table>
-			 </p>
-
-		  <div class="buttons">
-				<br />
-				<a class="buttonEdit" href="http://%4%/#/content/content/edit/%5%">&nbsp;&nbsp;&nbsp;&nbsp;&nbsp;EDIT&nbsp;&nbsp;&nbsp;&nbsp;&nbsp;</a> &nbsp; 
-				<br />
-		  </div>
-
-		  <p>Een prettige dag!<br /><br />
-			  Dit is een bericht van uw Content Management Systeem.
-		  </p>
-        ]]></key>
-    <key alias="mailSubject">[%0%] Notificatie over %1% uitgevoerd op %2%</key>
-    <key alias="notifications">Notificaties</key>
-  </area>
-  <area alias="packager">
-    <key alias="chooseLocalPackageText">Kies een package op je computer door op "Bladeren" te klikken en de package te selecteren. Umbraco packages hebben meestal ".umb" of ".zip" als extensie.</key>
-    <key alias="packageAuthor">Auteur</key>
-    <key alias="packageDemonstration">Demonstratie</key>
-    <key alias="packageDocumentation">Documentatie</key>
-    <key alias="packageMetaData">Package meta data</key>
-    <key alias="packageName">Package naam</key>
-    <key alias="packageNoItemsHeader">Package bevat geen inhoud</key>
-    <key alias="packageNoItemsText"><![CDATA[Deze package bevat geen inhoud om te verwijderen.<br/><br/>
-      Je kunt dit package veilig verwijderen door 'verwijder package' te klikken.
-    ]]></key>
-    <key alias="packageNoUpgrades">Geen upgrades beschikbaar</key>
-    <key alias="packageOptions">Package opties</key>
-    <key alias="packageReadme">Package lees mij</key>
-    <key alias="packageRepository">Package repository</key>
-    <key alias="packageUninstallConfirm">Bevestig verwijderen</key>
-    <key alias="packageUninstalledHeader">Package is verwijderd</key>
-    <key alias="packageUninstalledText">De package is succesvol verwijderd</key>
-    <key alias="packageUninstallHeader">Verwijder package</key>
-    <key alias="packageUninstallText"><![CDATA[Je kunt de items die je niet wilt verwijderen deselecteren. Als je 'Bevestig verwijderen' klikt worden alle geselecteerde items verwijderd.<br />
-      <span style="color: Red; font-weight: bold;">Waarschuwing:</span> alle documenten, media etc, die afhankelijk zijn van de items die je verwijderd, zullen niet meer werken en kan leiden tot een instabiele installatie,
-      wees dus voorzichtig met verwijderen. Als je niet zeker bent, neem dan contact op met de auteur van de package.
-    ]]></key>
-    <key alias="packageUpgradeDownload">Download update uit de repository</key>
-    <key alias="packageUpgradeHeader">Upgrade package</key>
-    <key alias="packageUpgradeInstructions">Upgrade instructies</key>
-    <key alias="packageUpgradeText"> Er is een upgrade beschikbaar voor deze package. Je kunt het direct downloaden uit de Umbraco package repository.</key>
-    <key alias="packageVersion">Package versie</key>
-    <key alias="packageVersionHistory">Package versiehistorie</key>
-    <key alias="viewPackageWebsite">Bekijk de package website</key>
-	<key alias="packageAlreadyInstalled">Package reeds geinstalleerd</key>
-    <key alias="targetVersionMismatch">Deze package kan niet worden geinstalleerd omdat minimaal Umbraco versie %0% benodigd is.</key>
-    <key alias="installStateUninstalling">Aan het deinstalleren...</key>
-    <key alias="installStateDownloading">Aan het downloaden...</key>
-    <key alias="installStateImporting">Aan het importeren...</key>
-    <key alias="installStateInstalling">Aan het installeren...</key>
-    <key alias="installStateRestarting">Aan het herstarten, een ongenblik geduld aub...</key>
-    <key alias="installStateComplete">Geinstalleerd! Je browser zal nu automatisch ververst worden...</key>
-    <key alias="installStateCompleted">Kruk op "finish" om de installate te voltooien en de pagina te verversen.</key>
-  </area>
-  <area alias="paste">
-    <key alias="doNothing">Plakken met alle opmaak (Niet aanbevolen)</key>
-    <key alias="errorMessage">De tekst die je probeert te plakken bevat speciale karakters en/of opmaak. Dit kan veroorzaakt worden doordat de tekst vanuit Microsoft Word is gekopieerd. Umbraco kan deze speciale karakters en formattering automatisch verwijderen zodat de geplakte tekst geschikt is voor het web.</key>
-    <key alias="removeAll">Plakken als ruwe tekst en alle opmaak verwijderen</key>
-    <key alias="removeSpecialFormattering">Plakken, en verwijder de opmaak (aanbevolen)</key>
-  </area>
-  <area alias="publicAccess">
-    <key alias="paAdvanced">Geavanceerd: Beveilig door de Member Groups te selecteren die toegang hebben op de pagina</key>
-    <key alias="paAdvancedHelp"><![CDATA[Als je toegang tot pagina's wilt regelen met behulp van role-based authenticatie,<br /> gebruik makend van Umbraco's member groups.]]></key>
-    <key alias="paAdvancedNoGroups">Je moet eerst een membergroup maken voordat je kunt werken met role-based authentication.</key>
-    <key alias="paErrorPage">Error Pagina</key>
-    <key alias="paErrorPageHelp">Gebruikt om te tonen als een gebruiker is ingelogd, maar geen rechten heeft om de pagina te bekijken</key>
-    <key alias="paHowWould">Hoe wil je de pagina beveiligen?</key>
-    <key alias="paIsProtected">%0% is nu beveiligd</key>
-    <key alias="paIsRemoved">Beveiliging verwijderd van %0%</key>
-    <key alias="paLoginPage">Login Pagina</key>
-    <key alias="paLoginPageHelp">Kies de pagina met het login-formulier</key>
-    <key alias="paRemoveProtection">Verwijder beveiliging</key>
-    <key alias="paSelectPages">Kies de pagina's die het login-formulier en de error-berichten bevatten</key>
-    <key alias="paSelectRoles">Kies de roles wie toegang hebben tot deze pagina</key>
-    <key alias="paSetLogin">Geef de gebruikersnaam en wachtwoord voor deze pagina</key>
-    <key alias="paSimple">Eenvoudig: Beveilig door middel van gebruikersnaam en wachtwoord</key>
-    <key alias="paSimpleHelp">Als je eenvoudige beveiliging wilt gebruiken met behulp van een enkele gebruikersnaam en wachtwoord</key>
-  </area>
-  <area alias="publish">
-    <key alias="contentPublishedFailedAwaitingRelease">
-      <![CDATA[
-      %0% kan niet worden gepubliceerd omdat het item is gepland voor release.
-    ]]>
-    </key>
-	<key alias="contentPublishedFailedExpired"><![CDATA[
-      %0% kon niet gepubliceerd worden omdat het item niet meer geldig is.
-    ]]></key>
-    <key alias="contentPublishedFailedInvalid"><![CDATA[
-      %0% kan niet worden gepubliceerd, omdat de eigenschappen:%1% de validatieregels niet hebben doorstaan.
-    ]]></key>
-    <key alias="contentPublishedFailedByEvent"><![CDATA[
-      %0% kon niet worden gepubliceerd doordat een 3rd party extensie het heeft geannuleerd.    
-        ]]></key>
-<<<<<<< HEAD
-		<key alias="contentPublishedFailedByParent"><![CDATA[
-      %0% kon niet gepubliceerd worden, omdat de parent pagina niet gepubliceerd is.
-    ]]></key>
-    <key alias="includeUnpublished">Inclusief ongepubliceerde kinderen</key>
-=======
-    <key alias="includeUnpublished">Inclusief ongepubliceerde subitems</key>
->>>>>>> b199f407
-    <key alias="inProgress">Publicatie in uitvoering - even geduld...</key>
-    <key alias="inProgressCounter">%0% van %1% pagina’s zijn gepubliceerd...</key>
-    <key alias="nodePublish">%0% is gepubliceerd</key>
-    <key alias="nodePublishAll">%0% en onderliggende pagina’s zijn gepubliceerd</key>
-    <key alias="publishAll">Publiceer %0% en alle subitems</key>
-    <key alias="publishHelp"><![CDATA[Klik <em>ok</em> om <strong>%0%</strong> te publiceren en de wijzigingen zichtbaar te maken voor bezoekers.<br/><br />
-      Je kunt deze pagina publiceren en alle onderliggende sub-pagina's door <em>publiceer alle subitems</em> aan te vinken hieronder.
-      ]]></key>
-  </area>
-  <area alias="colorpicker">
-    <key alias="noColors">Je hebt geen goedgekeurde kleuren geconfigureerd</key>
-  </area>
-  <area alias="relatedlinks">
-    <key alias="enterExternal">Externe link toevoegen</key>
-    <key alias="chooseInternal">Interne link toevoegen</key>    
-    <key alias="caption">Bijschrift</key> 
-	<key alias="link">Link</key>
-    <key alias="newWindow">In een nieuw venster openen</key>
-    <key alias="captionPlaceholder">Voer het bijschrijft in</key>
-    <key alias="externalLinkPlaceholder">Voer de link in</key>
-  </area>
-  <area alias="imagecropper">
-    <key alias="reset">Reset</key>
-  </area>
-  <area alias="rollback">
-    <key alias="currentVersion">Huidige versie</key>
-    <key alias="diffHelp"><![CDATA[Hier worden de verschillen getoond tussen de huidige en de geselecteerde versie<br /><del>Rode</del> tekst wordt niet getoond in de geselecteerde versie , <ins>groen betekent toegevoegd</ins>]]></key>
-    <key alias="documentRolledBack">Document is teruggezet</key>
-    <key alias="htmlHelp">Hiermee wordt de geselecteerde versie als html getoond, als u de verschillen tussen de 2 versies tegelijk wilt zien, gebruik dan de diff view</key>
-    <key alias="rollbackTo">Terugzetten naar</key>
-    <key alias="selectVersion">Selecteer versie</key>
-    <key alias="view">Bekijk</key>
-  </area>
-  <area alias="scripts">
-    <key alias="editscript">Bewerk script-bestand</key>
-  </area>
-  <area alias="sections">
-    <key alias="concierge">Concierge</key>
-    <key alias="content">Inhoud</key>
-    <key alias="courier">Courier</key>
-    <key alias="developer">Ontwikkelaar</key>
-    <key alias="installer">Umbraco configuratiewizard</key>
-    <key alias="media">Media</key>
-    <key alias="member">Leden</key>
-    <key alias="newsletters">Nieuwsbrieven</key>
-    <key alias="settings">Instellingen</key>
-    <key alias="statistics">Statistieken</key>
-    <key alias="translation">Vertaling</key>
-    <key alias="users">Gebruikers</key>    
-    <key alias="help" version="7.0">Help</key>
-    <key alias="forms">Formulieren</key>
-    <key alias="analytics">Analytics</key>
-  </area>
-  <area alias="help">
-    <key alias="goTo">ga naar</key>
-    <key alias="helpTopicsFor">Help onderwerpen voor</key>
-    <key alias="videoChaptersFor">Video's voor</key>
-    <key alias="theBestUmbracoVideoTutorials">De beste Umbraco video tutorials</key>
-  </area>
-  <area alias="settings">
-    <key alias="defaulttemplate">Standaard template</key>
-    <key alias="dictionary editor egenskab">Woordenboek sleutel</key>
-    <key alias="importDocumentTypeHelp">Om een bestaand documenttype te importeren, zoek het betreffende “.udt” bestand door op browse en import te klikken. (Je ziet een bevestigingspagina voordat de import start. Als het documenttype al bestaat dan wordt het bijgewerkt.)</key>
-    <key alias="newtabname">Nieuwe tabtitel</key>
-    <key alias="nodetype">Node type</key>
-    <key alias="objecttype">Type</key>
-    <key alias="stylesheet">Stylesheet</key>
-    <key alias="script">Script</key>
-    <key alias="stylesheet editor egenskab">Stylesheet eigenschap</key>
-    <key alias="tab">Tab</key>
-    <key alias="tabname">Tab titel</key>
-    <key alias="tabs">Tabs</key>
-    <key alias="contentTypeEnabled">Basis inhoudstype ingeschakeld</key>
-    <key alias="contentTypeUses">Dit inhoudstype gebruikt</key>
-    <key alias="asAContentMasterType">als basis inhoudstype. Tabs van basis inhoudstypes worden niet getoond en kunnen alleen worden aangepast op het basis inhoudstype zelf</key>
-    <key alias="noPropertiesDefinedOnTab">Geen eigenschappen gedefinieerd op dit tabblad. Klik op de link "voeg een nieuwe eigenschap" aan de bovenkant om een ​​nieuwe eigenschap te creëren.</key>
-    <key alias="masterDocumentType">Master Document Type</key>
-    <key alias="createMatchingTemplate">Maak een bijbehorend template</key>
-	<key alias="addIcon">Icon toevoegen</key>
-  </area>
-  <area alias="sort">
-    <key alias="sortOrder">Sort order</key>
-    <key alias="sortCreationDate">Creation date</key>
-    <key alias="sortDone">Sorteren gereed.</key>
-    <key alias="sortHelp">Sleep de pagina's omhoog of omlaag om de volgorde te veranderen. Of klik op de kolom-header om alle pagina's daarop te sorteren.</key>
-    <key alias="sortPleaseWait"><![CDATA[Een ogenblik geduld. Paginas worden gesorteerd, dit kan even duren.<br/> <br/> Sluit dit venster niet tijdens het sorteren]]></key>
-  </area>
-  <area alias="speechBubbles">
-	<key alias="validationFailedHeader">Validatie</key>
-	<key alias="validationFailedMessage">Validatiefouten moeten worden opgelost voor dit item kan worden opgeslagen</key>
-	<key alias="operationFailedHeader">Mislukt</key>
-	<key alias="invalidUserPermissionsText">Wegens onvoldoende rechten kon deze handeling kon niet worden uitegevoerd </key>
-	<key alias="operationCancelledHeader">Geannuleerd</key>
-	<key alias="operationCancelledText">Uitvoering is g eannuleerd door de plugin van een 3e partij</key>
-    <key alias="contentPublishedFailedByEvent">Publicatie werd geannuleerd doordeeen plugin van een 3e partij</key>
-    <key alias="contentTypeDublicatePropertyType">Eigenschappen type bestaat al</key>
-    <key alias="contentTypePropertyTypeCreated">Eigenschappen type aangemaakt</key>
-    <key alias="contentTypePropertyTypeCreatedText"><![CDATA[Naam: %0% <br /> Data type: %1%]]></key>
-    <key alias="contentTypePropertyTypeDeleted">Eigenschappen type verwijderd</key>
-    <key alias="contentTypeSavedHeader">Inhoudstype opgeslagen</key>
-    <key alias="contentTypeTabCreated">Tab aangemaakt</key>
-    <key alias="contentTypeTabDeleted">Tab verwijderd</key>
-    <key alias="contentTypeTabDeletedText">Tab met id: %0% verwijderd</key>
-    <key alias="cssErrorHeader">Stylesheet niet opgeslagen</key>
-    <key alias="cssSavedHeader">Stylesheet opgeslagen</key>
-    <key alias="cssSavedText">Stylesheet opgeslagen zonder fouten</key>
-    <key alias="dataTypeSaved">Datatype opgeslagen</key>
-    <key alias="dictionaryItemSaved">Woordenboek item opgeslagen</key>
-    <key alias="editContentPublishedFailedByParent">Publicatie is mislukt omdat de bovenliggende pagina niet gepubliceerd is</key>
-    <key alias="editContentPublishedHeader">Inhoud gepubliceerd</key>
-    <key alias="editContentPublishedText">en zichtbaar op de website</key>
-    <key alias="editContentSavedHeader">Inhoud opgeslagen</key>
-    <key alias="editContentSavedText">Vergeet niet te publiceren om de wijzigingen zichtbaar te maken</key>
-    <key alias="editContentSendToPublish">Verzend voor goedkeuring</key>
-    <key alias="editContentSendToPublishText">Verandering zijn verstuurd voor goedkeuring</key>
-    <key alias="editMediaSaved">Media opgeslagen</key>
-    <key alias="editMediaSavedText">Media opgeslagen zonder fouten</key>
-    <key alias="editMemberSaved">Lid opgeslagen</key>
-    <key alias="editStylesheetPropertySaved">Stijlsheet eigenschap opgeslagen</key>
-    <key alias="editStylesheetSaved">Stijlsheet opgeslagen</key>
-    <key alias="editTemplateSaved">Template opgeslagen</key>
-    <key alias="editUserError">Fout bij opslaan gebruiker (zie logboek)</key>
-    <key alias="editUserSaved">Gebruiker opgeslagen</key>
-    <key alias="editUserTypeSaved">Gebruikerstype opgeslagen</key>
-    <key alias="fileErrorHeader">Bestand niet opgeslagen</key>
-    <key alias="fileErrorText">bestand kon niet worden opgeslagen. Controleer de bestandsbeveiliging</key>
-    <key alias="fileSavedHeader">Bestand opgeslagen</key>
-    <key alias="fileSavedText">Bestand opgeslagen zonder fouten</key>
-    <key alias="languageSaved">Taal opgeslagen</key>
-	<key alias="mediaTypeSavedHeader">Media Type opgeslagen</key>
-    <key alias="memberTypeSavedHeader">Member Type opgeslagen</key>
-    <key alias="pythonErrorHeader">Python script niet opgeslagen</key>
-    <key alias="pythonErrorText">Python script kon niet worden opgeslagen door een fout</key>
-    <key alias="pythonSavedHeader">Python script opeslagen!</key>
-    <key alias="pythonSavedText">Geen fouten in python script!</key>
-    <key alias="templateErrorHeader">Template niet opgeslagen</key>
-    <key alias="templateErrorText">Controleer dat je geen 2 tamplates met dezelfde naam hebt</key>
-    <key alias="templateSavedHeader">Template opgeslagen</key>
-    <key alias="templateSavedText">Template opgeslagen zonder fouten!</key>
-    <key alias="xsltErrorHeader">XSLT niet opgeslagen</key>
-    <key alias="xsltErrorText">XSLT bevat een fout</key>
-    <key alias="xsltPermissionErrorText">XSLT kon niet worden opgeslagen, controleer de bestandsbeveiliging</key>
-    <key alias="xsltSavedHeader">XSLT opgeslagen</key>
-    <key alias="xsltSavedText">Geen fouten in de XSLT!</key>
-    <key alias="contentUnpublished">Inhoud gedepubliceerd</key>
-    <key alias="partialViewSavedHeader">Partial view opgeslagen</key>
-    <key alias="partialViewSavedText">Partial view opgeslagen zonder fouten!</key>
-    <key alias="partialViewErrorHeader">Partial view niet opgeslagen</key>
-    <key alias="partialViewErrorText">Er is een fout opgetreden bij het opslaan van het bestand.</key>
-	 <key alias="scriptSavedHeader">Script view opgeslagen</key>
-    <key alias="scriptSavedText">Script view opgeslagen zonder fouten!</key>
-    <key alias="scriptErrorHeader">Script view niet opgeslagen</key>
-    <key alias="scriptErrorText">Er is een fout opgetreden bij het opslaan van dit bestand.</key>
-    <key alias="cssErrorText">Er is een fout opgetreden bij het opslaan van dit bestand.</key>
-  </area>
-  <area alias="stylesheet">
-    <key alias="aliasHelp">Gebruik CSS syntax bijv: h1, .redHeader, .blueTex</key>
-    <key alias="editstylesheet">Stijlsheet aanpassen</key>
-    <key alias="editstylesheetproperty">Bewerk stylesheet eigenschap</key>
-    <key alias="nameHelp">Naam waarmee de stijl in de editor te kiezen is</key>
-    <key alias="preview">Voorbeeld</key>
-    <key alias="styles">Stijlen</key>
-  </area>
-  <area alias="template">
-    <key alias="edittemplate">Template aanpassen</key>
-    <key alias="insertContentArea">Invoegen inhoudsgebied</key>
-    <key alias="insertContentAreaPlaceHolder">Invoegen inhoudsgebied placeholder</key>
-    <key alias="insertDictionaryItem">Invoegen dictionary item</key>
-    <key alias="insertMacro">Invoegen Macro</key>
-    <key alias="insertPageField">Invoegen Umbraco page field</key>
-    <key alias="mastertemplate">Basis sjabloon</key>
-    <key alias="quickGuide">Quick Guide voor Umbraco template tags</key>
-    <key alias="template">Sjabloon</key>
-  </area>
-  <area alias="grid">
-    <key alias="insertControl">Item toevoegen</key>
-    <key alias="chooseLayout">Kies de indeling</key>
-    <key alias="addRows">Kies een indeling voor deze pagina om content toe te kunnen voegen</key>
-    <key alias="addElement"><![CDATA[<i class="icon icon-add blue"></i> Plaats een (extra) content blok]]></key>
-    <key alias="dropElement">Drop content</key>
-    <key alias="settingsApplied">Instellingen toegepast</key>
-
-    <key alias="contentNotAllowed">Deze content is hier niet toegestaan</key>
-    <key alias="contentAllowed">Deze content is hier toegestaan</key>
-      
-    <key alias="clickToEmbed">Klik om een item te embedden</key>
-    <key alias="clickToInsertImage">Klik om een afbeelding in te voegen</key>
-    <key alias="placeholderImageCaption">Afbeelding ondertitel...</key>
-    <key alias="placeholderWriteHere">Typ hier......</key>
-    <key alias="gridLayouts">Grid lay-outs</key>
-    <key alias="gridLayoutsDetail">Lay-outs zijn het globale werkgebied voor de grid editor. Je hebt meestal maar één of twee verschillende lay-outs nodig</key>
-    <key alias="addGridLayout">Een grid layout toevoegen</key>
-    <key alias="addGridLayoutDetail">De lay-out aanpassen door de kolombreedte aan te passen en extra kolommen toe te voegen</key>
-
-    <key alias="rowConfigurations">Rijconfiguratie</key>
-    <key alias="rowConfigurationsDetail">Rijen zijn voorgedefinieerde cellen die horizontaal zijn gerangschikt</key>
-    <key alias="addRowConfiguration">Een rijconfiguratie toevoegen</key>
-    <key alias="addRowConfigurationDetail">De rijconfiguratie aanpassen door de breedte van de cel in te stellen en extra cellen toe te voegen</key>
-
-    <key alias="columns">Kolommen</key>
-    <key alias="columnsDetails">Het totaal aantal gecombineerde kolommen in de grid layout</key>
-
-    <key alias="settings">Instellingen</key>
-    <key alias="settingsDetails">Configureren welke instellingen de editors kunnen aanpassen</key>
-
-
-    <key alias="styles">Styles</key>
-    <key alias="stylesDetails">Configureren welke stijlen de editors kunnen aanpassen</key>
-
-    <key alias="settingDialogDetails">De instellingen worden enkel bewaard indien de ingevoerde Json geldig is</key>
-
-    <key alias="allowAllEditors">Alle editors toelaten</key>
-    <key alias="allowAllRowConfigurations">Alle rijconfiguraties toelaten</key>
-	<key alias="setAsDefault">Instellen als standaard</key>
-    <key alias="chooseExtra">Kies extra</key>
-    <key alias="chooseDefault">Kies standaard</key>
-    <key alias="areAdded">zijn toegevoegd</key>
-</area>
-
-<area alias="contentTypeEditor">
-    <key alias="compositions">Composities</key>
-    <key alias="noTabs">Er zijn nog geen tabs toegevoegd</key>
-    <key alias="addNewTab">Voeg een nieuwe tab toe</key>
-    <key alias="addAnotherTab">Voeg nog een tab toe</key>
-    <key alias="inheritedFrom">Inherited van</key>
-    <key alias="addProperty">Voeg property toe</key>
-    <key alias="requiredLabel">Verplicht label</key>
-
-    <key alias="enableListViewHeading">Zet list view aan</key>
-    <key alias="enableListViewDescription">Laat de child nodes van het content item zien als een sorteer- en doorzoekbare lijstweergave zien. Deze child nodes worden dan niet in de boomstructuur getoond.</key>
-
-    <key alias="allowedTemplatesHeading">Toegestane Templates</key>
-    <key alias="allowedTemplatesDescription">Kies welke templates toegestaan zijn om door de editors op dit content-type gebruikt te worden</key>
-    <key alias="allowAsRootHeading">Sta toe op root-niveau</key>
-    <key alias="allowAsRootDescription">Sta editors toe om content van dit type aan te maken op root-niveau</key>
-    <key alias="allowAsRootCheckbox">Ja - sta content van dit type toe op root-niveau</key>
-
-    <key alias="childNodesHeading">Toegestane child node types</key>
-    <key alias="childNodesDescription">Sta contetn van een bepaalde type toe om onder dit type aangemaakt te kunnen worden</key>
-
-    <key alias="chooseChildNode">Kies child node</key>
-    <key alias="compositionsDescription">Overerfde tabs en properties van een bestaand document-type. Nieuwe tabs worden toegevoegd aan het huidige document-type of samengevoegd als een tab met de identieke naam al bestaat.</key>
-    <key alias="compositionInUse">Dit content-type wordt gebruikt in een compositie en kan daarom niet zelf een compositie worden.</key>
-    <key alias="noAvailableCompositions">Er zijn geen content-typen beschikbaar om als compositie te gebruiken.</key>
-
-    <key alias="availableEditors">Beschikbare editors</key>
-    <key alias="reuse">Herbruik</key>
-    <key alias="editorSettings">Editor instellingen</key>
-
-    <key alias="configuration">Configuratie</key>
-
-    <key alias="yesDelete">Ja, verwijder</key>
-
-    <key alias="movedUnderneath">is naar onder geplaatst</key>
-    <key alias="copiedUnderneath">is naar onder gecopierd</key>
-    <key alias="folderToMove">Selecteer de map om te verplaatsen</key>
-    <key alias="folderToCopy">Selecteer de map om te kopieren</key>
-    <key alias="structureBelow">naar de boomstructuur onder</key>
-
-    <key alias="allDocumentTypes">Alle Document types</key>
-    <key alias="allDocuments">Alle documenten</key>
-    <key alias="allMediaItems">Alle media items</key>
-
-    <key alias="usingThisDocument">die gebruik maken van dit document type zullen permanent verwijderd worden. Bevestig aub dat je deze ook wilt verwijderen.</key>
-    <key alias="usingThisMedia">die gebruik maken van dit media type zullen permanent verwijderd worden. Bevestig aub dat je deze ook wilt verwijderen.</key>
-    <key alias="usingThisMember">die gebruik maken van dit member type zullen permanent verwijderd worden. Bevestig aub dat je deze ook wilt verwijderen.</key>
-
-    <key alias="andAllDocuments">en alle documenten van dit type</key>
-    <key alias="andAllMediaItems">en alle media items van dit type</key>
-    <key alias="andAllMembers">en alle leden van dit type</key>
-
-    <key alias="thisEditorUpdateSettings">die gebruik maken van deze editor zullen geupdate worden met deze nieuwe instellingen</key>
-
-    <key alias="memberCanEdit">Lid kan bewerken</key>
-    <key alias="showOnMemberProfile">Toon in het profiel van leden</key>
-    <key alias="tabHasNoSortOrder">tab heeft geen sorteervolgorde</key>
-  </area>
-
-  <area alias="modelsBuilder">
-      <key alias="buildingModels">Models aan het gereneren</key>
-      <key alias="waitingMessage">dit kan enige tijd duren, geduld aub</key>
-      <key alias="modelsGenerated">Models gegenereerd</key>
-      <key alias="modelsGeneratedError">Models konden niet gegenereerd worden</key>
-      <key alias="modelsExceptionInUlog">Models generatie is mislukt, kijk in de Umbraco log voor details</key>
-  </area>
-  
-  <area alias="templateEditor">
-    <key alias="alternativeField">Alternatief veld</key>
-    <key alias="alternativeText">Alternatieve tekst</key>
-    <key alias="casing">Kapitalisatie</key>
-    <key alias="encoding">Encoding</key>
-    <key alias="chooseField">Selecteer veld</key>
-    <key alias="convertLineBreaks">Converteer regelafbreking</key>
-    <key alias="convertLineBreaksHelp"><![CDATA[Vervang regelafbrekingen met html-tag <br>]]></key>
-    <key alias="customFields">Aangepaste velden</key>
-    <key alias="dateOnly">Ja, alleen datum</key>
-    <key alias="formatAsDate">Opmaken als datum</key>
-    <key alias="htmlEncode">HTML-encoderen</key>
-    <key alias="htmlEncodeHelp">Speciale karakters worden geëncodeerd naar HTML.</key>
-    <key alias="insertedAfter">Zal worden ingevoegd na de veld waarde</key>
-    <key alias="insertedBefore">Zal worden ingevoegd voor de veld waarde</key>
-    <key alias="lowercase">Kleine letters</key>
-    <key alias="none">Geen</key>
-    <key alias="postContent">Invoegen na veld</key>
-    <key alias="preContent">Invoegen voor veld</key>
-    <key alias="recursive">Recursief</key>
-    <key alias="removeParagraph">Verwijder paragraaf tags</key>
-    <key alias="removeParagraphHelp"><![CDATA[Alle <P> tags aan het begin en einde van de tekst worden verwijderd]]></key>
-    <key alias="standardFields">Standaard velden</key>
-    <key alias="uppercase">Hoofdletters</key>
-    <key alias="urlEncode">URL-encoderen</key>
-    <key alias="urlEncodeHelp">Speciale karakters in URL's worden geëncodeerd</key>
-    <key alias="usedIfAllEmpty">Zal alleen worden gebruikt waneer de bovenstaande veld waardes leeg zijn</key>
-    <key alias="usedIfEmpty">Dit veld zal alleen worden gebruikt als het primaire veld leeg is</key>
-    <key alias="withTime">Ja, met tijd. Scheidingsteken: </key>
-  </area>
-  <area alias="translation">
-    <key alias="assignedTasks">Taken aan jou toegewezen</key>
-    <key alias="assignedTasksHelp"><![CDATA[Onderstaande lijst toont vertalingstaken aan jou toegewezen. Om een meer gedetailleerd overzicht te zien, met comments, klik op "Details" of de naam van de pagina. 
-	Je kan ook de pagina direct downloaden als XML door te klikken op "Download Xml".
-Om een vertalingstaak te sluiten, ga aub naar het detailoverzicht en klik op de "Sluit" knop.
-    ]]></key>
-    <key alias="closeTask">Sluit taak</key>
-    <key alias="details">Details van vertaling</key>
-    <key alias="downloadAllAsXml">Download alle vertalingstaken als xml</key>
-    <key alias="downloadTaskAsXml">Download xml</key>
-    <key alias="DownloadXmlDTD">Download xml DTD</key>
-    <key alias="fields">Velden</key>
-    <key alias="includeSubpages">Inclusief onderliggende pagina's</key>
-    <key alias="mailBody"><![CDATA[
-      Hallo %0%
-
-      Dit is een geautomatiseerde mail om u op de hoogte te brengen dat document '%1%'
-      is aangevraagd voor vertaling naar '%5%' door %2%.
-
-      Ga naar http://%3%/translation/details.aspx?id=%4% om te bewerken.
-	  Of log in bij Umbraco om een overzicht te krijgen van al jouw vertalingen.
-
-	  
-      Met vriendelijke groet!
-
-	  
-      De Umbraco Robot    
-        ]]></key>
-    <key alias="mailSubject">[%0%] Vertaalopdracht voor %1%</key>
-    <key alias="noTranslators">Geen vertaal-gebruikers gevonden. Maak eerst een vertaal-gebruiker aan voordat je pagina's voor vertaling verstuurd</key>
-    <key alias="ownedTasks">Taken aangemaakt door jou</key>
-    <key alias="ownedTasksHelp"><![CDATA[De lijst hieronder toont pagina's <strong>die je aanmaakte</strong>. 
-	Om een detailweergave met opmerkingen te zien, klik op "Detail" of op de paginanaam. 
-	Je kan ook de pagina in XML-formaat downloaden door op de "Download XML"-link te klikken. 
-	Om een vertalingstaak te sluiten, klik je op de "Sluiten"-knop in detailweergave.]]></key>
-    <key alias="pageHasBeenSendToTranslation">De pagina '%0%' is verstuurd voor vertaling</key>
-	<key alias="noLanguageSelected">Kies de taal waarin deze contetn vertaald moet worden</key>
-    <key alias="sendToTranslate">Stuur voor vertaling</key>
-    <key alias="taskAssignedBy">Toegewezen door</key>
-    <key alias="taskOpened">Taak geopend</key>
-    <key alias="totalWords">Totaal aantal woorden</key>
-    <key alias="translateTo">Vertaal naar</key>
-    <key alias="translationDone">Vertaling voltooid.</key>
-    <key alias="translationDoneHelp">Je kan een voorbeeld van vertaalde pagina's bekijken door hieronder te klikken. Als de originele pagina gevonden werd, wordt een vergelijking van beide pagina's getoond.</key>
-    <key alias="translationFailed">Vertalen niet gelukt, het XML-bestand is mogelijk beschadigd.</key>
-    <key alias="translationOptions">Vertalingsopties</key>
-    <key alias="translator">Vertaler</key>
-    <key alias="uploadTranslationXml">Vertaald XML-document uploaden</key>
-  </area>
-  <area alias="treeHeaders">
-    <key alias="cacheBrowser">Cachebrowser</key>
-    <key alias="contentRecycleBin">Prullenbak</key>
-    <key alias="createdPackages">Gemaakte packages</key>
-    <key alias="dataTypes">Datatypes</key>
-    <key alias="dictionary">Woordenboek</key>
-    <key alias="installedPackages">Geïnstalleerde packages</key>
-    <key alias="installSkin">Installeer skin</key>
-    <key alias="installStarterKit">Installeer starter kit</key>
-    <key alias="languages">Talen</key>
-    <key alias="localPackage">Installeer een lokale package</key>
-    <key alias="macros">Macro's</key>
-    <key alias="mediaTypes">Mediatypes</key>
-    <key alias="member">Leden</key>
-    <key alias="memberGroups">Ledengroepen</key>
-    <key alias="memberRoles">Rollen</key>
-    <key alias="memberTypes">Ledentypes</key>
-    <key alias="documentTypes">Documenttypen</key>
-	<key alias="relationTypes">RelatieTypen</key>
-    <key alias="packager">Packages</key>
-    <key alias="packages">Packages</key>
-    <key alias="python">Python-bestanden</key>
-    <key alias="repositories">Installeer uit repository</key>
-    <key alias="runway">Installeer Runway</key>
-    <key alias="runwayModules">Runway modules</key>
-    <key alias="scripting">Script bestanden</key>
-    <key alias="scripts">Scripts</key>
-    <key alias="stylesheets">Stylesheets</key>
-    <key alias="templates">Sjablonen</key>
-    <key alias="xslt">XSLT Bestanden</key>
-	<key alias="analytics">Analytics</key>
-  </area>
-  <area alias="update">
-    <key alias="updateAvailable">Nieuwe update beschikbaar</key>
-    <key alias="updateDownloadText">%0% is gereed, klik hier om te downloaden</key>
-    <key alias="updateNoServer">Er is geen verbinding met de server</key>
-    <key alias="updateNoServerError">Er is een fout opgetreden bij het zoeken naar een update. Bekijk de trace-stack voor verdere informatie.</key>
-  </area>
-  <area alias="user">
-    <key alias="administrators">Beheerders</key>
-    <key alias="categoryField">Categorieveld</key>
-    <key alias="changePassword">Verander je wachtwoord</key>
-    <key alias="newPassword">Wijzig je wachtwoord</key>
-    <key alias="confirmNewPassword">Bevestig nieuw password</key>
-    <key alias="changePasswordDescription">Je kunt je wachtwoord veranderen door onderstaan formulier in te vullen en op de knop 'Verander wachtwoord' te klikken </key>
-    <key alias="contentChannel">Inhoudskanaal</key>
-    <key alias="descriptionField">Omschrijving</key>
-    <key alias="disabled">Geblokkeerde gebruiker</key>
-    <key alias="documentType">Documenttype</key>
-    <key alias="editors">Redacteur</key>
-    <key alias="excerptField">Samenvattingsveld</key>
-    <key alias="language">Taal</key>
-    <key alias="loginname">Loginnaam</key>
-    <key alias="mediastartnode">Startnode in Mediabibliotheek</key>
-    <key alias="modules">Secties</key>
-    <key alias="noConsole">Blokkeer Umbraco toegang</key>
-	<key alias="oldPassword">Oude wachtwoord</key>
-    <key alias="password">Wachtwoord</key>
-    <key alias="resetPassword">Reset wachtwoord</key>
-    <key alias="passwordChanged">Je wachtwoord is veranderd!</key>
-    <key alias="passwordConfirm">Herhaal nieuwe wachtwoord</key>
-    <key alias="passwordEnterNew">Voer nieuwe wachtwoord in</key>
-    <key alias="passwordIsBlank">Je nieuwe wachtwoord mag niet leeg zijn!</key>
-    <key alias="passwordCurrent">Huidig wachtwoord</key>
-    <key alias="passwordInvalid">Ongeldig huidig wachtwoord</key>
-    <key alias="passwordIsDifferent">Beide wachtwoorden waren niet hetzelfde. Probeer opnieuw!</key>
-    <key alias="passwordMismatch">Beide wachtwoorden zijn niet hetzelfde!</key>
-    <key alias="permissionReplaceChildren">Vervang rechten op de subitems</key>
-    <key alias="permissionSelectedPages">U bent momenteel rechten aan het aanpassen voor volgende pagina's:</key>
-    <key alias="permissionSelectPages">Selecteer pagina's om hun rechten aan te passen</key>
-    <key alias="searchAllChildren">Doorzoek alle subitems</key>
-    <key alias="startnode">Startnode in Content</key>
-    <key alias="username">Gebruikersnaam</key>
-    <key alias="userPermissions">Gebruikersrechten</key>
-    <key alias="usertype">Gebruikerstype</key>
-    <key alias="userTypes">Gebruikerstypes</key>
-    <key alias="writer">Auteur</key>
-	<key alias="translator">Vertaler</key>
-    <key alias="change">Wijzig</key>
-    <key alias="yourProfile" version="7.0">Je profiel</key>
-    <key alias="yourHistory" version="7.0">Je recente historie</key>
-    <key alias="sessionExpires" version="7.0">Sessie verloopt over</key>
-  </area>
-	 <area alias="validation">
-    <key alias="validation">Validatie</key>
-    <key alias="validateAsEmail">Valideer als email</key>
-    <key alias="validateAsNumber">Valideer als nummer</key>
-    <key alias="validateAsUrl">Valideer als Url</key>
-    <key alias="enterCustomValidation">...of gebruik custom validatie</key>
-    <key alias="fieldIsMandatory">Veld is verplicht</key>
-  </area>
-  <area alias="healthcheck">
-    <!-- The following keys get these tokens passed in:
-	     0: Current value
-		   1: Recommended value
-		   2: XPath
-		   3: Configuration file path
-	  -->
-    <key alias="checkSuccessMessage">Waarde is insteld naar the aanbevolen waarde: '%0%'.</key>
-    <key alias="rectifySuccessMessage">Waarde was '%1%' voor XPath '%2%' in configuratie bestand '%3%'.</key>
-    <key alias="checkErrorMessageDifferentExpectedValue">De verwachtte waarde voor '%2%' is '%1%' in configuratie bestand '%3%', maar is '%0%'.</key>
-    <key alias="checkErrorMessageUnexpectedValue">Onverwachte waarde '%0%' gevonden voor '%2%' in configuratie bestand '%3%'.</key>
-
-    <!-- The following keys get these tokens passed in:
-	     0: Current value
-		   1: Recommended value
-	  -->
-    <key alias="customErrorsCheckSuccessMessage">Custom foutmeldingen zijn ingesteld op '%0%'.</key>
-    <key alias="customErrorsCheckErrorMessage">Custom foutmeldingen zijn momenteel '%0%'. Wij raden aan deze aan te passen naar '%1%' voor livegang.</key>
-    <key alias="customErrorsCheckRectifySuccessMessage">Custom foutmeldingen aangepast naar '%0%'.</key>
-
-    <key alias="macroErrorModeCheckSuccessMessage">Macro foutmeldingen zijn ingesteld op'%0%'.</key>
-    <key alias="macroErrorModeCheckErrorMessage">Macro foutmeldingen zijn ingesteld op '%0%'. Dit zal er voor zorgen dat bepaalde, of alle, pagina's van de website niet geladen kunnen worden als er errors in een Macro zitten. Corrigeren zal deze waarde aanpassen naar '%1%'.</key>
-    <key alias="macroErrorModeCheckRectifySuccessMessage">Macro foutmeldingen zijn aangepast naar '%0%'.</key>
-
-    <!-- The following keys get these tokens passed in:
-	     0: Current value
-		   1: Recommended value
-		   2: Server version
-	  -->
-    <key alias="trySkipIisCustomErrorsCheckSuccessMessage">Try Skip IIS Custom foutmeldingen is ingesteld op '%0%'. IIS versie '%1%' wordt gebruikt.</key>
-    <key alias="trySkipIisCustomErrorsCheckErrorMessage">Try Skip IIS Custom foutmeldingen is ingesteld op '%0%'. Het wordt voor de gebruikte IIS versie (%2%) aangeraden deze in te stellen op '%1%'.</key>
-    <key alias="trySkipIisCustomErrorsCheckRectifySuccessMessage">Try Skip IIS Custom foutmeldingen ingesteld op '%0%'.</key>
-
-    <!-- The following keys get predefined tokens passed in that are not all the same, like above -->
-    <key alias="configurationServiceFileNotFound">Het volgende bestand bestaat niet: '%0%'.</key>
-    <key alias="configurationServiceNodeNotFound"><![CDATA[<strong>'%0%'</strong> kon niet gevonden worden in configuratie bestand <strong>'%1%'</strong>.]]></key>
-    <key alias="configurationServiceError">Er is een fout opgetreden. Bekijk de log file voor de volledige fout: %0%.</key>
-
-    <key alias="xmlDataIntegrityCheckMembers">Members - Totaal XML: %0%, Totaal: %1%, Total incorrect: %2%</key>
-    <key alias="xmlDataIntegrityCheckMedia">Media - Totaal XML: %0%, Totaal: %1%, Total incorrect: %2%</key>
-    <key alias="xmlDataIntegrityCheckContent">Content - Totaal XML: %0%, Totaal gepubliceerd: %1%, Total incorrect: %2%</key>
-
-    <key alias="httpsCheckValidCertificate">Het cerficaat van de website is ongeldig.</key>
-    <key alias="httpsCheckInvalidCertificate">Cerficaat validatie foutmelding: '%0%'</key>
-    <key alias="httpsCheckInvalidUrl">Fout bij pingen van URL %0% - '%1%'</key>
-    <key alias="httpsCheckIsCurrentSchemeHttps">De site wordt momenteel %0% bekeken via HTTPS.</key>
-    <key alias="httpsCheckConfigurationRectifyNotPossible">De appSetting 'umbracoUseSSL' in web.config staat op 'false'. Indien HTTPS gebruikt wordt moet deze op 'true' staan.</key>
-    <key alias="httpsCheckConfigurationCheckResult">De appSetting 'umbracoUseSSL' in web.config is ingesteld op '%0%'. Cookies zijn %1% ingesteld als secure.</key>
-    <key alias="httpsCheckEnableHttpsError">De 'umbracoUseSSL' waarde in web.config kon niet aangepast worden. Foutmelding: %0%</key>
-
-    <!-- The following keys don't get tokens passed in -->
-    <key alias="httpsCheckEnableHttpsButton">HTTPS inschakelen</key>
-    <key alias="httpsCheckEnableHttpsDescription">Zet in de appSettings van de web.config de umbracoSSL instelling op 'true'.</key>
-    <key alias="httpsCheckEnableHttpsSuccess">De appSetting 'umbracoUseSSL' is nu ingesteld op 'true', cookies zullen als 'secure' worden aangemerkt.</key>
-
-    <key alias="rectifyButton">Fix</key>
-    <key alias="cannotRectifyShouldNotEqual">Cannot fix a check with a value comparison type of 'ShouldNotEqual'.</key>
-    <key alias="cannotRectifyShouldEqualWithValue">Cannot fix a check with a value comparison type of 'ShouldEqual' with a provided value.</key>
-    <key alias="valueToRectifyNotProvided">Value to fix check not provided.</key>
-
-    <key alias="compilationDebugCheckSuccessMessage">Debug compiliate mode staat uit.</key>
-    <key alias="compilationDebugCheckErrorMessage">Debug compiliate mode staat momenteel aan. Wij raden aan deze instelling uit te zetten voor livegang.</key>
-    <key alias="compilationDebugCheckRectifySuccessMessage">Debug compiliate mode uitgezet.</key>
-
-    <key alias="traceModeCheckSuccessMessage">Trace mode staat uit.</key>
-    <key alias="traceModeCheckErrorMessage">Trace mode staat momenteel aan. Wij raden aan deze instelling uit te zetten voor livegang.</key>
-    <key alias="traceModeCheckRectifySuccessMessage">Trace mode uitgezet.</key>
-
-    <key alias="folderPermissionsCheckMessage">Alle mappen hebben de juiste permissie-instellingen!.</key>
-    <!-- The following keys get these tokens passed in:
-	    0: Comma delimitted list of failed folder paths
-  	-->
-    <key alias="requiredFolderPermissionFailed"><![CDATA[De volgende bestanden moeten wijzig-rechten krijgen om Umbraco goed te laten werken: <strong>%0%</strong>.]]></key>
-    <key alias="optionalFolderPermissionFailed"><![CDATA[Aangeraden wordt de volgende bestanden wijzig-rechten te geven om Umbraco goed te laten werken: <strong>%0%</strong>. Als deze niet in gebruik zijn voor deze omgeving hoeft er geen actie te worden ondernomen.]]></key>
-
-    <key alias="filePermissionsCheckMessage">All files have the correct permissions set.</key>
-    <!-- The following keys get these tokens passed in:
-	    0: Comma delimitted list of failed folder paths
-  	-->
-    <key alias="requiredFilePermissionFailed"><![CDATA[De volgende bestanden moeten schrijf-rechten krijgen om Umbraco goed te laten werken: <strong>%0%</strong>.]]></key>
-    <key alias="optionalFilePermissionFailed"><![CDATA[Aangeraden wordt de volgende bestanden schrijf-rechten te geven om Umbraco goed te laten werken: <strong>%0%</strong>. Als deze niet in gebruik zijn voor deze omgeving hoeft er geen actie te worden ondernomen.]]></key>
-
-    <key alias="clickJackingCheckHeaderFound"><![CDATA[De <strong>X-Frame-Options</strong> header of meta-tag om IFRAMEing door andere websites te voorkomen is aanwezig!]]></key>
-    <key alias="clickJackingCheckHeaderNotFound"><![CDATA[De <strong>X-Frame-Options</strong> header of meta-tag om IFRAMEing door andere websites te voorkomen is NIET aanwezig.]]></key>
-    <key alias="clickJackingSetHeaderInConfig">Voorkom IFRAMEing via web.config</key>
-    <key alias="clickJackingSetHeaderInConfigDescription">Voegt de instelling toe aan de httpProtocol/customHeaders section in web.config om IFRAMEing door andere websites te voorkomen.</key>
-    <key alias="clickJackingSetHeaderInConfigSuccess">De instelling om IFRAMEing door andere websites te voorkomen is toegevoegd aan de web.config!</key>
-    <key alias="clickJackingSetHeaderInConfigError">Web.config kon niet aangepast worden door error: %0%</key>
-
-    <!-- The following key get these tokens passed in:
-	    0: Comma delimitted list of headers found
-  	-->
-    <key alias="excessiveHeadersFound"><![CDATA[De volgende header welke informatie tonen over de gebruikte website technologie zijn aangetroffen: <strong>%0%</strong>.]]></key>
-    <key alias="excessiveHeadersNotFound">Er zijn geen headeres gevonden welke informatie over de gebruikte website technologie prijsgeven!</key>
-
-    <key alias="smtpMailSettingsNotFound">In de Web.config werd system.net/mailsettings niet gevonden</key>
-    <key alias="smtpMailSettingsHostNotConfigured">In de Web.config sectie system.net/mailsettings is de host niet geconfigureerd.</key>
-    <key alias="smtpMailSettingsConnectionSuccess">SMTP instellingen zijn correct ingesteld en werken zoals verwacht.</key>
-    <key alias="smtpMailSettingsConnectionFail">De SMTP server geconfigureerd met host '%0%' en poort '%1%' kon niet gevonden worden. Controleer of de SMTP instellingen in Web.config file system.net/mailsettings correct zijn.</key>
-
-    <key alias="notificationEmailsCheckSuccessMessage"><![CDATA[Notificatie email is verzonden naar <strong>%0%</strong>.]]></key>
-    <key alias="notificationEmailsCheckErrorMessage"><![CDATA[Notificatie email staat nog steeds op de default waarde van <strong>%0%</strong>.]]></key>
-  </area>
-	<area alias="redirectUrls">
-    <key alias="disableUrlTracker">URL tracker uitzetten</key>
-    <key alias="enableUrlTracker">URL tracker aanzetten</key>
-    <key alias="originalUrl">Originele URL</key>
-    <key alias="redirectedTo">Doorgestuurd naar</key>
-    <key alias="noRedirects">Er zijn geen redirects</key>
-    <key alias="noRedirectsDescription">Er wordt automatisch een redirect aangemaakt als een gepubliceerde pagina hernoemd of verplaatst wordt.</key>
-    <key alias="removeButton">Verwijder</key>
-    <key alias="confirmRemove">Weet je zeker dat je de redirect van '%0%' naar '%1%' wilt verwijderen?</key>
-    <key alias="redirectRemoved">Redirect URL verwijderd.</key>
-    <key alias="redirectRemoveError">Fout bij verwijderen redirect URL.</key>
-    <key alias="confirmDisable">Weet je zeker dat je de URL tracker wilt uitzetten?</key>
-    <key alias="disabledConfirm">URL tracker staat nu uit.</key>
-    <key alias="disableError">Fout bij het uitzetten van de URL Tracker. Meer informatie kan gevonden worden in de log file.</key>
-    <key alias="enabledConfirm">URL tracker staat nu aan.</key>
-    <key alias="enableError">Fout bij het aanzetten van de URL tracker. Meer informatie kan gevonden worden in de log file.</key>
-  </area>
-</language>
+<?xml version="1.0" encoding="utf-8" standalone="yes"?>
+<language alias="nl" intName="Dutch" localName="Nederlands" lcid="19" culture="nl-NL">
+  <creator>
+    <name>The Umbraco community</name>
+    <link>http://our.umbraco.org/documentation/Extending-Umbraco/Language-Files</link>
+  </creator>
+  <area alias="actions">
+    <key alias="assignDomain">Beheer domeinnamen</key>
+    <key alias="auditTrail">Documentgeschiedenis</key>
+    <key alias="browse">Node bekijken</key>
+    <key alias="changeDocType">Wijzig document type</key>
+    <key alias="copy">Kopiëren</key>
+    <key alias="create">Nieuw</key>
+    <key alias="createPackage">Nieuwe package</key>
+    <key alias="delete">Verwijderen</key>
+    <key alias="disable">Uitschakelen</key>
+    <key alias="emptyTrashcan">Prullenbak leegmaken</key>
+    <key alias="exportDocumentType">Documenttype exporteren</key>
+    <key alias="importDocumentType">Documenttype importeren</key>
+    <key alias="importPackage">Package importeren</key>
+    <key alias="liveEdit">Aanpassen in Canvas</key>
+    <key alias="logout">Afsluiten</key>
+    <key alias="move">Verplaatsen</key>
+    <key alias="notify">Meldingen</key>
+    <key alias="protect">Publieke toegang</key>
+    <key alias="publish">Publiceren</key>
+    <key alias="unpublish">Depubliceren</key>
+    <key alias="refreshNode">Nodes opnieuw inladen</key>
+    <key alias="republish">Herpubliceer de site</key>
+    <key alias="SetPermissionsForThePage">Stel rechten voor pagina %0% in</key>
+    <key alias="chooseWhereToMove">Waarheen verplaatsen/</key>
+    <key alias="toInTheTreeStructureBelow">Naar de onderstaande boomstructuur</key>
+    <key alias="restore" version="7.3.0">Herstellen</key>
+    <key alias="rights">Rechten</key>
+    <key alias="rollback">Vorige versies</key>
+    <key alias="sendtopublish">Klaar voor publicatie</key>
+    <key alias="sendToTranslate">Klaar voor vertalen</key>
+    <key alias="sort">Sorteren</key>
+    <key alias="toPublish">Klaar voor publicatie</key>
+    <key alias="translate">Vertalen</key>
+    <key alias="update">Bijwerken</key>
+    <key alias="defaultValue">Standaardwaarde</key>
+  </area>
+  <area alias="assignDomain">
+    <key alias="permissionDenied">Permission denied.</key>
+    <key alias="addNew">Nieuw domein toevoegen</key>
+    <key alias="remove">verwijderen</key>
+    <key alias="invalidNode">Ongeldige node.</key>
+    <key alias="invalidDomain">Ongeldig domeinformaat.</key>
+    <key alias="duplicateDomain">Domein is reeds aanwezig.</key>
+    <key alias="domain">Domein</key>
+    <key alias="language">Taal</key>
+    <key alias="domainCreated">Nieuw domein '%0%' is aangemaakt</key>
+    <key alias="domainDeleted">Domein '%0%' is verwijderd</key>
+    <key alias="domainExists">Domein '%0' is al aanwezig</key>
+    <key alias="domainUpdated">Domein '%0%' is bijgewerkt</key>
+    <key alias="orEdit">Bewerk huidige domeinen</key>
+    <key alias="domainHelp"><![CDATA[Geldige domeinnamen zijn: "example.com", "www.example.com", "example.com:8080" of
+        "https://www.example.com/".<br /><br />Zgn. 'one-level' paden in domeinen worden ondersteund, bijv. "example.com/en". Echter, ze
+        zouden moeten worden vermeden. Gebruik bij voorkeur de cultuurinstelling hierboven.]]></key>
+    <key alias="inherit">Overerven</key>
+    <key alias="setLanguage">Cultuur</key>
+    <key alias="setLanguageHelp"><![CDATA[Zet de cultuur voor de nodes onder de huidige node,<br /> of erf de cultuur over van de ouder nodes. Zal ook van toepassing <br />
+      zijn op de huidige node, tenzij een domein hieronder ook van toepassing is.]]></key>
+    <key alias="setDomains">Domeinen</key>
+  </area>
+  <area alias="auditTrails">
+    <key alias="atViewingFor">Tonen voor</key>
+  </area>
+  <area alias="buttons">
+	<key alias="clearSelection">Selectie ongedaan maken</key>
+    <key alias="select">Selecteren</key>
+    <key alias="selectCurrentFolder">Selecteer huidige map</key>
+    <key alias="somethingElse">Doe iets anders</key>
+    <key alias="bold">Vet</key>
+    <key alias="deindent">Paragraaf uitspringen</key>
+    <key alias="formFieldInsert">Voeg formulierveld in</key>
+    <key alias="graphicHeadline">Voeg grafische titel in</key>
+    <key alias="htmlEdit">Wijzig Html</key>
+    <key alias="indent">Paragraaf inspringen</key>
+    <key alias="italic">Cursief</key>
+    <key alias="justifyCenter">Centreren</key>
+    <key alias="justifyLeft">Links Uitlijnen</key>
+    <key alias="justifyRight">Rechts Uitlijnen</key>
+    <key alias="linkInsert">Link Invoegen</key>
+    <key alias="linkLocal">Lokale link invoegen (anker)</key>
+    <key alias="listBullet">Opsomming</key>
+    <key alias="listNumeric">Nummering</key>
+    <key alias="macroInsert">Macro invoegen</key>
+    <key alias="pictureInsert">Afbeelding invoegen</key>
+    <key alias="relations">Relaties wijzigen</key>
+    <key alias="returnToList">Terug naar overzicht</key>
+    <key alias="save">Opslaan</key>
+    <key alias="saveAndPublish">Opslaan en publiceren</key>
+    <key alias="saveToPublish">Opslaan en verzenden voor goedkeuring</key>
+	<key alias="saveListView">Sla list view op</key>
+    <key alias="showPage">voorbeeld bekijken</key>
+    <key alias="showPageDisabled">Voorbeeld bekijken is uitgeschakeld omdat er geen template is geselecteerd</key>
+    <key alias="styleChoose">Stijl kiezen</key>
+    <key alias="styleShow">Stijlen tonen</key>
+    <key alias="tableInsert">Tabel invoegen</key>
+	<key alias="generateModels">Genereer models</key>
+    <key alias="saveAndGenerateModels">Opslaan en models genereren</key>
+  </area>
+  <area alias="changeDocType">
+    <key alias="changeDocTypeInstruction">Om het documenttype voor de geselecteerde inhoud te wijzigen, selecteert u eerst uit de lijst van geldige types voor deze locatie.</key>
+    <key alias="changeDocTypeInstruction2">Bevestig en/of wijzig vervolgens de toewijzing van eigenschappen van het huidige naar het nieuwe type en klik op Opslaan.</key>
+    <key alias="contentRepublished">De inhoud is opnieuw gepubliceerd.</key>
+    <key alias="currentProperty">Huidige eigenschap</key>
+    <key alias="currentType">Huidig type</key>
+    <key alias="docTypeCannotBeChanged">Het documenttype kan niet worden gewijzigd, omdat er geen alternatieven geldig zijn voor deze locatie.</key>
+    <key alias="docTypeChanged">Documenttype gewijzigd</key>
+    <key alias="mapProperties">Eigenschappen toewijzen</key>
+    <key alias="mapToProperty">Toewijzen aan eigenschap</key>
+    <key alias="newTemplate">Nieuw sjabloon</key>
+    <key alias="newType">Nieuw type</key>
+    <key alias="none">geen</key>
+    <key alias="selectedContent">Inhoud</key>
+    <key alias="selectNewDocType">Selecteer nieuw documenttype</key>
+    <key alias="successMessage">Het documenttype van de geselecteerde inhoud is succesvol gewijzigd naar [new type] en de volgende eigenschappen zijn toegekend:</key>
+    <key alias="to">aan</key>
+    <key alias="validationErrorPropertyWithMoreThanOneMapping">Toewijzen van eigenschappen kan niet worden afgerond, omdat één of meer eigenschappen meer dan één toewijzing hebben.</key>
+    <key alias="validDocTypesNote">Alleen alternatieve types geldig voor de huidige locatie worden weergegeven.</key>
+  </area>
+  <area alias="content">
+    <key alias="isPublished" version="7.2">Is gepubliceerd</key>
+    <key alias="about">Over deze pagina</key>
+    <key alias="alias">Alternatieve link</key>
+    <key alias="alternativeTextHelp">(hoe zou jij de foto beschrijven via de telefoon)</key>
+    <key alias="alternativeUrls">Alternatieve links</key>
+    <key alias="clickToEdit">Klik om dit item te wijzigen</key>
+    <key alias="createBy">Aangemaakt door</key>
+    <key alias="createByDesc" version="7.0">Oorspronkelijke auteur</key>
+    <key alias="updatedBy" version="7.0">Bijgewerkt door</key>
+    <key alias="createDate">Aangemaakt op</key>
+    <key alias="createDateDesc" version="7.0">Datum/tijd waarop dit document is aangemaakt</key>
+    <key alias="documentType">Documenttype</key>
+    <key alias="editing">Aanpassen</key>
+    <key alias="expireDate">Verloopt op</key>
+    <key alias="itemChanged">Dit item is gewijzigd na publicatie</key>
+    <key alias="itemNotPublished">Dit item is niet gepubliceerd</key>
+    <key alias="lastPublished">Laatst gepubliceerd op</key>
+	<key alias="noItemsToShow">Er zijn geen items om weer te geven</key>
+    <key alias="listViewNoItems" version="7.1.5">Er zijn geen items om weer te geven.</key>
+    <key alias="mediatype">Mediatype</key>
+    <key alias="mediaLinks">Link naar media item(s)</key>
+    <key alias="membergroup">Ledengroep</key>
+    <key alias="memberrole">Rol</key>
+    <key alias="membertype">Ledentype</key>
+    <key alias="noDate">Geen datum gekozen</key>
+    <key alias="nodeName">Pagina Titel</key>
+    <key alias="otherElements">Eigenschappen</key>
+    <key alias="parentNotPublished">Dit document is gepubliceerd maar niet zichtbaar omdat de bovenliggende node '%0%' niet gepubliceerd is</key>
+    <key alias="parentNotPublishedAnomaly">Dit document is gepubliceerd, maar het is niet in de cache (interne serverfout)</key>
+	<key alias="getUrlException">Kan de Url niet ophalen</key>
+    <key alias="routeError">Dit document is gepubliceerd, maar de Url conflicteert met %0%</key>
+    <key alias="publish">Publiceren</key>
+    <key alias="publishStatus">Publicatiestatus</key>
+    <key alias="releaseDate">Publiceren op</key>
+    <key alias="unpublishDate">Depubliceren op</key>
+    <key alias="removeDate">Verwijderdatum</key>
+    <key alias="sortDone">De sorteervolgorde is gewijzigd</key>
+    <key alias="sortHelp">Om nodes te sorteren, sleep de nodes of klik op één van de kolomtitels. Je kan meerdere nodes tegelijk selecteren door de "shift"- of "control"knop in te drukken tijdens het selecteren.</key>
+    <key alias="statistics">Statistieken</key>
+    <key alias="titleOptional">Titel (optioneel)</key>
+    <key alias="altTextOptional">Alternatieve tekst (optioneel)</key>
+    <key alias="type">Type</key>
+    <key alias="unPublish">Depubliceren</key>
+    <key alias="updateDate">Laatst gewijzigd</key>
+    <key alias="updateDateDesc" version="7.0">Date/time this document was edited</key>
+    <key alias="uploadClear">Bestand(en) verwijderen</key>
+    <key alias="urls">Link naar het document</key>
+    <key alias="memberof">Lid van groep(en)</key>
+    <key alias="notmemberof">Geen lid van groep(en)</key>    
+    <key alias="childItems" version="7.0">Subitems</key>
+    <key alias="target" version="7.0">Doel</key>
+	<key alias="scheduledPublishServerTime">Dit betekend de volgende tijd op de server:</key>
+    <key alias="scheduledPublishDocumentation"><![CDATA[<a href="https://our.umbraco.org/documentation/Getting-Started/Data/Scheduled-Publishing/#timezones" target="_blank">Wat houd dit in?</a>]]></key>
+  </area>
+  <area alias="media">
+    <key alias="clickToUpload">Klik om te uploaden</key>
+    <key alias="dropFilesHere">Plaats je bestanden hier...</key>
+	<key alias="urls">Link naar media</key>
+    <key alias="orClickHereToUpload">Of klik hier om bestanden te kiezen</key>
+    <key alias="onlyAllowedFiles">De toegestane bestandtypen zijn</key>
+    <key alias="disallowedFileType">Dit bestand heeft niet het juiste file-type. Dit bestand kan niet geupload worden.</key>
+    <key alias="maxFileSize">Max file size is</key>
+  </area>
+  <area alias="member">
+    <key alias="createNewMember">Maak nieuwe member aan</key>
+    <key alias="allMembers">Alle Members</key>
+  </area>
+  <area alias="member">
+    <key alias="createNewMember">Nieuw lid aanmaken</key>
+    <key alias="allMembers">Alle Leden</key>
+  </area>
+  <area alias="create">
+    <key alias="chooseNode">Waar wil je de nieuwe %0% aanmaken?</key>
+    <key alias="createUnder">Aanmaken onder</key>
+    <key alias="updateData">Kies een type en een titel</key>
+    <key alias="noDocumentTypes" version="7.0"><![CDATA[Er zijn geen toegestane ​​documenttypes beschikbaar. Je moet deze inschakelen in de Instellingen sectie onder <strong>"Documenttypes"</ strong>.]]></key>
+    <key alias="noMediaTypes" version="7.0"><![CDATA[Er zijn geen toegestande mediatypes beschikbaar. Je moet deze in schakelen in de Instellingen sectie onder <strong>"Mediatypes"</strong>.]]></key>
+	<key alias="documentTypeWithoutTemplate">Document Type zonder template</key>
+    <key alias="newFolder">Nieuwe folder</key>
+    <key alias="newDataType">Nieuw data type</key>
+  </area>
+  <area alias="dashboard">
+    <key alias="browser">Open je website</key>
+    <key alias="dontShowAgain">- Verbergen</key>
+    <key alias="nothinghappens">Als Umbraco niet geopend wordt dan moet je misschien popups toelaten voor deze site. </key>
+    <key alias="openinnew">is geopend in een nieuw venster</key>
+    <key alias="restart">Herstarten</key>
+    <key alias="visit">Bezoek</key>
+    <key alias="welcome">Welkom</key>
+  </area>
+  <area alias="prompt">
+    <key alias="stay">Blijf op deze pagina</key>
+    <key alias="discardChanges">Negeer wijzigingen</key>
+    <key alias="unsavedChanges">Wijzigingen niet opgeslagen</key>
+    <key alias="unsavedChangesWarning">Weet je zeker dat deze pagina wilt verlaten? - er zijn onopgeslagen wijzigingen</key>
+  </area>
+  <area alias="bulk">
+    <key alias="done">Done</key>
+	
+    <key alias="deletedItem">%0% item verwijderd</key>
+    <key alias="deletedItems">%0% items verwijderd</key>
+    <key alias="deletedItemOfItem">Item %0% van de %1% verwijderd</key>
+    <key alias="deletedItemOfItems">Items %0% van de %1% verwijderd</key>
+	
+    <key alias="publishedItem">%0% item gepubliceerd</key>
+    <key alias="publishedItems">%0% items gepubliceerd</key>
+    <key alias="publishedItemOfItem">Item %0% van de %1% gepubliceerd</key>
+    <key alias="publishedItemOfItems">Items %0% van de %1% gepubliceerd</key>
+	
+    <key alias="unpublishedItem">%0% item gedepubliceerd</key>
+    <key alias="unpublishedItems">%0% items gedepubliceerd</key>
+    <key alias="unpublishedItemOfItem">Item %0% van de %1% gedepubliceerd</key>
+    <key alias="unpublishedItemOfItems">Items %0% van de %1% gedepubliceerd</key>
+	
+    <key alias="movedItem">%0% item verplaatst</key>
+    <key alias="movedItems">%0% items verplaatst</key>
+    <key alias="movedItemOfItem">item %0% van de %1% verplaatst</key>
+    <key alias="movedItemOfItems">items %0% van de %1% verplaatst</key>
+	
+    <key alias="copiedItem">%0% item gekopieerd</key>
+    <key alias="copiedItems">%0% items gekopieerd</key>
+    <key alias="copiedItemOfItem">item %0% van de %1% gekopieerd</key>
+    <key alias="copiedItemOfItems">item %0% van de %1% gekopieerd</key>
+  </area>
+  <area alias="defaultdialogs">
+    <key alias="anchorInsert">Naam</key>
+    <key alias="assignDomain">Beheer domeinnamen</key>
+    <key alias="closeThisWindow">Sluit dit venster</key>
+    <key alias="confirmdelete">Weet je zeker dat je dit wilt verwijderen</key>
+    <key alias="confirmdisable">Weet je zeker dat je dit wilt uitschakelen</key>
+    <key alias="confirmEmptyTrashcan">Vink aub dit keuzevak aan om het verwijderen van %0% item(s) te bevestigen</key>
+    <key alias="confirmlogout">Weet je het zeker?</key>
+    <key alias="confirmSure">Weet je het zeker?</key>
+    <key alias="cut">Knippen</key>
+    <key alias="editdictionary">Pas woordenboekitem aan</key>
+    <key alias="editlanguage">Taal aanpassen</key>
+    <key alias="insertAnchor">Lokale link invoegen</key>
+    <key alias="insertCharacter">Karakter invoegen</key>
+    <key alias="insertgraphicheadline">Voeg grafische titel in</key>
+    <key alias="insertimage">Afbeelding invoegen</key>
+    <key alias="insertlink">Link invoegen</key>
+    <key alias="insertMacro">Klik om een Macro toe te voegen</key>
+    <key alias="inserttable">Tabel invoegen</key>
+    <key alias="lastEdited">Laatst aangepast op</key>
+    <key alias="link">Link</key>
+    <key alias="linkinternal">Interne link:</key>
+    <key alias="linklocaltip">Plaats een hekje (“#”) voor voor interne links.</key>
+    <key alias="linknewwindow">In nieuw venster openen?</key>
+    <key alias="macroContainerSettings">Macro Settings</key>
+    <key alias="macroDoesNotHaveProperties">Deze macro heeft geen eigenschappen die u kunt bewerken</key>
+    <key alias="paste">Plakken</key>
+    <key alias="permissionsEdit">Bewerk rechten voor</key>
+    <key alias="recycleBinDeleting">De items worden nu uit de prullenbak verwijderd. Sluit dit venster niet terwijl de actie nog niet voltooid is.</key>
+    <key alias="recycleBinIsEmpty">De prullenbak is nu leeg.</key>
+    <key alias="recycleBinWarning">Als items worden verwijderd uit de prullenbak, zijn ze voorgoed verwijderd.</key>
+    <key alias="regexSearchError"><![CDATA[De webservice van <a target='_blank' href='http://regexlib.com'>regexlib.com</a> ondervindt momenteel prolemen waarover we geen controle hebben. Onze excuses voor het ongemak.]]></key>
+    <key alias="regexSearchHelp">Zoek naar een regular expressie om validatie aan een formulierveld toe te voegen. Voorbeeld: 'email, 'post-code' 'url'</key>
+    <key alias="removeMacro">Verwijder Macro</key>
+    <key alias="requiredField">Verplicht veld</key>
+    <key alias="sitereindexed">Site is opnieuw geïndexeerd</key>
+    <key alias="siterepublished">De site is opnieuw gepubliceerd</key>
+    <key alias="siterepublishHelp">De cache zal worden vernieuwd. Alle gepubliceerde inhoud zal worden ge-update, terwijl ongepubliceerde inhoud ongepubliceerd zal blijven.</key>
+    <key alias="tableColumns">Aantal kolommen</key>
+    <key alias="tableRows">Aantal regels</key>
+    <key alias="templateContentAreaHelp"><![CDATA[<strong>Plaats een placeholder id</strong> door een ID op uw placeholder te zetten kunt u inhoud plaatsen in deze template vanuit onderliggende templates,
+      door te referreren naar deze ID door gebruik te maken van een <code>&lt;asp:content /&gt;</code> element.]]></key>
+    <key alias="templateContentPlaceHolderHelp"><![CDATA[<strong>Selecteer een placeholder id</strong> uit onderstaande lijst. U kunt alleen 
+      Id's kiezen van de master van de huidige template..]]></key>
+    <key alias="thumbnailimageclickfororiginal">Klik op de afbeelding voor volledige grootte</key>
+    <key alias="treepicker">Kies een item</key>
+    <key alias="viewCacheItem">Toon cache item</key>
+	<key alias="createFolder">Maak folder aan...</key>
+    <key alias="relateToOriginalLabel">Relateer aan origineel</key>
+    <key alias="includeDescendants">Descendants meenemen</key>
+    <key alias="theFriendliestCommunity">De vriendelijkste community</key>
+    <key alias="linkToPage">Link naar pagina</key>
+    <key alias="openInNewWindow">Opent het gelinkte document in een nieuw venster of tab</key>
+    <key alias="linkToMedia">Link naar media</key>
+    <key alias="selectMedia">Selecteer media</key>
+    <key alias="selectIcon">Selecteer icoon</key>
+    <key alias="selectItem">Selecteer item</key>
+    <key alias="selectLink">Selecteer link</key>
+    <key alias="selectMacro">Selecteer macro</key>
+    <key alias="selectContent">Selecteer content</key>
+    <key alias="selectMember">Selecteer member</key>
+    <key alias="selectMemberGroup">Selecteer member group</key>
+    <key alias="noMacroParams">Er zijn geen parameters voor deze macro</key>
+    <key alias="externalLoginProviders">Externe login providers</key>
+    <key alias="exceptionDetail">Error details</key>
+    <key alias="stacktrace">Stacktrace</key>
+    <key alias="innerException">Inner Exception</key>
+    <key alias="linkYour">Link je</key>
+    <key alias="unLinkYour">De-Link je</key>
+    <key alias="account">account</key>
+    <key alias="selectEditor">Selecteer editor</key>
+  </area>
+  <area alias="dictionaryItem">
+    <key alias="description"><![CDATA[
+      Wijzig de verschillende taalversies voor het woordenboek item '%0%'. Je kunt extra talen toevoegen bij 'talen' in het menu links
+   ]]></key>
+    <key alias="displayName">Cultuurnaam</key>
+	 <key alias="changeKey">Verander de key van het dictionary item.</key>
+    <key alias="changeKeyError">
+      <![CDATA[
+      De key '%0%' bestaat al.
+   ]]>
+    </key>
+  </area>
+  <area alias="placeholders">
+    <key alias="username">Typ jouw gebruikersnaam</key>
+    <key alias="password">Typ jouw wachtwoord</key>
+	<key alias="confirmPassword">Bevestig jouw wachtwoord</key>
+    <key alias="nameentity">Benoem de %0%...</key>
+    <key alias="entername">Typ een naam...</key>
+	<key alias="label">Label...</key>
+	<key alias="enterDescription">Voer een omschrijving in...</key>
+    <key alias="search">Typ om te zoeken...</key>
+    <key alias="filter">Typ om te filteren...</key>
+    <key alias="enterTags">Typ om tags toe te voegen (druk op enter na elke tag)...</key>
+	<key alias="email">Voer jouw email in</key>
+    <key alias="usernameHint">Jouw gebruikersnaam is meestal jouw email</key>
+  </area>
+
+  <area alias="editcontenttype">
+    <key alias="allowAtRoot" version="7.2">Toestaan op root-niveau</key>
+    <key alias="allowAtRootDesc" version="7.2">Wanneer aangevinkt dan mag dit document type aangemaakt worden op het root-niveau van content of media trees.</key>
+    <key alias="allowedchildnodetypes">Toegelaten subnodetypes</key>
+    <key alias="contenttypecompositions">Document Type Composities</key>
+    <key alias="create">Nieuw</key>
+    <key alias="deletetab">Tab verwijderen</key>
+    <key alias="description">Omschrijving</key>
+    <key alias="newtab">Nieuwe tab</key>
+    <key alias="tab">Tab</key>
+    <key alias="thumbnail">Miniatuur</key>
+    <key alias="hasListView">Lijstweergave inschakelen</key>
+    <key alias="hasListViewDesc" version="7.2">Stelt het content item in zodat een sorteer- en zoekbare lijstweergave van onderliggende nodes wordt getoond. De onderliggende nodes worden niet in de tree getoond</key>
+    <key alias="currentListView" version="7.2">Huidige lijstweergave</key>
+    <key alias="currentListViewDesc" version="7.2">De actieve data type in lijstweergave</key>
+    <key alias="createListView" version="7.2">Maak een aangepaste lijstweergave</key>
+    <key alias="removeListView" version="7.2">Verwijder aangepaste lijstweergave</key>
+  </area>
+  <area alias="editdatatype">
+    <key alias="addPrevalue">Prevalue toevoegen</key>
+    <key alias="dataBaseDatatype">Datebase datatype</key>
+    <key alias="guid">Data Editor GUID</key>
+    <key alias="renderControl">Render control</key>
+    <key alias="rteButtons">Buttons</key>
+    <key alias="rteEnableAdvancedSettings">Geavanceerde instellingen inschakelen voor</key>
+    <key alias="rteEnableContextMenu">Context menu inschakelen</key>
+    <key alias="rteMaximumDefaultImgSize">Maximum standaard grootte van afbeeldingen</key>
+    <key alias="rteRelatedStylesheets">Gerelateerde stylesheets</key>
+    <key alias="rteShowLabel">Toon label</key>
+    <key alias="rteWidthAndHeight">Breedte en hoogte</key>
+  </area>
+  <area alias="errorHandling">
+    <key alias="errorButDataWasSaved">Je data is opgeslagen, maar voordat je deze pagina kunt publiceren moet je eerst aan paar problemen herstellen:</key>
+    <key alias="errorChangingProviderPassword">Het wachtwoord veranderen wordt door de huidige Membership Provider niet ondersteund (EnablePasswordRetrieval moet op true staan)</key>
+    <key alias="errorExistsWithoutTab">%0% bestaat al</key>
+    <key alias="errorHeader">Er zijn fouten geconstateerd:</key>
+    <key alias="errorHeaderWithoutTab">Er zijn fouten geconstateerd:</key>
+    <key alias="errorInPasswordFormat">Het wachtwoord moet minstens %0% tekens lang zijn en moet minstens %1% cijfers bevatten</key>
+    <key alias="errorIntegerWithoutTab">%0% moet een geheel getal zijn</key>
+    <key alias="errorMandatory">%0% op tab %1% is een verplicht veld</key>
+    <key alias="errorMandatoryWithoutTab">%0% is een verplicht veld</key>
+    <key alias="errorRegExp">%0% op tab %1% is niet in het correcte formaat</key>
+    <key alias="errorRegExpWithoutTab">%0% is niet in het correcte formaat</key>
+  </area>
+  <area alias="errors">
+    <key alias="receivedErrorFromServer">Een error ontvangen van de server</key>
+    <key alias="dissallowedMediaType">Het opgegeven bestandstype is niet toegestaan ​​door de beheerder</key>
+    <key alias="codemirroriewarning">OPMERKING! Ondanks dat CodeMiror is ingeschakeld, is het uitgeschakeld in Internet Explorer omdat het niet stabiel genoeg is.</key>
+    <key alias="contentTypeAliasAndNameNotNull">Zowel de alias als de naam van het nieuwe eigenschappen type moeten worden ingevuld!</key>
+    <key alias="filePermissionsError">Er is een probleem met de lees/schrijf rechten op een bestand of map</key>
+	<key alias="macroErrorLoadingPartialView">Error bij het laden van Partial View script (file: %0%)</key>
+    <key alias="macroErrorLoadingUsercontrol">Error bij het laden van userControl '%0%'</key>
+    <key alias="macroErrorLoadingCustomControl">Error bij het laden van customControl (Assembly: %0%, Type: '%1%')</key>
+    <key alias="macroErrorLoadingMacroEngineScript">Error bij het laden van MacroEngine script (file: %0%)</key>
+    <key alias="macroErrorParsingXSLTFile">"Error bij het parsen van XSLT file: %0%</key>
+    <key alias="macroErrorReadingXSLTFile">"Error bij het laden van XSLT file: %0%</key>
+    <key alias="missingTitle">Vul een titel in</key>
+    <key alias="missingType">Selecteer een type</key>
+    <key alias="pictureResizeBiggerThanOrg">U wilt een afbeelding groter maken dan de originele afmetingen. Weet je zeker dat je wilt doorgaan?</key>
+    <key alias="pythonErrorHeader">Fout in python script</key>
+    <key alias="pythonErrorText">Het python script is niet opgeslagen omdat het fouten bevat</key>
+    <key alias="startNodeDoesNotExists">Start node is verwijderd, neem contact op met uw systeembeheerder</key>
+    <key alias="stylesMustMarkBeforeSelect">Markeer de inhoud voordat u de stijl aanpast</key>
+    <key alias="stylesNoStylesOnPage">Geen actieve stijlen beschikbaar</key>
+    <key alias="tableColMergeLeft">Plaats de cursor links van de twee cellen die je wilt samenvoegen</key>
+    <key alias="tableSplitNotSplittable">Je kunt een cel die is samengevoegd niet delen</key>
+    <key alias="xsltErrorHeader">Fout in de XSLT bron</key>
+    <key alias="xsltErrorText">De XSLT is niet opgeslagen omdat deze fout(en) bevat</key>
+    <key alias="missingPropertyEditorErrorMessage">Er is een configuratiefout bij het gegevenstype dat wordt gebruikt voor deze eigenschap. Controleer het gegevenstype</key>
+  </area>
+  <area alias="general">
+    <key alias="about">Over</key>
+    <key alias="action">Actie</key>
+    <key alias="actions">Acties</key>
+    <key alias="add">Toevoegen</key>
+    <key alias="alias">Alias</key>
+    <key alias="all">Alles</key>
+    <key alias="areyousure">Weet je het zeker?</key>
+    <key alias="back">Terug</key>
+    <key alias="border">Border</key>
+    <key alias="by">bij</key>
+    <key alias="cancel">Cancel</key>
+    <key alias="cellMargin">Cel marge</key>
+    <key alias="choose">Kies</key>
+    <key alias="close">Sluit</key>
+    <key alias="closewindow">Sluit venster</key>
+    <key alias="comment">Comment</key>
+    <key alias="confirm">Bevestig</key>
+    <key alias="constrainProportions">Verhoudingen behouden</key>
+    <key alias="continue">Ga verder</key>
+    <key alias="copy">Copy</key>
+    <key alias="create">Aanmaken</key>
+    <key alias="database">Database</key>
+    <key alias="date">Datum</key>
+    <key alias="default">Standaard</key>
+    <key alias="delete">Verwijder</key>
+    <key alias="deleted">Verwijderd</key>
+    <key alias="deleting">Aan het verwijderen...</key>
+    <key alias="design">Ontwerp</key>
+    <key alias="dimensions">Afmetingen</key>
+    <key alias="down">Omlaag</key>
+    <key alias="download">Download</key>
+    <key alias="edit">Bewerk</key>
+    <key alias="edited">Bewerkt</key>
+    <key alias="elements">Elementen</key>
+    <key alias="email">Email</key>
+    <key alias="error">Fout</key>
+    <key alias="findDocument">Vind</key>
+    <key alias="height">Hogte</key>
+    <key alias="help">Help</key>
+    <key alias="icon">Icoon</key>
+    <key alias="import">Import</key>
+    <key alias="innerMargin">Binnenste marge</key>
+    <key alias="insert">Invoegen</key>
+    <key alias="install">Installeren</key>
+    <key alias="invalid">Ongeldig</key>
+    <key alias="justify">Justify</key>
+    <key alias="label">Label</key>
+    <key alias="language">Taal</key>
+    <key alias="layout">Layout</key>
+    <key alias="loading">Aan het laden</key>
+    <key alias="locked">Gesloten</key>
+    <key alias="login">Inloggen</key>
+    <key alias="logoff">Uitloggen</key>
+    <key alias="logout">Uitloggen</key>
+    <key alias="macro">Macro</key>
+    <key alias="mandatory">Verplicht</key>
+    <key alias="move">Verplaats</key>
+    <key alias="more">meer</key>
+    <key alias="name">Naam</key>
+    <key alias="new">Nieuw</key>
+    <key alias="next">Volgende</key>
+    <key alias="no">Nee</key>
+    <key alias="of">of</key>
+    <key alias="ok">OK</key>
+    <key alias="open">Open</key>
+    <key alias="or">of</key>
+    <key alias="password">Wachtwoord</key>
+    <key alias="path">Pad</key>
+    <key alias="placeHolderID">Placeholder ID</key>
+    <key alias="pleasewait">Een ogenblik geduld aub...</key>
+    <key alias="previous">Vorige</key>
+    <key alias="properties">Eigenschappen</key>
+    <key alias="reciept">Email om formulier resultaten te ontvangen</key>
+    <key alias="recycleBin">Prullenbak</key>
+    <key alias="recycleBinEmpty">De prullenbak is leeg</key>
+    <key alias="remaining">Overblijvend</key>
+    <key alias="rename">Hernoem</key>
+    <key alias="renew">Vernieuw</key>
+    <key alias="required" version="7.0">Verplicht</key>
+    <key alias="retry">Opnieuw proberen</key>
+    <key alias="rights">Rechten</key>
+    <key alias="search">Zoeken</key>
+    <key alias="searchNoResult">We konden helaas niet vinden wat je zocht</key>
+    <key alias="server">Server</key>
+    <key alias="show">Toon</key>
+    <key alias="showPageOnSend">Toon pagina na verzenden</key>
+    <key alias="size">Grootte</key>
+    <key alias="sort">Sorteer</key>
+    <key alias="submit">Verstuur</key>
+    <key alias="type">Typen</key>
+    <key alias="typeToSearch">Typ om te zoeken...</key>
+    <key alias="up">Omhoog</key>
+    <key alias="update">Update</key>
+    <key alias="upgrade">Upgrade</key>
+    <key alias="upload">Upload</key>
+    <key alias="url">Url</key>
+    <key alias="user">Gebruiker</key>
+    <key alias="username">Gebruikersnaam</key>
+    <key alias="value">Waarde</key>
+    <key alias="view">Bekijk</key>
+    <key alias="welcome">Welkom...</key>
+    <key alias="width">Breedte</key>
+    <key alias="yes">Ja</key>
+    <key alias="folder">Map</key>
+    <key alias="searchResults">Zoekresultaten</key>
+    <key alias="reorder">Herschik</key>
+    <key alias="reorderDone">Ik ben klaar met herschikken</key>
+    <key alias="preview">Voorvertoning</key>
+    <key alias="changePassword">Wachtwoord veranderen</key>
+    <key alias="to">naar</key>
+    <key alias="listView">Lijstweergave</key>
+    <key alias="saving">Aan het opslaan...</key>
+    <key alias="current">huidig</key>
+    <key alias="embed">Embed</key>
+    <key alias="selected">geselecteerd</key>
+  </area>
+  <area alias="colors">
+    <key alias="black">Zwart</key>
+    <key alias="green">Groen</key>
+    <key alias="yellow">Geel</key>
+    <key alias="orange">Oranje</key>
+    <key alias="blue">Blauw</key>
+    <key alias="red">Rood</key>
+  </area>
+    <area alias="shortcuts">
+    <key alias="addTab">Tab toevoegen</key>
+    <key alias="addProperty">Property toevoegen</key>
+    <key alias="addEditor">Editor toevoegen</key>
+    <key alias="addTemplate">Template toevoegen</key>
+    <key alias="addChildNode">Child node toevoegen</key>
+    <key alias="addChild">Child toevoegen</key>
+
+    <key alias="editDataType">Data type bewerken</key>
+
+    <key alias="navigateSections">Secties navigeren</key>
+
+    <key alias="shortcut">Shortcuts</key>
+    <key alias="showShortcuts">Toon shortcuts</key>
+
+    <key alias="toggleListView">Toggle lijstweergave</key>
+    <key alias="toggleAllowAsRoot">Toggle toestaan op root-niveau</key>
+  </area>
+  <area alias="graphicheadline">
+    <key alias="backgroundcolor">Achtergrondkleur</key>
+    <key alias="bold">Vet</key>
+    <key alias="color">Tekstkleur</key>
+    <key alias="font">Lettertype</key>
+    <key alias="text">Tekst</key>
+  </area>
+  <area alias="headers">
+    <key alias="page">Pagina</key>
+  </area>
+  <area alias="installer">
+    <key alias="databaseErrorCannotConnect">De installer kan geen connectie met de database maken.</key>
+    <key alias="databaseErrorWebConfig">De web.config kon niet worden opgeslagen. Gelieve de connectiestring handmatig aan te passen.</key>
+    <key alias="databaseFound">Je database is gevonden en is geïdentificeerd als</key>
+    <key alias="databaseHeader">Database configuratie </key>
+    <key alias="databaseInstall"><![CDATA[Druk op de knop <strong>installeren</strong> om de Umbraco %0% database te installeren]]></key>
+    <key alias="databaseInstallDone"><![CDATA[Umbraco %0% is nu gekopieerd naar je database. Druk op <strong>Volgende</strong> om door te gaan.]]></key>
+    <key alias="databaseNotFound"><![CDATA[<p>De database kon niet gevonden worden! Gelieve na te kijken of de informatie in de "connection string" van het "web.config" bestand correct is.</p><p> Om door te gaan, gelieve het "web.config" bestand aan te passen (met behulp van Visual Studio of je favoriete tekstverwerker), scroll in het bestand naar beneden, voeg de connection string voor je database toe in de key met naam "umbracoDbDSN" en sla het bestand op.</p><p>Klik op de knop <strong>opnieuw proberen</strong> als je hiermee klaar bent. <br/> <a href="http://our.umbraco.org/documentation/Using-Umbraco/Config-files/webconfig7" target="_blank">Meer informatie over het aanpassen van de web.config vind je hier.</a></p>]]></key>
+    <key alias="databaseText"><![CDATA[Om deze stap te voltooien moet je enkele gegevens weten over je database server ("connection string").<br/> Gelieve contact op te nemen met je ISP indien nodig. Wanneer je installeert op een lokale computer of server, dan heb je waarschijnlijk informatie nodig van je systeembeheerder.]]></key>
+    <key alias="databaseUpgrade"><![CDATA[<p> Klik de <strong>upgrade</strong> knop om je database te upgraden naar Umbraco %0%</p> <p> Maak je geen zorgen - er zal geen inhoud worden gewist en alles blijft gewoon werken! </p>]]></key>
+    <key alias="databaseUpgradeDone"><![CDATA[Je database is geupgrade naar de definitieve versie %0%.<br />Klik <strong>Volgende</strong> om verder te gaan.]]></key>
+    <key alias="databaseUpToDate"><![CDATA[De huidige database is up-to-date!. Klik <strong>volgende</strong> om door te gaan]]></key>
+    <key alias="defaultUserChangePass"><![CDATA[<strong>Het wachtwoord van de default gebruiker dient veranderd te worden!</strong>]]></key>
+    <key alias="defaultUserDisabled"><![CDATA[<strong>De default gebruiker is geblokkeerd of heeft geen toegang tot Umbraco!</strong></p><p>Geen verdere actie noodzakelijk. Klik <b>Volgende</b> om verder te gaan.]]></key>
+    <key alias="defaultUserPassChanged"><![CDATA[<strong>Het wachtwoord van de default gebruiker is sinds installatie met succes veranderd.</strong></p><p>Geen verdere actie noodzakelijk. Klik <strong>Volgende</strong> om verder te gaan.]]></key>
+    <key alias="defaultUserPasswordChanged">Het wachtwoord is veranderd!</key>
+    <key alias="defaultUserText"><![CDATA[<p> Umbraco maakt een default gebruiker aan met login <strong>('admin')</strong> and wachtwoord <strong>('default')</strong>. Het is <strong>belangrijk</strong> dat dit wachtwoord wordt veranderd in iets unieks. </p> <p> Deze stap controleert het password van de default gebruiker en adviseert of het veranderd dient te worden. </p>]]></key>
+    <key alias="greatStart">Neem een jumpstart en bekijk onze introductie videos</key>
+    <key alias="licenseText"><![CDATA[Door op de 'Volgende' knop te klikken (of door de UmbracoConfigurationStatus in web.config te veranderen), accepteer je de licentie voor deze software zoals in het onderstaande kader is te lezen. Deze Umbraco distributie bevat twee verschillende licensies: de open-source MIT licensie voor het framework en de Umbraco freeware licensie die de gebruikersinterface behelst.
+
+        ]]></key>
+    <key alias="None">Nog niet geïnstalleerd.</key>
+    <key alias="permissionsAffectedFolders">Betreffende bestanden en mappen</key>
+    <key alias="permissionsAffectedFoldersMoreInfo">Meer informatie over het instellen van machtigingen voor Umbraco vind je hier</key>
+    <key alias="permissionsAffectedFoldersText">Je dient ASP.NET 'modify' machtiging te geven voor de volgende bestanden/mappen</key>
+    <key alias="permissionsAlmostPerfect"><![CDATA[<strong>Je machtigingen zijn bijna perfect!</strong><br /><br /> Je kunt Umbraco zonder problemen starten, maar je kunt nog geen packages installeren om volledig van Umbraco te profiteren.]]></key>
+    <key alias="permissionsHowtoResolve">Hoe op te lossen</key>
+    <key alias="permissionsHowtoResolveLink">Klik hier om de tekst versie te lezen</key>
+    <key alias="permissionsHowtoResolveText"><![CDATA[Bekijk onze <strong>video tutorial</strong> over het instellen van machtigingen voor Umbraco, of lees de tekst versie.]]></key>
+    <key alias="permissionsMaybeAnIssue"><![CDATA[<strong>Je machtigingen zijn misschien incorrect!</strong> <br/><br /> Je kunt Umbraco probleemloos starten, maar je kunt nog geen mappen aanmaken of packages installeren om zo volledig van Umbraco te profiteren.]]></key>
+    <key alias="permissionsNotReady"><![CDATA[<strong>Je machtigingen zijn nog niet gereed gemaakt voor Umbraco!</strong> <br /><br /> Om Umbraco te starten zul je je machtigingen moeten aanpassen.]]></key>
+    <key alias="permissionsPerfect"><![CDATA[<strong>Je machtigingen zijn perfect!</strong><br /><br /> Je bent nu klaar om Umbraco te starten en om packages te installeren!]]></key>
+    <key alias="permissionsResolveFolderIssues">Map probleem wordt opgelost</key>
+    <key alias="permissionsResolveFolderIssuesLink">Volg deze link voor meer informatie over problemen met ASP.NET en het aanmaken van mappen</key>
+    <key alias="permissionsSettingUpPermissions">Machtigingen worden aangepast</key>
+    <key alias="permissionsText">Umbraco heeft write/modify toegang nodig op bepaalde mappen om bestanden zoals plaatjes en PDF's op te slaan. Het slaat ook tijdelijke data (ook bekend als 'de cache') op om de snelheid van je website te verbeteren.</key>
+    <key alias="runwayFromScratch">Ik wil met een lege website beginnen</key>
+    <key alias="runwayFromScratchText"><![CDATA[Je website is momenteel helemaal leeg. Dat is prima als je vanaf nul wilt beginnen en je eigen documenttypes en templates wilt maken (<a href="http://Umbraco.tv/documentation/videos/for-site-builders/foundation/document-types">leer hoe</a>). Je kunt er later alsnog voor kiezen om Runway te installeren. Ga dan naar de Ontwikkelaar sectie en kies Packages.]]></key>
+    <key alias="runwayHeader">Je hebt zojuist een blanco Umbraco platform geinstalleerd. Wat wil je nu doen?</key>
+    <key alias="runwayInstalled">Runway is geinstalleerd</key>
+    <key alias="runwayInstalledText"><![CDATA[Je hebt de basis geinstalleerd. Kies welke modules je er op wilt installeren.<br /> Dit is onze lijst van aanbevolen modules. Vink de modules die je wilt installeren, of bekijk de <a href="#" onclick="toggleModules(); return false;" id="toggleModuleList">volledige lijst modules</a>]]></key>
+    <key alias="runwayOnlyProUsers">Alleen aanbevolen voor gevorderde gebruikers</key>
+    <key alias="runwaySimpleSite">Ik wil met een eenvoudige website beginnen</key>
+    <key alias="runwaySimpleSiteText"><![CDATA[<p> "Runway" is een eenvoudige website die je van enkele elementaire documenttypes en templates voorziet. De installer kan Runway automatisch voor je opzetten, maar je kunt het gemakkelijk aanpassen, uitbreiden of verwijderen. Het is niet vereist en je kunt Umbraco prima zonder Runway gebruiken.
+
+Echter, Runway biedt een gemakkelijke basis om je snel op weg te helpen. Als je er voor kiest om Runway te installeren, dan kun je optioneel de bouwstenen (genaamd Runway Modules) kiezen om je Runway pagina's te verbeteren.</p> <small> <em>Runway omvat:</em> Home pagina, Getting Started pagina, Module installatie pagina.<br /> <em>Optionele Modules:</em> Top Navigatie, Sitemap, Contact, Gallery. </small> 
+    ]]></key>
+    <key alias="runwayWhatIsRunway">Wat is Runway</key>
+    <key alias="step1">Stap 1/5: Licentie aanvaarden</key>
+    <key alias="step2">Stap 2/5: Database configureren</key>
+    <key alias="step3">Stap 3/5: Controleren van rechten op bestanden</key>
+    <key alias="step4">Stap 4/5: Umbraco beveiliging controleren</key>
+    <key alias="step5">Stap 5/5: Umbraco is klaar</key>
+    <key alias="thankYou">Bedankt dat je voor Umbraco hebt gekozen</key>
+    <key alias="theEndBrowseSite"><![CDATA[<h3>Browse je nieuwe site</h3> Je hebt Runway geinstalleerd, dus kijk eens hoe je nieuwe site eruit ziet.]]></key>
+    <key alias="theEndFurtherHelp"><![CDATA[<h3>Meer hulp en informatie</h3> Vind hulp in onze bekroonde community, blader door de documentatie of bekijk enkele gratis videos over het bouwen van een eenvoudige site, het gebruiken van packages en een overzicht van Umbraco terminologie]]></key>
+    <key alias="theEndHeader">Umbraco %0% is geïnstalleerd en klaar voor gebruik.</key>
+    <key alias="theEndInstallFailed"><![CDATA[Om de installatie af te sluiten, moet u de handmatig het <strong>/web.config bestand</strong> aanpassen, en de Appsetting key <strong>UmbracoConfigurationStatus</strong> onder in het bestand veranderen naar <strong>'%0%'</strong>.]]></key>
+    <key alias="theEndInstallSuccess"><![CDATA[Je kunt <strong>meteen beginnen</strong> door de "Launch Umbraco" knop hieronder te klikken. <br />Als je een <strong>beginnende Umbraco gebruiker</strong> bent, dan kun je you can find veel informatie op onze "getting started" pagina's vinden.]]></key>
+    <key alias="theEndOpenUmbraco"><![CDATA[<h3>Launch Umbraco</h3> Om je website te beheren open je simpelweg de Umbraco back office en begin je inhoud toe te voegen, templates en stylesheets aan te passen of nieuwe functionaliteit toe te voegen]]></key>
+    <key alias="Unavailable">Verbinding met de database mislukt.</key>
+    <key alias="Version3">Umbraco versie 3</key>
+    <key alias="Version4">Umbraco versie 4</key>
+    <key alias="watch">Bekijken</key>
+    <key alias="welcomeIntro"><![CDATA[Deze wizard helpt u met het configureren van <strong>Umbraco %0%</strong> voor een nieuwe installatie of een upgrade van versie 3.0. <br /><br /> Druk op <strong>"volgende"</strong> om de wizard te starten.]]></key>
+  </area>
+  
+  
+  
+  
+  
+  
+  
+  
+  
+  
+  
+  
+  
+  
+  
+  
+  
+  
+  
+  
+  
+  
+  
+  
+  
+  
+  
+  
+  
+  
+  
+  
+  
+  
+  
+  
+  
+  
+  
+  
+  
+  
+  
+  
+  
+  
+  
+  
+  
+  
+  
+  <area alias="language">
+    <key alias="cultureCode">Cultuurcode</key>
+    <key alias="displayName">Cultuurnaam</key>
+  </area>
+  <area alias="lockout">
+    <key alias="lockoutWillOccur">Je bent inactief en zult automatisch worden uitgelogd over</key>
+    <key alias="renewSession">Vernieuw je sessie om je wijzigingen te behouden</key>
+  </area>
+  <area alias="login">
+    <key alias="greeting0">Goede zondag</key>
+    <key alias="greeting1">Fijne maandag</key>
+    <key alias="greeting2">Fijne dinsdag</key>
+    <key alias="greeting3">Fijne woensdag</key>
+    <key alias="greeting4">Fijne donderdag</key>
+    <key alias="greeting5">Fijne vrijdag</key>
+    <key alias="greeting6">Fijne zaterdag</key>    
+    <key alias="instruction">log hieronder in</key>
+	<key alias="signInWith">Inloggen met</key>
+    <key alias="timeout">Sessie is verlopen</key>
+    <key alias="bottomText"><![CDATA[<p style="text-align:right;">&copy; 2001 - %0% <br /><a href="http://umbraco.com" style="text-decoration: none" target="_blank">umbraco.com</a></p>]]></key>
+	<key alias="forgottenPassword">Wachtwoord vergeten?</key>
+    <key alias="forgottenPasswordInstruction">Er zal een email worden gestuurd naar het emailadres van jouw account. Hierin staat een link om je wachtwoord te resetten</key>
+    <key alias="requestPasswordResetConfirmation">Een email met daarin de wachtwoord reset uitleg zal worden gestuurd als het emailadres in onze database voorkomt.</key>
+    <key alias="returnToLogin">Terug naar loginformulier</key>
+    <key alias="setPasswordInstruction">Geeft alsjeblieft een nieuw wachtwoord op</key>
+    <key alias="setPasswordConfirmation">Je wachtwoord is aangepast</key>
+    <key alias="resetCodeExpired">De link die je hebt aangeklikt is niet (meer) geldig.</key>
+    <key alias="resetPasswordEmailCopySubject">Umbraco: Wachtwoord Reset</key>
+    <key alias="resetPasswordEmailCopyFormat">
+      <![CDATA[<p>De gebruikersnaam om in te loggen bij jouw Umbraco omgeving is: <strong>%0%</strong></p><p>Klik <a href="%1%"><strong>hier</strong></a> om je wachtwoord te resetten of knip/plak deze URL in je browser:</p><p><em>%1%</em></p>]]>
+    </key>
+  </area>
+  <area alias="main">
+    <key alias="dashboard">Dashboard</key>
+    <key alias="sections">Secties</key>
+    <key alias="tree">Inhoud</key>
+  </area>
+  <area alias="moveOrCopy">
+    <key alias="choose">Selecteer pagina boven...</key>
+    <key alias="copyDone">%0% is gekopieerd naar %1%</key>
+    <key alias="copyTo">Kopieer naar</key>
+    <key alias="moveDone">%0% is verplaatst naar %1%</key>
+    <key alias="moveTo">Verplaats naar</key>
+    <key alias="nodeSelected">is geselecteerd als root van je nieuwe pagina, klik hieronder op 'ok'.</key>
+    <key alias="noNodeSelected">Nog geen node geselecteerd, selecteer eerst een node in bovenstaade lijst voordat je op 'volgende' klikt</key>
+    <key alias="notAllowedByContentType">De huidige node is niet toegestaan onder de geselecteerde node vanwege het node type</key>
+    <key alias="notAllowedByPath">De huidige node kan niet naar een van zijn subpagina’s worden verplaatst.</key>
+    <key alias="notAllowedAtRoot">De huidige node kan niet worden gebruikt op root-niveau</key>
+    <key alias="notValid">Deze actie is niet toegestaan omdat je onvoldoende rechten hebt op 1 of meer subitems.</key>
+    <key alias="relateToOriginal">Relateer gekopieerde items aan het origineel</key>
+  </area>
+  <area alias="notifications">
+    <key alias="editNotifications">Bewerk de notificatie voor %0%</key>
+    <key alias="mailBody"><![CDATA[
+      Hallo %0%,
+
+      Dit is een geautomatiseerd bericht om u te informeren dat de taak '%1%'
+      is uitgevoerd op pagina '%2%'
+      door gebruiker '%3%'.
+
+      Ga naar http://%4%/#/content/content/edit/%5% om dit te bewerken.
+
+      Een prettige dag!
+
+      Dit is een bericht van uw Content Management Systeem.
+    
+        ]]></key>
+    <key alias="mailBodyHtml"><![CDATA[<p>Hi %0%</p>
+
+		  <p>Dit is een geautomatiseerde mail om u op de hoogte te brengen dat de taak <strong>'%1%'</strong> 
+		  is uitgevoerd op pagina <a href="http://%4%/actions/preview.aspx?id=%5%"><strong>'%2%'</strong></a> 
+		  door gebruiker <strong>'%3%'</strong>
+	  </p>
+		  <div class="buttons">
+				<br />
+				<a class="buttonEdit" href="http://%4%/#/content/content/edit/%5%">&nbsp;&nbsp;&nbsp;&nbsp;&nbsp;EDIT&nbsp;&nbsp;&nbsp;&nbsp;&nbsp;</a> &nbsp; 
+				<br />
+		  </div>
+		  <p>
+			  <h3>Update samenvatting:</h3>
+			  <table class="updateSummary">
+						   %6%
+					   </table>
+			 </p>
+
+		  <div class="buttons">
+				<br />
+				<a class="buttonEdit" href="http://%4%/#/content/content/edit/%5%">&nbsp;&nbsp;&nbsp;&nbsp;&nbsp;EDIT&nbsp;&nbsp;&nbsp;&nbsp;&nbsp;</a> &nbsp; 
+				<br />
+		  </div>
+
+		  <p>Een prettige dag!<br /><br />
+			  Dit is een bericht van uw Content Management Systeem.
+		  </p>
+        ]]></key>
+    <key alias="mailSubject">[%0%] Notificatie over %1% uitgevoerd op %2%</key>
+    <key alias="notifications">Notificaties</key>
+  </area>
+  <area alias="packager">
+    <key alias="chooseLocalPackageText">Kies een package op je computer door op "Bladeren" te klikken en de package te selecteren. Umbraco packages hebben meestal ".umb" of ".zip" als extensie.</key>
+    <key alias="packageAuthor">Auteur</key>
+    <key alias="packageDemonstration">Demonstratie</key>
+    <key alias="packageDocumentation">Documentatie</key>
+    <key alias="packageMetaData">Package meta data</key>
+    <key alias="packageName">Package naam</key>
+    <key alias="packageNoItemsHeader">Package bevat geen inhoud</key>
+    <key alias="packageNoItemsText"><![CDATA[Deze package bevat geen inhoud om te verwijderen.<br/><br/>
+      Je kunt dit package veilig verwijderen door 'verwijder package' te klikken.
+    ]]></key>
+    <key alias="packageNoUpgrades">Geen upgrades beschikbaar</key>
+    <key alias="packageOptions">Package opties</key>
+    <key alias="packageReadme">Package lees mij</key>
+    <key alias="packageRepository">Package repository</key>
+    <key alias="packageUninstallConfirm">Bevestig verwijderen</key>
+    <key alias="packageUninstalledHeader">Package is verwijderd</key>
+    <key alias="packageUninstalledText">De package is succesvol verwijderd</key>
+    <key alias="packageUninstallHeader">Verwijder package</key>
+    <key alias="packageUninstallText"><![CDATA[Je kunt de items die je niet wilt verwijderen deselecteren. Als je 'Bevestig verwijderen' klikt worden alle geselecteerde items verwijderd.<br />
+      <span style="color: Red; font-weight: bold;">Waarschuwing:</span> alle documenten, media etc, die afhankelijk zijn van de items die je verwijderd, zullen niet meer werken en kan leiden tot een instabiele installatie,
+      wees dus voorzichtig met verwijderen. Als je niet zeker bent, neem dan contact op met de auteur van de package.
+    ]]></key>
+    <key alias="packageUpgradeDownload">Download update uit de repository</key>
+    <key alias="packageUpgradeHeader">Upgrade package</key>
+    <key alias="packageUpgradeInstructions">Upgrade instructies</key>
+    <key alias="packageUpgradeText"> Er is een upgrade beschikbaar voor deze package. Je kunt het direct downloaden uit de Umbraco package repository.</key>
+    <key alias="packageVersion">Package versie</key>
+    <key alias="packageVersionHistory">Package versiehistorie</key>
+    <key alias="viewPackageWebsite">Bekijk de package website</key>
+	<key alias="packageAlreadyInstalled">Package reeds geinstalleerd</key>
+    <key alias="targetVersionMismatch">Deze package kan niet worden geinstalleerd omdat minimaal Umbraco versie %0% benodigd is.</key>
+    <key alias="installStateUninstalling">Aan het deinstalleren...</key>
+    <key alias="installStateDownloading">Aan het downloaden...</key>
+    <key alias="installStateImporting">Aan het importeren...</key>
+    <key alias="installStateInstalling">Aan het installeren...</key>
+    <key alias="installStateRestarting">Aan het herstarten, een ongenblik geduld aub...</key>
+    <key alias="installStateComplete">Geinstalleerd! Je browser zal nu automatisch ververst worden...</key>
+    <key alias="installStateCompleted">Kruk op "finish" om de installate te voltooien en de pagina te verversen.</key>
+  </area>
+  <area alias="paste">
+    <key alias="doNothing">Plakken met alle opmaak (Niet aanbevolen)</key>
+    <key alias="errorMessage">De tekst die je probeert te plakken bevat speciale karakters en/of opmaak. Dit kan veroorzaakt worden doordat de tekst vanuit Microsoft Word is gekopieerd. Umbraco kan deze speciale karakters en formattering automatisch verwijderen zodat de geplakte tekst geschikt is voor het web.</key>
+    <key alias="removeAll">Plakken als ruwe tekst en alle opmaak verwijderen</key>
+    <key alias="removeSpecialFormattering">Plakken, en verwijder de opmaak (aanbevolen)</key>
+  </area>
+  <area alias="publicAccess">
+    <key alias="paAdvanced">Geavanceerd: Beveilig door de Member Groups te selecteren die toegang hebben op de pagina</key>
+    <key alias="paAdvancedHelp"><![CDATA[Als je toegang tot pagina's wilt regelen met behulp van role-based authenticatie,<br /> gebruik makend van Umbraco's member groups.]]></key>
+    <key alias="paAdvancedNoGroups">Je moet eerst een membergroup maken voordat je kunt werken met role-based authentication.</key>
+    <key alias="paErrorPage">Error Pagina</key>
+    <key alias="paErrorPageHelp">Gebruikt om te tonen als een gebruiker is ingelogd, maar geen rechten heeft om de pagina te bekijken</key>
+    <key alias="paHowWould">Hoe wil je de pagina beveiligen?</key>
+    <key alias="paIsProtected">%0% is nu beveiligd</key>
+    <key alias="paIsRemoved">Beveiliging verwijderd van %0%</key>
+    <key alias="paLoginPage">Login Pagina</key>
+    <key alias="paLoginPageHelp">Kies de pagina met het login-formulier</key>
+    <key alias="paRemoveProtection">Verwijder beveiliging</key>
+    <key alias="paSelectPages">Kies de pagina's die het login-formulier en de error-berichten bevatten</key>
+    <key alias="paSelectRoles">Kies de roles wie toegang hebben tot deze pagina</key>
+    <key alias="paSetLogin">Geef de gebruikersnaam en wachtwoord voor deze pagina</key>
+    <key alias="paSimple">Eenvoudig: Beveilig door middel van gebruikersnaam en wachtwoord</key>
+    <key alias="paSimpleHelp">Als je eenvoudige beveiliging wilt gebruiken met behulp van een enkele gebruikersnaam en wachtwoord</key>
+  </area>
+  <area alias="publish">
+    <key alias="contentPublishedFailedAwaitingRelease">
+      <![CDATA[
+      %0% kan niet worden gepubliceerd omdat het item is gepland voor release.
+    ]]>
+    </key>
+	<key alias="contentPublishedFailedExpired"><![CDATA[
+      %0% kon niet gepubliceerd worden omdat het item niet meer geldig is.
+    ]]></key>
+    <key alias="contentPublishedFailedInvalid"><![CDATA[
+      %0% kan niet worden gepubliceerd, omdat de eigenschappen:%1% de validatieregels niet hebben doorstaan.
+    ]]></key>
+    <key alias="contentPublishedFailedByEvent"><![CDATA[
+      %0% kon niet worden gepubliceerd doordat een 3rd party extensie het heeft geannuleerd.    
+        ]]></key>
+		<key alias="contentPublishedFailedByParent"><![CDATA[
+      %0% kon niet gepubliceerd worden, omdat de parent pagina niet gepubliceerd is.
+    ]]></key>
+    <key alias="includeUnpublished">Inclusief ongepubliceerde subitems</key>
+    <key alias="inProgress">Publicatie in uitvoering - even geduld...</key>
+    <key alias="inProgressCounter">%0% van %1% pagina’s zijn gepubliceerd...</key>
+    <key alias="nodePublish">%0% is gepubliceerd</key>
+    <key alias="nodePublishAll">%0% en onderliggende pagina’s zijn gepubliceerd</key>
+    <key alias="publishAll">Publiceer %0% en alle subitems</key>
+    <key alias="publishHelp"><![CDATA[Klik <em>ok</em> om <strong>%0%</strong> te publiceren en de wijzigingen zichtbaar te maken voor bezoekers.<br/><br />
+      Je kunt deze pagina publiceren en alle onderliggende sub-pagina's door <em>publiceer alle subitems</em> aan te vinken hieronder.
+      ]]></key>
+  </area>
+  <area alias="colorpicker">
+    <key alias="noColors">Je hebt geen goedgekeurde kleuren geconfigureerd</key>
+  </area>
+  <area alias="relatedlinks">
+    <key alias="enterExternal">Externe link toevoegen</key>
+    <key alias="chooseInternal">Interne link toevoegen</key>    
+    <key alias="caption">Bijschrift</key> 
+	<key alias="link">Link</key>
+    <key alias="newWindow">In een nieuw venster openen</key>
+    <key alias="captionPlaceholder">Voer het bijschrijft in</key>
+    <key alias="externalLinkPlaceholder">Voer de link in</key>
+  </area>
+  <area alias="imagecropper">
+    <key alias="reset">Reset</key>
+  </area>
+  <area alias="rollback">
+    <key alias="currentVersion">Huidige versie</key>
+    <key alias="diffHelp"><![CDATA[Hier worden de verschillen getoond tussen de huidige en de geselecteerde versie<br /><del>Rode</del> tekst wordt niet getoond in de geselecteerde versie , <ins>groen betekent toegevoegd</ins>]]></key>
+    <key alias="documentRolledBack">Document is teruggezet</key>
+    <key alias="htmlHelp">Hiermee wordt de geselecteerde versie als html getoond, als u de verschillen tussen de 2 versies tegelijk wilt zien, gebruik dan de diff view</key>
+    <key alias="rollbackTo">Terugzetten naar</key>
+    <key alias="selectVersion">Selecteer versie</key>
+    <key alias="view">Bekijk</key>
+  </area>
+  <area alias="scripts">
+    <key alias="editscript">Bewerk script-bestand</key>
+  </area>
+  <area alias="sections">
+    <key alias="concierge">Concierge</key>
+    <key alias="content">Inhoud</key>
+    <key alias="courier">Courier</key>
+    <key alias="developer">Ontwikkelaar</key>
+    <key alias="installer">Umbraco configuratiewizard</key>
+    <key alias="media">Media</key>
+    <key alias="member">Leden</key>
+    <key alias="newsletters">Nieuwsbrieven</key>
+    <key alias="settings">Instellingen</key>
+    <key alias="statistics">Statistieken</key>
+    <key alias="translation">Vertaling</key>
+    <key alias="users">Gebruikers</key>    
+    <key alias="help" version="7.0">Help</key>
+    <key alias="forms">Formulieren</key>
+    <key alias="analytics">Analytics</key>
+  </area>
+  <area alias="help">
+    <key alias="goTo">ga naar</key>
+    <key alias="helpTopicsFor">Help onderwerpen voor</key>
+    <key alias="videoChaptersFor">Video's voor</key>
+    <key alias="theBestUmbracoVideoTutorials">De beste Umbraco video tutorials</key>
+  </area>
+  <area alias="settings">
+    <key alias="defaulttemplate">Standaard template</key>
+    <key alias="dictionary editor egenskab">Woordenboek sleutel</key>
+    <key alias="importDocumentTypeHelp">Om een bestaand documenttype te importeren, zoek het betreffende “.udt” bestand door op browse en import te klikken. (Je ziet een bevestigingspagina voordat de import start. Als het documenttype al bestaat dan wordt het bijgewerkt.)</key>
+    <key alias="newtabname">Nieuwe tabtitel</key>
+    <key alias="nodetype">Node type</key>
+    <key alias="objecttype">Type</key>
+    <key alias="stylesheet">Stylesheet</key>
+    <key alias="script">Script</key>
+    <key alias="stylesheet editor egenskab">Stylesheet eigenschap</key>
+    <key alias="tab">Tab</key>
+    <key alias="tabname">Tab titel</key>
+    <key alias="tabs">Tabs</key>
+    <key alias="contentTypeEnabled">Basis inhoudstype ingeschakeld</key>
+    <key alias="contentTypeUses">Dit inhoudstype gebruikt</key>
+    <key alias="asAContentMasterType">als basis inhoudstype. Tabs van basis inhoudstypes worden niet getoond en kunnen alleen worden aangepast op het basis inhoudstype zelf</key>
+    <key alias="noPropertiesDefinedOnTab">Geen eigenschappen gedefinieerd op dit tabblad. Klik op de link "voeg een nieuwe eigenschap" aan de bovenkant om een ​​nieuwe eigenschap te creëren.</key>
+    <key alias="masterDocumentType">Master Document Type</key>
+    <key alias="createMatchingTemplate">Maak een bijbehorend template</key>
+	<key alias="addIcon">Icon toevoegen</key>
+  </area>
+  <area alias="sort">
+    <key alias="sortOrder">Sort order</key>
+    <key alias="sortCreationDate">Creation date</key>
+    <key alias="sortDone">Sorteren gereed.</key>
+    <key alias="sortHelp">Sleep de pagina's omhoog of omlaag om de volgorde te veranderen. Of klik op de kolom-header om alle pagina's daarop te sorteren.</key>
+    <key alias="sortPleaseWait"><![CDATA[Een ogenblik geduld. Paginas worden gesorteerd, dit kan even duren.<br/> <br/> Sluit dit venster niet tijdens het sorteren]]></key>
+  </area>
+  <area alias="speechBubbles">
+	<key alias="validationFailedHeader">Validatie</key>
+	<key alias="validationFailedMessage">Validatiefouten moeten worden opgelost voor dit item kan worden opgeslagen</key>
+	<key alias="operationFailedHeader">Mislukt</key>
+	<key alias="invalidUserPermissionsText">Wegens onvoldoende rechten kon deze handeling kon niet worden uitegevoerd </key>
+	<key alias="operationCancelledHeader">Geannuleerd</key>
+	<key alias="operationCancelledText">Uitvoering is g eannuleerd door de plugin van een 3e partij</key>
+    <key alias="contentPublishedFailedByEvent">Publicatie werd geannuleerd doordeeen plugin van een 3e partij</key>
+    <key alias="contentTypeDublicatePropertyType">Eigenschappen type bestaat al</key>
+    <key alias="contentTypePropertyTypeCreated">Eigenschappen type aangemaakt</key>
+    <key alias="contentTypePropertyTypeCreatedText"><![CDATA[Naam: %0% <br /> Data type: %1%]]></key>
+    <key alias="contentTypePropertyTypeDeleted">Eigenschappen type verwijderd</key>
+    <key alias="contentTypeSavedHeader">Inhoudstype opgeslagen</key>
+    <key alias="contentTypeTabCreated">Tab aangemaakt</key>
+    <key alias="contentTypeTabDeleted">Tab verwijderd</key>
+    <key alias="contentTypeTabDeletedText">Tab met id: %0% verwijderd</key>
+    <key alias="cssErrorHeader">Stylesheet niet opgeslagen</key>
+    <key alias="cssSavedHeader">Stylesheet opgeslagen</key>
+    <key alias="cssSavedText">Stylesheet opgeslagen zonder fouten</key>
+    <key alias="dataTypeSaved">Datatype opgeslagen</key>
+    <key alias="dictionaryItemSaved">Woordenboek item opgeslagen</key>
+    <key alias="editContentPublishedFailedByParent">Publicatie is mislukt omdat de bovenliggende pagina niet gepubliceerd is</key>
+    <key alias="editContentPublishedHeader">Inhoud gepubliceerd</key>
+    <key alias="editContentPublishedText">en zichtbaar op de website</key>
+    <key alias="editContentSavedHeader">Inhoud opgeslagen</key>
+    <key alias="editContentSavedText">Vergeet niet te publiceren om de wijzigingen zichtbaar te maken</key>
+    <key alias="editContentSendToPublish">Verzend voor goedkeuring</key>
+    <key alias="editContentSendToPublishText">Verandering zijn verstuurd voor goedkeuring</key>
+    <key alias="editMediaSaved">Media opgeslagen</key>
+    <key alias="editMediaSavedText">Media opgeslagen zonder fouten</key>
+    <key alias="editMemberSaved">Lid opgeslagen</key>
+    <key alias="editStylesheetPropertySaved">Stijlsheet eigenschap opgeslagen</key>
+    <key alias="editStylesheetSaved">Stijlsheet opgeslagen</key>
+    <key alias="editTemplateSaved">Template opgeslagen</key>
+    <key alias="editUserError">Fout bij opslaan gebruiker (zie logboek)</key>
+    <key alias="editUserSaved">Gebruiker opgeslagen</key>
+    <key alias="editUserTypeSaved">Gebruikerstype opgeslagen</key>
+    <key alias="fileErrorHeader">Bestand niet opgeslagen</key>
+    <key alias="fileErrorText">bestand kon niet worden opgeslagen. Controleer de bestandsbeveiliging</key>
+    <key alias="fileSavedHeader">Bestand opgeslagen</key>
+    <key alias="fileSavedText">Bestand opgeslagen zonder fouten</key>
+    <key alias="languageSaved">Taal opgeslagen</key>
+	<key alias="mediaTypeSavedHeader">Media Type opgeslagen</key>
+    <key alias="memberTypeSavedHeader">Member Type opgeslagen</key>
+    <key alias="pythonErrorHeader">Python script niet opgeslagen</key>
+    <key alias="pythonErrorText">Python script kon niet worden opgeslagen door een fout</key>
+    <key alias="pythonSavedHeader">Python script opeslagen!</key>
+    <key alias="pythonSavedText">Geen fouten in python script!</key>
+    <key alias="templateErrorHeader">Template niet opgeslagen</key>
+    <key alias="templateErrorText">Controleer dat je geen 2 tamplates met dezelfde naam hebt</key>
+    <key alias="templateSavedHeader">Template opgeslagen</key>
+    <key alias="templateSavedText">Template opgeslagen zonder fouten!</key>
+    <key alias="xsltErrorHeader">XSLT niet opgeslagen</key>
+    <key alias="xsltErrorText">XSLT bevat een fout</key>
+    <key alias="xsltPermissionErrorText">XSLT kon niet worden opgeslagen, controleer de bestandsbeveiliging</key>
+    <key alias="xsltSavedHeader">XSLT opgeslagen</key>
+    <key alias="xsltSavedText">Geen fouten in de XSLT!</key>
+    <key alias="contentUnpublished">Inhoud gedepubliceerd</key>
+    <key alias="partialViewSavedHeader">Partial view opgeslagen</key>
+    <key alias="partialViewSavedText">Partial view opgeslagen zonder fouten!</key>
+    <key alias="partialViewErrorHeader">Partial view niet opgeslagen</key>
+    <key alias="partialViewErrorText">Er is een fout opgetreden bij het opslaan van het bestand.</key>
+	 <key alias="scriptSavedHeader">Script view opgeslagen</key>
+    <key alias="scriptSavedText">Script view opgeslagen zonder fouten!</key>
+    <key alias="scriptErrorHeader">Script view niet opgeslagen</key>
+    <key alias="scriptErrorText">Er is een fout opgetreden bij het opslaan van dit bestand.</key>
+    <key alias="cssErrorText">Er is een fout opgetreden bij het opslaan van dit bestand.</key>
+  </area>
+  <area alias="stylesheet">
+    <key alias="aliasHelp">Gebruik CSS syntax bijv: h1, .redHeader, .blueTex</key>
+    <key alias="editstylesheet">Stijlsheet aanpassen</key>
+    <key alias="editstylesheetproperty">Bewerk stylesheet eigenschap</key>
+    <key alias="nameHelp">Naam waarmee de stijl in de editor te kiezen is</key>
+    <key alias="preview">Voorbeeld</key>
+    <key alias="styles">Stijlen</key>
+  </area>
+  <area alias="template">
+    <key alias="edittemplate">Template aanpassen</key>
+    <key alias="insertContentArea">Invoegen inhoudsgebied</key>
+    <key alias="insertContentAreaPlaceHolder">Invoegen inhoudsgebied placeholder</key>
+    <key alias="insertDictionaryItem">Invoegen dictionary item</key>
+    <key alias="insertMacro">Invoegen Macro</key>
+    <key alias="insertPageField">Invoegen Umbraco page field</key>
+    <key alias="mastertemplate">Basis sjabloon</key>
+    <key alias="quickGuide">Quick Guide voor Umbraco template tags</key>
+    <key alias="template">Sjabloon</key>
+  </area>
+  <area alias="grid">
+    <key alias="insertControl">Item toevoegen</key>
+    <key alias="chooseLayout">Kies de indeling</key>
+    <key alias="addRows">Kies een indeling voor deze pagina om content toe te kunnen voegen</key>
+    <key alias="addElement"><![CDATA[<i class="icon icon-add blue"></i> Plaats een (extra) content blok]]></key>
+    <key alias="dropElement">Drop content</key>
+    <key alias="settingsApplied">Instellingen toegepast</key>
+
+    <key alias="contentNotAllowed">Deze content is hier niet toegestaan</key>
+    <key alias="contentAllowed">Deze content is hier toegestaan</key>
+      
+    <key alias="clickToEmbed">Klik om een item te embedden</key>
+    <key alias="clickToInsertImage">Klik om een afbeelding in te voegen</key>
+    <key alias="placeholderImageCaption">Afbeelding ondertitel...</key>
+    <key alias="placeholderWriteHere">Typ hier......</key>
+    <key alias="gridLayouts">Grid lay-outs</key>
+    <key alias="gridLayoutsDetail">Lay-outs zijn het globale werkgebied voor de grid editor. Je hebt meestal maar één of twee verschillende lay-outs nodig</key>
+    <key alias="addGridLayout">Een grid layout toevoegen</key>
+    <key alias="addGridLayoutDetail">De lay-out aanpassen door de kolombreedte aan te passen en extra kolommen toe te voegen</key>
+
+    <key alias="rowConfigurations">Rijconfiguratie</key>
+    <key alias="rowConfigurationsDetail">Rijen zijn voorgedefinieerde cellen die horizontaal zijn gerangschikt</key>
+    <key alias="addRowConfiguration">Een rijconfiguratie toevoegen</key>
+    <key alias="addRowConfigurationDetail">De rijconfiguratie aanpassen door de breedte van de cel in te stellen en extra cellen toe te voegen</key>
+
+    <key alias="columns">Kolommen</key>
+    <key alias="columnsDetails">Het totaal aantal gecombineerde kolommen in de grid layout</key>
+
+    <key alias="settings">Instellingen</key>
+    <key alias="settingsDetails">Configureren welke instellingen de editors kunnen aanpassen</key>
+
+
+    <key alias="styles">Styles</key>
+    <key alias="stylesDetails">Configureren welke stijlen de editors kunnen aanpassen</key>
+
+    <key alias="settingDialogDetails">De instellingen worden enkel bewaard indien de ingevoerde Json geldig is</key>
+
+    <key alias="allowAllEditors">Alle editors toelaten</key>
+    <key alias="allowAllRowConfigurations">Alle rijconfiguraties toelaten</key>
+	<key alias="setAsDefault">Instellen als standaard</key>
+    <key alias="chooseExtra">Kies extra</key>
+    <key alias="chooseDefault">Kies standaard</key>
+    <key alias="areAdded">zijn toegevoegd</key>
+</area>
+
+<area alias="contentTypeEditor">
+    <key alias="compositions">Composities</key>
+    <key alias="noTabs">Er zijn nog geen tabs toegevoegd</key>
+    <key alias="addNewTab">Voeg een nieuwe tab toe</key>
+    <key alias="addAnotherTab">Voeg nog een tab toe</key>
+    <key alias="inheritedFrom">Inherited van</key>
+    <key alias="addProperty">Voeg property toe</key>
+    <key alias="requiredLabel">Verplicht label</key>
+
+    <key alias="enableListViewHeading">Zet list view aan</key>
+    <key alias="enableListViewDescription">Laat de child nodes van het content item zien als een sorteer- en doorzoekbare lijstweergave zien. Deze child nodes worden dan niet in de boomstructuur getoond.</key>
+
+    <key alias="allowedTemplatesHeading">Toegestane Templates</key>
+    <key alias="allowedTemplatesDescription">Kies welke templates toegestaan zijn om door de editors op dit content-type gebruikt te worden</key>
+    <key alias="allowAsRootHeading">Sta toe op root-niveau</key>
+    <key alias="allowAsRootDescription">Sta editors toe om content van dit type aan te maken op root-niveau</key>
+    <key alias="allowAsRootCheckbox">Ja - sta content van dit type toe op root-niveau</key>
+
+    <key alias="childNodesHeading">Toegestane child node types</key>
+    <key alias="childNodesDescription">Sta contetn van een bepaalde type toe om onder dit type aangemaakt te kunnen worden</key>
+
+    <key alias="chooseChildNode">Kies child node</key>
+    <key alias="compositionsDescription">Overerfde tabs en properties van een bestaand document-type. Nieuwe tabs worden toegevoegd aan het huidige document-type of samengevoegd als een tab met de identieke naam al bestaat.</key>
+    <key alias="compositionInUse">Dit content-type wordt gebruikt in een compositie en kan daarom niet zelf een compositie worden.</key>
+    <key alias="noAvailableCompositions">Er zijn geen content-typen beschikbaar om als compositie te gebruiken.</key>
+
+    <key alias="availableEditors">Beschikbare editors</key>
+    <key alias="reuse">Herbruik</key>
+    <key alias="editorSettings">Editor instellingen</key>
+
+    <key alias="configuration">Configuratie</key>
+
+    <key alias="yesDelete">Ja, verwijder</key>
+
+    <key alias="movedUnderneath">is naar onder geplaatst</key>
+    <key alias="copiedUnderneath">is naar onder gecopierd</key>
+    <key alias="folderToMove">Selecteer de map om te verplaatsen</key>
+    <key alias="folderToCopy">Selecteer de map om te kopieren</key>
+    <key alias="structureBelow">naar de boomstructuur onder</key>
+
+    <key alias="allDocumentTypes">Alle Document types</key>
+    <key alias="allDocuments">Alle documenten</key>
+    <key alias="allMediaItems">Alle media items</key>
+
+    <key alias="usingThisDocument">die gebruik maken van dit document type zullen permanent verwijderd worden. Bevestig aub dat je deze ook wilt verwijderen.</key>
+    <key alias="usingThisMedia">die gebruik maken van dit media type zullen permanent verwijderd worden. Bevestig aub dat je deze ook wilt verwijderen.</key>
+    <key alias="usingThisMember">die gebruik maken van dit member type zullen permanent verwijderd worden. Bevestig aub dat je deze ook wilt verwijderen.</key>
+
+    <key alias="andAllDocuments">en alle documenten van dit type</key>
+    <key alias="andAllMediaItems">en alle media items van dit type</key>
+    <key alias="andAllMembers">en alle leden van dit type</key>
+
+    <key alias="thisEditorUpdateSettings">die gebruik maken van deze editor zullen geupdate worden met deze nieuwe instellingen</key>
+
+    <key alias="memberCanEdit">Lid kan bewerken</key>
+    <key alias="showOnMemberProfile">Toon in het profiel van leden</key>
+    <key alias="tabHasNoSortOrder">tab heeft geen sorteervolgorde</key>
+  </area>
+
+  <area alias="modelsBuilder">
+      <key alias="buildingModels">Models aan het gereneren</key>
+      <key alias="waitingMessage">dit kan enige tijd duren, geduld aub</key>
+      <key alias="modelsGenerated">Models gegenereerd</key>
+      <key alias="modelsGeneratedError">Models konden niet gegenereerd worden</key>
+      <key alias="modelsExceptionInUlog">Models generatie is mislukt, kijk in de Umbraco log voor details</key>
+  </area>
+  
+  <area alias="templateEditor">
+    <key alias="alternativeField">Alternatief veld</key>
+    <key alias="alternativeText">Alternatieve tekst</key>
+    <key alias="casing">Kapitalisatie</key>
+    <key alias="encoding">Encoding</key>
+    <key alias="chooseField">Selecteer veld</key>
+    <key alias="convertLineBreaks">Converteer regelafbreking</key>
+    <key alias="convertLineBreaksHelp"><![CDATA[Vervang regelafbrekingen met html-tag <br>]]></key>
+    <key alias="customFields">Aangepaste velden</key>
+    <key alias="dateOnly">Ja, alleen datum</key>
+    <key alias="formatAsDate">Opmaken als datum</key>
+    <key alias="htmlEncode">HTML-encoderen</key>
+    <key alias="htmlEncodeHelp">Speciale karakters worden geëncodeerd naar HTML.</key>
+    <key alias="insertedAfter">Zal worden ingevoegd na de veld waarde</key>
+    <key alias="insertedBefore">Zal worden ingevoegd voor de veld waarde</key>
+    <key alias="lowercase">Kleine letters</key>
+    <key alias="none">Geen</key>
+    <key alias="postContent">Invoegen na veld</key>
+    <key alias="preContent">Invoegen voor veld</key>
+    <key alias="recursive">Recursief</key>
+    <key alias="removeParagraph">Verwijder paragraaf tags</key>
+    <key alias="removeParagraphHelp"><![CDATA[Alle <P> tags aan het begin en einde van de tekst worden verwijderd]]></key>
+    <key alias="standardFields">Standaard velden</key>
+    <key alias="uppercase">Hoofdletters</key>
+    <key alias="urlEncode">URL-encoderen</key>
+    <key alias="urlEncodeHelp">Speciale karakters in URL's worden geëncodeerd</key>
+    <key alias="usedIfAllEmpty">Zal alleen worden gebruikt waneer de bovenstaande veld waardes leeg zijn</key>
+    <key alias="usedIfEmpty">Dit veld zal alleen worden gebruikt als het primaire veld leeg is</key>
+    <key alias="withTime">Ja, met tijd. Scheidingsteken: </key>
+  </area>
+  <area alias="translation">
+    <key alias="assignedTasks">Taken aan jou toegewezen</key>
+    <key alias="assignedTasksHelp"><![CDATA[Onderstaande lijst toont vertalingstaken aan jou toegewezen. Om een meer gedetailleerd overzicht te zien, met comments, klik op "Details" of de naam van de pagina. 
+	Je kan ook de pagina direct downloaden als XML door te klikken op "Download Xml".
+Om een vertalingstaak te sluiten, ga aub naar het detailoverzicht en klik op de "Sluit" knop.
+    ]]></key>
+    <key alias="closeTask">Sluit taak</key>
+    <key alias="details">Details van vertaling</key>
+    <key alias="downloadAllAsXml">Download alle vertalingstaken als xml</key>
+    <key alias="downloadTaskAsXml">Download xml</key>
+    <key alias="DownloadXmlDTD">Download xml DTD</key>
+    <key alias="fields">Velden</key>
+    <key alias="includeSubpages">Inclusief onderliggende pagina's</key>
+    <key alias="mailBody"><![CDATA[
+      Hallo %0%
+
+      Dit is een geautomatiseerde mail om u op de hoogte te brengen dat document '%1%'
+      is aangevraagd voor vertaling naar '%5%' door %2%.
+
+      Ga naar http://%3%/translation/details.aspx?id=%4% om te bewerken.
+	  Of log in bij Umbraco om een overzicht te krijgen van al jouw vertalingen.
+
+	  
+      Met vriendelijke groet!
+
+	  
+      De Umbraco Robot    
+        ]]></key>
+    <key alias="mailSubject">[%0%] Vertaalopdracht voor %1%</key>
+    <key alias="noTranslators">Geen vertaal-gebruikers gevonden. Maak eerst een vertaal-gebruiker aan voordat je pagina's voor vertaling verstuurd</key>
+    <key alias="ownedTasks">Taken aangemaakt door jou</key>
+    <key alias="ownedTasksHelp"><![CDATA[De lijst hieronder toont pagina's <strong>die je aanmaakte</strong>. 
+	Om een detailweergave met opmerkingen te zien, klik op "Detail" of op de paginanaam. 
+	Je kan ook de pagina in XML-formaat downloaden door op de "Download XML"-link te klikken. 
+	Om een vertalingstaak te sluiten, klik je op de "Sluiten"-knop in detailweergave.]]></key>
+    <key alias="pageHasBeenSendToTranslation">De pagina '%0%' is verstuurd voor vertaling</key>
+	<key alias="noLanguageSelected">Kies de taal waarin deze contetn vertaald moet worden</key>
+    <key alias="sendToTranslate">Stuur voor vertaling</key>
+    <key alias="taskAssignedBy">Toegewezen door</key>
+    <key alias="taskOpened">Taak geopend</key>
+    <key alias="totalWords">Totaal aantal woorden</key>
+    <key alias="translateTo">Vertaal naar</key>
+    <key alias="translationDone">Vertaling voltooid.</key>
+    <key alias="translationDoneHelp">Je kan een voorbeeld van vertaalde pagina's bekijken door hieronder te klikken. Als de originele pagina gevonden werd, wordt een vergelijking van beide pagina's getoond.</key>
+    <key alias="translationFailed">Vertalen niet gelukt, het XML-bestand is mogelijk beschadigd.</key>
+    <key alias="translationOptions">Vertalingsopties</key>
+    <key alias="translator">Vertaler</key>
+    <key alias="uploadTranslationXml">Vertaald XML-document uploaden</key>
+  </area>
+  <area alias="treeHeaders">
+    <key alias="cacheBrowser">Cachebrowser</key>
+    <key alias="contentRecycleBin">Prullenbak</key>
+    <key alias="createdPackages">Gemaakte packages</key>
+    <key alias="dataTypes">Datatypes</key>
+    <key alias="dictionary">Woordenboek</key>
+    <key alias="installedPackages">Geïnstalleerde packages</key>
+    <key alias="installSkin">Installeer skin</key>
+    <key alias="installStarterKit">Installeer starter kit</key>
+    <key alias="languages">Talen</key>
+    <key alias="localPackage">Installeer een lokale package</key>
+    <key alias="macros">Macro's</key>
+    <key alias="mediaTypes">Mediatypes</key>
+    <key alias="member">Leden</key>
+    <key alias="memberGroups">Ledengroepen</key>
+    <key alias="memberRoles">Rollen</key>
+    <key alias="memberTypes">Ledentypes</key>
+    <key alias="documentTypes">Documenttypen</key>
+	<key alias="relationTypes">RelatieTypen</key>
+    <key alias="packager">Packages</key>
+    <key alias="packages">Packages</key>
+    <key alias="python">Python-bestanden</key>
+    <key alias="repositories">Installeer uit repository</key>
+    <key alias="runway">Installeer Runway</key>
+    <key alias="runwayModules">Runway modules</key>
+    <key alias="scripting">Script bestanden</key>
+    <key alias="scripts">Scripts</key>
+    <key alias="stylesheets">Stylesheets</key>
+    <key alias="templates">Sjablonen</key>
+    <key alias="xslt">XSLT Bestanden</key>
+	<key alias="analytics">Analytics</key>
+  </area>
+  <area alias="update">
+    <key alias="updateAvailable">Nieuwe update beschikbaar</key>
+    <key alias="updateDownloadText">%0% is gereed, klik hier om te downloaden</key>
+    <key alias="updateNoServer">Er is geen verbinding met de server</key>
+    <key alias="updateNoServerError">Er is een fout opgetreden bij het zoeken naar een update. Bekijk de trace-stack voor verdere informatie.</key>
+  </area>
+  <area alias="user">
+    <key alias="administrators">Beheerders</key>
+    <key alias="categoryField">Categorieveld</key>
+    <key alias="changePassword">Verander je wachtwoord</key>
+    <key alias="newPassword">Wijzig je wachtwoord</key>
+    <key alias="confirmNewPassword">Bevestig nieuw password</key>
+    <key alias="changePasswordDescription">Je kunt je wachtwoord veranderen door onderstaan formulier in te vullen en op de knop 'Verander wachtwoord' te klikken </key>
+    <key alias="contentChannel">Inhoudskanaal</key>
+    <key alias="descriptionField">Omschrijving</key>
+    <key alias="disabled">Geblokkeerde gebruiker</key>
+    <key alias="documentType">Documenttype</key>
+    <key alias="editors">Redacteur</key>
+    <key alias="excerptField">Samenvattingsveld</key>
+    <key alias="language">Taal</key>
+    <key alias="loginname">Loginnaam</key>
+    <key alias="mediastartnode">Startnode in Mediabibliotheek</key>
+    <key alias="modules">Secties</key>
+    <key alias="noConsole">Blokkeer Umbraco toegang</key>
+	<key alias="oldPassword">Oude wachtwoord</key>
+    <key alias="password">Wachtwoord</key>
+    <key alias="resetPassword">Reset wachtwoord</key>
+    <key alias="passwordChanged">Je wachtwoord is veranderd!</key>
+    <key alias="passwordConfirm">Herhaal nieuwe wachtwoord</key>
+    <key alias="passwordEnterNew">Voer nieuwe wachtwoord in</key>
+    <key alias="passwordIsBlank">Je nieuwe wachtwoord mag niet leeg zijn!</key>
+    <key alias="passwordCurrent">Huidig wachtwoord</key>
+    <key alias="passwordInvalid">Ongeldig huidig wachtwoord</key>
+    <key alias="passwordIsDifferent">Beide wachtwoorden waren niet hetzelfde. Probeer opnieuw!</key>
+    <key alias="passwordMismatch">Beide wachtwoorden zijn niet hetzelfde!</key>
+    <key alias="permissionReplaceChildren">Vervang rechten op de subitems</key>
+    <key alias="permissionSelectedPages">U bent momenteel rechten aan het aanpassen voor volgende pagina's:</key>
+    <key alias="permissionSelectPages">Selecteer pagina's om hun rechten aan te passen</key>
+    <key alias="searchAllChildren">Doorzoek alle subitems</key>
+    <key alias="startnode">Startnode in Content</key>
+    <key alias="username">Gebruikersnaam</key>
+    <key alias="userPermissions">Gebruikersrechten</key>
+    <key alias="usertype">Gebruikerstype</key>
+    <key alias="userTypes">Gebruikerstypes</key>
+    <key alias="writer">Auteur</key>
+	<key alias="translator">Vertaler</key>
+    <key alias="change">Wijzig</key>
+    <key alias="yourProfile" version="7.0">Je profiel</key>
+    <key alias="yourHistory" version="7.0">Je recente historie</key>
+    <key alias="sessionExpires" version="7.0">Sessie verloopt over</key>
+  </area>
+	 <area alias="validation">
+    <key alias="validation">Validatie</key>
+    <key alias="validateAsEmail">Valideer als email</key>
+    <key alias="validateAsNumber">Valideer als nummer</key>
+    <key alias="validateAsUrl">Valideer als Url</key>
+    <key alias="enterCustomValidation">...of gebruik custom validatie</key>
+    <key alias="fieldIsMandatory">Veld is verplicht</key>
+  </area>
+  <area alias="healthcheck">
+    <!-- The following keys get these tokens passed in:
+	     0: Current value
+		   1: Recommended value
+		   2: XPath
+		   3: Configuration file path
+	  -->
+    <key alias="checkSuccessMessage">Waarde is insteld naar the aanbevolen waarde: '%0%'.</key>
+    <key alias="rectifySuccessMessage">Waarde was '%1%' voor XPath '%2%' in configuratie bestand '%3%'.</key>
+    <key alias="checkErrorMessageDifferentExpectedValue">De verwachtte waarde voor '%2%' is '%1%' in configuratie bestand '%3%', maar is '%0%'.</key>
+    <key alias="checkErrorMessageUnexpectedValue">Onverwachte waarde '%0%' gevonden voor '%2%' in configuratie bestand '%3%'.</key>
+
+    <!-- The following keys get these tokens passed in:
+	     0: Current value
+		   1: Recommended value
+	  -->
+    <key alias="customErrorsCheckSuccessMessage">Custom foutmeldingen zijn ingesteld op '%0%'.</key>
+    <key alias="customErrorsCheckErrorMessage">Custom foutmeldingen zijn momenteel '%0%'. Wij raden aan deze aan te passen naar '%1%' voor livegang.</key>
+    <key alias="customErrorsCheckRectifySuccessMessage">Custom foutmeldingen aangepast naar '%0%'.</key>
+
+    <key alias="macroErrorModeCheckSuccessMessage">Macro foutmeldingen zijn ingesteld op'%0%'.</key>
+    <key alias="macroErrorModeCheckErrorMessage">Macro foutmeldingen zijn ingesteld op '%0%'. Dit zal er voor zorgen dat bepaalde, of alle, pagina's van de website niet geladen kunnen worden als er errors in een Macro zitten. Corrigeren zal deze waarde aanpassen naar '%1%'.</key>
+    <key alias="macroErrorModeCheckRectifySuccessMessage">Macro foutmeldingen zijn aangepast naar '%0%'.</key>
+
+    <!-- The following keys get these tokens passed in:
+	     0: Current value
+		   1: Recommended value
+		   2: Server version
+	  -->
+    <key alias="trySkipIisCustomErrorsCheckSuccessMessage">Try Skip IIS Custom foutmeldingen is ingesteld op '%0%'. IIS versie '%1%' wordt gebruikt.</key>
+    <key alias="trySkipIisCustomErrorsCheckErrorMessage">Try Skip IIS Custom foutmeldingen is ingesteld op '%0%'. Het wordt voor de gebruikte IIS versie (%2%) aangeraden deze in te stellen op '%1%'.</key>
+    <key alias="trySkipIisCustomErrorsCheckRectifySuccessMessage">Try Skip IIS Custom foutmeldingen ingesteld op '%0%'.</key>
+
+    <!-- The following keys get predefined tokens passed in that are not all the same, like above -->
+    <key alias="configurationServiceFileNotFound">Het volgende bestand bestaat niet: '%0%'.</key>
+    <key alias="configurationServiceNodeNotFound"><![CDATA[<strong>'%0%'</strong> kon niet gevonden worden in configuratie bestand <strong>'%1%'</strong>.]]></key>
+    <key alias="configurationServiceError">Er is een fout opgetreden. Bekijk de log file voor de volledige fout: %0%.</key>
+
+    <key alias="xmlDataIntegrityCheckMembers">Members - Totaal XML: %0%, Totaal: %1%, Total incorrect: %2%</key>
+    <key alias="xmlDataIntegrityCheckMedia">Media - Totaal XML: %0%, Totaal: %1%, Total incorrect: %2%</key>
+    <key alias="xmlDataIntegrityCheckContent">Content - Totaal XML: %0%, Totaal gepubliceerd: %1%, Total incorrect: %2%</key>
+
+    <key alias="httpsCheckValidCertificate">Het cerficaat van de website is ongeldig.</key>
+    <key alias="httpsCheckInvalidCertificate">Cerficaat validatie foutmelding: '%0%'</key>
+    <key alias="httpsCheckInvalidUrl">Fout bij pingen van URL %0% - '%1%'</key>
+    <key alias="httpsCheckIsCurrentSchemeHttps">De site wordt momenteel %0% bekeken via HTTPS.</key>
+    <key alias="httpsCheckConfigurationRectifyNotPossible">De appSetting 'umbracoUseSSL' in web.config staat op 'false'. Indien HTTPS gebruikt wordt moet deze op 'true' staan.</key>
+    <key alias="httpsCheckConfigurationCheckResult">De appSetting 'umbracoUseSSL' in web.config is ingesteld op '%0%'. Cookies zijn %1% ingesteld als secure.</key>
+    <key alias="httpsCheckEnableHttpsError">De 'umbracoUseSSL' waarde in web.config kon niet aangepast worden. Foutmelding: %0%</key>
+
+    <!-- The following keys don't get tokens passed in -->
+    <key alias="httpsCheckEnableHttpsButton">HTTPS inschakelen</key>
+    <key alias="httpsCheckEnableHttpsDescription">Zet in de appSettings van de web.config de umbracoSSL instelling op 'true'.</key>
+    <key alias="httpsCheckEnableHttpsSuccess">De appSetting 'umbracoUseSSL' is nu ingesteld op 'true', cookies zullen als 'secure' worden aangemerkt.</key>
+
+    <key alias="rectifyButton">Fix</key>
+    <key alias="cannotRectifyShouldNotEqual">Cannot fix a check with a value comparison type of 'ShouldNotEqual'.</key>
+    <key alias="cannotRectifyShouldEqualWithValue">Cannot fix a check with a value comparison type of 'ShouldEqual' with a provided value.</key>
+    <key alias="valueToRectifyNotProvided">Value to fix check not provided.</key>
+
+    <key alias="compilationDebugCheckSuccessMessage">Debug compiliate mode staat uit.</key>
+    <key alias="compilationDebugCheckErrorMessage">Debug compiliate mode staat momenteel aan. Wij raden aan deze instelling uit te zetten voor livegang.</key>
+    <key alias="compilationDebugCheckRectifySuccessMessage">Debug compiliate mode uitgezet.</key>
+
+    <key alias="traceModeCheckSuccessMessage">Trace mode staat uit.</key>
+    <key alias="traceModeCheckErrorMessage">Trace mode staat momenteel aan. Wij raden aan deze instelling uit te zetten voor livegang.</key>
+    <key alias="traceModeCheckRectifySuccessMessage">Trace mode uitgezet.</key>
+
+    <key alias="folderPermissionsCheckMessage">Alle mappen hebben de juiste permissie-instellingen!.</key>
+    <!-- The following keys get these tokens passed in:
+	    0: Comma delimitted list of failed folder paths
+  	-->
+    <key alias="requiredFolderPermissionFailed"><![CDATA[De volgende bestanden moeten wijzig-rechten krijgen om Umbraco goed te laten werken: <strong>%0%</strong>.]]></key>
+    <key alias="optionalFolderPermissionFailed"><![CDATA[Aangeraden wordt de volgende bestanden wijzig-rechten te geven om Umbraco goed te laten werken: <strong>%0%</strong>. Als deze niet in gebruik zijn voor deze omgeving hoeft er geen actie te worden ondernomen.]]></key>
+
+    <key alias="filePermissionsCheckMessage">All files have the correct permissions set.</key>
+    <!-- The following keys get these tokens passed in:
+	    0: Comma delimitted list of failed folder paths
+  	-->
+    <key alias="requiredFilePermissionFailed"><![CDATA[De volgende bestanden moeten schrijf-rechten krijgen om Umbraco goed te laten werken: <strong>%0%</strong>.]]></key>
+    <key alias="optionalFilePermissionFailed"><![CDATA[Aangeraden wordt de volgende bestanden schrijf-rechten te geven om Umbraco goed te laten werken: <strong>%0%</strong>. Als deze niet in gebruik zijn voor deze omgeving hoeft er geen actie te worden ondernomen.]]></key>
+
+    <key alias="clickJackingCheckHeaderFound"><![CDATA[De <strong>X-Frame-Options</strong> header of meta-tag om IFRAMEing door andere websites te voorkomen is aanwezig!]]></key>
+    <key alias="clickJackingCheckHeaderNotFound"><![CDATA[De <strong>X-Frame-Options</strong> header of meta-tag om IFRAMEing door andere websites te voorkomen is NIET aanwezig.]]></key>
+    <key alias="clickJackingSetHeaderInConfig">Voorkom IFRAMEing via web.config</key>
+    <key alias="clickJackingSetHeaderInConfigDescription">Voegt de instelling toe aan de httpProtocol/customHeaders section in web.config om IFRAMEing door andere websites te voorkomen.</key>
+    <key alias="clickJackingSetHeaderInConfigSuccess">De instelling om IFRAMEing door andere websites te voorkomen is toegevoegd aan de web.config!</key>
+    <key alias="clickJackingSetHeaderInConfigError">Web.config kon niet aangepast worden door error: %0%</key>
+
+    <!-- The following key get these tokens passed in:
+	    0: Comma delimitted list of headers found
+  	-->
+    <key alias="excessiveHeadersFound"><![CDATA[De volgende header welke informatie tonen over de gebruikte website technologie zijn aangetroffen: <strong>%0%</strong>.]]></key>
+    <key alias="excessiveHeadersNotFound">Er zijn geen headeres gevonden welke informatie over de gebruikte website technologie prijsgeven!</key>
+
+    <key alias="smtpMailSettingsNotFound">In de Web.config werd system.net/mailsettings niet gevonden</key>
+    <key alias="smtpMailSettingsHostNotConfigured">In de Web.config sectie system.net/mailsettings is de host niet geconfigureerd.</key>
+    <key alias="smtpMailSettingsConnectionSuccess">SMTP instellingen zijn correct ingesteld en werken zoals verwacht.</key>
+    <key alias="smtpMailSettingsConnectionFail">De SMTP server geconfigureerd met host '%0%' en poort '%1%' kon niet gevonden worden. Controleer of de SMTP instellingen in Web.config file system.net/mailsettings correct zijn.</key>
+
+    <key alias="notificationEmailsCheckSuccessMessage"><![CDATA[Notificatie email is verzonden naar <strong>%0%</strong>.]]></key>
+    <key alias="notificationEmailsCheckErrorMessage"><![CDATA[Notificatie email staat nog steeds op de default waarde van <strong>%0%</strong>.]]></key>
+  </area>
+	<area alias="redirectUrls">
+    <key alias="disableUrlTracker">URL tracker uitzetten</key>
+    <key alias="enableUrlTracker">URL tracker aanzetten</key>
+    <key alias="originalUrl">Originele URL</key>
+    <key alias="redirectedTo">Doorgestuurd naar</key>
+    <key alias="noRedirects">Er zijn geen redirects</key>
+    <key alias="noRedirectsDescription">Er wordt automatisch een redirect aangemaakt als een gepubliceerde pagina hernoemd of verplaatst wordt.</key>
+    <key alias="removeButton">Verwijder</key>
+    <key alias="confirmRemove">Weet je zeker dat je de redirect van '%0%' naar '%1%' wilt verwijderen?</key>
+    <key alias="redirectRemoved">Redirect URL verwijderd.</key>
+    <key alias="redirectRemoveError">Fout bij verwijderen redirect URL.</key>
+    <key alias="confirmDisable">Weet je zeker dat je de URL tracker wilt uitzetten?</key>
+    <key alias="disabledConfirm">URL tracker staat nu uit.</key>
+    <key alias="disableError">Fout bij het uitzetten van de URL Tracker. Meer informatie kan gevonden worden in de log file.</key>
+    <key alias="enabledConfirm">URL tracker staat nu aan.</key>
+    <key alias="enableError">Fout bij het aanzetten van de URL tracker. Meer informatie kan gevonden worden in de log file.</key>
+  </area>
+</language>