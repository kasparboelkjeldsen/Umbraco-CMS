<?xml version="1.0" encoding="utf-8" standalone="yes"?>
<language alias="en" intName="English (UK)" localName="English (UK)" lcid="" culture="en-GB">
  <creator>
    <name>The Umbraco community</name>
    <link>https://our.umbraco.com/documentation/Extending-Umbraco/Language-Files</link>
  </creator>
  <area alias="actions">
    <key alias="assignDomain">Culture and Hostnames</key>
    <key alias="auditTrail">Audit Trail</key>
    <key alias="browse">Browse Node</key>
    <key alias="changeDocType">Change Document Type</key>
    <key alias="copy">Copy</key>
    <key alias="create">Create</key>
    <key alias="export">Export</key>
    <key alias="createPackage">Create Package</key>
    <key alias="createGroup">Create group</key>
    <key alias="delete">Delete</key>
    <key alias="disable">Disable</key>
    <key alias="editSettings">Edit settings</key>
    <key alias="emptyRecycleBin">Empty recycle bin</key>
    <key alias="enable">Enable</key>
    <key alias="exportDocumentType">Export Document Type</key>
    <key alias="importDocumentType">Import Document Type</key>
    <key alias="importPackage">Import Package</key>
    <key alias="liveEdit">Edit in Canvas</key>
    <key alias="logout">Exit</key>
    <key alias="move">Move</key>
    <key alias="notify">Notifications</key>
    <key alias="protect">Public access</key>
    <key alias="publish">Publish</key>
    <key alias="unpublish">Unpublish</key>
    <key alias="refreshNode">Reload</key>
    <key alias="republish">Republish entire site</key>
    <key alias="remove">Remove</key>
    <key alias="rename" version="7.3.0">Rename</key>
    <key alias="restore" version="7.3.0">Restore</key>
    <key alias="SetPermissionsForThePage">Set permissions for the page %0%</key>
    <key alias="chooseWhereToCopy">Choose where to copy</key>
    <key alias="chooseWhereToMove">Choose where to move</key>
    <key alias="toInTheTreeStructureBelow">to in the tree structure below</key>
    <key alias="infiniteEditorChooseWhereToCopy">Choose where to copy the selected item(s)</key>
    <key alias="infiniteEditorChooseWhereToMove">Choose where to move the selected item(s)</key>
    <key alias="wasMovedTo">was moved to</key>
    <key alias="wasCopiedTo">was copied to</key>
    <key alias="wasDeleted">was deleted</key>
    <key alias="rights">Permissions</key>
    <key alias="rollback">Rollback</key>
    <key alias="sendtopublish">Send To Publish</key>
    <key alias="sendToTranslate">Send To Translation</key>
    <key alias="setGroup">Set group</key>
    <key alias="sort">Sort</key>
    <key alias="translate">Translate</key>
    <key alias="update">Update</key>
    <key alias="setPermissions">Set permissions</key>
    <key alias="unlock">Unlock</key>
    <key alias="createblueprint">Create Content Template</key>
    <key alias="resendInvite">Resend Invitation</key>
  </area>
  <area alias="actionCategories">
    <key alias="content">Content</key>
    <key alias="administration">Administration</key>
    <key alias="structure">Structure</key>
    <key alias="other">Other</key>
  </area>
  <area alias="actionDescriptions">
    <key alias="assignDomain">Allow access to assign culture and hostnames</key>
    <key alias="auditTrail">Allow access to view a node's history log</key>
    <key alias="browse">Allow access to view a node</key>
    <key alias="changeDocType">Allow access to change document type for a node</key>
    <key alias="copy">Allow access to copy a node</key>
    <key alias="create">Allow access to create nodes</key>
    <key alias="delete">Allow access to delete nodes</key>
    <key alias="move">Allow access to move a node</key>
    <key alias="protect">Allow access to set and change public access for a node</key>
    <key alias="publish">Allow access to publish a node</key>
    <key alias="unpublish">Allow access to unpublish a node</key>
    <key alias="rights">Allow access to change permissions for a node</key>
    <key alias="rollback">Allow access to roll back a node to a previous state</key>
    <key alias="sendtopublish">Allow access to send a node for approval before publishing</key>
    <key alias="sendToTranslate">Allow access to send a node for translation</key>
    <key alias="sort">Allow access to change the sort order for nodes</key>
    <key alias="translate">Allow access to translate a node</key>
    <key alias="update">Allow access to save a node</key>
    <key alias="createblueprint">Allow access to create a Content Template</key>
  </area>
  <area alias="apps">
    <key alias="umbContent">Content</key>
    <key alias="umbInfo">Info</key>
  </area>
  <area alias="assignDomain">
    <key alias="permissionDenied">Permission denied.</key>
    <key alias="addNew">Add new Domain</key>
    <key alias="remove">remove</key>
    <key alias="invalidNode">Invalid node.</key>
    <key alias="invalidDomain">One or more domains have an invalid format.</key>
    <key alias="duplicateDomain">Domain has already been assigned.</key>
    <key alias="language">Language</key>
    <key alias="domain">Domain</key>
    <key alias="domainCreated">New domain '%0%' has been created</key>
    <key alias="domainDeleted">Domain '%0%' is deleted</key>
    <key alias="domainExists">Domain '%0%' has already been assigned</key>
    <key alias="domainUpdated">Domain '%0%' has been updated</key>
    <key alias="orEdit">Edit Current Domains</key>
    <key alias="domainHelpWithVariants">
    	<![CDATA[Valid domain names are: "example.com", "www.example.com", "example.com:8080", or "https://www.example.com/".
     Furthermore also one-level paths in domains are supported, eg. "example.com/en" or "/en".]]></key>
    <key alias="inherit">Inherit</key>
    <key alias="setLanguage">Culture</key>
        <key alias="setLanguageHelp">
            <![CDATA[Set the culture for nodes below the current node,<br /> or inherit culture from parent nodes. Will also apply<br />
      to the current node, unless a domain below applies too.]]>
        </key>
    <key alias="setDomains">Domains</key>
  </area>
  <area alias="buttons">
    <key alias="clearSelection">Clear selection</key>
    <key alias="select">Select</key>
    <key alias="somethingElse">Do something else</key>
    <key alias="bold">Bold</key>
    <key alias="deindent">Cancel Paragraph Indent</key>
    <key alias="formFieldInsert">Insert form field</key>
    <key alias="graphicHeadline">Insert graphic headline</key>
    <key alias="htmlEdit">Edit Html</key>
    <key alias="indent">Indent Paragraph</key>
    <key alias="italic">Italic</key>
    <key alias="justifyCenter">Center</key>
    <key alias="justifyLeft">Justify Left</key>
    <key alias="justifyRight">Justify Right</key>
    <key alias="linkInsert">Insert Link</key>
    <key alias="linkLocal">Insert local link (anchor)</key>
    <key alias="listBullet">Bullet List</key>
    <key alias="listNumeric">Numeric List</key>
    <key alias="macroInsert">Insert macro</key>
    <key alias="pictureInsert">Insert picture</key>
    <key alias="publishAndClose">Publish and close</key>
    <key alias="publishDescendants">Publish with descendants</key>
    <key alias="relations">Edit relations</key>
    <key alias="returnToList">Return to list</key>
    <key alias="save">Save</key>
    <key alias="saveAndClose">Save and close</key>
    <key alias="saveAndPublish">Save and publish</key>
    <key alias="saveAndSchedule">Save and schedule</key>
    <key alias="saveToPublish">Save and send for approval</key>
    <key alias="saveListView">Save list view</key>
    <key alias="schedulePublish">Schedule</key>
    <key alias="showPage">Preview</key>
    <key alias="saveAndPreview">Save and preview</key>
    <key alias="showPageDisabled">Preview is disabled because there's no template assigned</key>
    <key alias="styleChoose">Choose style</key>
    <key alias="styleShow">Show styles</key>
    <key alias="tableInsert">Insert table</key>
    <key alias="saveAndGenerateModels">Save and generate models</key>
    <key alias="undo">Undo</key>
    <key alias="redo">Redo</key>
    <key alias="deleteTag">Delete tag</key>
    <key alias="confirmActionCancel">Cancel</key>
    <key alias="confirmActionConfirm">Confirm</key>
	<key alias="morePublishingOptions">More publishing options</key>
    <key alias="submitChanges">Submit</key>
    <key alias="submitChangesAndClose">Submit and close</key>
  </area>
  <area alias="auditTrails">
    <key alias="atViewingFor">Viewing for</key>
    <key alias="delete">Content deleted</key>
    <key alias="unpublish">Content unpublished</key>
    <key alias="publish">Content saved and Published</key>
    <key alias="publishvariant">Content saved and published for languages: %0% </key>
    <key alias="save">Content saved</key>
    <key alias="savevariant">Content saved for languages: %0%</key>
    <key alias="move">Content moved</key>
    <key alias="copy">Content copied</key>
    <key alias="rollback">Content rolled back</key>
    <key alias="sendtopublish">Content sent for publishing</key>
    <key alias="sendtopublishvariant">Content sent for publishing for languages: %0%</key>
    <key alias="sort">Sort child items performed by user</key>
    <key alias="custom">%0%</key>
    <key alias="smallCopy">Copy</key>
    <key alias="smallPublish">Publish</key>
    <key alias="smallPublishVariant">Publish</key>
    <key alias="smallMove">Move</key>
    <key alias="smallSave">Save</key>
    <key alias="smallSaveVariant">Save</key>
    <key alias="smallDelete">Delete</key>
    <key alias="smallUnpublish">Unpublish</key>
    <key alias="smallRollBack">Rollback</key>
    <key alias="smallSendToPublish">Send To Publish</key>
    <key alias="smallSendToPublishVariant">Send To Publish</key>
    <key alias="smallSort">Sort</key>
    <key alias="smallCustom">Custom</key>
    <key alias="historyIncludingVariants">History (all variants)</key>
  </area>
  <area alias="changeDocType">
    <key alias="changeDocTypeInstruction">To change the document type for the selected content, first select from the list of valid types for this location.</key>
    <key alias="changeDocTypeInstruction2">Then confirm and/or amend the mapping of properties from the current type to the new, and click Save.</key>
    <key alias="contentRepublished">The content has been re-published.</key>
    <key alias="currentProperty">Current Property</key>
    <key alias="currentType">Current type</key>
    <key alias="docTypeCannotBeChanged">The document type cannot be changed, as there are no alternatives valid for this location.  An alternative will be valid if it is allowed under the parent of the selected content item and that all existing child content items are allowed to be created under it.</key>
    <key alias="docTypeChanged">Document Type Changed</key>
    <key alias="mapProperties">Map Properties</key>
    <key alias="mapToProperty">Map to Property</key>
    <key alias="newTemplate">New Template</key>
    <key alias="newType">New Type</key>
    <key alias="none">none</key>
    <key alias="selectedContent">Content</key>
    <key alias="selectNewDocType">Select New Document Type</key>
    <key alias="successMessage">The document type of the selected content has been successfully changed to [new type] and the following properties mapped:</key>
    <key alias="to">to</key>
    <key alias="validationErrorPropertyWithMoreThanOneMapping">Could not complete property mapping as one or more properties have more than one mapping defined.</key>
    <key alias="validDocTypesNote">Only alternate types valid for the current location are displayed.</key>
  </area>
  <area alias="codefile">
    <key alias="createFolderFailedById">Failed to create a folder under parent with ID %0%</key>
    <key alias="createFolderFailedByName">Failed to create a folder under parent with name %0%</key>
    <key alias="createFolderIllegalChars">The folder name cannot contain illegal characters.</key>
    <key alias="deleteItemFailed">Failed to delete item: %0%</key>
  </area>
  <area alias="content">
    <key alias="isPublished" version="7.2">Is Published</key>
    <key alias="about">About this page</key>
    <key alias="alias">Alias</key>
    <key alias="alternativeTextHelp">(how would you describe the picture over the phone)</key>
    <key alias="alternativeUrls">Alternative Links</key>
    <key alias="clickToEdit">Click to edit this item</key>
    <key alias="createBy">Created by</key>
    <key alias="createByDesc" version="7.0">Original author</key>
    <key alias="updatedBy" version="7.0">Updated by</key>
    <key alias="createDate">Created</key>
    <key alias="createDateDesc" version="7.0">Date/time this document was created</key>
    <key alias="documentType">Document Type</key>
    <key alias="editing">Editing</key>
    <key alias="expireDate">Remove at</key>
    <key alias="itemChanged">This item has been changed after publication</key>
    <key alias="itemNotPublished">This item is not published</key>
    <key alias="lastPublished">Last published</key>
    <key alias="noItemsToShow">There are no items to show</key>
    <key alias="listViewNoItems" version="7.1.5">There are no items to show in the list.</key>
    <key alias="listViewNoContent">No content has been added</key>
    <key alias="listViewNoMembers">No members have been added</key>
    <key alias="mediatype">Media Type</key>
    <key alias="mediaLinks">Link to media item(s)</key>
    <key alias="membergroup">Member Group</key>
    <key alias="memberrole">Role</key>
    <key alias="membertype">Member Type</key>
    <key alias="noChanges">No changes have been made</key>
    <key alias="noDate">No date chosen</key>
    <key alias="nodeName">Page title</key>
    <key alias="noMediaLink">This media item has no link</key>
    <key alias="otherElements">Properties</key>
    <key alias="parentNotPublished">This document is published but is not visible because the parent '%0%' is unpublished</key>
    <key alias="parentCultureNotPublished">This culture is published but is not visible because it is unpublished on parent '%0%'</key>
    <key alias="parentNotPublishedAnomaly">This document is published but is not in the cache</key>
    <key alias="getUrlException">Could not get the url</key>
    <key alias="routeError">This document is published but its url would collide with content %0%</key>
    <key alias="routeErrorCannotRoute">This document is published but its url cannot be routed</key>
    <key alias="publish">Publish</key>
    <key alias="published">Published</key>
    <key alias="publishedPendingChanges">Published (pending changes)</key>
    <key alias="publishStatus">Publication Status</key>
    <key alias="publishDescendantsHelp"><![CDATA[Publish <strong>%0%</strong> and all content items underneath and thereby making their content publicly available.]]></key>
    <key alias="publishDescendantsWithVariantsHelp"><![CDATA[Publish variants and variants of same type underneath and thereby making their content publicly available.]]></key>
    <key alias="releaseDate">Publish at</key>
    <key alias="unpublishDate">Unpublish at</key>
    <key alias="removeDate">Clear Date</key>
    <key alias="setDate">Set date</key>
    <key alias="sortDone">Sortorder is updated</key>
    <key alias="sortHelp">To sort the nodes, simply drag the nodes or click one of the column headers. You can select multiple nodes by holding the "shift" or "control" key while selecting</key>
    <key alias="statistics">Statistics</key>
    <key alias="titleOptional">Title (optional)</key>
    <key alias="altTextOptional">Alternative text (optional)</key>
    <key alias="type">Type</key>
    <key alias="unpublish">Unpublish</key>
    <key alias="unpublished">Unpublished</key>
    <key alias="updateDate">Last edited</key>
    <key alias="updateDateDesc" version="7.0">Date/time this document was edited</key>
    <key alias="uploadClear">Remove file(s)</key>
	<key alias="uploadClearImageContext">Click here to remove the image from the media item</key>
    <key alias="uploadClearFileContext">Click here to remove the file from the media item</key>
    <key alias="urls">Link to document</key>
    <key alias="memberof">Member of group(s)</key>
    <key alias="notmemberof">Not a member of group(s)</key>
    <key alias="childItems" version="7.0">Child items</key>
    <key alias="target" version="7.0">Target</key>
    <key alias="scheduledPublishServerTime">This translates to the following time on the server:</key>
    <key alias="scheduledPublishDocumentation"><![CDATA[<a href="https://our.umbraco.com/documentation/Getting-Started/Data/Scheduled-Publishing/#timezones" target="_blank">What does this mean?</a>]]></key>
    <key alias="nestedContentDeleteItem">Are you sure you want to delete this item?</key>
    <key alias="nestedContentEditorNotSupported">Property %0% uses editor %1% which is not supported by Nested Content.</key>
    <key alias="nestedContentDeleteAllItems">Are you sure you want to delete all items?</key>
    <key alias="nestedContentNoContentTypes">No content types are configured for this property.</key>
    <key alias="nestedContentAddElementType">Add element type</key>
    <key alias="nestedContentSelectElementTypeModalTitle">Select element type</key>
    <key alias="nestedContentGroupHelpText">Select the group whose properties should be displayed. If left blank, the first group on the element type will be used.</key>
    <key alias="nestedContentTemplateHelpTextPart1">Enter an angular expression to evaluate against each item for its name. Use</key>
    <key alias="nestedContentTemplateHelpTextPart2">to display the item index</key>
    <key alias="addTextBox">Add another text box</key>
    <key alias="removeTextBox">Remove this text box</key>
    <key alias="contentRoot">Content root</key>
    <key alias="includeUnpublished">Include drafts and unpublished content items.</key>
    <key alias="isSensitiveValue">This value is hidden. If you need access to view this value please contact your website administrator.</key>
    <key alias="isSensitiveValue_short">This value is hidden.</key>
    <key alias="languagesToPublishForFirstTime">What languages would you like to publish? All languages with content are saved!</key>
    <key alias="languagesToPublish">What languages would you like to publish?</key>
    <key alias="languagesToSave">What languages would you like to save?</key>
    <key alias="languagesToSaveForFirstTime">All languages with content are saved on creation!</key>
    <key alias="languagesToSendForApproval">What languages would you like to send for approval?</key>
    <key alias="languagesToSchedule">What languages would you like to schedule?</key>
    <key alias="languagesToUnpublish">Select the languages to unpublish. Unpublishing a mandatory language will unpublish all languages.</key>
    <key alias="publishedLanguages">Published Languages</key>
    <key alias="unpublishedLanguages">Unpublished Languages</key>
    <key alias="unmodifiedLanguages">Unmodified Languages</key>
    <key alias="untouchedLanguagesForFirstTime">These languages haven't been created</key>

    <key alias="variantsWillBeSaved">All new variants will be saved.</key>
    <key alias="variantsToPublish">Which variants you would like to publish?</key>
    <key alias="variantsToSave">Choose which variants to be saved.</key>
    <key alias="variantsToSendForApproval">Pick variants to send for approval.</key>
    <key alias="variantsToSchedule">Set scheduled publishing...</key>
    <key alias="variantsToUnpublish">Select the variants to unpublish. Unpublishing a mandatory language will unpublish all variants.</key>
    <key alias="publishRequiresVariants">The following variants is required for publishing to take place:</key>

    <key alias="notReadyToPublish">We are not ready to Publish</key>
    <key alias="readyToPublish">Ready to publish?</key>
    <key alias="readyToSave">Ready to Save?</key>
    <key alias="sendForApproval">Send for approval</key>
    <key alias="schedulePublishHelp">Select the date and time to publish and/or unpublish the content item.</key>
    <key alias="createEmpty">Create new</key>
    <key alias="createFromClipboard">Paste from clipboard</key>
    <key alias="nodeIsInTrash">This item is in the Recycle Bin</key>
  </area>
  <area alias="blueprints">
    <key alias="createBlueprintFrom">Create a new Content Template from '%0%'</key>
    <key alias="blankBlueprint">Blank</key>
    <key alias="selectBlueprint">Select a Content Template</key>
    <key alias="createdBlueprintHeading">Content Template created</key>
    <key alias="createdBlueprintMessage">A Content Template was created from '%0%'</key>
    <key alias="duplicateBlueprintMessage">Another Content Template with the same name already exists</key>
    <key alias="blueprintDescription">A Content Template is predefined content that an editor can select to use as the basis for creating new content</key>
  </area>
  <area alias="media">
    <key alias="clickToUpload">Click to upload</key>
    <key alias="orClickHereToUpload">or click here to choose files</key>
    <key alias="dragFilesHereToUpload">You can drag files here to upload</key>
    <key alias="disallowedFileType">Cannot upload this file, it does not have an approved file type</key>
    <key alias="maxFileSize">Max file size is</key>
    <key alias="mediaRoot">Media root</key>
    <key alias="moveFailed">Failed to move media</key>
    <key alias="copyFailed">Failed to copy media</key>
    <key alias="createFolderFailed">Failed to create a folder under parent id %0%</key>
    <key alias="renameFolderFailed">Failed to rename the folder with id %0%</key>
    <key alias="dragAndDropYourFilesIntoTheArea">Drag and drop your file(s) into the area</key>
  </area>
  <area alias="member">
    <key alias="createNewMember">Create a new member</key>
    <key alias="allMembers">All Members</key>
    <key alias="memberGroupNoProperties">Member groups have no additional properties for editing.</key>
  </area>
  <area alias="create">
    <key alias="chooseNode">Where do you want to create the new %0%</key>
    <key alias="createUnder">Create an item under</key>
    <key alias="createContentBlueprint">Select the document type you want to make a content template for</key>
    <key alias="enterFolderName">Enter a folder name</key>
    <key alias="updateData">Choose a type and a title</key>
    <key alias="noDocumentTypes" version="7.0"><![CDATA[There are no allowed document types available for creating content here. You must enable these in <strong>Document Types</strong> within the <strong>Settings</strong> section, by editing the <strong>Allowed child node types</strong> under <strong>Permissions</strong>.]]></key>
    <key alias="noDocumentTypesAtRoot"><![CDATA[There are no document types available for creating content here. You must create these in <strong>Document Types</strong> within the <strong>Settings</strong> section.]]></key>
    <key alias="noDocumentTypesWithNoSettingsAccess">The selected page in the content tree doesn't allow for any pages to be created below it.</key>
    <key alias="noDocumentTypesEditPermissions">Edit permissions for this document type</key>
    <key alias="noDocumentTypesCreateNew">Create a new document type</key>
    <key alias="noDocumentTypesAllowedAtRoot"><![CDATA[There are no allowed document types available for creating content here. You must enable these in <strong>Document Types</strong> within the <strong>Settings</strong> section, by changing the <strong>Allow as root</strong> option under <strong>Permissions</strong>.]]></key>
    <key alias="noMediaTypes" version="7.0"><![CDATA[There are no allowed media types available for creating media here. You must enable these in <strong>Media Types Types</strong> within the <strong>Settings</strong> section, by editing the <strong>Allowed child node types</strong> under <strong>Permissions</strong>.]]></key>
    <key alias="noMediaTypesWithNoSettingsAccess">The selected media in the tree doesn't allow for any other media to be created below it.</key>
    <key alias="noMediaTypesEditPermissions">Edit permissions for this media type</key>
    <key alias="documentTypeWithoutTemplate">Document Type without a template</key>
    <key alias="newFolder">New folder</key>
    <key alias="newDataType">New data type</key>
    <key alias="newJavascriptFile">New JavaScript file</key>
    <key alias="newEmptyPartialView">New empty partial view</key>
    <key alias="newPartialViewMacro">New partial view macro</key>
    <key alias="newPartialViewFromSnippet">New partial view from snippet</key>
    <key alias="newPartialViewMacroFromSnippet">New partial view macro from snippet</key>
    <key alias="newPartialViewMacroNoMacro">New partial view macro (without macro)</key>
    <key alias="newStyleSheetFile">New style sheet file</key>
    <key alias="newRteStyleSheetFile">New Rich Text Editor style sheet file</key>
  </area>
  <area alias="dashboard">
    <key alias="browser">Browse your website</key>
    <key alias="dontShowAgain">- Hide</key>
    <key alias="nothinghappens">If Umbraco isn't opening, you might need to allow popups from this site</key>
    <key alias="openinnew">has opened in a new window</key>
    <key alias="restart">Restart</key>
    <key alias="visit">Visit</key>
    <key alias="welcome">Welcome</key>
  </area>
  <area alias="prompt">
    <key alias="stay">Stay</key>
    <key alias="discardChanges">Discard changes</key>
    <key alias="unsavedChanges">You have unsaved changes</key>
    <key alias="unsavedChangesWarning">Are you sure you want to navigate away from this page? - you have unsaved changes</key>
    <key alias="confirmListViewPublish">Publishing will make the selected items visible on the site.</key>
    <key alias="confirmListViewUnpublish">Unpublishing will remove the selected items and all their descendants from the site.</key>
    <key alias="confirmUnpublish">Unpublishing will remove this page and all its descendants from the site.</key>
    <key alias="doctypeChangeWarning">You have unsaved changes. Making changes to the Document Type will discard the changes.</key>
  </area>
  <area alias="bulk">
    <key alias="done">Done</key>
    <key alias="deletedItem">Deleted %0% item</key>
    <key alias="deletedItems">Deleted %0% items</key>
    <key alias="deletedItemOfItem">Deleted %0% out of %1% item</key>
    <key alias="deletedItemOfItems">Deleted %0% out of %1% items</key>
    <key alias="publishedItem">Published %0% item</key>
    <key alias="publishedItems">Published %0% items</key>
    <key alias="publishedItemOfItem">Published %0% out of %1% item</key>
    <key alias="publishedItemOfItems">Published %0% out of %1% items</key>
    <key alias="unpublishedItem">Unpublished %0% item</key>
    <key alias="unpublishedItems">Unpublished %0% items</key>
    <key alias="unpublishedItemOfItem">Unpublished %0% out of %1% item</key>
    <key alias="unpublishedItemOfItems">Unpublished %0% out of %1% items</key>
    <key alias="movedItem">Moved %0% item</key>
    <key alias="movedItems">Moved %0% items</key>
    <key alias="movedItemOfItem">Moved %0% out of %1% item</key>
    <key alias="movedItemOfItems">Moved %0% out of %1% items</key>
    <key alias="copiedItem">Copied %0% item</key>
    <key alias="copiedItems">Copied %0% items</key>
    <key alias="copiedItemOfItem">Copied %0% out of %1% item</key>
    <key alias="copiedItemOfItems">Copied %0% out of %1% items</key>
  </area>
  <area alias="defaultdialogs">
    <key alias="nodeNameLinkPicker">Link title</key>
    <key alias="urlLinkPicker">Link</key>
    <key alias="anchorLinkPicker">Anchor / querystring</key>
    <key alias="anchorInsert">Name</key>
    <key alias="assignDomain">Manage hostnames</key>
    <key alias="closeThisWindow">Close this window</key>
    <key alias="confirmdelete">Are you sure you want to delete</key>
    <key alias="confirmdeleteXofX">Are you sure you want to delete %0% based on %1%</key>
    <key alias="confirmdisable">Are you sure you want to disable</key>
    <key alias="confirmremove">Are you sure you want to remove</key>
    <key alias="confirmremoveusageof"><![CDATA[Are you sure you want to remove the usage of <b>%0%</b>]]></key>
    <key alias="confirmremovereferenceto"><![CDATA[Are you sure you want to remove the reference to <b>%0%</b>]]></key>
    <key alias="confirmlogout">Are you sure?</key>
    <key alias="confirmSure">Are you sure?</key>
    <key alias="cut">Cut</key>
    <key alias="editdictionary">Edit Dictionary Item</key>
    <key alias="editlanguage">Edit Language</key>
    <key alias="editSelectedMedia">Edit selected media</key>
    <key alias="insertAnchor">Insert local link</key>
    <key alias="insertCharacter">Insert character</key>
    <key alias="insertgraphicheadline">Insert graphic headline</key>
    <key alias="insertimage">Insert picture</key>
    <key alias="insertlink">Insert link</key>
    <key alias="insertMacro">Click to add a Macro</key>
    <key alias="inserttable">Insert table</key>
    <key alias="languagedeletewarning">This will delete the language</key>
    <key alias="languageChangeWarning">Changing the culture for a language may be an expensive operation and will result in the content cache and indexes being rebuilt</key>
    <key alias="lastEdited">Last Edited</key>
    <key alias="link">Link</key>
    <key alias="linkinternal">Internal link:</key>
    <key alias="linklocaltip">When using local links, insert "#" in front of link</key>
    <key alias="linknewwindow">Open in new window?</key>
	<key alias="macroContainerSettings">Macro Settings</key>
    <key alias="macroDoesNotHaveProperties">This macro does not contain any properties you can edit</key>
    <key alias="paste">Paste</key>
    <key alias="permissionsEdit">Edit permissions for</key>
    <key alias="permissionsSet">Set permissions for</key>
    <key alias="permissionsSetForGroup">Set permissions for %0% for user group %1%</key>
    <key alias="permissionsHelp">Select the users groups you want to set permissions for</key>
    <key alias="recycleBinDeleting">The items in the recycle bin are now being deleted. Please do not close this window while this operation takes place</key>
    <key alias="recycleBinIsEmpty">The recycle bin is now empty</key>
    <key alias="recycleBinWarning">When items are deleted from the recycle bin, they will be gone forever</key>
    <key alias="regexSearchError"><![CDATA[<a target='_blank' href='http://regexlib.com'>regexlib.com</a>'s webservice is currently experiencing some problems, which we have no control over. We are very sorry for this inconvenience.]]></key>
    <key alias="regexSearchHelp">Search for a regular expression to add validation to a form field. Example: 'email, 'zip-code' 'url'</key>
    <key alias="removeMacro">Remove Macro</key>
    <key alias="requiredField">Required Field</key>
    <key alias="sitereindexed">Site is reindexed</key>
    <key alias="siterepublished">The website cache has been refreshed. All publish content is now up to date. While all unpublished content is still unpublished</key>
    <key alias="siterepublishHelp">The website cache will be refreshed. All published content will be updated, while unpublished content will stay unpublished.</key>
    <key alias="tableColumns">Number of columns</key>
    <key alias="tableRows">Number of rows</key>
    <key alias="thumbnailimageclickfororiginal">Click on the image to see full size</key>
    <key alias="treepicker">Pick item</key>
    <key alias="viewCacheItem">View Cache Item</key>
    <key alias="relateToOriginalLabel">Relate to original</key>
    <key alias="includeDescendants">Include descendants</key>
    <key alias="theFriendliestCommunity">The friendliest community</key>
    <key alias="linkToPage">Link to page</key>
    <key alias="openInNewWindow">Opens the linked document in a new window or tab</key>
    <key alias="linkToMedia">Link to media</key>
    <key alias="selectContentStartNode">Select content start node</key>
    <key alias="selectMedia">Select media</key>
    <key alias="selectMediaType">Select media type</key>
    <key alias="selectIcon">Select icon</key>
    <key alias="selectItem">Select item</key>
    <key alias="selectLink">Select link</key>
    <key alias="selectMacro">Select macro</key>
    <key alias="selectContent">Select content</key>
    <key alias="selectContentType">Select content type</key>
    <key alias="selectMediaStartNode">Select media start node</key>
    <key alias="selectMember">Select member</key>
    <key alias="selectMemberGroup">Select member group</key>
    <key alias="selectMemberType">Select member type</key>
    <key alias="selectNode">Select node</key>
    <key alias="selectSections">Select sections</key>
    <key alias="selectUsers">Select users</key>
    <key alias="noIconsFound">No icons were found</key>
    <key alias="noMacroParams">There are no parameters for this macro</key>
    <key alias="noMacros">There are no macros available to insert</key>
    <key alias="externalLoginProviders">External login providers</key>
    <key alias="exceptionDetail">Exception Details</key>
    <key alias="stacktrace">Stacktrace</key>
    <key alias="innerException">Inner Exception</key>
    <key alias="linkYour">Link your</key>
    <key alias="unLinkYour">Un-link your</key>
    <key alias="account">account</key>
    <key alias="selectEditor">Select editor</key>
    <key alias="selectSnippet">Select snippet</key>
    <key alias="variantdeletewarning">This will delete the node and all its languages. If you only want to delete one language, you should unpublish the node in that language instead.</key>
  </area>
  <area alias="dictionary">
    <key alias="noItems">There are no dictionary items.</key>
  </area>
  <area alias="dictionaryItem">
    <key alias="description"><![CDATA[
      Edit the different language versions for the dictionary item '<em>%0%</em>' below
   ]]></key>
    <key alias="displayName">Culture Name</key>
    <key alias="changeKeyError"><![CDATA[
      The key '%0%' already exists.
   ]]></key>
    <key alias="overviewTitle">Dictionary overview</key>
  </area>
  <area alias="examineManagement">
    <key alias="configuredSearchers">Configured Searchers</key>
    <key alias="configuredSearchersDescription">Shows properties and tools for any configured Searcher (i.e. such as a multi-index searcher)</key>
    <key alias="fieldValues">Field values</key>
    <key alias="healthStatus">Health status</key>
    <key alias="healthStatusDescription">The health status of the index and if it can be read</key>
    <key alias="indexers">Indexers</key>
    <key alias="indexInfo">Index info</key>
    <key alias="indexInfoDescription">Lists the properties of the index</key>
    <key alias="manageIndexes">Manage Examine's indexes</key>
    <key alias="manageIndexesDescription">Allows you to view the details of each index and provides some tools for managing the indexes</key>
    <key alias="rebuildIndex">Rebuild index</key>
    <key alias="rebuildIndexWarning"><![CDATA[
      This will cause the index to be rebuilt.<br />
      Depending on how much content there is in your site this could take a while.<br />
      It is not recommended to rebuild an index during times of high website traffic or when editors are editing content.
     ]]>
    </key>
    <key alias="searchers">Searchers</key>
    <key alias="searchDescription">Search the index and view the results</key>
    <key alias="tools">Tools</key>
    <key alias="toolsDescription">Tools to manage the index</key>
    <key alias="fields">fields</key>
    <key alias="indexCannotRead">The index cannot be read and will need to be rebuilt</key>
    <key alias="processIsTakingLonger">The process is taking longer than expected, check the umbraco log to see if there have been any errors during this operation</key>
    <key alias="indexCannotRebuild">This index cannot be rebuilt because it has no assigned</key>
    <key alias="iIndexPopulator">IIndexPopulator</key>
  </area>
  <area alias="placeholders">
    <key alias="username">Enter your username</key>
    <key alias="password">Enter your password</key>
    <key alias="confirmPassword">Confirm your password</key>
    <key alias="nameentity">Name the %0%...</key>
    <key alias="entername">Enter a name...</key>
    <key alias="enteremail">Enter an email...</key>
    <key alias="enterusername">Enter a username...</key>
    <key alias="label">Label...</key>
    <key alias="enterDescription">Enter a description...</key>
    <key alias="search">Type to search...</key>
    <key alias="filter">Type to filter...</key>
    <key alias="enterTags">Type to add tags (press enter after each tag)...</key>
    <key alias="email">Enter your email</key>
    <key alias="enterMessage">Enter a message...</key>
    <key alias="usernameHint">Your username is usually your email</key>
    <key alias="anchor">#value or ?key=value</key>
    <key alias="enterAlias">Enter alias...</key>
    <key alias="generatingAlias">Generating alias...</key>
    <key alias="a11yCreateItem">Create item</key>
    <key alias="a11yCreate">Create</key>
    <key alias="a11yEdit">Edit</key>
    <key alias="a11yName">Name</key>
  </area>
  <area alias="editcontenttype">
    <key alias="createListView" version="7.2">Create custom list view</key>
    <key alias="removeListView" version="7.2">Remove custom list view</key>
    <key alias="aliasAlreadyExists">A content type, media type or member type with this alias already exists</key>
  </area>
  <area alias="renamecontainer">
    <key alias="renamed">Renamed</key>
    <key alias="enterNewFolderName">Enter a new folder name here</key>
    <key alias="folderWasRenamed">%0% was renamed to %1%</key>
  </area>
  <area alias="editdatatype">
    <key alias="addPrevalue">Add prevalue</key>
    <key alias="dataBaseDatatype">Database datatype</key>
    <key alias="guid">Property editor GUID</key>
    <key alias="renderControl">Property editor</key>
    <key alias="rteButtons">Buttons</key>
    <key alias="rteEnableAdvancedSettings">Enable advanced settings for</key>
    <key alias="rteEnableContextMenu">Enable context menu</key>
    <key alias="rteMaximumDefaultImgSize">Maximum default size of inserted images</key>
    <key alias="rteRelatedStylesheets">Related stylesheets</key>
    <key alias="rteShowLabel">Show label</key>
    <key alias="rteWidthAndHeight">Width and height</key>
    <key alias="allPropTypes">All property types &amp; property data</key>
    <key alias="willBeDeleted">using this data type will be deleted permanently, please confirm you want to delete these as well</key>
    <key alias="yesDelete">Yes, delete</key>
    <key alias="andAllRelated">and all property types &amp; property data using this data type</key>
    <key alias="selectFolder">Select the folder to move</key>
    <key alias="inTheTree">to in the tree structure below</key>
    <key alias="wasMoved">was moved underneath</key>
  </area>
  <area alias="errorHandling">
    <key alias="errorButDataWasSaved">Your data has been saved, but before you can publish this page there are some errors you need to fix first:</key>
    <key alias="errorChangingProviderPassword">The current membership provider does not support changing password (EnablePasswordRetrieval need to be true)</key>
    <key alias="errorExistsWithoutTab">%0% already exists</key>
    <key alias="errorHeader">There were errors:</key>
    <key alias="errorHeaderWithoutTab">There were errors:</key>
    <key alias="errorInPasswordFormat">The password should be a minimum of %0% characters long and contain at least %1% non-alpha numeric character(s)</key>
    <key alias="errorIntegerWithoutTab">%0% must be an integer</key>
    <key alias="errorMandatory">The %0% field in the %1% tab is mandatory</key>
    <key alias="errorMandatoryWithoutTab">%0% is a mandatory field</key>
    <key alias="errorRegExp">%0% at %1% is not in a correct format</key>
    <key alias="errorRegExpWithoutTab">%0% is not in a correct format</key>
    <key alias="errorPropertyEditorNotSupportedInElementTypes">Property %0% uses editor %1% which is not supported in ElementTypes.</key>
  </area>
  <area alias="errors">
    <key alias="receivedErrorFromServer">Received an error from the server</key>
    <key alias="dissallowedMediaType">The specified file type has been disallowed by the administrator</key>
    <key alias="codemirroriewarning">NOTE! Even though CodeMirror is enabled by configuration, it is disabled in Internet Explorer because it's not stable enough.</key>
    <key alias="contentTypeAliasAndNameNotNull">Please fill both alias and name on the new property type!</key>
    <key alias="filePermissionsError">There is a problem with read/write access to a specific file or folder</key>
    <key alias="macroErrorLoadingPartialView">Error loading Partial View script (file: %0%)</key>
    <key alias="missingTitle">Please enter a title</key>
    <key alias="missingType">Please choose a type</key>
    <key alias="pictureResizeBiggerThanOrg">You're about to make the picture larger than the original size. Are you sure that you want to proceed?</key>
    <key alias="startNodeDoesNotExists">Startnode deleted, please contact your administrator</key>
    <key alias="stylesMustMarkBeforeSelect">Please mark content before changing style</key>
    <key alias="stylesNoStylesOnPage">No active styles available</key>
    <key alias="tableColMergeLeft">Please place cursor at the left of the two cells you wish to merge</key>
    <key alias="tableSplitNotSplittable">You cannot split a cell that hasn't been merged.</key>
    <key alias="propertyHasErrors">This property is invalid</key>
  </area>
  <area alias="general">
    <key alias="about">About</key>
    <key alias="action">Action</key>
    <key alias="actions">Actions</key>
    <key alias="add">Add</key>
    <key alias="alias">Alias</key>
    <key alias="all">All</key>
    <key alias="areyousure">Are you sure?</key>
    <key alias="back">Back</key>
    <key alias="backToOverview">Back to overview</key>
    <key alias="border">Border</key>
    <key alias="by">by</key>
    <key alias="cancel">Cancel</key>
    <key alias="cellMargin">Cell margin</key>
    <key alias="choose">Choose</key>
    <key alias="clear">Clear</key>
    <key alias="close">Close</key>
    <key alias="closewindow">Close Window</key>
    <key alias="comment">Comment</key>
    <key alias="confirm">Confirm</key>
    <key alias="constrain">Constrain</key>
    <key alias="constrainProportions">Constrain proportions</key>
    <key alias="content">Content</key>
    <key alias="continue">Continue</key>
    <key alias="copy">Copy</key>
    <key alias="create">Create</key>
    <key alias="database">Database</key>
    <key alias="date">Date</key>
    <key alias="default">Default</key>
    <key alias="delete">Delete</key>
    <key alias="deleted">Deleted</key>
    <key alias="deleting">Deleting...</key>
    <key alias="design">Design</key>
    <key alias="dictionary">Dictionary</key>
    <key alias="dimensions">Dimensions</key>
    <key alias="down">Down</key>
    <key alias="download">Download</key>
    <key alias="edit">Edit</key>
    <key alias="edited">Edited</key>
    <key alias="elements">Elements</key>
    <key alias="email">Email</key>
    <key alias="error">Error</key>
    <key alias="field">Field</key>
    <key alias="findDocument">Find</key>
    <key alias="first">First</key>
    <key alias="focalPoint">Focal point</key>
    <key alias="general">General</key>
    <key alias="groups">Groups</key>
    <key alias="group">Group</key>
    <key alias="height">Height</key>
    <key alias="help">Help</key>
    <key alias="hide">Hide</key>
    <key alias="history">History</key>
    <key alias="icon">Icon</key>
    <key alias="id">Id</key>
    <key alias="import">Import</key>
    <key alias="includeFromsubFolders">Include subfolders in search</key>
    <key alias="excludeFromSubFolders">Search only this folder</key>
    <key alias="info">Info</key>
    <key alias="innerMargin">Inner margin</key>
    <key alias="insert">Insert</key>
    <key alias="install">Install</key>
    <key alias="invalid">Invalid</key>
    <key alias="justify">Justify</key>
    <key alias="label">Label</key>
    <key alias="language">Language</key>
    <key alias="last">Last</key>
    <key alias="layout">Layout</key>
    <key alias="links">Links</key>
    <key alias="loading">Loading</key>
    <key alias="locked">Locked</key>
    <key alias="login">Login</key>
    <key alias="logoff">Log off</key>
    <key alias="logout">Logout</key>
    <key alias="macro">Macro</key>
    <key alias="mandatory">Mandatory</key>
    <key alias="message">Message</key>
    <key alias="move">Move</key>
    <key alias="name">Name</key>
    <key alias="new">New</key>
    <key alias="next">Next</key>
    <key alias="no">No</key>
    <key alias="of">of</key>
    <key alias="off">Off</key>
    <key alias="ok">OK</key>
    <key alias="open">Open</key>
    <key alias="options">Options</key>
    <key alias="on">On</key>
    <key alias="or">or</key>
    <key alias="orderBy">Order by</key>
    <key alias="password">Password</key>
    <key alias="path">Path</key>
    <key alias="pleasewait">One moment please...</key>
    <key alias="previous">Previous</key>
    <key alias="properties">Properties</key>
    <key alias="rebuild">Rebuild</key>
    <key alias="reciept">Email to receive form data</key>
    <key alias="recycleBin">Recycle Bin</key>
    <key alias="recycleBinEmpty">Your recycle bin is empty</key>
    <key alias="reload">Reload</key>
    <key alias="remaining">Remaining</key>
    <key alias="remove">Remove</key>
    <key alias="rename">Rename</key>
    <key alias="renew">Renew</key>
    <key alias="required" version="7.0">Required</key>
    <key alias="retrieve">Retrieve</key>
    <key alias="retry">Retry</key>
    <key alias="rights">Permissions</key>
    <key alias="scheduledPublishing">Scheduled Publishing</key>
    <key alias="search">Search</key>
    <key alias="searchNoResult">Sorry, we can not find what you are looking for.</key>
    <key alias="noItemsInList">No items have been added</key>
    <key alias="server">Server</key>
    <key alias="settings">Settings</key>
    <key alias="show">Show</key>
    <key alias="showPageOnSend">Show page on Send</key>
    <key alias="size">Size</key>
    <key alias="sort">Sort</key>
    <key alias="status">Status</key>
    <key alias="submit">Submit</key>
    <key alias="success">Success</key>
    <key alias="type">Type</key>
    <key alias="typeToSearch">Type to search...</key>
    <key alias="under">under</key>
    <key alias="up">Up</key>
    <key alias="update">Update</key>
    <key alias="upgrade">Upgrade</key>
    <key alias="upload">Upload</key>
    <key alias="url">Url</key>
    <key alias="user">User</key>
    <key alias="username">Username</key>
    <key alias="value">Value</key>
    <key alias="view">View</key>
    <key alias="welcome">Welcome...</key>
    <key alias="width">Width</key>
    <key alias="yes">Yes</key>
    <key alias="folder">Folder</key>
    <key alias="searchResults">Search results</key>
    <key alias="reorder">Reorder</key>
    <key alias="reorderDone">I am done reordering</key>
    <key alias="preview">Preview</key>
    <key alias="changePassword">Change password</key>
    <key alias="to">to</key>
    <key alias="listView">List view</key>
    <key alias="saving">Saving...</key>
    <key alias="current">current</key>
    <key alias="embed">Embed</key>
    <key alias="selected">selected</key>
    <key alias="other">Other</key>
    <key alias="articles">Articles</key>
    <key alias="videos">Videos</key>
    <key alias="clear">Clear</key>
    <key alias="installing">Installing</key>
  </area>
  <area alias="colors">
    <key alias="blue">Blue</key>
  </area>
  <area alias="shortcuts">
    <key alias="addGroup">Add group</key>
    <key alias="addProperty">Add property</key>
    <key alias="addEditor">Add editor</key>
    <key alias="addTemplate">Add template</key>
    <key alias="addChildNode">Add child node</key>
    <key alias="addChild">Add child</key>
    <key alias="editDataType">Edit data type</key>
    <key alias="navigateSections">Navigate sections</key>
    <key alias="shortcut">Shortcuts</key>
    <key alias="showShortcuts">show shortcuts</key>
    <key alias="toggleListView">Toggle list view</key>
    <key alias="toggleAllowAsRoot">Toggle allow as root</key>
    <key alias="commentLine">Comment/Uncomment lines</key>
    <key alias="removeLine">Remove line</key>
    <key alias="copyLineUp">Copy Lines Up</key>
    <key alias="copyLineDown">Copy Lines Down</key>
    <key alias="moveLineUp">Move Lines Up</key>
    <key alias="moveLineDown">Move Lines Down</key>
    <key alias="generalHeader">General</key>
    <key alias="editorHeader">Editor</key>
    <key alias="toggleAllowCultureVariants">Toggle allow culture variants</key>
    <key alias="toggleAllowSegmentVariants">Toggle allow segmentation</key>
  </area>
  <area alias="graphicheadline">
    <key alias="backgroundcolor">Background colour</key>
    <key alias="bold">Bold</key>
    <key alias="color">Text colour</key>
    <key alias="font">Font</key>
    <key alias="text">Text</key>
  </area>
  <area alias="headers">
    <key alias="page">Page</key>
  </area>
  <area alias="installer">
    <key alias="databaseErrorCannotConnect">The installer cannot connect to the database.</key>
    <key alias="databaseErrorWebConfig">Could not save the web.config file. Please modify the connection string manually.</key>
    <key alias="databaseFound">Your database has been found and is identified as</key>
    <key alias="databaseHeader">Database configuration</key>
        <key alias="databaseInstall">
            <![CDATA[
      Press the <strong>install</strong> button to install the Umbraco %0% database
    ]]>
        </key>
    <key alias="databaseInstallDone"><![CDATA[Umbraco %0% has now been copied to your database. Press <strong>Next</strong> to proceed.]]></key>
    <key alias="databaseNotFound"><![CDATA[<p>Database not found! Please check that the information in the "connection string" of the "web.config" file is correct.</p>
              <p>To proceed, please edit the "web.config" file (using Visual Studio or your favourite text editor), scroll to the bottom, add the connection string for your database in the key named "UmbracoDbDSN" and save the file. </p>
              <p>
              Click the <strong>retry</strong> button when
              done.<br /><a href="https://our.umbraco.com/documentation/Using-Umbraco/Config-files/webconfig7" target="_blank">
			              More information on editing web.config here.</a></p>]]></key>
    <key alias="databaseText"><![CDATA[To complete this step, you must know some information regarding your database server ("connection string").<br />
        Please contact your ISP if necessary.
        If you're installing on a local machine or server you might need information from your system administrator.]]></key>
    <key alias="databaseUpgrade"><![CDATA[
      <p>
      Press the <strong>upgrade</strong> button to upgrade your database to Umbraco %0%</p>
      <p>
      Don't worry - no content will be deleted and everything will continue working afterwards!
      </p>
      ]]></key>
    <key alias="databaseUpgradeDone"><![CDATA[Your database has been upgraded to the final version %0%.<br />Press <strong>Next</strong> to
      proceed. ]]></key>
    <key alias="databaseUpToDate"><![CDATA[Your current database is up-to-date!. Click <strong>next</strong> to continue the configuration wizard]]></key>
    <key alias="defaultUserChangePass"><![CDATA[<strong>The Default users' password needs to be changed!</strong>]]></key>
    <key alias="defaultUserDisabled"><![CDATA[<strong>The Default user has been disabled or has no access to Umbraco!</strong></p><p>No further actions needs to be taken. Click <b>Next</b> to proceed.]]></key>
    <key alias="defaultUserPassChanged"><![CDATA[<strong>The Default user's password has been successfully changed since the installation!</strong></p><p>No further actions needs to be taken. Click <strong>Next</strong> to proceed.]]></key>
    <key alias="defaultUserPasswordChanged">The password is changed!</key>
    <key alias="greatStart">Get a great start, watch our introduction videos</key>
    <key alias="licenseText">By clicking the next button (or modifying the umbracoConfigurationStatus in web.config), you accept the license for this software as specified in the box below. Notice that this Umbraco distribution consists of two different licenses, the open source MIT license for the framework and the Umbraco freeware license that covers the UI.</key>
    <key alias="None">Not installed yet.</key>
    <key alias="permissionsAffectedFolders">Affected files and folders</key>
    <key alias="permissionsAffectedFoldersMoreInfo">More information on setting up permissions for Umbraco here</key>
    <key alias="permissionsAffectedFoldersText">You need to grant ASP.NET modify permissions to the following files/folders</key>
    <key alias="permissionsAlmostPerfect"><![CDATA[<strong>Your permission settings are almost perfect!</strong><br /><br />
        You can run Umbraco without problems, but you will not be able to install packages which are recommended to take full advantage of Umbraco.]]></key>
    <key alias="permissionsHowtoResolve">How to Resolve</key>
    <key alias="permissionsHowtoResolveLink">Click here to read the text version</key>
    <key alias="permissionsHowtoResolveText"><![CDATA[Watch our <strong>video tutorial</strong> on setting up folder permissions for Umbraco or read the text version.]]></key>
    <key alias="permissionsMaybeAnIssue"><![CDATA[<strong>Your permission settings might be an issue!</strong>
      <br/><br />
      You can run Umbraco without problems, but you will not be able to create folders or install packages which are recommended to take full advantage of Umbraco.]]></key>
    <key alias="permissionsNotReady"><![CDATA[<strong>Your permission settings are not ready for Umbraco!</strong>
          <br /><br />
          In order to run Umbraco, you'll need to update your permission settings.]]></key>
    <key alias="permissionsPerfect"><![CDATA[<strong>Your permission settings are perfect!</strong><br /><br />
              You are ready to run Umbraco and install packages!]]></key>
    <key alias="permissionsResolveFolderIssues">Resolving folder issue</key>
    <key alias="permissionsResolveFolderIssuesLink">Follow this link for more information on problems with ASP.NET and creating folders</key>
    <key alias="permissionsSettingUpPermissions">Setting up folder permissions</key>
    <key alias="permissionsText"><![CDATA[
      Umbraco needs write/modify access to certain directories in order to store files like pictures and PDF's.
      It also stores temporary data (aka: cache) for enhancing the performance of your website.
    ]]></key>
    <key alias="runwayFromScratch">I want to start from scratch</key>
    <key alias="runwayFromScratchText"><![CDATA[
        Your website is completely empty at the moment, so that's perfect if you want to start from scratch and create your own document types and templates.
        (<a href="http://Umbraco.tv/documentation/videos/for-site-builders/foundation/document-types">learn how</a>)
        You can still choose to install Runway later on. Please go to the Developer section and choose Packages.
      ]]></key>
    <key alias="runwayHeader">You've just set up a clean Umbraco platform. What do you want to do next?</key>
    <key alias="runwayInstalled">Runway is installed</key>
    <key alias="runwayInstalledText"><![CDATA[
      You have the foundation in place. Select what modules you wish to install on top of it.<br />
      This is our list of recommended modules, check off the ones you would like to install, or view the <a href="#" onclick="toggleModules(); return false;" id="toggleModuleList">full list of modules</a>
      ]]></key>
    <key alias="runwayOnlyProUsers">Only recommended for experienced users</key>
    <key alias="runwaySimpleSite">I want to start with a simple website</key>
    <key alias="runwaySimpleSiteText"><![CDATA[
      <p>
      "Runway" is a simple website providing some basic document types and templates. The installer can set up Runway for you automatically,
        but you can easily edit, extend or remove it. It's not necessary and you can perfectly use Umbraco without it. However,
        Runway offers an easy foundation based on best practices to get you started faster than ever.
        If you choose to install Runway, you can optionally select basic building blocks called Runway Modules to enhance your Runway pages.
        </p>
        <small>
        <em>Included with Runway:</em> Home page, Getting Started page, Installing Modules page.<br />
        <em>Optional Modules:</em> Top Navigation, Sitemap, Contact, Gallery.
        </small>
      ]]></key>
    <key alias="runwayWhatIsRunway">What is Runway</key>
    <key alias="step1">Step 1/5 Accept license</key>
    <key alias="step2">Step 2/5: Database configuration</key>
    <key alias="step3">Step 3/5: Validating File Permissions</key>
    <key alias="step4">Step 4/5: Check Umbraco security</key>
    <key alias="step5">Step 5/5: Umbraco is ready to get you started</key>
    <key alias="thankYou">Thank you for choosing Umbraco</key>
    <key alias="theEndBrowseSite"><![CDATA[<h3>Browse your new site</h3>
You installed Runway, so why not see how your new website looks.]]></key>
    <key alias="theEndFurtherHelp"><![CDATA[<h3>Further help and information</h3>
Get help from our award winning community, browse the documentation or watch some free videos on how to build a simple site, how to use packages and a quick guide to the Umbraco terminology]]></key>
    <key alias="theEndHeader">Umbraco %0% is installed and ready for use</key>
    <key alias="theEndInstallFailed"><![CDATA[To finish the installation, you'll need to
        manually edit the <strong>/web.config file</strong> and update the AppSetting key <strong>UmbracoConfigurationStatus</strong> in the bottom to the value of <strong>'%0%'</strong>.]]></key>
    <key alias="theEndInstallSuccess"><![CDATA[You can get <strong>started instantly</strong> by clicking the "Launch Umbraco" button below. <br />If you are <strong>new to Umbraco</strong>,
you can find plenty of resources on our getting started pages.]]></key>
    <key alias="theEndOpenUmbraco"><![CDATA[<h3>Launch Umbraco</h3>
To manage your website, simply open the Umbraco back office and start adding content, updating the templates and stylesheets or add new functionality]]></key>
    <key alias="Unavailable">Connection to database failed.</key>
    <key alias="Version3">Umbraco Version 3</key>
    <key alias="Version4">Umbraco Version 4</key>
    <key alias="watch">Watch</key>
    <key alias="welcomeIntro"><![CDATA[This wizard will guide you through the process of configuring <strong>Umbraco %0%</strong> for a fresh install or upgrading from version 3.0.
                                <br /><br />
                                Press <strong>"next"</strong> to start the wizard.]]></key>
  </area>
  <area alias="language">
    <key alias="cultureCode">Culture Code</key>
    <key alias="displayName">Culture Name</key>
  </area>
  <area alias="lockout">
    <key alias="lockoutWillOccur">You've been idle and logout will automatically occur in</key>
    <key alias="renewSession">Renew now to save your work</key>
  </area>
  <area alias="login">
    <key alias="greeting0">Happy super Sunday</key>
    <key alias="greeting1">Happy manic Monday </key>
    <key alias="greeting2">Happy tubular Tuesday</key>
    <key alias="greeting3">Happy wonderful Wednesday</key>
    <key alias="greeting4">Happy thunderous Thursday</key>
    <key alias="greeting5">Happy funky Friday</key>
    <key alias="greeting6">Happy Caturday</key>
    <key alias="instruction">Log in below</key>
    <key alias="signInWith">Sign in with</key>
    <key alias="timeout">Session timed out</key>
    <key alias="bottomText"><![CDATA[<p style="text-align:right;">&copy; 2001 - %0% <br /><a href="http://umbraco.com" style="text-decoration: none" target="_blank">Umbraco.com</a></p> ]]></key>
    <key alias="forgottenPassword">Forgotten password?</key>
    <key alias="forgottenPasswordInstruction">An email will be sent to the address specified with a link to reset your password</key>
    <key alias="requestPasswordResetConfirmation">An email with password reset instructions will be sent to the specified address if it matched our records</key>
    <key alias="showPassword">Show password</key>
    <key alias="hidePassword">Hide password</key>
    <key alias="returnToLogin">Return to login form</key>
    <key alias="setPasswordInstruction">Please provide a new password</key>
    <key alias="setPasswordConfirmation">Your Password has been updated</key>
    <key alias="resetCodeExpired">The link you have clicked on is invalid or has expired</key>
    <key alias="resetPasswordEmailCopySubject">Umbraco: Reset Password</key>
    <key alias="resetPasswordEmailCopyFormat"><![CDATA[
        <html>
			<head>
				<meta name='viewport' content='width=device-width'>
				<meta http-equiv='Content-Type' content='text/html; charset=UTF-8'>
			</head>
			<body class='' style='font-family: sans-serif; -webkit-font-smoothing: antialiased; font-size: 14px; color: #392F54; line-height: 22px; -ms-text-size-adjust: 100%; -webkit-text-size-adjust: 100%; background: #1d1333; margin: 0; padding: 0;' bgcolor='#1d1333'>
				<style type='text/css'> @media only screen and (max-width: 620px) {table[class=body] h1 {font-size: 28px !important; margin-bottom: 10px !important; } table[class=body] .wrapper {padding: 32px !important; } table[class=body] .article {padding: 32px !important; } table[class=body] .content {padding: 24px !important; } table[class=body] .container {padding: 0 !important; width: 100% !important; } table[class=body] .main {border-left-width: 0 !important; border-radius: 0 !important; border-right-width: 0 !important; } table[class=body] .btn table {width: 100% !important; } table[class=body] .btn a {width: 100% !important; } table[class=body] .img-responsive {height: auto !important; max-width: 100% !important; width: auto !important; } } .btn-primary table td:hover {background-color: #34495e !important; } .btn-primary a:hover {background-color: #34495e !important; border-color: #34495e !important; } .btn  a:visited {color:#FFFFFF;} </style>
				<table border="0" cellpadding="0" cellspacing="0" class="body" style="border-collapse: separate; mso-table-lspace: 0pt; mso-table-rspace: 0pt; width: 100%; background: #1d1333;" bgcolor="#1d1333">
					<tr>
						<td style="font-family: sans-serif; font-size: 14px; vertical-align: top; padding: 24px;" valign="top">
							<table style="border-collapse: separate; mso-table-lspace: 0pt; mso-table-rspace: 0pt; width: 100%;">
								<tr>
									<td background="https://umbraco.com/umbraco/assets/img/application/logo.png" bgcolor="#1d1333" width="28" height="28" valign="top" style="font-family: sans-serif; font-size: 14px; vertical-align: top;">
										<!--[if gte mso 9]> <v:rect xmlns:v="urn:schemas-microsoft-com:vml" fill="true" stroke="false" style="width:30px;height:30px;"> <v:fill type="tile" src="https://umbraco.com/umbraco/assets/img/application/logo.png" color="#1d1333" /> <v:textbox inset="0,0,0,0"> <![endif]-->
										<div> </div>
										<!--[if gte mso 9]> </v:textbox> </v:rect> <![endif]-->
									</td>
									<td style="font-family: sans-serif; font-size: 14px; vertical-align: top;" valign="top"></td>
								</tr>
							</table>
						</td>
					</tr>
				</table>
				<table border='0' cellpadding='0' cellspacing='0' class='body' style='border-collapse: separate; mso-table-lspace: 0pt; mso-table-rspace: 0pt; width: 100%; background: #1d1333;' bgcolor='#1d1333'>
					<tr>
						<td style='font-family: sans-serif; font-size: 14px; vertical-align: top;' valign='top'> </td>
						<td class='container' style='font-family: sans-serif; font-size: 14px; vertical-align: top; display: block; max-width: 560px; width: 560px; margin: 0 auto; padding: 10px;' valign='top'>
							<div class='content' style='box-sizing: border-box; display: block; max-width: 560px; margin: 0 auto; padding: 10px;'>
								<br>
								<table class='main' style='border-collapse: separate; mso-table-lspace: 0pt; mso-table-rspace: 0pt; width: 100%; border-radius: 3px; background: #FFFFFF;' bgcolor='#FFFFFF'>
									<tr>
										<td class='wrapper' style='font-family: sans-serif; font-size: 14px; vertical-align: top; box-sizing: border-box; padding: 50px;' valign='top'>
											<table border='0' cellpadding='0' cellspacing='0' style='border-collapse: separate; mso-table-lspace: 0pt; mso-table-rspace: 0pt; width: 100%;'>
												<tr>
													<td style='line-height: 24px; font-family: sans-serif; font-size: 14px; vertical-align: top;' valign='top'>
														<h1 style='color: #392F54; font-family: sans-serif; font-weight: bold; line-height: 1.4; font-size: 24px; text-align: left; text-transform: capitalize; margin: 0 0 30px;' align='left'>
															Password reset requested
														</h1>
														<p style='color: #392F54; font-family: sans-serif; font-size: 14px; font-weight: normal; margin: 0 0 15px;'>
															Your username to login to the Umbraco back-office is: <strong>%0%</strong>
														</p>
														<p style='color: #392F54; font-family: sans-serif; font-size: 14px; font-weight: normal; margin: 0 0 15px;'>
															<table border='0' cellpadding='0' cellspacing='0' style='border-collapse: separate; mso-table-lspace: 0pt; mso-table-rspace: 0pt; width: auto;'>
																<tbody>
																	<tr>
																		<td style='font-family: sans-serif; font-size: 14px; vertical-align: top; border-radius: 5px; text-align: center; background: #35C786;' align='center' bgcolor='#35C786' valign='top'>
																			<a href='%1%' target='_blank' style='color: #FFFFFF; text-decoration: none; -ms-word-break: break-all; word-break: break-all; border-radius: 5px; box-sizing: border-box; cursor: pointer; display: inline-block; font-size: 14px; font-weight: bold; text-transform: capitalize; background: #35C786; margin: 0; padding: 12px 30px; border: 1px solid #35c786;'>
																				Click this link to reset your password
																			</a>
																		</td>
																	</tr>
																</tbody>
															</table>
														</p>
														<p style='max-width: 400px; display: block; color: #392F54; font-family: sans-serif; font-size: 14px; line-height: 20px; font-weight: normal; margin: 15px 0;'>If you cannot click on the link, copy and paste this URL into your browser window:</p>
															<table border='0' cellpadding='0' cellspacing='0'>
																<tr>
																	<td style='-ms-word-break: break-all; word-break: break-all; font-family: sans-serif; font-size: 11px; line-height:14px;'>
																		<font style="-ms-word-break: break-all; word-break: break-all; font-size: 11px; line-height:14px;">
																			<a style='-ms-word-break: break-all; word-break: break-all; color: #392F54; text-decoration: underline; font-size: 11px; line-height:15px;' href='%1%'>%1%</a>
																		</font>
																	</td>
																</tr>
															</table>
														</p>
													</td>
												</tr>
											</table>
										</td>
									</tr>
								</table>
								<br><br><br>
							</div>
						</td>
						<td style='font-family: sans-serif; font-size: 14px; vertical-align: top;' valign='top'> </td>
					</tr>
				</table>
			</body>
		</html>
	]]></key>
  </area>
  <area alias="main">
    <key alias="dashboard">Dashboard</key>
    <key alias="sections">Sections</key>
    <key alias="tree">Content</key>
  </area>
  <area alias="moveOrCopy">
    <key alias="choose">Choose page above...</key>
    <key alias="copyDone">%0% has been copied to %1%</key>
    <key alias="copyTo">Select where the document %0% should be copied to below</key>
    <key alias="moveDone">%0% has been moved to %1%</key>
    <key alias="moveTo">Select where the document %0% should be moved to below</key>
    <key alias="nodeSelected">has been selected as the root of your new content, click 'ok' below.</key>
    <key alias="noNodeSelected">No node selected yet, please select a node in the list above before clicking 'ok'</key>
    <key alias="notAllowedByContentType">The current node is not allowed under the chosen node because of its type</key>
    <key alias="notAllowedByPath">The current node cannot be moved to one of its subpages</key>
    <key alias="notAllowedAtRoot">The current node cannot exist at the root</key>
    <key alias="notValid">The action isn't allowed since you have insufficient permissions on 1 or more child documents.</key>
    <key alias="relateToOriginal">Relate copied items to original</key>
  </area>
  <area alias="notifications">
    <key alias="editNotifications"><![CDATA[Select your notification for <strong>%0%</strong>]]></key>
    <key alias="notificationsSavedFor">Notification settings saved for</key>
    <key alias="mailBody"><![CDATA[
      Hi %0%

      This is an automated mail to inform you that the task '%1%'
      has been performed on the page '%2%'
      by the user '%3%'

      Go to http://%4%/#/content/content/edit/%5% to edit.

      %6%

      Have a nice day!

      Cheers from the Umbraco robot
    ]]></key>
    <key alias="mailBodyVariantSummary">The following languages have been modified %0%</key>
    <key alias="mailBodyHtml"><![CDATA[
        <html>
			<head>
				<meta name='viewport' content='width=device-width'>
				<meta http-equiv='Content-Type' content='text/html; charset=UTF-8'>
			</head>
			<body class='' style='font-family: sans-serif; -webkit-font-smoothing: antialiased; font-size: 14px; color: #392F54; line-height: 22px; -ms-text-size-adjust: 100%; -webkit-text-size-adjust: 100%; background: #1d1333; margin: 0; padding: 0;' bgcolor='#1d1333'>
				<style type='text/css'> @media only screen and (max-width: 620px) {table[class=body] h1 {font-size: 28px !important; margin-bottom: 10px !important; } table[class=body] .wrapper {padding: 32px !important; } table[class=body] .article {padding: 32px !important; } table[class=body] .content {padding: 24px !important; } table[class=body] .container {padding: 0 !important; width: 100% !important; } table[class=body] .main {border-left-width: 0 !important; border-radius: 0 !important; border-right-width: 0 !important; } table[class=body] .btn table {width: 100% !important; } table[class=body] .btn a {width: 100% !important; } table[class=body] .img-responsive {height: auto !important; max-width: 100% !important; width: auto !important; } } .btn-primary table td:hover {background-color: #34495e !important; } .btn-primary a:hover {background-color: #34495e !important; border-color: #34495e !important; } .btn  a:visited {color:#FFFFFF;} </style>
				<table border="0" cellpadding="0" cellspacing="0" class="body" style="border-collapse: separate; mso-table-lspace: 0pt; mso-table-rspace: 0pt; width: 100%; background: #1d1333;" bgcolor="#1d1333">
					<tr>
						<td style="font-family: sans-serif; font-size: 14px; vertical-align: top; padding: 24px;" valign="top">
							<table style="border-collapse: separate; mso-table-lspace: 0pt; mso-table-rspace: 0pt; width: 100%;">
								<tr>
									<td background="https://umbraco.com/umbraco/assets/img/application/logo.png" bgcolor="#1d1333" width="28" height="28" valign="top" style="font-family: sans-serif; font-size: 14px; vertical-align: top;">
										<!--[if gte mso 9]> <v:rect xmlns:v="urn:schemas-microsoft-com:vml" fill="true" stroke="false" style="width:30px;height:30px;"> <v:fill type="tile" src="https://umbraco.com/umbraco/assets/img/application/logo.png" color="#1d1333" /> <v:textbox inset="0,0,0,0"> <![endif]-->
										<div> </div>
										<!--[if gte mso 9]> </v:textbox> </v:rect> <![endif]-->
									</td>
									<td style="font-family: sans-serif; font-size: 14px; vertical-align: top;" valign="top"></td>
								</tr>
							</table>
						</td>
					</tr>
				</table>
				<table border='0' cellpadding='0' cellspacing='0' class='body' style='border-collapse: separate; mso-table-lspace: 0pt; mso-table-rspace: 0pt; width: 100%; background: #1d1333;' bgcolor='#1d1333'>
					<tr>
						<td style='font-family: sans-serif; font-size: 14px; vertical-align: top;' valign='top'> </td>
						<td class='container' style='font-family: sans-serif; font-size: 14px; vertical-align: top; display: block; max-width: 560px; width: 560px; margin: 0 auto; padding: 10px;' valign='top'>
							<div class='content' style='box-sizing: border-box; display: block; max-width: 560px; margin: 0 auto; padding: 10px;'>
								<br>
								<table class='main' style='border-collapse: separate; mso-table-lspace: 0pt; mso-table-rspace: 0pt; width: 100%; border-radius: 3px; background: #FFFFFF;' bgcolor='#FFFFFF'>
									<tr>
										<td class='wrapper' style='font-family: sans-serif; font-size: 14px; vertical-align: top; box-sizing: border-box; padding: 50px;' valign='top'>
											<table border='0' cellpadding='0' cellspacing='0' style='border-collapse: separate; mso-table-lspace: 0pt; mso-table-rspace: 0pt; width: 100%;'>
												<tr>
													<td style='line-height: 24px; font-family: sans-serif; font-size: 14px; vertical-align: top;' valign='top'>
														<h1 style='color: #392F54; font-family: sans-serif; font-weight: bold; line-height: 1.4; font-size: 24px; text-align: left; text-transform: capitalize; margin: 0 0 30px;' align='left'>
															Hi %0%,
														</h1>
														<p style='color: #392F54; font-family: sans-serif; font-size: 14px; font-weight: normal; margin: 0 0 15px;'>
															This is an automated mail to inform you that the task <strong>'%1%'</strong> has been performed on the page <a style="color: #392F54; text-decoration: none; -ms-word-break: break-all; word-break: break-all;" href="http://%4%/#/content/content/edit/%5%"><strong>'%2%'</strong></a> by the user <strong>'%3%'</strong>
														</p>
														<table border='0' cellpadding='0' cellspacing='0' class='btn btn-primary' style='border-collapse: separate; mso-table-lspace: 0pt; mso-table-rspace: 0pt; width: 100%; box-sizing: border-box;'>
															<tbody>
																<tr>
																	<td align='left' style='font-family: sans-serif; font-size: 14px; vertical-align: top; padding-bottom: 15px;' valign='top'>
																		<table border='0' cellpadding='0' cellspacing='0' style='border-collapse: separate; mso-table-lspace: 0pt; mso-table-rspace: 0pt; width: auto;'><tbody><tr>
																			<td style='font-family: sans-serif; font-size: 14px; vertical-align: top; border-radius: 5px; text-align: center; background: #35C786;' align='center' bgcolor='#35C786' valign='top'>
																				<a href='http://%4%/#/content/content/edit/%5%' target='_blank' style='color: #FFFFFF; text-decoration: none; -ms-word-break: break-all; word-break: break-all; border-radius: 5px; box-sizing: border-box; cursor: pointer; display: inline-block; font-size: 14px; font-weight: bold; text-transform: capitalize; background: #35C786; margin: 0; padding: 12px 30px; border: 1px solid #35c786;'>EDIT</a> </td> </tr></tbody></table>
																	</td>
																</tr>
															</tbody>
														</table>
														<p style='color: #392F54; font-family: sans-serif; font-size: 14px; font-weight: normal; margin: 0 0 15px;'>
															<h3>Update summary:</h3>
															%6%
														</p>
														<p style='color: #392F54; font-family: sans-serif; font-size: 14px; font-weight: normal; margin: 0 0 15px;'>
															Have a nice day!<br /><br />
															Cheers from the Umbraco robot
														</p>
													</td>
												</tr>
											</table>
										</td>
									</tr>
								</table>
								<br><br><br>
							</div>
						</td>
						<td style='font-family: sans-serif; font-size: 14px; vertical-align: top;' valign='top'> </td>
					</tr>
				</table>
			</body>
		</html>
	]]></key>
    <key alias="mailBodyVariantHtmlSummary"><![CDATA[<p>The following languages have been modified:</p>
        %0%
    ]]></key>
    <key alias="mailSubject">[%0%] Notification about %1% performed on %2%</key>
    <key alias="notifications">Notifications</key>
  </area>
  <area alias="packager">
    <key alias="actions">Actions</key>
    <key alias="created">Created</key>
    <key alias="createPackage">Create package</key>
    <key alias="chooseLocalPackageText"><![CDATA[
      Choose Package from your machine, by clicking the Browse<br />
         button and locating the package. Umbraco packages usually have a ".umb" or ".zip" extension.
      ]]></key>
    <key alias="deletewarning">This will delete the package</key>
    <key alias="dropHere">Drop to upload</key>
    <key alias="includeAllChildNodes">Include all child nodes</key>
    <key alias="orClickHereToUpload">or click here to choose package file</key>
    <key alias="uploadPackage">Upload package</key>
    <key alias="localPackageDescription">Install a local package by selecting it from your machine. Only install packages from sources you know and trust</key>
    <key alias="uploadAnother">Upload another package</key>
    <key alias="cancelAndUploadAnother">Cancel and upload another package</key>
    <key alias="accept">I accept</key>
    <key alias="termsOfUse">terms of use</key>

    <key alias="pathToFile">Path to file</key>
    <key alias="pathToFileDescription">Absolute path to file (ie: /bin/umbraco.bin)</key>
    <key alias="installed">Installed</key>
    <key alias="installedPackages">Installed packages</key>
    <key alias="installLocal">Install local</key>
    <key alias="installFinish">Finish</key>
    <key alias="noConfigurationView">This package has no configuration view</key>
    <key alias="noPackagesCreated">No packages have been created yet</key>
    <key alias="noPackages">You don’t have any packages installed</key>
    <key alias="noPackagesDescription"><![CDATA[You don’t have any packages installed. Either install a local package by selecting it from your machine, or browse through available packages using the <strong>'Packages'</strong> icon in the top right of your screen]]></key>
    <key alias="packageActions">Package Actions</key>
    <key alias="packageAuthorUrl">Author URL</key>
    <key alias="packageContent">Package Content</key>
    <key alias="packageFiles">Package Files</key>
    <key alias="packageIconUrl">Icon URL</key>
    <key alias="packageInstall">Install package</key>
    <key alias="packageLicense">License</key>
    <key alias="packageLicenseUrl">License URL</key>
    <key alias="packageProperties">Package Properties</key>
    <key alias="packageSearch">Search for packages</key>
    <key alias="packageSearchResults">Results for</key>
    <key alias="packageNoResults">We couldn’t find anything for</key>
    <key alias="packageNoResultsDescription">Please try searching for another package or browse through the categories</key>
    <key alias="packagesPopular">Popular</key>
    <key alias="packagesNew">New releases</key>
    <key alias="packageHas">has</key>
    <key alias="packageKarmaPoints">karma points</key>
    <key alias="packageInfo">Information</key>
    <key alias="packageOwner">Owner</key>
    <key alias="packageContrib">Contributors</key>
    <key alias="packageCreated">Created</key>
    <key alias="packageCurrentVersion">Current version</key>
    <key alias="packageNetVersion">.NET version</key>
    <key alias="packageDownloads">Downloads</key>
    <key alias="packageLikes">Likes</key>
    <key alias="packageCompatibility">Compatibility</key>
    <key alias="packageCompatibilityDescription">This package is compatible with the following versions of Umbraco, as reported by community members. Full compatability cannot be guaranteed for versions reported below 100%</key>
    <key alias="packageExternalSources">External sources</key>
    <key alias="packageAuthor">Author</key>
    <key alias="packageDocumentation">Documentation</key>
    <key alias="packageMetaData">Package meta data</key>
    <key alias="packageName">Package name</key>
    <key alias="packageNoItemsHeader">Package doesn't contain any items</key>
    <key alias="packageNoItemsText"><![CDATA[This package file doesn't contain any items to uninstall.<br/><br/>
      You can safely remove this from the system by clicking "uninstall package" below.]]></key>
    <key alias="packageOptions">Package options</key>
    <key alias="packageReadme">Package readme</key>
    <key alias="packageRepository">Package repository</key>
    <key alias="packageUninstallConfirm">Confirm package uninstall</key>
    <key alias="packageUninstalledHeader">Package was uninstalled</key>
    <key alias="packageUninstalledText">The package was successfully uninstalled</key>
    <key alias="packageUninstallHeader">Uninstall package</key>
    <key alias="packageUninstallText"><![CDATA[You can unselect items you do not wish to remove, at this time, below. When you click "confirm uninstall" all checked-off items will be removed.<br />
      <span style="color: Red; font-weight: bold;">Notice:</span> any documents, media etc depending on the items you remove, will stop working, and could lead to system instability,
      so uninstall with caution. If in doubt, contact the package author.]]></key>
    <key alias="packageVersion">Package version</key>
    <key alias="packageAlreadyInstalled">Package already installed</key>
    <key alias="targetVersionMismatch">This package cannot be installed, it requires a minimum Umbraco version of</key>
    <key alias="installStateUninstalling">Uninstalling...</key>
    <key alias="installStateDownloading">Downloading...</key>
    <key alias="installStateImporting">Importing...</key>
    <key alias="installStateInstalling">Installing...</key>
    <key alias="installStateRestarting">Restarting, please wait...</key>
    <key alias="installStateComplete">All done, your browser will now refresh, please wait...</key>
    <key alias="installStateCompleted">Please click 'Finish' to complete installation and reload the page.</key>
    <key alias="installStateUploading">Uploading package...</key>
  </area>
  <area alias="paste">
    <key alias="doNothing">Paste with full formatting (Not recommended)</key>
    <key alias="errorMessage">The text you're trying to paste contains special characters or formatting. This could be caused by copying text from Microsoft Word. Umbraco can remove special characters or formatting automatically, so the pasted content will be more suitable for the web.</key>
    <key alias="removeAll">Paste as raw text without any formatting at all</key>
    <key alias="removeSpecialFormattering">Paste, but remove formatting (Recommended)</key>
  </area>
  <area alias="publicAccess">
    <key alias="paGroups">Group based protection</key>
    <key alias="paGroupsHelp">If you want to grant access to all members of specific member groups</key>
    <key alias="paGroupsNoGroups">You need to create a member group before you can use group based authentication</key>
    <key alias="paErrorPage">Error Page</key>
    <key alias="paErrorPageHelp">Used when people are logged on, but do not have access</key>
    <key alias="paHowWould"><![CDATA[Choose how to restrict access to the page <strong>%0%</strong>]]></key>
    <key alias="paIsProtected"><![CDATA[<strong>%0%</strong> is now protected]]></key>
    <key alias="paIsRemoved"><![CDATA[Protection removed from <strong>%0%</strong>]]></key>
    <key alias="paLoginPage">Login Page</key>
    <key alias="paLoginPageHelp">Choose the page that contains the login form</key>
    <key alias="paRemoveProtection">Remove protection...</key>
    <key alias="paRemoveProtectionConfirm"><![CDATA[Are you sure you want to remove the protection from the page <strong>%0%</strong>?]]></key>
    <key alias="paSelectPages">Select the pages that contain login form and error messages</key>
    <key alias="paSelectGroups"><![CDATA[Select the groups who have access to the page <strong>%0%</strong>]]></key>
    <key alias="paSelectMembers"><![CDATA[Select the members who have access to the page <strong>%0%</strong>]]></key>
    <key alias="paMembers">Specific members protection</key>
    <key alias="paMembersHelp">If you wish to grant access to specific members</key>
  </area>
  <area alias="publish">
    <key alias="contentPublishedFailedAwaitingRelease"><![CDATA[
      %0% could not be published because the item is scheduled for release.
    ]]></key>
    <key alias="contentPublishedFailedExpired"><![CDATA[
      %0% could not be published because the item has expired.
    ]]></key>
    <key alias="contentPublishedFailedInvalid"><![CDATA[
      %0% could not be published because these properties:  %1%  did not pass validation rules.
    ]]></key>
    <key alias="contentPublishedFailedByEvent"><![CDATA[
      %0% could not be published, a 3rd party add-in cancelled the action.
    ]]></key>
    <key alias="contentPublishedFailedByParent"><![CDATA[
      %0% can not be published, because a parent page is not published.
    ]]></key>
    <key alias="contentPublishedFailedByMissingName"><![CDATA[%0% can not be published, because its missing a name.]]></key>
    <key alias="includeUnpublished">Include unpublished subpages</key>
    <key alias="inProgress">Publishing in progress - please wait...</key>
    <key alias="inProgressCounter">%0% out of %1% pages have been published...</key>
    <key alias="nodePublish">%0% has been published</key>
    <key alias="nodePublishAll">%0% and subpages have been published</key>
    <key alias="publishAll">Publish %0% and all its subpages</key>
    <key alias="publishHelp"><![CDATA[Click <em>Publish</em> to publish <strong>%0%</strong> and thereby making its content publicly available.<br/><br />
      You can publish this page and all its subpages by checking <em>Include unpublished subpages</em> below.
      ]]></key>
  </area>
  <area alias="colorpicker">
    <key alias="noColors">You have not configured any approved colours</key>
  </area>
  <area alias="contentPicker">
    <key alias="allowedItemTypes">You can only select items of type(s): %0%</key>
    <key alias="pickedTrashedItem">You have picked a content item currently deleted or in the recycle bin</key>
    <key alias="pickedTrashedItems">You have picked content items currently deleted or in the recycle bin</key>
  </area>
  <area alias="mediaPicker">
    <key alias="deletedItem">Deleted item</key>
    <key alias="pickedTrashedItem">You have picked a media item currently deleted or in the recycle bin</key>
    <key alias="pickedTrashedItems">You have picked media items currently deleted or in the recycle bin</key>
    <key alias="trashed">Trashed</key>
  </area>
  <area alias="relatedlinks">
    <key alias="enterExternal">enter external link</key>
    <key alias="chooseInternal">choose internal page</key>
    <key alias="caption">Caption</key>
    <key alias="link">Link</key>
    <key alias="newWindow">Open in new window</key>
    <key alias="captionPlaceholder">enter the display caption</key>
    <key alias="externalLinkPlaceholder">Enter the link</key>
  </area>
  <area alias="imagecropper">
    <key alias="reset">Reset crop</key>
    <key alias="saveCrop">Save crop</key>
    <key alias="addCrop">Add new crop</key>
    <key alias="updateEditCrop">Done</key>
    <key alias="undoEditCrop">Undo edits</key>
    <key alias="customCrop">User defined</key>
  </area>
  <area alias="rollback">
    <key alias="headline">Select a version to compare with the current version</key>
    <key alias="currentVersion">Current version</key>
    <key alias="diffHelp"><![CDATA[This shows the differences between the current version and the selected version<br /><del>Red</del> text will not be shown in the selected version. , <ins>green means added</ins>]]></key>
    <key alias="documentRolledBack">Document has been rolled back</key>
    <key alias="htmlHelp">This displays the selected version as HTML, if you wish to see the difference between 2 versions at the same time, use the diff view</key>
    <key alias="rollbackTo">Rollback to</key>
    <key alias="selectVersion">Select version</key>
    <key alias="view">View</key>
  </area>
  <area alias="scripts">
    <key alias="editscript">Edit script file</key>
  </area>
  <area alias="sections">
    <key alias="concierge">Concierge</key>
    <key alias="content">Content</key>
    <key alias="courier">Courier</key>
    <key alias="developer">Developer</key>
    <key alias="forms">Forms</key>
    <key alias="help" version="7.0">Help</key>
    <key alias="installer">Umbraco Configuration Wizard</key>
    <key alias="media">Media</key>
    <key alias="member">Members</key>
    <key alias="newsletters">Newsletters</key>
    <key alias="packages">Packages</key>
    <key alias="settings">Settings</key>
    <key alias="statistics">Statistics</key>
    <key alias="translation">Translation</key>
    <key alias="users">Users</key>
  </area>
  <area alias="help">
    <key alias="tours">Tours</key>
    <key alias="theBestUmbracoVideoTutorials">The best Umbraco video tutorials</key>
    <key alias="umbracoForum">Visit our.umbraco.com</key>
    <key alias="umbracoTv">Visit umbraco.tv</key>
  </area>
  <area alias="settings">
    <key alias="defaulttemplate">Default template</key>
    <key alias="importDocumentTypeHelp">To import a document type, find the ".udt" file on your computer by clicking the "Browse" button and click "Import" (you'll be asked for confirmation on the next screen)</key>
    <key alias="newtabname">New Tab Title</key>
    <key alias="nodetype">Node type</key>
    <key alias="objecttype">Type</key>
    <key alias="stylesheet">Stylesheet</key>
    <key alias="script">Script</key>
    <key alias="tab">Tab</key>
    <key alias="tabname">Tab Title</key>
    <key alias="tabs">Tabs</key>
    <key alias="contentTypeEnabled">Master Content Type enabled</key>
    <key alias="contentTypeUses">This Content Type uses</key>
    <key alias="asAContentMasterType">as a Master Content Type. Tabs from Master Content Types are not shown and can only be edited on the Master Content Type itself</key>
    <key alias="noPropertiesDefinedOnTab">No properties defined on this tab. Click on the "add a new property" link at the top to create a new property.</key>
    <key alias="createMatchingTemplate">Create matching template</key>
    <key alias="addIcon">Add icon</key>
  </area>
  <area alias="sort">
    <key alias="sortOrder">Sort order</key>
    <key alias="sortCreationDate">Creation date</key>
    <key alias="sortDone">Sorting complete.</key>
    <key alias="sortHelp">Drag the different items up or down below to set how they should be arranged. Or click the column headers to sort the entire collection of items</key>
    <key alias="sortPleaseWait"><![CDATA[Please wait. Items are being sorted, this can take a while.]]></key>
  </area>
  <area alias="speechBubbles">
    <key alias="validationFailedHeader">Validation</key>
    <key alias="validationFailedMessage">Validation errors must be fixed before the item can be saved</key>
    <key alias="operationFailedHeader">Failed</key>
    <key alias="operationSavedHeader">Saved</key>
    <key alias="invalidUserPermissionsText">Insufficient user permissions, could not complete the operation</key>
    <key alias="operationCancelledHeader">Cancelled</key>
    <key alias="operationCancelledText">Operation was cancelled by a 3rd party add-in</key>
    <key alias="contentPublishedFailedByEvent">Publishing was cancelled by a 3rd party add-in</key>
    <key alias="contentTypeDublicatePropertyType">Property type already exists</key>
    <key alias="contentTypePropertyTypeCreated">Property type created</key>
    <key alias="contentTypePropertyTypeCreatedText"><![CDATA[Name: %0% <br /> DataType: %1%]]></key>
    <key alias="contentTypePropertyTypeDeleted">Propertytype deleted</key>
    <key alias="contentTypeSavedHeader">Document Type saved</key>
    <key alias="contentTypeTabCreated">Tab created</key>
    <key alias="contentTypeTabDeleted">Tab deleted</key>
    <key alias="contentTypeTabDeletedText">Tab with id: %0% deleted</key>
    <key alias="cssErrorHeader">Stylesheet not saved</key>
    <key alias="cssSavedHeader">Stylesheet saved</key>
    <key alias="cssSavedText">Stylesheet saved without any errors</key>
    <key alias="dataTypeSaved">Datatype saved</key>
    <key alias="dictionaryItemSaved">Dictionary item saved</key>
    <key alias="editContentPublishedFailedByParent">Publishing failed because the parent page isn't published</key>
    <key alias="editContentPublishedHeader">Content published</key>
    <key alias="editContentPublishedText">and visible on the website</key>
    <key alias="editContentSavedHeader">Content saved</key>
    <key alias="editContentSavedText">Remember to publish to make changes visible</key>
    <key alias="editContentSendToPublish">Sent For Approval</key>
    <key alias="editContentSendToPublishText">Changes have been sent for approval</key>
    <key alias="editMediaSaved">Media saved</key>
    <key alias="editMemberGroupSaved">Member group saved</key>
    <key alias="editMediaSavedText">Media saved without any errors</key>
    <key alias="editMemberSaved">Member saved</key>
    <key alias="editStylesheetPropertySaved">Stylesheet Property Saved</key>
    <key alias="editStylesheetSaved">Stylesheet saved</key>
    <key alias="editTemplateSaved">Template saved</key>
    <key alias="editUserError">Error saving user (check log)</key>
    <key alias="editUserSaved">User Saved</key>
    <key alias="editUserTypeSaved">User type saved</key>
    <key alias="editUserGroupSaved">User group saved</key>
    <key alias="editCulturesAndHostnamesSaved">Cultures and hostnames saved</key>
    <key alias="editCulturesAndHostnamesError">Error saving cultures and hostnames</key>
    <key alias="fileErrorHeader">File not saved</key>
    <key alias="fileErrorText">file could not be saved. Please check file permissions</key>
    <key alias="fileSavedHeader">File saved</key>
    <key alias="fileSavedText">File saved without any errors</key>
    <key alias="languageSaved">Language saved</key>
    <key alias="mediaTypeSavedHeader">Media Type saved</key>
    <key alias="memberTypeSavedHeader">Member Type saved</key>
    <key alias="memberGroupSavedHeader">Member Group saved</key>
    <key alias="templateErrorHeader">Template not saved</key>
    <key alias="templateErrorText">Please make sure that you do not have 2 templates with the same alias</key>
    <key alias="templateSavedHeader">Template saved</key>
    <key alias="templateSavedText">Template saved without any errors!</key>
    <key alias="contentUnpublished">Content unpublished</key>
    <key alias="partialViewSavedHeader">Partial view saved</key>
    <key alias="partialViewSavedText">Partial view saved without any errors!</key>
    <key alias="partialViewErrorHeader">Partial view not saved</key>
    <key alias="partialViewErrorText">An error occurred saving the file.</key>
    <key alias="permissionsSavedFor">Permissions saved for</key>
    <key alias="deleteUserGroupsSuccess">Deleted %0% user groups</key>
    <key alias="deleteUserGroupSuccess">%0% was deleted</key>
    <key alias="enableUsersSuccess">Enabled %0% users</key>
    <key alias="disableUsersSuccess">Disabled %0% users</key>
    <key alias="enableUserSuccess">%0% is now enabled</key>
    <key alias="disableUserSuccess">%0% is now disabled</key>
    <key alias="setUserGroupOnUsersSuccess">User groups have been set</key>
    <key alias="unlockUsersSuccess">Unlocked %0% users</key>
    <key alias="unlockUserSuccess">%0% is now unlocked</key>
    <key alias="memberExportedSuccess">Member was exported to file</key>
    <key alias="memberExportedError">An error occurred while exporting the member</key>
    <key alias="deleteUserSuccess">User %0% was deleted</key>
    <key alias="resendInviteHeader">Invite user</key>
    <key alias="resendInviteSuccess">Invitation has been re-sent to %0%</key>
    <key alias="documentTypeExportedSuccess">Document type was exported to file</key>
    <key alias="documentTypeExportedError">An error occurred while exporting the document type</key>
  </area>
  <area alias="stylesheet">
    <key alias="addRule">Add style</key>
    <key alias="editRule">Edit style</key>
    <key alias="editorRules">Rich text editor styles</key>
    <key alias="editorRulesHelp">Define the styles that should be available in the rich text editor for this stylesheet</key>
    <key alias="editstylesheet">Edit stylesheet</key>
    <key alias="editstylesheetproperty">Edit stylesheet property</key>
    <key alias="nameHelp">The name displayed in the editor style selector</key>
    <key alias="preview">Preview</key>
    <key alias="previewHelp">How the text will look like in the rich text editor.</key>
    <key alias="selector">Selector</key>
    <key alias="selectorHelp">Uses CSS syntax, e.g. "h1" or ".redHeader"</key>
    <key alias="styles">Styles</key>
    <key alias="stylesHelp">The CSS that should be applied in the rich text editor, e.g. "color:red;"</key>
    <key alias="tabCode">Code</key>
    <key alias="tabRules">Editor</key>
  </area>
  <area alias="template">
    <key alias="deleteByIdFailed">Failed to delete template with ID %0%</key>
    <key alias="edittemplate">Edit template</key>
    <key alias="insertSections">Sections</key>
    <key alias="insertContentArea">Insert content area</key>
    <key alias="insertContentAreaPlaceHolder">Insert content area placeholder</key>
    <key alias="insert">Insert</key>
    <key alias="insertDesc">Choose what to insert into your template</key>
    <key alias="insertDictionaryItem">Dictionary item</key>
    <key alias="insertDictionaryItemDesc">A dictionary item is a placeholder for a translatable piece of text, which makes it easy to create designs for multilingual websites.</key>
    <key alias="insertMacro">Macro</key>
    <key alias="insertMacroDesc">
            A Macro is a configurable component which is great for
            reusable parts of your design, where you need the option to provide parameters,
            such as galleries, forms and lists.
        </key>
    <key alias="insertPageField">Value</key>
    <key alias="insertPageFieldDesc">Displays the value of a named field from the current page, with options to modify the value or fallback to alternative values.</key>
    <key alias="insertPartialView">Partial view</key>
    <key alias="insertPartialViewDesc">
            A partial view is a separate template file which can be rendered inside another
            template, it's great for reusing markup or for separating complex templates into separate files.
        </key>
    <key alias="mastertemplate">Master template</key>
    <key alias="noMaster">No master</key>
    <key alias="renderBody">Render child template</key>
    <key alias="renderBodyDesc"><![CDATA[
     Renders the contents of a child template, by inserting a
     <code>@RenderBody()</code> placeholder.
      ]]></key>
    <key alias="defineSection">Define a named section</key>
    <key alias="defineSectionDesc"><![CDATA[
         Defines a part of your template as a named section by wrapping it in
          <code>@section { ... }</code>. This can be rendered in a
          specific area of the parent of this template, by using <code>@RenderSection</code>.
      ]]></key>
    <key alias="renderSection">Render a named section</key>
    <key alias="renderSectionDesc"><![CDATA[
      Renders a named area of a child template, by inserting a <code>@RenderSection(name)</code> placeholder.
      This renders an area of a child template which is wrapped in a corresponding <code>@section [name]{ ... }</code> definition.
      ]]></key>
    <key alias="sectionName">Section Name</key>
    <key alias="sectionMandatory">Section is mandatory</key>
    <key alias="sectionMandatoryDesc">
            If mandatory, the child template must contain a <code>@section</code> definition, otherwise an error is shown.
        </key>
    <key alias="queryBuilder">Query builder</key>
    <key alias="itemsReturned">items returned, in</key>
    <key alias="copyToClipboard">copy to clipboard</key>
    <key alias="iWant">I want</key>
    <key alias="allContent">all content</key>
    <key alias="contentOfType">content of type "%0%"</key>
    <key alias="from">from</key>
    <key alias="websiteRoot">my website</key>
    <key alias="where">where</key>
    <key alias="and">and</key>
    <key alias="is">is</key>
    <key alias="isNot">is not</key>
    <key alias="before">before</key>
    <key alias="beforeIncDate">before (including selected date)</key>
    <key alias="after">after</key>
    <key alias="afterIncDate">after (including selected date)</key>
    <key alias="equals">equals</key>
    <key alias="doesNotEqual">does not equal</key>
    <key alias="contains">contains</key>
    <key alias="doesNotContain">does not contain</key>
    <key alias="greaterThan">greater than</key>
    <key alias="greaterThanEqual">greater than or equal to</key>
    <key alias="lessThan">less than</key>
    <key alias="lessThanEqual">less than or equal to</key>
    <key alias="id">Id</key>
    <key alias="name">Name</key>
    <key alias="createdDate">Created Date</key>
    <key alias="lastUpdatedDate">Last Updated Date</key>
    <key alias="orderBy">order by</key>
    <key alias="ascending">ascending</key>
    <key alias="descending">descending</key>
    <key alias="template">Template</key>
  </area>
  <area alias="grid">
    <key alias="media">Image</key>
    <key alias="macro">Macro</key>
    <key alias="insertControl">Choose type of content</key>
    <key alias="chooseLayout">Choose a layout</key>
    <key alias="addRows">Add a row</key>
    <key alias="addElement">Add content</key>
    <key alias="dropElement">Drop content</key>
    <key alias="settingsApplied">Settings applied</key>
    <key alias="contentNotAllowed">This content is not allowed here</key>
    <key alias="contentAllowed">This content is allowed here</key>
    <key alias="clickToEmbed">Click to embed</key>
    <key alias="clickToInsertImage">Click to insert image</key>
    <key alias="placeholderImageCaption">Image caption...</key>
    <key alias="placeholderWriteHere">Write here...</key>
    <key alias="gridLayouts">Grid Layouts</key>
    <key alias="gridLayoutsDetail">Layouts are the overall work area for the grid editor, usually you only need one or two different layouts</key>
    <key alias="addGridLayout">Add Grid Layout</key>
    <key alias="addGridLayoutDetail">Adjust the layout by setting column widths and adding additional sections</key>
    <key alias="rowConfigurations">Row configurations</key>
    <key alias="rowConfigurationsDetail">Rows are predefined cells arranged horizontally</key>
    <key alias="addRowConfiguration">Add row configuration</key>
    <key alias="addRowConfigurationDetail">Adjust the row by setting cell widths and adding additional cells</key>
    <key alias="columns">Columns</key>
    <key alias="columnsDetails">Total combined number of columns in the grid layout</key>
    <key alias="settings">Settings</key>
    <key alias="settingsDetails">Configure what settings editors can change</key>
    <key alias="styles">Styles</key>
    <key alias="stylesDetails">Configure what styling editors can change</key>
    <key alias="allowAllEditors">Allow all editors</key>
    <key alias="allowAllRowConfigurations">Allow all row configurations</key>
    <key alias="maxItems">Maximum items</key>
    <key alias="maxItemsDescription">Leave blank or set to 0 for unlimited</key>
    <key alias="setAsDefault">Set as default</key>
    <key alias="chooseExtra">Choose extra</key>
    <key alias="chooseDefault">Choose default</key>
    <key alias="areAdded">are added</key>
        <key alias="warning">Warning</key>
        <key alias="youAreDeleting">You are deleting the row configuration</key>
        <key alias="deletingARow">
            Deleting a row configuration name will result in loss of data for any existing content that is based on this configuration.
        </key>
  </area>
  <area alias="contentTypeEditor">
    <key alias="compositions">Compositions</key>
    <key alias="group">Group</key>
    <key alias="noGroups">You have not added any groups</key>
    <key alias="addGroup">Add group</key>
    <key alias="inheritedFrom">Inherited from</key>
    <key alias="addProperty">Add property</key>
    <key alias="requiredLabel">Required label</key>
    <key alias="enableListViewHeading">Enable list view</key>
    <key alias="enableListViewDescription">Configures the content item to show a sortable and searchable list of its children, the children will not be shown in the tree</key>
    <key alias="allowedTemplatesHeading">Allowed Templates</key>
    <key alias="allowedTemplatesDescription">Choose which templates editors are allowed to use on content of this type</key>
    <key alias="allowAsRootHeading">Allow as root</key>
    <key alias="allowAsRootDescription">Allow editors to create content of this type in the root of the content tree.</key>
    <key alias="childNodesHeading">Allowed child node types</key>
    <key alias="childNodesDescription">Allow content of the specified types to be created underneath content of this type.</key>
    <key alias="chooseChildNode">Choose child node</key>
    <key alias="compositionsDescription">Inherit tabs and properties from an existing document type. New tabs will be added to the current document type or merged if a tab with an identical name exists.</key>
    <key alias="compositionInUse">This content type is used in a composition, and therefore cannot be composed itself.</key>
    <key alias="noAvailableCompositions">There are no content types available to use as a composition.</key>
    <key alias="compositionRemoveWarning">Removing a composition will delete all the associated property data. Once you save the document type there's no way back.</key>
    <key alias="availableEditors">Create new</key>
    <key alias="reuse">Use existing</key>
    <key alias="editorSettings">Editor settings</key>
    <key alias="configuration">Configuration</key>
    <key alias="yesDelete">Yes, delete</key>
    <key alias="movedUnderneath">was moved underneath</key>
    <key alias="copiedUnderneath">was copied underneath</key>
    <key alias="folderToMove">Select the folder to move</key>
    <key alias="folderToCopy">Select the folder to copy</key>
    <key alias="structureBelow">to in the tree structure below</key>
    <key alias="allDocumentTypes">All Document types</key>
    <key alias="allDocuments">All Documents</key>
    <key alias="allMediaItems">All media items</key>
    <key alias="usingThisDocument">using this document type will be deleted permanently, please confirm you want to delete these as well.</key>
    <key alias="usingThisMedia">using this media type will be deleted permanently, please confirm you want to delete these as well.</key>
    <key alias="usingThisMember">using this member type will be deleted permanently, please confirm you want to delete these as well</key>
    <key alias="andAllDocuments">and all documents using this type</key>
    <key alias="andAllMediaItems">and all media items using this type</key>
    <key alias="andAllMembers">and all members using this type</key>
    <key alias="memberCanEdit">Member can edit</key>
    <key alias="memberCanEditDescription">Allow this property value to be edited by the member on their profile page</key>
    <key alias="isSensitiveData">Is sensitive data</key>
    <key alias="isSensitiveDataDescription">Hide this property value from content editors that don't have access to view sensitive information</key>
    <key alias="showOnMemberProfile">Show on member profile</key>
    <key alias="showOnMemberProfileDescription">Allow this property value to be displayed on the member profile page</key>
    <key alias="tabHasNoSortOrder">tab has no sort order</key>
    <key alias="compositionUsageHeading">Where is this composition used?</key>
    <key alias="compositionUsageSpecification">This composition is currently used in the composition of the following content types:</key>
    <key alias="variantsHeading">Allow variations</key>
    <key alias="cultureVariantHeading">Allow vary by culture</key>
    <key alias="segmentVariantHeading">Allow segmentation</key>
    <key alias="cultureVariantLabel">Vary by culture</key>
    <key alias="segmentVariantLabel">Vary by segments</key>
    <key alias="variantsDescription">Allow editors to create content of this type in different languages.</key>
    <key alias="cultureVariantDescription">Allow editors to create content of different languages.</key>
    <key alias="segmentVariantDescription">Allow editors to create segments of this content.</key>
    <key alias="allowVaryByCulture">Allow varying by culture</key>
    <key alias="allowVaryBySegment">Allow segmentation</key>
    <key alias="elementType">Element type</key>
    <key alias="elementHeading">Is an Element type</key>
    <key alias="elementDescription">An Element type is meant to be used for instance in Nested Content, and not in the tree.</key>
    <key alias="elementCannotToggle">A document type cannot be changed to an Element type once it has been used to create one or more content items.</key>
    <key alias="elementDoesNotSupport">This is not applicable for an Element type</key>
    <key alias="propertyHasChanges">You have made changes to this property. Are you sure you want to discard them?</key>
  </area>
  <area alias="languages">
    <key alias="addLanguage">Add language</key>
    <key alias="mandatoryLanguage">Mandatory language</key>
    <key alias="mandatoryLanguageHelp">Properties on this language have to be filled out before the node can be published.</key>
    <key alias="defaultLanguage">Default language</key>
    <key alias="defaultLanguageHelp">An Umbraco site can only have one default language set.</key>
    <key alias="changingDefaultLanguageWarning">Switching default language may result in default content missing.</key>
    <key alias="fallsbackToLabel">Falls back to</key>
    <key alias="noFallbackLanguageOption">No fall back language</key>
    <key alias="fallbackLanguageDescription">To allow multi-lingual content to fall back to another language if not present in the requested language, select it here.</key>
    <key alias="fallbackLanguage">Fall back language</key>
    <key alias="none">none</key>
  </area>

  <area alias="macro">
    <key alias="addParameter">Add parameter</key>
    <key alias="editParameter">Edit parameter</key>
    <key alias="enterMacroName">Enter macro name</key>
    <key alias="parameters">Parameters</key>
    <key alias="parametersDescription">Define the parameters that should be available when using this macro.</key>
    <key alias="selectViewFile">Select partial view macro file</key>
  </area>
  <area alias="modelsBuilder">
    <key alias="buildingModels">Building models</key>
    <key alias="waitingMessage">this can take a bit of time, don't worry</key>
    <key alias="modelsGenerated">Models generated</key>
    <key alias="modelsGeneratedError">Models could not be generated</key>
    <key alias="modelsExceptionInUlog">Models generation has failed, see exception in U log</key>
  </area>
  <area alias="templateEditor">
    <key alias="addFallbackField">Add fallback field</key>
    <key alias="fallbackField">Fallback field</key>
    <key alias="addDefaultValue">Add default value</key>
    <key alias="defaultValue">Default value</key>
    <key alias="alternativeField">Fallback field</key>
    <key alias="alternativeText">Default value</key>
    <key alias="casing">Casing</key>
    <key alias="encoding">Encoding</key>
    <key alias="chooseField">Choose field</key>
    <key alias="convertLineBreaks">Convert line breaks</key>
    <key alias="convertLineBreaksDescription">Yes, convert line breaks</key>
    <key alias="convertLineBreaksHelp">Replaces line breaks with 'br' html tag</key>
    <key alias="customFields">Custom Fields</key>
    <key alias="dateOnly">Date only</key>
    <key alias="formatAndEncoding">Format and encoding</key>
    <key alias="formatAsDate">Format as date</key>
    <key alias="formatAsDateDescr">Format the value as a date, or a date with time, according to the active culture</key>
    <key alias="htmlEncode">HTML encode</key>
    <key alias="htmlEncodeHelp">Will replace special characters by their HTML equivalent.</key>
    <key alias="insertedAfter">Will be inserted after the field value</key>
    <key alias="insertedBefore">Will be inserted before the field value</key>
    <key alias="lowercase">Lowercase</key>
    <key alias="modifyOutput">Modify output</key>
    <key alias="none">None</key>
    <key alias="outputSample">Output sample</key>
    <key alias="postContent">Insert after field</key>
    <key alias="preContent">Insert before field</key>
    <key alias="recursive">Recursive</key>
    <key alias="recursiveDescr">Yes, make it recursive</key>
    <key alias="separator">Separator</key>
    <key alias="standardFields">Standard Fields</key>
    <key alias="uppercase">Uppercase</key>
    <key alias="urlEncode">URL encode</key>
    <key alias="urlEncodeHelp">Will format special characters in URLs</key>
    <key alias="usedIfAllEmpty">Will only be used when the field values above are empty</key>
    <key alias="usedIfEmpty">This field will only be used if the primary field is empty</key>
    <key alias="withTime">Date and time</key>
  </area>
  <area alias="translation">
    <key alias="details">Translation details</key>
    <key alias="DownloadXmlDTD">Download XML DTD</key>
    <key alias="fields">Fields</key>
    <key alias="includeSubpages">Include subpages</key>
    <key alias="mailBody"><![CDATA[
      Hi %0%

      This is an automated mail to inform you that the document '%1%'
      has been requested for translation into '%5%' by %2%.

      Go to http://%3%/translation/details.aspx?id=%4% to edit.

      Or log into Umbraco to get an overview of your translation tasks
      http://%3%

      Have a nice day!

      Cheers from the Umbraco robot
    ]]></key>
    <key alias="noTranslators">No translator users found. Please create a translator user before you start sending content to translation</key>
    <key alias="pageHasBeenSendToTranslation">The page '%0%' has been send to translation</key>
    <key alias="sendToTranslate">Send the page '%0%' to translation</key>
    <key alias="totalWords">Total words</key>
    <key alias="translateTo">Translate to</key>
    <key alias="translationDone">Translation completed.</key>
    <key alias="translationDoneHelp">You can preview the pages, you've just translated, by clicking below. If the original page is found, you will get a comparison of the 2 pages.</key>
    <key alias="translationFailed">Translation failed, the XML file might be corrupt</key>
    <key alias="translationOptions">Translation options</key>
    <key alias="translator">Translator</key>
    <key alias="uploadTranslationXml">Upload translation XML</key>
  </area>
  <area alias="treeHeaders">
    <key alias="content">Content</key>
    <key alias="contentBlueprints">Content Templates</key>
    <key alias="media">Media</key>
    <key alias="cacheBrowser">Cache Browser</key>
    <key alias="contentRecycleBin">Recycle Bin</key>
    <key alias="createdPackages">Created packages</key>
    <key alias="dataTypes">Data Types</key>
    <key alias="dictionary">Dictionary</key>
    <key alias="installedPackages">Installed packages</key>
    <key alias="installSkin">Install skin</key>
    <key alias="installStarterKit">Install starter kit</key>
    <key alias="languages">Languages</key>
    <key alias="localPackage">Install local package</key>
    <key alias="macros">Macros</key>
    <key alias="mediaTypes">Media Types</key>
    <key alias="member">Members</key>
    <key alias="memberGroups">Member Groups</key>
    <key alias="memberRoles">Member Roles</key>
    <key alias="memberTypes">Member Types</key>
    <key alias="documentTypes">Document Types</key>
    <key alias="relationTypes">Relation Types</key>
    <key alias="packager">Packages</key>
    <key alias="packages">Packages</key>
    <key alias="partialViews">Partial Views</key>
    <key alias="partialViewMacros">Partial View Macro Files</key>
    <key alias="repositories">Install from repository</key>
    <key alias="runway">Install Runway</key>
    <key alias="runwayModules">Runway modules</key>
    <key alias="scripting">Scripting Files</key>
    <key alias="scripts">Scripts</key>
    <key alias="stylesheets">Stylesheets</key>
    <key alias="templates">Templates</key>
    <key alias="logViewer">Log Viewer</key>
    <key alias="users">Users</key>
    <key alias="settingsGroup">Settings</key>
    <key alias="templatingGroup">Templating</key>
    <key alias="thirdPartyGroup">Third Party</key>
  </area>
  <area alias="update">
    <key alias="updateAvailable">New update ready</key>
    <key alias="updateDownloadText">%0% is ready, click here for download</key>
    <key alias="updateNoServer">No connection to server</key>
    <key alias="updateNoServerError">Error checking for update. Please review trace-stack for further information</key>
  </area>
  <area alias="user">
    <key alias="access">Access</key>
    <key alias="accessHelp">Based on the assigned groups and start nodes, the user has access to the following nodes</key>
    <key alias="assignAccess">Assign access</key>
    <key alias="administrators">Administrator</key>
    <key alias="categoryField">Category field</key>
    <key alias="createDate">User created</key>
    <key alias="changePassword">Change Your Password</key>
    <key alias="changePhoto">Change photo</key>
    <key alias="newPassword">New password</key>
    <key alias="noLockouts">hasn't been locked out</key>
    <key alias="noPasswordChange">The password hasn't been changed</key>
    <key alias="confirmNewPassword">Confirm new password</key>
    <key alias="changePasswordDescription">You can change your password for accessing the Umbraco Back Office by filling out the form below and click the 'Change Password' button</key>
    <key alias="contentChannel">Content Channel</key>
    <key alias="createAnotherUser">Create another user</key>
    <key alias="createUserHelp">Create new users to give them access to Umbraco. When a new user is created a password will be generated that you can share with the user.</key>
    <key alias="descriptionField">Description field</key>
    <key alias="disabled">Disable User</key>
    <key alias="documentType">Document Type</key>
    <key alias="editors">Editor</key>
    <key alias="excerptField">Excerpt field</key>
    <key alias="failedPasswordAttempts">Failed login attempts</key>
    <key alias="goToProfile">Go to user profile</key>
    <key alias="groupsHelp">Add groups to assign access and permissions</key>
    <key alias="inviteAnotherUser">Invite another user</key>
    <key alias="inviteUserHelp">Invite new users to give them access to Umbraco. An invite email will be sent to the user with information on how to log in to Umbraco. Invites last for 72 hours.</key>
    <key alias="language">Language</key>
    <key alias="languageHelp">Set the language you will see in menus and dialogs</key>
    <key alias="lastLockoutDate">Last lockout date</key>
    <key alias="lastLogin">Last login</key>
    <key alias="lastPasswordChangeDate">Password last changed</key>
    <key alias="loginname">Username</key>
    <key alias="mediastartnode">Media start node</key>
    <key alias="mediastartnodehelp">Limit the media library to a specific start node</key>
    <key alias="mediastartnodes">Media start nodes</key>
    <key alias="mediastartnodeshelp">Limit the media library to specific start nodes</key>
    <key alias="modules">Sections</key>
    <key alias="noConsole">Disable Umbraco Access</key>
    <key alias="noLogin">has not logged in yet</key>
    <key alias="oldPassword">Old password</key>
    <key alias="password">Password</key>
    <key alias="resetPassword">Reset password</key>
    <key alias="passwordChanged">Your password has been changed!</key>
    <key alias="passwordChangedGeneric">Password changed</key>
    <key alias="passwordConfirm">Please confirm the new password</key>
    <key alias="passwordEnterNew">Enter your new password</key>
    <key alias="passwordIsBlank">Your new password cannot be blank!</key>
    <key alias="passwordCurrent">Current password</key>
    <key alias="passwordInvalid">Invalid current password</key>
    <key alias="passwordIsDifferent">There was a difference between the new password and the confirmed password. Please try again!</key>
    <key alias="passwordMismatch">The confirmed password doesn't match the new password!</key>
    <key alias="permissionReplaceChildren">Replace child node permissions</key>
    <key alias="permissionSelectedPages">You are currently modifying permissions for the pages:</key>
    <key alias="permissionSelectPages">Select pages to modify their permissions</key>
    <key alias="removePhoto">Remove photo</key>
    <key alias="permissionsDefault">Default permissions</key>
    <key alias="permissionsGranular">Granular permissions</key>
    <key alias="permissionsGranularHelp">Set permissions for specific nodes</key>
    <key alias="profile">Profile</key>
    <key alias="searchAllChildren">Search all children</key>
    <key alias="sectionsHelp">Add sections to give users access</key>
    <key alias="selectUserGroups">Select user groups</key>
    <key alias="noStartNode">No start node selected</key>
    <key alias="noStartNodes">No start nodes selected</key>
    <key alias="startnode">Content start node</key>
    <key alias="startnodehelp">Limit the content tree to a specific start node</key>
    <key alias="startnodes">Content start nodes</key>
    <key alias="startnodeshelp">Limit the content tree to specific start nodes</key>
    <key alias="updateDate">User last updated</key>
    <key alias="userCreated">has been created</key>
    <key alias="userCreatedSuccessHelp">The new user has successfully been created. To log in to Umbraco use the password below.</key>
    <key alias="userManagement">User management</key>
    <key alias="username">Name</key>
    <key alias="userPermissions">User permissions</key>
    <key alias="usergroup">User group</key>
    <key alias="userInvited">has been invited</key>
    <key alias="userInvitedSuccessHelp">An invitation has been sent to the new user with details about how to log in to Umbraco.</key>
    <key alias="userinviteWelcomeMessage">Hello there and welcome to Umbraco! In just 1 minute you’ll be good to go, we just need you to setup a password and add a picture for your avatar.</key>
    <key alias="userinviteExpiredMessage">Welcome to Umbraco! Unfortunately your invite has expired. Please contact your administrator and ask them to resend it.</key>
        <key alias="userinviteAvatarMessage">Uploading a photo of yourself will make it easy for other users to recognize you. Click the circle above to upload your photo.</key>
    <key alias="writer">Writer</key>
    <key alias="change">Change</key>
    <key alias="yourProfile" version="7.0">Your profile</key>
    <key alias="yourHistory" version="7.0">Your recent history</key>
    <key alias="sessionExpires" version="7.0">Session expires in</key>
    <key alias="inviteUser">Invite user</key>
    <key alias="createUser">Create user</key>
    <key alias="sendInvite">Send invite</key>
    <key alias="backToUsers">Back to users</key>
    <key alias="inviteEmailCopySubject">Umbraco: Invitation</key>
    <key alias="inviteEmailCopyFormat"><![CDATA[
        <html>
			<head>
				<meta name='viewport' content='width=device-width'>
				<meta http-equiv='Content-Type' content='text/html; charset=UTF-8'>
			</head>
			<body class='' style='font-family: sans-serif; -webkit-font-smoothing: antialiased; font-size: 14px; color: #392F54; line-height: 22px; -ms-text-size-adjust: 100%; -webkit-text-size-adjust: 100%; background: #1d1333; margin: 0; padding: 0;' bgcolor='#1d1333'>
				<style type='text/css'> @media only screen and (max-width: 620px) {table[class=body] h1 {font-size: 28px !important; margin-bottom: 10px !important; } table[class=body] .wrapper {padding: 32px !important; } table[class=body] .article {padding: 32px !important; } table[class=body] .content {padding: 24px !important; } table[class=body] .container {padding: 0 !important; width: 100% !important; } table[class=body] .main {border-left-width: 0 !important; border-radius: 0 !important; border-right-width: 0 !important; } table[class=body] .btn table {width: 100% !important; } table[class=body] .btn a {width: 100% !important; } table[class=body] .img-responsive {height: auto !important; max-width: 100% !important; width: auto !important; } } .btn-primary table td:hover {background-color: #34495e !important; } .btn-primary a:hover {background-color: #34495e !important; border-color: #34495e !important; } .btn  a:visited {color:#FFFFFF;} </style>
				<table border="0" cellpadding="0" cellspacing="0" class="body" style="border-collapse: separate; mso-table-lspace: 0pt; mso-table-rspace: 0pt; width: 100%; background: #1d1333;" bgcolor="#1d1333">
					<tr>
						<td style="font-family: sans-serif; font-size: 14px; vertical-align: top; padding: 24px;" valign="top">
							<table style="border-collapse: separate; mso-table-lspace: 0pt; mso-table-rspace: 0pt; width: 100%;">
								<tr>
									<td background="https://umbraco.com/umbraco/assets/img/application/logo.png" bgcolor="#1d1333" width="28" height="28" valign="top" style="font-family: sans-serif; font-size: 14px; vertical-align: top;">
										<!--[if gte mso 9]> <v:rect xmlns:v="urn:schemas-microsoft-com:vml" fill="true" stroke="false" style="width:30px;height:30px;"> <v:fill type="tile" src="https://umbraco.com/umbraco/assets/img/application/logo.png" color="#1d1333" /> <v:textbox inset="0,0,0,0"> <![endif]-->
										<div> </div>
										<!--[if gte mso 9]> </v:textbox> </v:rect> <![endif]-->
									</td>
									<td style="font-family: sans-serif; font-size: 14px; vertical-align: top;" valign="top"></td>
								</tr>
							</table>
						</td>
					</tr>
				</table>
				<table border='0' cellpadding='0' cellspacing='0' class='body' style='border-collapse: separate; mso-table-lspace: 0pt; mso-table-rspace: 0pt; width: 100%; background: #1d1333;' bgcolor='#1d1333'>
					<tr>
						<td style='font-family: sans-serif; font-size: 14px; vertical-align: top;' valign='top'> </td>
						<td class='container' style='font-family: sans-serif; font-size: 14px; vertical-align: top; display: block; max-width: 560px; width: 560px; margin: 0 auto; padding: 10px;' valign='top'>
							<div class='content' style='box-sizing: border-box; display: block; max-width: 560px; margin: 0 auto; padding: 10px;'>
								<br>
								<table class='main' style='border-collapse: separate; mso-table-lspace: 0pt; mso-table-rspace: 0pt; width: 100%; border-radius: 3px; background: #FFFFFF;' bgcolor='#FFFFFF'>
									<tr>
										<td class='wrapper' style='font-family: sans-serif; font-size: 14px; vertical-align: top; box-sizing: border-box; padding: 50px;' valign='top'>
											<table border='0' cellpadding='0' cellspacing='0' style='border-collapse: separate; mso-table-lspace: 0pt; mso-table-rspace: 0pt; width: 100%;'>
												<tr>
													<td style='line-height: 24px; font-family: sans-serif; font-size: 14px; vertical-align: top;' valign='top'>
														<h1 style='color: #392F54; font-family: sans-serif; font-weight: bold; line-height: 1.4; font-size: 24px; text-align: left; text-transform: capitalize; margin: 0 0 30px;' align='left'>
															Hi %0%,
														</h1>
														<p style='color: #392F54; font-family: sans-serif; font-size: 14px; font-weight: normal; margin: 0 0 15px;'>
															You have been invited by <a href="mailto:%4%" style="text-decoration: underline; color: #392F54; -ms-word-break: break-all; word-break: break-all;">%1%</a> to the Umbraco Back Office.
														</p>
														<p style='color: #392F54; font-family: sans-serif; font-size: 14px; font-weight: normal; margin: 0 0 15px;'>
															Message from <a href="mailto:%1%" style="text-decoration: none; color: #392F54; -ms-word-break: break-all; word-break: break-all;">%1%</a>:
															<br/>
															<em>%2%</em>
														</p>
														<table border='0' cellpadding='0' cellspacing='0' class='btn btn-primary' style='border-collapse: separate; mso-table-lspace: 0pt; mso-table-rspace: 0pt; width: 100%; box-sizing: border-box;'>
															<tbody>
																<tr>
																	<td align='left' style='font-family: sans-serif; font-size: 14px; vertical-align: top; padding-bottom: 15px;' valign='top'>
																		<table border='0' cellpadding='0' cellspacing='0' style='border-collapse: separate; mso-table-lspace: 0pt; mso-table-rspace: 0pt; width: auto;'>
																			<tbody>
																				<tr>
																					<td style='font-family: sans-serif; font-size: 14px; vertical-align: top; border-radius: 5px; text-align: center; background: #35C786;' align='center' bgcolor='#35C786' valign='top'>
																						<a href='%3%' target='_blank' style='color: #FFFFFF; text-decoration: none; -ms-word-break: break-all; word-break: break-all; border-radius: 5px; box-sizing: border-box; cursor: pointer; display: inline-block; font-size: 14px; font-weight: bold; text-transform: capitalize; background: #35C786; margin: 0; padding: 12px 30px; border: 1px solid #35c786;'>
																							Click this link to accept the invite
																						</a>
																					</td>
																				</tr>
																			</tbody>
																		</table>
																	</td>
																</tr>
															</tbody>
														</table>
														<p style='max-width: 400px; display: block; color: #392F54; font-family: sans-serif; font-size: 14px; line-height: 20px; font-weight: normal; margin: 15px 0;'>If you cannot click on the link, copy and paste this URL into your browser window:</p>
															<table border='0' cellpadding='0' cellspacing='0'>
																<tr>
																	<td style='-ms-word-break: break-all; word-break: break-all; font-family: sans-serif; font-size: 11px; line-height:14px;'>
																		<font style="-ms-word-break: break-all; word-break: break-all; font-size: 11px; line-height:14px;">
																			<a style='-ms-word-break: break-all; word-break: break-all; color: #392F54; text-decoration: underline; font-size: 11px; line-height:15px;' href='%3%'>%3%</a>
																		</font>
																	</td>
																</tr>
															</table>
														</p>
													</td>
												</tr>
											</table>
										</td>
									</tr>
								</table>
								<br><br><br>
							</div>
						</td>
						<td style='font-family: sans-serif; font-size: 14px; vertical-align: top;' valign='top'> </td>
					</tr>
				</table>
			</body>
    </html>]]></key>
    <key alias="invite">Invite</key>
    <key alias="defaultInvitationMessage">Resending invitation...</key>
    <key alias="deleteUser">Delete User</key>
    <key alias="deleteUserConfirmation">Are you sure you wish to delete this user account?</key>
    <key alias="stateAll">All</key>
    <key alias="stateActive">Active</key>
    <key alias="stateDisabled">Disabled</key>
    <key alias="stateLockedOut">Locked out</key>
    <key alias="stateInvited">Invited</key>
    <key alias="stateInactive">Inactive</key>
    <key alias="sortNameAscending">Name (A-Z)</key>
    <key alias="sortNameDescending">Name (Z-A)</key>
    <key alias="sortCreateDateAscending">Newest</key>
    <key alias="sortCreateDateDescending">Oldest</key>
    <key alias="sortLastLoginDateDescending">Last login</key>
    <key alias="noUserGroupsAdded">No user groups have been added</key>
  </area>
  <area alias="validation">
    <key alias="validation">Validation</key>
    <key alias="noValidation">No validation</key>
    <key alias="validateAsEmail">Validate as an email address</key>
    <key alias="validateAsNumber">Validate as a number</key>
    <key alias="validateAsUrl">Validate as a URL</key>
    <key alias="enterCustomValidation">...or enter a custom validation</key>
    <key alias="fieldIsMandatory">Field is mandatory</key>
    <key alias="mandatoryMessage">Enter a custom validation error message (optional)</key>
    <key alias="validationRegExp">Enter a regular expression</key>
    <key alias="validationRegExpMessage">Enter a custom validation error message (optional)</key>
    <key alias="minCount">You need to add at least</key>
    <key alias="maxCount">You can only have</key>
    <key alias="items">items</key>
    <key alias="itemsSelected">items selected</key>
    <key alias="invalidDate">Invalid date</key>
    <key alias="invalidNumber">Not a number</key>
    <key alias="invalidEmail">Invalid email</key>
    <key alias="customValidation">Custom validation</key>
    <key alias="entriesShort"><![CDATA[Minimum %0% entries, requires <strong>%1%</strong> more.]]></key>
    <key alias="entriesExceed"><![CDATA[Maximum %0% entries, <strong>%1%</strong> too many.]]></key>
  </area>
  <area alias="healthcheck">
    <!-- The following keys get these tokens passed in:
	     0: Current value
		   1: Recommended value
		   2: XPath
		   3: Configuration file path
	  -->
    <key alias="checkSuccessMessage">Value is set to the recommended value: '%0%'.</key>
    <key alias="rectifySuccessMessage">Value was set to '%1%' for XPath '%2%' in configuration file '%3%'.</key>
    <key alias="checkErrorMessageDifferentExpectedValue">Expected value '%1%' for '%2%' in configuration file '%3%', but found '%0%'.</key>
    <key alias="checkErrorMessageUnexpectedValue">Found unexpected value '%0%' for '%2%' in configuration file '%3%'.</key>
    <!-- The following keys get these tokens passed in:
	     0: Current value
		   1: Recommended value
	  -->
    <key alias="customErrorsCheckSuccessMessage">Custom errors are set to '%0%'.</key>
    <key alias="customErrorsCheckErrorMessage">Custom errors are currently set to '%0%'. It is recommended to set this to '%1%' before go live.</key>
    <key alias="customErrorsCheckRectifySuccessMessage">Custom errors successfully set to '%0%'.</key>
    <key alias="macroErrorModeCheckSuccessMessage">MacroErrors are set to '%0%'.</key>
    <key alias="macroErrorModeCheckErrorMessage">MacroErrors are set to '%0%' which will prevent some or all pages in your site from loading completely if there are any errors in macros. Rectifying this will set the value to '%1%'.</key>
    <key alias="macroErrorModeCheckRectifySuccessMessage">MacroErrors are now set to '%0%'.</key>
    <!-- The following keys get these tokens passed in:
	     0: Current value
		   1: Recommended value
		   2: Server version
	  -->
    <key alias="trySkipIisCustomErrorsCheckSuccessMessage">Try Skip IIS Custom Errors is set to '%0%' and you're using IIS version '%1%'.</key>
    <key alias="trySkipIisCustomErrorsCheckErrorMessage">Try Skip IIS Custom Errors is currently '%0%'. It is recommended to set this to '%1%' for your IIS version (%2%).</key>
    <key alias="trySkipIisCustomErrorsCheckRectifySuccessMessage">Try Skip IIS Custom Errors successfully set to '%0%'.</key>
    <!-- The following keys get predefined tokens passed in that are not all the same, like above -->
    <key alias="configurationServiceFileNotFound">File does not exist: '%0%'.</key>
    <key alias="configurationServiceNodeNotFound"><![CDATA[Unable to find <strong>'%0%'</strong> in config file <strong>'%1%'</strong>.]]></key>
    <key alias="configurationServiceError">There was an error, check log for full error: %0%.</key>
    <key alias="databaseSchemaValidationCheckDatabaseOk">Database - The database schema is correct for this version of Umbraco</key>
    <key alias="databaseSchemaValidationCheckDatabaseErrors">%0% problems were detected with your database schema (Check the log for details)</key>
    <key alias="databaseSchemaValidationCheckDatabaseLogMessage">Some errors were detected while validating the database schema against the current version of Umbraco.</key>
    <key alias="httpsCheckValidCertificate">Your website's certificate is valid.</key>
    <key alias="httpsCheckInvalidCertificate">Certificate validation error: '%0%'</key>
    <key alias="httpsCheckExpiredCertificate">Your website's SSL certificate has expired.</key>
    <key alias="httpsCheckExpiringCertificate">Your website's SSL certificate is expiring in %0% days.</key>
    <key alias="healthCheckInvalidUrl">Error pinging the URL %0% - '%1%'</key>
    <key alias="httpsCheckIsCurrentSchemeHttps">You are currently %0% viewing the site using the HTTPS scheme.</key>
    <key alias="httpsCheckConfigurationRectifyNotPossible">The appSetting 'Umbraco.Core.UseHttps' is set to 'false' in your web.config file. Once you access this site using the HTTPS scheme, that should be set to 'true'.</key>
    <key alias="httpsCheckConfigurationCheckResult">The appSetting 'Umbraco.Core.UseHttps' is set to '%0%' in your web.config file, your cookies are %1% marked as secure.</key>
    <key alias="httpsCheckEnableHttpsError">Could not update the 'Umbraco.Core.UseHttps' setting in your web.config file. Error: %0%</key>
    <!-- The following keys don't get tokens passed in -->
    <key alias="httpsCheckEnableHttpsButton">Enable HTTPS</key>
    <key alias="httpsCheckEnableHttpsDescription">Sets umbracoSSL setting to true in the appSettings of the web.config file.</key>
    <key alias="httpsCheckEnableHttpsSuccess">The appSetting 'Umbraco.Core.UseHttps' is now set to 'true' in your web.config file, your cookies will be marked as secure.</key>
    <key alias="rectifyButton">Fix</key>
    <key alias="cannotRectifyShouldNotEqual">Cannot fix a check with a value comparison type of 'ShouldNotEqual'.</key>
    <key alias="cannotRectifyShouldEqualWithValue">Cannot fix a check with a value comparison type of 'ShouldEqual' with a provided value.</key>
    <key alias="valueToRectifyNotProvided">Value to fix check not provided.</key>
    <key alias="compilationDebugCheckSuccessMessage">Debug compilation mode is disabled.</key>
    <key alias="compilationDebugCheckErrorMessage">Debug compilation mode is currently enabled. It is recommended to disable this setting before go live.</key>
    <key alias="compilationDebugCheckRectifySuccessMessage">Debug compilation mode successfully disabled.</key>
    <key alias="traceModeCheckSuccessMessage">Trace mode is disabled.</key>
    <key alias="traceModeCheckErrorMessage">Trace mode is currently enabled. It is recommended to disable this setting before go live.</key>
    <key alias="traceModeCheckRectifySuccessMessage">Trace mode successfully disabled.</key>
    <key alias="folderPermissionsCheckMessage">All folders have the correct permissions set.</key>
    <!-- The following keys get these tokens passed in:
	    0: Comma delimitted list of failed folder paths
  	-->
    <key alias="requiredFolderPermissionFailed"><![CDATA[The following folders must be set up with modify permissions but could not be acccessed: <strong>%0%</strong>.]]></key>
    <key alias="optionalFolderPermissionFailed"><![CDATA[The following folders must be set up with modify permissions for certain Umbraco operations to function but could not be acccessed: <strong>%0%</strong>. If they aren't being written to no action need be taken.]]></key>
    <key alias="filePermissionsCheckMessage">All files have the correct permissions set.</key>
    <!-- The following keys get these tokens passed in:
	    0: Comma delimitted list of failed folder paths
  	-->
    <key alias="requiredFilePermissionFailed"><![CDATA[The following files must be set up with write permissions but could not be acccessed: <strong>%0%</strong>.]]></key>
    <key alias="optionalFilePermissionFailed"><![CDATA[The following files must be set up with write permissions for certain Umbraco operations to function but could not be acccessed: <strong>%0%</strong>. If they aren't being written to no action need be taken.]]></key>
    <key alias="clickJackingCheckHeaderFound"><![CDATA[The header or meta-tag <strong>X-Frame-Options</strong> used to control whether a site can be IFRAMEd by another was found.]]></key>
    <key alias="clickJackingCheckHeaderNotFound"><![CDATA[The header or meta-tag <strong>X-Frame-Options</strong> used to control whether a site can be IFRAMEd by another was not found.]]></key>
    <key alias="setHeaderInConfig">Set Header in Config</key>
    <key alias="clickJackingSetHeaderInConfigDescription">Adds a value to the httpProtocol/customHeaders section of web.config to prevent the site being IFRAMEd by other websites.</key>
    <key alias="clickJackingSetHeaderInConfigSuccess">A setting to create a header preventing IFRAMEing of the site by other websites has been added to your web.config file.</key>
    <key alias="setHeaderInConfigError">Could not update web.config file. Error: %0%</key>
    <key alias="noSniffCheckHeaderFound"><![CDATA[The header or meta-tag <strong>X-Content-Type-Options</strong> used to protect against MIME sniffing vulnerabilities was found.]]></key>
    <key alias="noSniffCheckHeaderNotFound"><![CDATA[The header or meta-tag <strong>X-Content-Type-Options</strong> used to protect against MIME sniffing vulnerabilities was not found.]]></key>
    <key alias="noSniffSetHeaderInConfigDescription">Adds a value to the httpProtocol/customHeaders section of web.config to protect against MIME sniffing vulnerabilities.</key>
    <key alias="noSniffSetHeaderInConfigSuccess">A setting to create a header protecting against MIME sniffing vulnerabilities has been added to your web.config file.</key>
    <key alias="hSTSCheckHeaderFound"><![CDATA[The header <strong>Strict-Transport-Security</strong>, also known as the HSTS-header, was found.]]></key>
    <key alias="hSTSCheckHeaderNotFound"><![CDATA[The header <strong>Strict-Transport-Security</strong> was not found.]]></key>
    <key alias="hSTSSetHeaderInConfigDescription">Adds the header 'Strict-Transport-Security' with the value 'max-age=10886400' to the httpProtocol/customHeaders section of web.config. Use this fix only if you will have your domains running with https for the next 18 weeks (minimum).</key>
    <key alias="hSTSSetHeaderInConfigSuccess">The HSTS header has been added to your web.config file.</key>
    <key alias="xssProtectionCheckHeaderFound"><![CDATA[The header <strong>X-XSS-Protection</strong> was found.]]></key>
    <key alias="xssProtectionCheckHeaderNotFound"><![CDATA[The header <strong>X-XSS-Protection</strong> was not found.]]></key>
    <key alias="xssProtectionSetHeaderInConfigDescription">Adds the header 'X-XSS-Protection' with the value '1; mode=block' to the httpProtocol/customHeaders section of web.config. </key>
    <key alias="xssProtectionSetHeaderInConfigSuccess">The X-XSS-Protection header has been added to your web.config file.</key>
    <!-- The following key get these tokens passed in:
	    0: Comma delimitted list of headers found
  	-->
    <key alias="excessiveHeadersFound"><![CDATA[The following headers revealing information about the website technology were found: <strong>%0%</strong>.]]></key>
    <key alias="excessiveHeadersNotFound">No headers revealing information about the website technology were found.</key>
    <key alias="smtpMailSettingsNotFound">In the Web.config file, system.net/mailsettings could not be found.</key>
    <key alias="smtpMailSettingsHostNotConfigured">In the Web.config file system.net/mailsettings section, the host is not configured.</key>
    <key alias="smtpMailSettingsConnectionSuccess">SMTP settings are configured correctly and the service is operating as expected.</key>
    <key alias="smtpMailSettingsConnectionFail">The SMTP server configured with host '%0%' and port '%1%' could not be reached. Please check to ensure the SMTP settings in the Web.config file system.net/mailsettings are correct.</key>
    <key alias="notificationEmailsCheckSuccessMessage"><![CDATA[Notification email has been set to <strong>%0%</strong>.]]></key>
    <key alias="notificationEmailsCheckErrorMessage"><![CDATA[Notification email is still set to the default value of <strong>%0%</strong>.]]></key>
    <key alias="scheduledHealthCheckEmailBody"><![CDATA[<html><body><p>Results of the scheduled Umbraco Health Checks run on %0% at %1% are as follows:</p>%2%</body></html>]]></key>
    <key alias="scheduledHealthCheckEmailSubject">Umbraco Health Check Status: %0%</key>
    <key alias="checkAllGroups">Check All Groups</key>
    <key alias="checkGroup">Check group</key>
    <key alias="helpText">
        <![CDATA[
        <p>The health checker evaluates various areas of your site for best practice settings, configuration, potential problems, etc. You can easily fix problems by pressing a button.
        You can add your own health checks, have a look at <a href="https://our.umbraco.com/documentation/Extending/Healthcheck/" target="_blank" class="btn-link -underline">the documentation for more information</a> about custom health checks.</p>
        ]]>
    </key>
  </area>
  <area alias="redirectUrls">
    <key alias="disableUrlTracker">Disable URL tracker</key>
    <key alias="enableUrlTracker">Enable URL tracker</key>
    <key alias="originalUrl">Original URL</key>
    <key alias="redirectedTo">Redirected To</key>
    <key alias="redirectUrlManagement">Redirect Url Management</key>
    <key alias="panelInformation">The following URLs redirect to this content item:</key>
    <key alias="noRedirects">No redirects have been made</key>
    <key alias="noRedirectsDescription">When a published page gets renamed or moved a redirect will automatically be made to the new page.</key>
    <key alias="confirmRemove">Are you sure you want to remove the redirect from '%0%' to '%1%'?</key>
    <key alias="redirectRemoved">Redirect URL removed.</key>
    <key alias="redirectRemoveError">Error removing redirect URL.</key>
    <key alias="redirectRemoveWarning">This will remove the redirect</key>
    <key alias="confirmDisable">Are you sure you want to disable the URL tracker?</key>
    <key alias="disabledConfirm">URL tracker has now been disabled.</key>
    <key alias="disableError">Error disabling the URL tracker, more information can be found in your log file.</key>
    <key alias="enabledConfirm">URL tracker has now been enabled.</key>
    <key alias="enableError">Error enabling the URL tracker, more information can be found in your log file.</key>
  </area>
  <area alias="emptyStates">
    <key alias="emptyDictionaryTree">No Dictionary items to choose from</key>
  </area>
  <area alias="textbox">
    <key alias="characters_left"><![CDATA[<strong>%0%</strong> characters left.]]></key>
    <key alias="characters_exceed"><![CDATA[Maximum %0% characters, <strong>%1%</strong> too many.]]></key>
  </area>
  <area alias="recycleBin">
    <key alias="contentTrashed">Trashed content with Id: {0} related to original parent content with Id: {1}</key>
    <key alias="mediaTrashed">Trashed media with Id: {0} related to original parent media item with Id: {1}</key>
    <key alias="itemCannotBeRestored">Cannot automatically restore this item</key>
    <key alias="itemCannotBeRestoredHelpText">There is no location where this item can be automatically restored. You can move the item manually using the tree below.</key>
    <key alias="wasRestored">was restored under</key>
  </area>
  <area alias="relationType">
    <key alias="direction">Direction</key>
    <key alias="parentToChild">Parent to child</key>
    <key alias="bidirectional">Bidirectional</key>
    <key alias="parent">Parent</key>
    <key alias="child">Child</key>
    <key alias="count">Count</key>
    <key alias="relations">Relations</key>
    <key alias="created">Created</key>
    <key alias="comment">Comment</key>
    <key alias="name">Name</key>
    <key alias="noRelations">No relations for this relation type.</key>
    <key alias="tabRelationType">Relation Type</key>
    <key alias="tabRelations">Relations</key>
  </area>
  <area alias="dashboardTabs">
    <key alias="contentIntro">Getting Started</key>
    <key alias="contentRedirectManager">Redirect URL Management</key>
    <key alias="mediaFolderBrowser">Content</key>
    <key alias="settingsWelcome">Welcome</key>
    <key alias="settingsExamine">Examine Management</key>
    <key alias="settingsPublishedStatus">Published Status</key>
    <key alias="settingsModelsBuilder">Models Builder</key>
    <key alias="settingsHealthCheck">Health Check</key>
    <key alias="settingsProfiler">Profiling</key>
    <key alias="memberIntro">Getting Started</key>
    <key alias="formsInstall">Install Umbraco Forms</key>
  </area>
  <area alias="visuallyHiddenTexts">
    <key alias="goBack">Go back</key>
    <key alias="activeListLayout">Active layout:</key>
    <key alias="jumpTo">Jump to</key>
    <key alias="group">group</key>
    <key alias="passed">passed</key>
    <key alias="warning">warning</key>
    <key alias="failed">failed</key>
    <key alias="suggestion">suggestion</key>
    <key alias="checkPassed">Check passed</key>
    <key alias="checkFailed">Check failed</key>
    <key alias="openBackofficeSearch">Open backoffice search</key>
    <key alias="openCloseBackofficeHelp">Open/Close backoffice help</key>
    <key alias="openCloseBackofficeProfileOptions">Open/Close your profile options</key>
    <key alias="assignDomainDescription">Setup Culture and Hostnames for %0%</key>
    <key alias="createDescription">Create new node under %0%</key>
    <key alias="protectDescription">Setup Public access on %0%</key>
    <key alias="rightsDescription">Setup Permissions on %0%</key>
    <key alias="sortDescription">Change sort order for %0%</key>
    <key alias="createblueprintDescription">Create Content Template based on %0%</key>
    <key alias="openContextMenu">Open context menu for</key>
    <key alias="currentLanguage">Current language</key>
    <key alias="switchLanguage">Switch language to</key>
    <key alias="createNewFolder">Create new folder</key>
    <key alias="newPartialView">Partial View</key>
    <key alias="newPartialViewMacro">Partial View Macro</key>
    <key alias="newMember">Member</key>
    <key alias="newDataType">Data type</key>
    <key alias="redirectDashboardSearchLabel">Search the redirect dashboard</key>
    <key alias="userGroupSearchLabel">Search the user group section</key>
    <key alias="userSearchLabel">Search the users section</key>
    <key alias="createItem">Create item</key>
    <key alias="create">Create</key>
    <key alias="edit">Edit</key>
    <key alias="name">Name</key>
    <key alias="addNewRow">Add new row</key>
    <key alias="tabExpand">View more options</key>
  </area>
  <area alias="references">
    <key alias="tabName">References</key>
    <key alias="DataTypeNoReferences">This Data Type has no references.</key>
    <key alias="labelUsedByDocumentTypes">Used in Document Types</key>
    <key alias="noDocumentTypes">No references to Document Types.</key>
    <key alias="labelUsedByMediaTypes">Used in Media Types</key>
    <key alias="noMediaTypes">No references to Media Types.</key>
    <key alias="labelUsedByMemberTypes">Used in Member Types</key>
    <key alias="noMemberTypes">No references to Member Types.</key>
    <key alias="usedByProperties">Used by</key>
    <key alias="labelUsedByDocuments">Used in Documents</key>
    <key alias="labelUsedByMembers">Used in Members</key>
    <key alias="labelUsedByMedia">Used in Media</key>
  </area>
  <area alias="logViewer">
    <key alias="logLevels">Log Levels</key>
    <key alias="savedSearches">Saved Searches</key>
    <key alias="totalItems">Total Items</key>
    <key alias="timestamp">Timestamp</key>
    <key alias="level">Level</key>
    <key alias="machine">Machine</key>
    <key alias="message">Message</key>
    <key alias="exception">Exception</key>
    <key alias="properties">Properties</key>
    <key alias="searchWithGoogle">Search With Google</key>
    <key alias="searchThisMessageWithGoogle">Search this message with Google</key>
    <key alias="searchWithBing">Search With Bing</key>
    <key alias="searchThisMessageWithBing">Search this message with Bing</key>
    <key alias="searchOurUmbraco">Search Our Umbraco</key>
    <key alias="searchThisMessageOnOurUmbracoForumsAndDocs">Search this message on Our Umbraco forums and docs</key>
    <key alias="searchOurUmbracoWithGoogle">Search Our Umbraco with Google</key>
    <key alias="searchOurUmbracoForumsUsingGoogle">Search Our Umbraco forums using Google</key>
    <key alias="searchUmbracoSource">Search Umbraco Source</key>
    <key alias="searchWithinUmbracoSourceCodeOnGithub">Search within Umbraco source code on Github</key>
    <key alias="searchUmbracoIssues">Search Umbraco Issues</key>
    <key alias="searchUmbracoIssuesOnGithub">Search Umbraco Issues on Github</key>
    <key alias="deleteThisSearch">Delete this search</key>
    <key alias="findLogsWithRequestId">Find Logs with Request ID</key>
    <key alias="findLogsWithNamespace">Find Logs with Namespace</key>
    <key alias="findLogsWithMachineName">Find Logs with Machine Name</key>
    <key alias="open">Open</key>
  </area>
  <area alias="clipboard">
    <key alias="labelForCopyAllEntries">Copy %0%</key>
    <key alias="labelForArrayOfItemsFrom">%0% from %1%</key>
    <key alias="labelForRemoveAllEntries">Remove all items</key>
    <key alias="labelForClearClipboard">Clear clipboard</key>
  </area>
  <area alias="propertyActions">
    <key alias="tooltipForPropertyActionsMenu">Open Property Actions</key>
  </area>
  <area alias="nuCache">
    <key alias="wait">Wait</key>
    <key alias="refreshStatus">Refresh status</key>
    <key alias="memoryCache">Memory Cache</key>
    <key alias="memoryCacheDescription">
        <![CDATA[
            This button lets you reload the in-memory cache, by entirely reloading it from the database
    cache (but it does not rebuild that database cache). This is relatively fast.
    Use it when you think that the memory cache has not been properly refreshed, after some events
    triggered&mdash;which would indicate a minor Umbraco issue.
    (note: triggers the reload on all servers in an LB environment).
    ]]>
    </key>
    <key alias="reload">Reload</key>
    <key alias="databaseCache">Database Cache</key>
    <key alias="databaseCacheDescription">
        <![CDATA[
    This button lets you rebuild the database cache, ie the content of the cmsContentNu table.
    <strong>Rebuilding can be expensive.</strong>
    Use it when reloading is not enough, and you think that the database cache has not been
    properly generated&mdash;which would indicate some critical Umbraco issue.
    ]]>
    </key>
    <key alias="rebuild">Rebuild</key>
    <key alias="internals">Internals</key>
    <key alias="internalsDescription">
        <![CDATA[
    This button lets you trigger a NuCache snapshots collection (after running a fullCLR GC).
    Unless you know what that means, you probably do <em>not</em> need to use it.
    ]]>
    </key>
    <key alias="collect">Collect</key>
    <key alias="publishedCacheStatus">Published Cache Status</key>
    <key alias="caches">Caches</key>
  </area>
  <area alias="profiling">
    <key alias="performanceProfiling">Performance profiling</key>
    <key alias="performanceProfilingDescription">
        <![CDATA[
            <p>
                Umbraco currently runs in debug mode. This means you can use the built-in performance profiler to assess the performance when rendering pages.
            </p>
            <p>
                If you want to activate the profiler for a specific page rendering, simply add <b>umbDebug=true</b> to the querystring when requesting the page.
            </p>
            <p>
                If you want the profiler to be activated by default for all page renderings, you can use the toggle below.
                It will set a cookie in your browser, which then activates the profiler automatically.
                In other words, the profiler will only be active by default in <i>your</i> browser - not everyone else's.
            </p>
    ]]>
    </key>
    <key alias="activateByDefault">Activate the profiler by default</key>
    <key alias="reminder">Friendly reminder</key>
    <key alias="reminderDescription">
        <![CDATA[
        <p>
            You should never let a production site run in debug mode. Debug mode is turned off by setting <b>debug="false"</b> on the <b>&lt;compilation /&gt;</b> element in web.config.
        </p>
    ]]>
    </key>
    <key alias="profilerEnabledDescription">
        <![CDATA[
        <p>
            Umbraco currently does not run in debug mode, so you can't use the built-in profiler. This is how it should be for a production site.
        </p>
        <p>
            Debug mode is turned on by setting <b>debug="true"</b> on the <b>&lt;compilation /&gt;</b> element in web.config.
        </p>
    ]]>
    </key>
  </area>
  <area alias="settingsDashboardVideos">
    <key alias="trainingHeadline">Hours of Umbraco training videos are only a click away</key>
    <key alias="trainingDescription">
        <![CDATA[
            <p>Want to master Umbraco? Spend a couple of minutes learning some best practices by watching one of these videos about using Umbraco. And visit <a href="http://umbraco.tv" target="_blank">umbraco.tv</a> for even more Umbraco videos</p>
        ]]>
    </key>
    <key alias="getStarted">To get you started</key>
  </area>
  <area alias="settingsDashboard">
    <key alias="start">Start here</key>
    <key alias="startDescription">This section contains the building blocks for your Umbraco site. Follow the below links to find out more about working with the items in the Settings section</key>
    <key alias="more">Find out more</key>
    <key alias="bulletPointOne">
        <![CDATA[
        Read more about working with the items in Settings <a class="btn-link -underline" href="https://our.umbraco.com/documentation/Getting-Started/Backoffice/Sections/" target="_blank">in the Documentation section</a> of Our Umbraco
    ]]>
    </key>
    <key alias="bulletPointTwo">
        <![CDATA[
        Ask a question in the <a class="btn-link -underline" href="https://our.umbraco.com/forum" target="_blank">Community Forum</a>
    ]]>
    </key>
    <key alias="bulletPointThree">
        <![CDATA[
        Watch our <a class="btn-link -underline" href="https://umbraco.tv" target="_blank">tutorial videos</a> (some are free, some require a subscription)
    ]]>
    </key>
    <key alias="bulletPointFour">
        <![CDATA[
        Find out about our <a class="btn-link -underline" href="https://umbraco.com/products/" target="_blank">productivity boosting tools and commercial support</a>
    ]]>
    </key>
    <key alias="bulletPointFive">
        <![CDATA[
        Find out about real-life <a class="btn-link -underline" href="https://umbraco.com/training/" target="_blank">training and certification</a> opportunities
    ]]>
    </key>
  </area>
  <area alias="startupDashboard">
    <key alias="fallbackHeadline">Welcome to The Friendly CMS</key>
    <key alias="fallbackDescription">Thank you for choosing Umbraco - we think this could be the beginning of something beautiful. While it may feel overwhelming at first, we've done a lot to make the learning curve as smooth and fast as possible.</key>
  </area>
  <area alias="formsDashboard">
    <key alias="formsHeadline">Umbraco Forms</key>
    <key alias="formsDescription">Create forms using an intuitive drag and drop interface. From simple contact forms that sends e-mails to advanced questionaires that integrate with CRM systems. Your clients will love it!</key>
  </area>
<<<<<<< HEAD
  <area alias="blockEditor">
    <key alias="headlineCreateBlock">Create new block</key>
    <key alias="headlineAddSettingsElementType">Attach a settings section</key>
    <key alias="headlineAddCustomView">Select view</key>
    <key alias="headlineAddCustomStylesheet">Select stylesheet</key>
    <key alias="headlineAddThumbnail">Choose thumbnail</key>
    <key alias="labelcreateNewElementType">Create new</key>
    <key alias="labelCustomStylesheet">Custom stylesheet</key>
    <key alias="addCustomStylesheet">Add stylesheet</key>
    <key alias="headlineBlockAppearance">Block apperance</key>
    <key alias="headlineDataModels">Data models</key>
    <key alias="headlineShowcase">Showcase</key>
    <key alias="labelBackgroundColor">Background color</key>
    <key alias="labelIconColor">Icon color</key>
    <key alias="labelContentElementType">Content model</key>
    <key alias="labelLabelTemplate">Label</key>
    <key alias="labelCustomView">Custom view</key>
    <key alias="labelSettingsElementType">Settings model</key>
    <key alias="labelEditorSize">Overlay editor size</key>
    <key alias="addCustomView">Add custom view</key>
    <key alias="addSettingsElementType">Add settings</key>
    <key alias="labelTemplatePlaceholder">Overwrite label template</key>
    <key alias="confirmDeleteBlockMessage"><![CDATA[Are you sure you want to delete block of <strong>%0%</strong>.]]></key>
    <key alias="confirmDeleteBlockNotice">Content using this block will be lost.</key>
    <key alias="blockConfigurationOverlayTitle"><![CDATA[Configuration of '%0%']]></key>
    <key alias="thumbnail">Thumbnail</key>
    <key alias="addThumbnail">Add thumbnail</key>
    <key alias="tabCreateEmpty">Create empty</key>
    <key alias="tabClipboard">Clipboard</key>
    <key alias="tabBlockSettings">Settings</key>
=======
  <area alias="contentTemplatesDashboard">
    <key alias="whatHeadline">What are Content Templates?</key>
    <key alias="whatDescription">Content Templates are pre-defined content that can be selected when creating a new content node.</key>
    <key alias="createHeadline">How do I create a Content Template?</key>
    <key alias="createDescription">
        <![CDATA[
            <p>There are two ways to create a Content Template:</p>
            <ul>
                <li>Right-click a content node and select "Create Content Template" to create a new Content Template.</li>
                <li>Right-click the Content Templates tree in the Settings section and select the Document Type you want to create a Content Template for.</li>
            </ul>
            <p>Once given a name, editors can start using the Content Template as a foundation for their new page.</p>
        ]]>
    </key>
    <key alias="manageHeadline">How do I manage Content Templates?</key>
    <key alias="manageDescription">You can edit and delete Content Templates from the "Content Templates" tree in the Settings section. Expand the Document Type which the Content Template is based on and click it to edit or delete it.</key>
>>>>>>> 71fbf276
  </area>
</language><|MERGE_RESOLUTION|>--- conflicted
+++ resolved
@@ -2260,7 +2260,7 @@
     <key alias="create">Create</key>
     <key alias="edit">Edit</key>
     <key alias="name">Name</key>
-    <key alias="addNewRow">Add new row</key>
+    <key alias="addNewRow">Add new row</key>    
     <key alias="tabExpand">View more options</key>
   </area>
   <area alias="references">
@@ -2433,7 +2433,6 @@
     <key alias="formsHeadline">Umbraco Forms</key>
     <key alias="formsDescription">Create forms using an intuitive drag and drop interface. From simple contact forms that sends e-mails to advanced questionaires that integrate with CRM systems. Your clients will love it!</key>
   </area>
-<<<<<<< HEAD
   <area alias="blockEditor">
     <key alias="headlineCreateBlock">Create new block</key>
     <key alias="headlineAddSettingsElementType">Attach a settings section</key>
@@ -2464,7 +2463,7 @@
     <key alias="tabCreateEmpty">Create empty</key>
     <key alias="tabClipboard">Clipboard</key>
     <key alias="tabBlockSettings">Settings</key>
-=======
+  </area>
   <area alias="contentTemplatesDashboard">
     <key alias="whatHeadline">What are Content Templates?</key>
     <key alias="whatDescription">Content Templates are pre-defined content that can be selected when creating a new content node.</key>
@@ -2481,6 +2480,5 @@
     </key>
     <key alias="manageHeadline">How do I manage Content Templates?</key>
     <key alias="manageDescription">You can edit and delete Content Templates from the "Content Templates" tree in the Settings section. Expand the Document Type which the Content Template is based on and click it to edit or delete it.</key>
->>>>>>> 71fbf276
   </area>
 </language>