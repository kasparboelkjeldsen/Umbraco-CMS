--- conflicted
+++ resolved
@@ -341,14 +341,11 @@
           <AutoAssignPort>True</AutoAssignPort>
           <DevelopmentServerPort>9000</DevelopmentServerPort>
           <DevelopmentServerVPath>/</DevelopmentServerVPath>
-<<<<<<< HEAD
           <IISUrl>http://localhost:9000/</IISUrl>
-=======
           <IISUrl>http://localhost:8700</IISUrl>
           <DevelopmentServerPort>8610</DevelopmentServerPort>
           <DevelopmentServerVPath>/</DevelopmentServerVPath>
           <IISUrl>http://localhost:8610</IISUrl>
->>>>>>> d2f361e8
           <NTLMAuthentication>False</NTLMAuthentication>
           <UseCustomServer>False</UseCustomServer>
           <CustomServerUrl>
