--- conflicted
+++ resolved
@@ -231,14 +231,11 @@
         <WebProjectProperties>
           <UseIIS>False</UseIIS>
           <AutoAssignPort>True</AutoAssignPort>
-<<<<<<< HEAD
           <DevelopmentServerPort>8121</DevelopmentServerPort>
           <DevelopmentServerVPath>/</DevelopmentServerVPath>
           <IISUrl>http://localhost:8121</IISUrl>
           <DevelopmentServerPort>8130</DevelopmentServerPort>
-=======
           <DevelopmentServerPort>8140</DevelopmentServerPort>
->>>>>>> 704f15aa
           <DevelopmentServerVPath>/</DevelopmentServerVPath>
           <IISUrl>http://localhost:8140</IISUrl>
           <DevelopmentServerPort>8131</DevelopmentServerPort>
