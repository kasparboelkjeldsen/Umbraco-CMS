--- conflicted
+++ resolved
@@ -339,7 +339,6 @@
         <WebProjectProperties>
           <UseIIS>False</UseIIS>
           <AutoAssignPort>True</AutoAssignPort>
-<<<<<<< HEAD
           <DevelopmentServerPort>9000</DevelopmentServerPort>
           <DevelopmentServerVPath>/</DevelopmentServerVPath>
           <IISUrl>http://localhost:9000/</IISUrl>
@@ -350,9 +349,7 @@
           <IISUrl>http://localhost:8700</IISUrl>          
           <DevelopmentServerPort>8800</DevelopmentServerPort>
           <DevelopmentServerPort>8900</DevelopmentServerPort>
-=======
           <DevelopmentServerPort>8910</DevelopmentServerPort>
->>>>>>> e42b8b20
           <DevelopmentServerVPath>/</DevelopmentServerVPath>
           <IISUrl>http://localhost:8910</IISUrl>
           <NTLMAuthentication>False</NTLMAuthentication>
