--- conflicted
+++ resolved
@@ -13,12 +13,9 @@
       <PackageReference Include="LightInject.Microsoft.Hosting" Version="1.2.0" />
       <PackageReference Include="Markdown" Version="2.2.1" />
       <PackageReference Include="Microsoft.CSharp" Version="4.7.0" />
-<<<<<<< HEAD
       <PackageReference Include="Microsoft.Extensions.DependencyInjection" Version="3.1.2" />
-=======
       <PackageReference Include="Microsoft.Extensions.Configuration.Abstractions" Version="3.1.2" />
       <PackageReference Include="Microsoft.Extensions.Configuration.Json" Version="3.1.2" />
->>>>>>> 91ae2d63
       <PackageReference Include="Microsoft.SourceLink.GitHub" Version="1.0.0" />
       <PackageReference Include="MiniProfiler.Shared" Version="4.1.0" />
       <PackageReference Include="Newtonsoft.Json" Version="12.0.3" />
