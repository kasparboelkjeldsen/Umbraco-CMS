--- conflicted
+++ resolved
@@ -146,7 +146,7 @@
             /// <param name="editorValue"></param>
             /// <param name="currentValue"></param>
             /// <returns></returns>
-            public override object? FromEditor(ContentPropertyData editorValue, object? currentValue)
+            public override object FromEditor(ContentPropertyData editorValue, object currentValue)
             {
                 if (editorValue.Value == null)
                     return null;
@@ -160,11 +160,7 @@
                 var mediaParent = config?.MediaParentId;
                 var mediaParentId = mediaParent?.Guid ?? Guid.Empty;
 
-<<<<<<< HEAD
-                var grid = DeserializeGridValue(rawJson!, out var rtes, out _);
-=======
-                var grid = DeserializeGridValue(rawJson, out var rtes, out _, out _);
->>>>>>> d12602ec
+                var grid = DeserializeGridValue(rawJson!, out var rtes, out _, out _);
 
                 var userId = _backOfficeSecurityAccessor?.BackOfficeSecurity?.CurrentUser?.Id ?? Constants.Security.SuperUserId;
 
@@ -204,11 +200,7 @@
                 if (val.IsNullOrWhiteSpace())
                     return string.Empty;
 
-<<<<<<< HEAD
-                var grid = DeserializeGridValue(val!, out var rtes, out _);
-=======
-                var grid = DeserializeGridValue(val, out var rtes, out _, out _);
->>>>>>> d12602ec
+                var grid = DeserializeGridValue(val!, out var rtes, out _, out _);
 
                 if (rtes is null)
                 {
@@ -230,11 +222,7 @@
                 return grid;
             }
 
-<<<<<<< HEAD
-            private GridValue? DeserializeGridValue(string rawJson, out IEnumerable<GridValue.GridControl>? richTextValues, out IEnumerable<GridValue.GridControl>? mediaValues)
-=======
-            private GridValue DeserializeGridValue(string rawJson, out IEnumerable<GridValue.GridControl> richTextValues, out IEnumerable<GridValue.GridControl> mediaValues, out IEnumerable<GridValue.GridControl> macroValues)
->>>>>>> d12602ec
+            private GridValue? DeserializeGridValue(string rawJson, out IEnumerable<GridValue.GridControl>? richTextValues, out IEnumerable<GridValue.GridControl>? mediaValues, out IEnumerable<GridValue.GridControl> macroValues)
             {
                 var grid = JsonConvert.DeserializeObject<GridValue>(rawJson);
 
@@ -263,11 +251,7 @@
                     yield break;
                 }
 
-<<<<<<< HEAD
-                DeserializeGridValue(rawJson!, out IEnumerable<GridValue.GridControl>? richTextEditorValues, out IEnumerable<GridValue.GridControl>? mediaValues);
-=======
                 DeserializeGridValue(rawJson, out var richTextEditorValues, out var mediaValues, out var macroValues);
->>>>>>> d12602ec
 
                 if (richTextEditorValues is not null)
                 {
@@ -278,23 +262,12 @@
                     }
                 }
 
-<<<<<<< HEAD
-                if (mediaValues is not null)
-                {
-                    foreach (UmbracoEntityReference umbracoEntityReference in mediaValues.Where(x => x.Value.HasValues)
-                                 .SelectMany(x => _mediaPickerPropertyValueEditor.GetReferences(x.Value["udi"])))
-                    {
-                        yield return umbracoEntityReference;
-                    }
-                }
-=======
                 foreach (var umbracoEntityReference in mediaValues.Where(x => x.Value.HasValues)
                     .SelectMany(x => _mediaPickerPropertyValueEditor.GetReferences(x.Value["udi"])))
                     yield return umbracoEntityReference;
 
                 foreach (var umbracoEntityReference in _macroParameterParser.FindUmbracoEntityReferencesFromGridControlMacros(macroValues))
                     yield return umbracoEntityReference;
->>>>>>> d12602ec
             }
         }
     }
