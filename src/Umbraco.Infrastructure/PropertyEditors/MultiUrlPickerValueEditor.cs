// Copyright (c) Umbraco.
// See LICENSE for more details.

using System;
using System.Collections.Generic;
using System.Linq;
using System.Runtime.Serialization;
using Microsoft.Extensions.Logging;
using Newtonsoft.Json;
using Umbraco.Cms.Core.IO;
using Umbraco.Cms.Core.Models;
using Umbraco.Cms.Core.Models.ContentEditing;
using Umbraco.Cms.Core.Models.Editors;
using Umbraco.Cms.Core.Models.Entities;
using Umbraco.Cms.Core.PublishedCache;
using Umbraco.Cms.Core.Routing;
using Umbraco.Cms.Core.Serialization;
using Umbraco.Cms.Core.Services;
using Umbraco.Cms.Core.Strings;
using Umbraco.Extensions;

namespace Umbraco.Cms.Core.PropertyEditors
{
    public class MultiUrlPickerValueEditor : DataValueEditor, IDataValueReference
    {
        private readonly IEntityService _entityService;
        private readonly ILogger<MultiUrlPickerValueEditor> _logger;
        private readonly IPublishedUrlProvider _publishedUrlProvider;
        private readonly IPublishedSnapshotAccessor _publishedSnapshotAccessor;

        public MultiUrlPickerValueEditor(
            IEntityService entityService,
            IPublishedSnapshotAccessor publishedSnapshotAccessor,
            ILogger<MultiUrlPickerValueEditor> logger,
            ILocalizedTextService localizedTextService,
            IShortStringHelper shortStringHelper,
            DataEditorAttribute attribute,
            IPublishedUrlProvider publishedUrlProvider,
            IJsonSerializer jsonSerializer,
            IIOHelper ioHelper)
            : base(localizedTextService, shortStringHelper, jsonSerializer, ioHelper, attribute)
        {
            _entityService = entityService ?? throw new ArgumentNullException(nameof(entityService));
            _publishedSnapshotAccessor = publishedSnapshotAccessor ?? throw new ArgumentNullException(nameof(publishedSnapshotAccessor));
            _logger = logger ?? throw new ArgumentNullException(nameof(logger));
            _publishedUrlProvider = publishedUrlProvider;
        }

        public override object ToEditor(IProperty property, string culture = null, string segment = null)
        {
            var value = property.GetValue(culture, segment)?.ToString();

            if (string.IsNullOrEmpty(value))
            {
                return Enumerable.Empty<object>();
            }

            try
            {
                var links = JsonConvert.DeserializeObject<List<MultiUrlPickerValueEditor.LinkDto>>(value);

                var documentLinks = links.FindAll(link => link.Udi != null && link.Udi.EntityType == Constants.UdiEntityType.Document);
                var mediaLinks = links.FindAll(link => link.Udi != null && link.Udi.EntityType == Constants.UdiEntityType.Media);

                var entities = new List<IEntitySlim>();
                if (documentLinks.Count > 0)
                {
                    entities.AddRange(
                        _entityService.GetAll(UmbracoObjectTypes.Document, documentLinks.Select(link => link.Udi.Guid).ToArray())
                    );
                }

                if (mediaLinks.Count > 0)
                {
                    entities.AddRange(
                        _entityService.GetAll(UmbracoObjectTypes.Media, mediaLinks.Select(link => link.Udi.Guid).ToArray())
                    );
                }

                var result = new List<LinkDisplay>();
                foreach (var dto in links)
                {
                    GuidUdi udi = null;
                    var icon = "icon-link";
                    var published = true;
                    var trashed = false;
                    var url = dto.Url;

                    if (dto.Udi != null)
                    {
                        IUmbracoEntity entity = entities.Find(e => e.Key == dto.Udi.Guid);
                        if (entity == null)
                        {
                            continue;
                        }
<<<<<<< HEAD
                        if (!_publishedSnapshotAccessor.TryGetPublishedSnapshot(out var publishedSnapshot))
                        {
                            throw new InvalidOperationException("Wasn't possible to a get a valid Snapshot");
                        }
=======
                        var publishedSnapshot = _publishedSnapshotAccessor.GetRequiredPublishedSnapshot();
>>>>>>> f5ae4379
                        if (entity is IDocumentEntitySlim documentEntity)
                        {
                            icon = documentEntity.ContentTypeIcon;
                            published = culture == null ? documentEntity.Published : documentEntity.PublishedCultures.Contains(culture);
                            udi = new GuidUdi(Constants.UdiEntityType.Document, documentEntity.Key);
                            url = publishedSnapshot.Content.GetById(entity.Key)?.Url(_publishedUrlProvider) ?? "#";
                            trashed = documentEntity.Trashed;
                        }
                        else if(entity is IContentEntitySlim contentEntity)
                        {
                            icon = contentEntity.ContentTypeIcon;
                            published = !contentEntity.Trashed;
                            udi = new GuidUdi(Constants.UdiEntityType.Media, contentEntity.Key);
                            url = publishedSnapshot.Media.GetById(entity.Key)?.Url(_publishedUrlProvider) ?? "#";
                            trashed = contentEntity.Trashed;
                        }
                        else
                        {
                            // Not supported
                            continue;
                        }
                    }

                    result.Add(new LinkDisplay
                    {
                        Icon = icon,
                        Name = dto.Name,
                        Target = dto.Target,
                        Trashed = trashed,
                        Published = published,
                        QueryString = dto.QueryString,
                        Udi = udi,
                        Url = url ?? ""
                    });
                }
                return result;
            }
            catch (Exception ex)
            {
                _logger.LogError(ex, "Error getting links");
            }

            return base.ToEditor(property, culture, segment);
        }

        private static readonly JsonSerializerSettings LinkDisplayJsonSerializerSettings = new JsonSerializerSettings
        {
            NullValueHandling = NullValueHandling.Ignore
        };

        public override object FromEditor(ContentPropertyData editorValue, object currentValue)
        {
            var value = editorValue.Value?.ToString();

            if (string.IsNullOrEmpty(value))
            {
                return string.Empty;
            }

            try
            {
                return JsonConvert.SerializeObject(
                    from link in JsonConvert.DeserializeObject<List<LinkDisplay>>(value)
                    select new MultiUrlPickerValueEditor.LinkDto
                    {
                        Name = link.Name,
                        QueryString = link.QueryString,
                        Target = link.Target,
                        Udi = link.Udi,
                        Url = link.Udi == null ? link.Url : null, // only save the URL for external links
                    }, LinkDisplayJsonSerializerSettings
                    );
            }
            catch (Exception ex)
            {
                _logger.LogError(ex, "Error saving links");
            }

            return base.FromEditor(editorValue, currentValue);
        }

        [DataContract]
        public class LinkDto
        {
            [DataMember(Name = "name")]
            public string Name { get; set; }

            [DataMember(Name = "target")]
            public string Target { get; set; }

            [DataMember(Name = "udi")]
            public GuidUdi Udi { get; set; }

            [DataMember(Name = "url")]
            public string Url { get; set; }

            [DataMember(Name = "queryString")]
            public string QueryString { get; set; }
        }

        public IEnumerable<UmbracoEntityReference> GetReferences(object value)
        {
            var asString = value == null ? string.Empty : value is string str ? str : value.ToString();

            if (string.IsNullOrEmpty(asString)) yield break;

            var links = JsonConvert.DeserializeObject<List<LinkDto>>(asString);
            foreach (var link in links)
            {
                if (link.Udi != null) // Links can be absolute links without a Udi
                {
                    yield return new UmbracoEntityReference(link.Udi);
                }

            }
        }
    }
}<|MERGE_RESOLUTION|>--- conflicted
+++ resolved
@@ -93,14 +93,7 @@
                         {
                             continue;
                         }
-<<<<<<< HEAD
-                        if (!_publishedSnapshotAccessor.TryGetPublishedSnapshot(out var publishedSnapshot))
-                        {
-                            throw new InvalidOperationException("Wasn't possible to a get a valid Snapshot");
-                        }
-=======
                         var publishedSnapshot = _publishedSnapshotAccessor.GetRequiredPublishedSnapshot();
->>>>>>> f5ae4379
                         if (entity is IDocumentEntitySlim documentEntity)
                         {
                             icon = documentEntity.ContentTypeIcon;
