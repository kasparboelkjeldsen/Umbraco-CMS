--- conflicted
+++ resolved
@@ -142,13 +142,8 @@
 
                 foreach (var culture in cultures)
                 {
-<<<<<<< HEAD
                     var route = contentCache?.GetRouteById(publishedContent.Id, culture);
-                    if (IsNotRoute(route))
-=======
-                    var route = contentCache.GetRouteById(publishedContent.Id, culture);
                     if (!IsNotRoute(route))
->>>>>>> 406576dd
                     {
                         oldRoutes[new ContentIdAndCulture(publishedContent.Id, culture)] = new ContentKeyAndOldRoute(publishedContent.Key, route);
                     }
@@ -161,15 +156,10 @@
                             route = contentCache.GetRouteById(publishedContent.Id, language.IsoCode);
                             if (!IsNotRoute(route))
                             {
-                                oldRoutes[new ContentIdAndCulture(publishedContent.Id, language.IsoCode)] = new ContentKeyAndOldRoute(publishedContent.Key, route);
+                                oldRoutes[new ContentIdAndCulture(publishedContent.Id, language.IsoCode)] = new ContentKeyAndOldRoute(publishedContent.Key, route!);
                             }
                         }
                     }
-<<<<<<< HEAD
-
-                    oldRoutes[new ContentIdAndCulture(publishedContent.Id, culture)] = new ContentKeyAndOldRoute(publishedContent.Key, route!);
-=======
->>>>>>> 406576dd
                 }
             }
         }
