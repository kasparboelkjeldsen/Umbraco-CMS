--- conflicted
+++ resolved
@@ -44,11 +44,7 @@
             ILogger<TouchServerTask> logger,
             IOptionsMonitor<GlobalSettings> globalSettings,
             IServerRoleAccessor serverRoleAccessor)
-<<<<<<< HEAD
-            : base(globalSettings.CurrentValue.DatabaseServerRegistrar.WaitTimeBetweenCalls, TimeSpan.FromSeconds(15))
-=======
-            : base(logger, globalSettings.Value.DatabaseServerRegistrar.WaitTimeBetweenCalls, TimeSpan.FromSeconds(15))
->>>>>>> ad51832b
+            : base(logger, globalSettings.CurrentValue.DatabaseServerRegistrar.WaitTimeBetweenCalls, TimeSpan.FromSeconds(15))
         {
             _runtimeState = runtimeState;
             _serverRegistrationService = serverRegistrationService ?? throw new ArgumentNullException(nameof(serverRegistrationService));
