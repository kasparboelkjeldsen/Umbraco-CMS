// Copyright (c) Umbraco.
// See LICENSE for more details.

using System;
using System.Threading;
using System.Threading.Tasks;
using Microsoft.Extensions.DependencyInjection;
using Microsoft.Extensions.Logging;
using Microsoft.Extensions.Options;
using Umbraco.Cms.Core;
using Umbraco.Cms.Core.Configuration.Models;
using Umbraco.Cms.Core.Hosting;
using Umbraco.Cms.Core.Services;
using Umbraco.Cms.Core.Sync;
using Umbraco.Cms.Web.Common.DependencyInjection;
using Umbraco.Extensions;

namespace Umbraco.Cms.Infrastructure.HostedServices.ServerRegistration
{
    /// <summary>
    /// Implements periodic server "touching" (to mark as active/deactive) as a hosted service.
    /// </summary>
    public class TouchServerTask : RecurringHostedServiceBase
    {
        private readonly IRuntimeState _runtimeState;
        private readonly IServerRegistrationService _serverRegistrationService;
        private readonly IHostingEnvironment _hostingEnvironment;
        private readonly ILogger<TouchServerTask> _logger;
<<<<<<< HEAD
        private GlobalSettings _globalSettings;
=======
        private readonly IServerRoleAccessor _serverRoleAccessor;
        private readonly GlobalSettings _globalSettings;
>>>>>>> 91c4c776

        /// <summary>
        /// Initializes a new instance of the <see cref="TouchServerTask"/> class.
        /// </summary>
        /// <param name="runtimeState">Representation of the state of the Umbraco runtime.</param>
        /// <param name="serverRegistrationService">Services for server registrations.</param>
        /// <param name="requestAccessor">Accessor for the current request.</param>
        /// <param name="logger">The typed logger.</param>
        /// <param name="globalSettings">The configuration for global settings.</param>
        public TouchServerTask(
            IRuntimeState runtimeState,
            IServerRegistrationService serverRegistrationService,
            IHostingEnvironment hostingEnvironment,
            ILogger<TouchServerTask> logger,
<<<<<<< HEAD
            IOptionsMonitor<GlobalSettings> globalSettings)
            : base(globalSettings.CurrentValue.DatabaseServerRegistrar.WaitTimeBetweenCalls, TimeSpan.FromSeconds(15))
=======
            IOptions<GlobalSettings> globalSettings,
            IServerRoleAccessor serverRoleAccessor)
            : base(globalSettings.Value.DatabaseServerRegistrar.WaitTimeBetweenCalls, TimeSpan.FromSeconds(15))
>>>>>>> 91c4c776
        {
            _runtimeState = runtimeState;
            _serverRegistrationService = serverRegistrationService ?? throw new ArgumentNullException(nameof(serverRegistrationService));
            _hostingEnvironment = hostingEnvironment;
            _logger = logger;
<<<<<<< HEAD
            _globalSettings = globalSettings.CurrentValue;
            globalSettings.OnChange(x =>
            {
                _globalSettings = x;
                ChangePeriod(x.DatabaseServerRegistrar.WaitTimeBetweenCalls);
            });
=======
            _globalSettings = globalSettings.Value;
            _serverRoleAccessor = serverRoleAccessor;
        }

        [Obsolete("Use constructor that takes an IServerRoleAccessor")]
        public TouchServerTask(
            IRuntimeState runtimeState,
            IServerRegistrationService serverRegistrationService,
            IHostingEnvironment hostingEnvironment,
            ILogger<TouchServerTask> logger,
            IOptions<GlobalSettings> globalSettings)
            : this(
                runtimeState,
                serverRegistrationService,
                hostingEnvironment,
                logger,
                globalSettings,
                StaticServiceProvider.Instance.GetRequiredService<IServerRoleAccessor>())
        {
>>>>>>> 91c4c776
        }

        public override Task PerformExecuteAsync(object state)
        {
            if (_runtimeState.Level != RuntimeLevel.Run)
            {
                return Task.CompletedTask;
            }

            // If the IServerRoleAccessor has been changed away from ElectedServerRoleAccessor this task no longer makes sense,
            // since all it's used for is to allow the ElectedServerRoleAccessor
            // to figure out what role a given server has, so we just stop this task.
            if (_serverRoleAccessor is not ElectedServerRoleAccessor)
            {
                return StopAsync(CancellationToken.None);
            }

            var serverAddress = _hostingEnvironment.ApplicationMainUrl?.ToString();
            if (serverAddress.IsNullOrWhiteSpace())
            {
                _logger.LogWarning("No umbracoApplicationUrl for service (yet), skip.");
                return Task.CompletedTask;
            }

            try
            {
                _serverRegistrationService.TouchServer(serverAddress, _globalSettings.DatabaseServerRegistrar.StaleServerTimeout);
            }
            catch (Exception ex)
            {
                _logger.LogError(ex, "Failed to update server record in database.");
            }

            return Task.CompletedTask;
        }
    }
}<|MERGE_RESOLUTION|>--- conflicted
+++ resolved
@@ -26,12 +26,8 @@
         private readonly IServerRegistrationService _serverRegistrationService;
         private readonly IHostingEnvironment _hostingEnvironment;
         private readonly ILogger<TouchServerTask> _logger;
-<<<<<<< HEAD
+        private readonly IServerRoleAccessor _serverRoleAccessor;
         private GlobalSettings _globalSettings;
-=======
-        private readonly IServerRoleAccessor _serverRoleAccessor;
-        private readonly GlobalSettings _globalSettings;
->>>>>>> 91c4c776
 
         /// <summary>
         /// Initializes a new instance of the <see cref="TouchServerTask"/> class.
@@ -46,47 +42,21 @@
             IServerRegistrationService serverRegistrationService,
             IHostingEnvironment hostingEnvironment,
             ILogger<TouchServerTask> logger,
-<<<<<<< HEAD
-            IOptionsMonitor<GlobalSettings> globalSettings)
+            IOptionsMonitor<GlobalSettings> globalSettings,
+            IServerRoleAccessor serverRoleAccessor)
             : base(globalSettings.CurrentValue.DatabaseServerRegistrar.WaitTimeBetweenCalls, TimeSpan.FromSeconds(15))
-=======
-            IOptions<GlobalSettings> globalSettings,
-            IServerRoleAccessor serverRoleAccessor)
-            : base(globalSettings.Value.DatabaseServerRegistrar.WaitTimeBetweenCalls, TimeSpan.FromSeconds(15))
->>>>>>> 91c4c776
         {
             _runtimeState = runtimeState;
             _serverRegistrationService = serverRegistrationService ?? throw new ArgumentNullException(nameof(serverRegistrationService));
             _hostingEnvironment = hostingEnvironment;
             _logger = logger;
-<<<<<<< HEAD
             _globalSettings = globalSettings.CurrentValue;
             globalSettings.OnChange(x =>
             {
                 _globalSettings = x;
                 ChangePeriod(x.DatabaseServerRegistrar.WaitTimeBetweenCalls);
             });
-=======
-            _globalSettings = globalSettings.Value;
             _serverRoleAccessor = serverRoleAccessor;
-        }
-
-        [Obsolete("Use constructor that takes an IServerRoleAccessor")]
-        public TouchServerTask(
-            IRuntimeState runtimeState,
-            IServerRegistrationService serverRegistrationService,
-            IHostingEnvironment hostingEnvironment,
-            ILogger<TouchServerTask> logger,
-            IOptions<GlobalSettings> globalSettings)
-            : this(
-                runtimeState,
-                serverRegistrationService,
-                hostingEnvironment,
-                logger,
-                globalSettings,
-                StaticServiceProvider.Instance.GetRequiredService<IServerRoleAccessor>())
-        {
->>>>>>> 91c4c776
         }
 
         public override Task PerformExecuteAsync(object state)
