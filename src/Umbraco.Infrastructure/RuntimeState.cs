--- conflicted
+++ resolved
@@ -32,11 +32,7 @@
         /// <summary>
         /// Initializes a new instance of the <see cref="RuntimeState"/> class.
         /// </summary>
-<<<<<<< HEAD
-        public RuntimeState(GlobalSettings globalSettings, IUmbracoVersion umbracoVersion)
-=======
-        public RuntimeState(IGlobalSettings globalSettings, IUmbracoVersion umbracoVersion, IUmbracoDatabaseFactory databaseFactory, ILogger logger)
->>>>>>> 1218f356
+        public RuntimeState(GlobalSettings globalSettings, IUmbracoVersion umbracoVersion, IUmbracoDatabaseFactory databaseFactory, ILogger logger)
         {
             _globalSettings = globalSettings;
             _umbracoVersion = umbracoVersion;
@@ -166,7 +162,7 @@
 
         private bool EnsureUmbracoUpgradeState(IUmbracoDatabaseFactory databaseFactory, ILogger logger)
         {
-            var upgrader = new Upgrader(new UmbracoPlan(_umbracoVersion, _globalSettings));
+            var upgrader = new Upgrader(new UmbracoPlan(_umbracoVersion));
             var stateValueKey = upgrader.StateValueKey;
 
             // no scope, no service - just directly accessing the database
