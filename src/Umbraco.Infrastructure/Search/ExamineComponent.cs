﻿using System;
using System.Collections.Generic;
using System.Globalization;
using System.Linq;
using Examine;
using Umbraco.Core;
using Umbraco.Core.Cache;
using Umbraco.Core.Hosting;
using Umbraco.Core.Logging;
using Umbraco.Core.Models;
using Umbraco.Core.Scoping;
using Umbraco.Core.Services;
using Umbraco.Core.Services.Changes;
using Umbraco.Core.Sync;
using Umbraco.Web.Cache;
using Umbraco.Examine;
<<<<<<< HEAD
using Microsoft.Extensions.Logging;
=======
using Umbraco.Web.Scheduling;
>>>>>>> 1587d7f4

namespace Umbraco.Web.Search
{


    public sealed class ExamineComponent : Umbraco.Core.Composing.IComponent
    {
        private readonly IExamineManager _examineManager;
        private readonly IContentValueSetBuilder _contentValueSetBuilder;
        private readonly IPublishedContentValueSetBuilder _publishedContentValueSetBuilder;
        private readonly IValueSetBuilder<IMedia> _mediaValueSetBuilder;
        private readonly IValueSetBuilder<IMember> _memberValueSetBuilder;
        private readonly BackgroundIndexRebuilder _backgroundIndexRebuilder;
        private readonly IScopeProvider _scopeProvider;
        private readonly ServiceContext _services;
        private readonly IMainDom _mainDom;
        private readonly IProfilingLogger _pLogger;
        private readonly Microsoft.Extensions.Logging.ILogger<ExamineComponent> _logger;
        private readonly IUmbracoIndexesCreator _indexCreator;
        private readonly BackgroundTaskRunner<IBackgroundTask> _indexItemTaskRunner;

        // the default enlist priority is 100
        // enlist with a lower priority to ensure that anything "default" runs after us
        // but greater that SafeXmlReaderWriter priority which is 60
        private const int EnlistPriority = 80;

        public ExamineComponent(IMainDom mainDom,
            IExamineManager examineManager, IProfilingLogger profilingLogger,
            Microsoft.Extensions.Logging.ILogger<ExamineComponent> logger,
            IScopeProvider scopeProvider, IUmbracoIndexesCreator indexCreator,
            ServiceContext services,
            IContentValueSetBuilder contentValueSetBuilder,
            IPublishedContentValueSetBuilder publishedContentValueSetBuilder,
            IValueSetBuilder<IMedia> mediaValueSetBuilder,
            IValueSetBuilder<IMember> memberValueSetBuilder,
            BackgroundIndexRebuilder backgroundIndexRebuilder,
            IApplicationShutdownRegistry applicationShutdownRegistry)
        {
            _services = services;
            _scopeProvider = scopeProvider;
            _examineManager = examineManager;
            _contentValueSetBuilder = contentValueSetBuilder;
            _publishedContentValueSetBuilder = publishedContentValueSetBuilder;
            _mediaValueSetBuilder = mediaValueSetBuilder;
            _memberValueSetBuilder = memberValueSetBuilder;
            _backgroundIndexRebuilder = backgroundIndexRebuilder;
            _mainDom = mainDom;
            _pLogger = profilingLogger;
            _logger = logger;
            _indexCreator = indexCreator;
            _indexItemTaskRunner = new BackgroundTaskRunner<IBackgroundTask>(_logger, applicationShutdownRegistry);
        }

        public void Initialize()
        {
            //let's deal with shutting down Examine with MainDom
            var examineShutdownRegistered = _mainDom.Register(() =>
            {
                using (_pLogger.TraceDuration<ExamineComponent>("Examine shutting down"))
                {
                    _examineManager.Dispose();
                }
            });

            if (!examineShutdownRegistered)
            {
                _logger.LogInformation("Examine shutdown not registered, this AppDomain is not the MainDom, Examine will be disabled");

                //if we could not register the shutdown examine ourselves, it means we are not maindom! in this case all of examine should be disabled!
                Suspendable.ExamineEvents.SuspendIndexers(_logger);
                return; //exit, do not continue
            }

            //create the indexes and register them with the manager
            foreach(var index in _indexCreator.Create())
                _examineManager.AddIndex(index);

            _logger.LogDebug("Examine shutdown registered with MainDom");

            var registeredIndexers = _examineManager.Indexes.OfType<IUmbracoIndex>().Count(x => x.EnableDefaultEventHandler);

            _logger.LogInformation("Adding examine event handlers for {RegisteredIndexers} index providers.", registeredIndexers);

            // don't bind event handlers if we're not suppose to listen
            if (registeredIndexers == 0)
                return;

            // bind to distributed cache events - this ensures that this logic occurs on ALL servers
            // that are taking part in a load balanced environment.
            ContentCacheRefresher.CacheUpdated += ContentCacheRefresherUpdated;
            ContentTypeCacheRefresher.CacheUpdated += ContentTypeCacheRefresherUpdated;
            MediaCacheRefresher.CacheUpdated += MediaCacheRefresherUpdated;
            MemberCacheRefresher.CacheUpdated += MemberCacheRefresherUpdated;
            LanguageCacheRefresher.CacheUpdated += LanguageCacheRefresherUpdated;
        }

        public void Terminate()
        {
            ContentCacheRefresher.CacheUpdated -= ContentCacheRefresherUpdated;
            ContentTypeCacheRefresher.CacheUpdated -= ContentTypeCacheRefresherUpdated;
            MediaCacheRefresher.CacheUpdated -= MediaCacheRefresherUpdated;
            MemberCacheRefresher.CacheUpdated -= MemberCacheRefresherUpdated;
            LanguageCacheRefresher.CacheUpdated -= LanguageCacheRefresherUpdated;
        }

        #region Cache refresher updated event handlers

        /// <summary>
        /// Updates indexes based on content changes
        /// </summary>
        /// <param name="sender"></param>
        /// <param name="args"></param>
        private void ContentCacheRefresherUpdated(ContentCacheRefresher sender, CacheRefresherEventArgs args)
        {
            if (Suspendable.ExamineEvents.CanIndex == false)
                return;

            if (args.MessageType != MessageType.RefreshByPayload)
                throw new NotSupportedException();

            var contentService = _services.ContentService;

            foreach (var payload in (ContentCacheRefresher.JsonPayload[])args.MessageObject)
            {
                if (payload.ChangeTypes.HasType(TreeChangeTypes.Remove))
                {
                    // delete content entirely (with descendants)
                    //  false: remove entirely from all indexes
                    DeleteIndexForEntity(payload.Id, false);
                }
                else if (payload.ChangeTypes.HasType(TreeChangeTypes.RefreshAll))
                {
                    // ExamineEvents does not support RefreshAll
                    // just ignore that payload
                    // so what?!

                    // TODO: Rebuild the index at this point?
                }
                else // RefreshNode or RefreshBranch (maybe trashed)
                {
                    // don't try to be too clever - refresh entirely
                    // there has to be race conditions in there ;-(

                    var content = contentService.GetById(payload.Id);
                    if (content == null)
                    {
                        // gone fishing, remove entirely from all indexes (with descendants)
                        DeleteIndexForEntity(payload.Id, false);
                        continue;
                    }

                    IContent published = null;
                    if (content.Published && contentService.IsPathPublished(content))
                        published = content;

                    if (published == null)
                        DeleteIndexForEntity(payload.Id, true);

                    // just that content
                    ReIndexForContent(content, published != null);

                    // branch
                    if (payload.ChangeTypes.HasType(TreeChangeTypes.RefreshBranch))
                    {
                        var masked = published == null ? null : new List<int>();
                        const int pageSize = 500;
                        var page = 0;
                        var total = long.MaxValue;
                        while (page * pageSize < total)
                        {
                            var descendants = contentService.GetPagedDescendants(content.Id, page++, pageSize, out total,
                                //order by shallowest to deepest, this allows us to check it's published state without checking every item
                                ordering: Ordering.By("Path", Direction.Ascending));

                            foreach (var descendant in descendants)
                            {
                                published = null;
                                if (masked != null) // else everything is masked
                                {
                                    if (masked.Contains(descendant.ParentId) || !descendant.Published)
                                        masked.Add(descendant.Id);
                                    else
                                        published = descendant;
                                }

                                ReIndexForContent(descendant, published != null);
                            }
                        }
                    }
                }

                // NOTE
                //
                // DeleteIndexForEntity is handled by UmbracoContentIndexer.DeleteFromIndex() which takes
                //  care of also deleting the descendants
                //
                // ReIndexForContent is NOT taking care of descendants so we have to reload everything
                //  again in order to process the branch - we COULD improve that by just reloading the
                //  XML from database instead of reloading content & re-serializing!
                //
                // BUT ... pretty sure it is! see test "Index_Delete_Index_Item_Ensure_Heirarchy_Removed"
            }
        }

        private void MemberCacheRefresherUpdated(MemberCacheRefresher sender, CacheRefresherEventArgs args)
        {
            if (Suspendable.ExamineEvents.CanIndex == false)
                return;

            switch (args.MessageType)
            {
                case MessageType.RefreshById:
                    var c1 = _services.MemberService.GetById((int)args.MessageObject);
                    if (c1 != null)
                    {
                        ReIndexForMember(c1);
                    }
                    break;
                case MessageType.RemoveById:

                    // This is triggered when the item is permanently deleted

                    DeleteIndexForEntity((int)args.MessageObject, false);
                    break;
                case MessageType.RefreshByInstance:
                    if (args.MessageObject is IMember c3)
                    {
                        ReIndexForMember(c3);
                    }
                    break;
                case MessageType.RemoveByInstance:

                    // This is triggered when the item is permanently deleted

                    if (args.MessageObject is IMember c4)
                    {
                        DeleteIndexForEntity(c4.Id, false);
                    }
                    break;
                case MessageType.RefreshAll:
                case MessageType.RefreshByJson:
                default:
                    //We don't support these, these message types will not fire for unpublished content
                    break;
            }
        }

        private void MediaCacheRefresherUpdated(MediaCacheRefresher sender, CacheRefresherEventArgs args)
        {
            if (Suspendable.ExamineEvents.CanIndex == false)
                return;

            if (args.MessageType != MessageType.RefreshByPayload)
                throw new NotSupportedException();

            var mediaService = _services.MediaService;

            foreach (var payload in (MediaCacheRefresher.JsonPayload[])args.MessageObject)
            {
                if (payload.ChangeTypes.HasType(TreeChangeTypes.Remove))
                {
                    // remove from *all* indexes
                    DeleteIndexForEntity(payload.Id, false);
                }
                else if (payload.ChangeTypes.HasType(TreeChangeTypes.RefreshAll))
                {
                    // ExamineEvents does not support RefreshAll
                    // just ignore that payload
                    // so what?!
                }
                else // RefreshNode or RefreshBranch (maybe trashed)
                {
                    var media = mediaService.GetById(payload.Id);
                    if (media == null)
                    {
                        // gone fishing, remove entirely
                        DeleteIndexForEntity(payload.Id, false);
                        continue;
                    }

                    if (media.Trashed)
                        DeleteIndexForEntity(payload.Id, true);

                    // just that media
                    ReIndexForMedia(media, !media.Trashed);

                    // branch
                    if (payload.ChangeTypes.HasType(TreeChangeTypes.RefreshBranch))
                    {
                        const int pageSize = 500;
                        var page = 0;
                        var total = long.MaxValue;
                        while (page * pageSize < total)
                        {
                            var descendants = mediaService.GetPagedDescendants(media.Id, page++, pageSize, out total);
                            foreach (var descendant in descendants)
                            {
                                ReIndexForMedia(descendant, !descendant.Trashed);
                            }
                        }
                    }
                }
            }
        }

        private void LanguageCacheRefresherUpdated(LanguageCacheRefresher sender, CacheRefresherEventArgs e)
        {
            if (!(e.MessageObject is LanguageCacheRefresher.JsonPayload[] payloads))
                return;

            if (payloads.Length == 0) return;

            var removedOrCultureChanged = payloads.Any(x =>
                x.ChangeType == LanguageCacheRefresher.JsonPayload.LanguageChangeType.ChangeCulture
                    || x.ChangeType == LanguageCacheRefresher.JsonPayload.LanguageChangeType.Remove);

            if (removedOrCultureChanged)
            {
                //if a lang is removed or it's culture has changed, we need to rebuild the indexes since
                //field names and values in the index have a string culture value.
                _backgroundIndexRebuilder.RebuildIndexes(false);
            }
        }

        /// <summary>
        /// Updates indexes based on content type changes
        /// </summary>
        /// <param name="sender"></param>
        /// <param name="args"></param>
        private void ContentTypeCacheRefresherUpdated(ContentTypeCacheRefresher sender, CacheRefresherEventArgs args)
        {
            if (Suspendable.ExamineEvents.CanIndex == false)
                return;

            if (args.MessageType != MessageType.RefreshByPayload)
                throw new NotSupportedException();

            var changedIds = new Dictionary<string, (List<int> removedIds, List<int> refreshedIds, List<int> otherIds)>();

            foreach (var payload in (ContentTypeCacheRefresher.JsonPayload[])args.MessageObject)
            {
                if (!changedIds.TryGetValue(payload.ItemType, out var idLists))
                {
                    idLists = (removedIds: new List<int>(), refreshedIds: new List<int>(), otherIds: new List<int>());
                    changedIds.Add(payload.ItemType, idLists);
                }

                if (payload.ChangeTypes.HasType(ContentTypeChangeTypes.Remove))
                    idLists.removedIds.Add(payload.Id);
                else if (payload.ChangeTypes.HasType(ContentTypeChangeTypes.RefreshMain))
                    idLists.refreshedIds.Add(payload.Id);
                else if (payload.ChangeTypes.HasType(ContentTypeChangeTypes.RefreshOther))
                    idLists.otherIds.Add(payload.Id);
            }

            const int pageSize = 500;

            foreach (var ci in changedIds)
            {
                if (ci.Value.refreshedIds.Count > 0 || ci.Value.otherIds.Count > 0)
                {
                    switch (ci.Key)
                    {
                        case var itemType when itemType == typeof(IContentType).Name:
                            RefreshContentOfContentTypes(ci.Value.refreshedIds.Concat(ci.Value.otherIds).Distinct().ToArray());
                            break;
                        case var itemType when itemType == typeof(IMediaType).Name:
                            RefreshMediaOfMediaTypes(ci.Value.refreshedIds.Concat(ci.Value.otherIds).Distinct().ToArray());
                            break;
                        case var itemType when itemType == typeof(IMemberType).Name:
                            RefreshMemberOfMemberTypes(ci.Value.refreshedIds.Concat(ci.Value.otherIds).Distinct().ToArray());
                            break;
                    }
                }

                //Delete all content of this content/media/member type that is in any content indexer by looking up matched examine docs
                foreach (var id in ci.Value.removedIds)
                {
                    foreach (var index in _examineManager.Indexes.OfType<IUmbracoIndex>())
                    {
                        var searcher = index.GetSearcher();

                        var page = 0;
                        var total = long.MaxValue;
                        while (page * pageSize < total)
                        {
                            //paging with examine, see https://shazwazza.com/post/paging-with-examine/
                            var results = searcher.CreateQuery().Field("nodeType", id.ToInvariantString()).Execute(maxResults: pageSize * (page + 1));
                            total = results.TotalItemCount;
                            var paged = results.Skip(page * pageSize);

                            foreach (var item in paged)
                                if (int.TryParse(item.Id, out var contentId))
                                    DeleteIndexForEntity(contentId, false);
                            page++;
                        }
                    }
                }
            }
        }

        private void RefreshMemberOfMemberTypes(int[] memberTypeIds)
        {
            const int pageSize = 500;

            var memberTypes = _services.MemberTypeService.GetAll(memberTypeIds);
            foreach (var memberType in memberTypes)
            {
                var page = 0;
                var total = long.MaxValue;
                while (page * pageSize < total)
                {
                    var memberToRefresh = _services.MemberService.GetAll(
                        page++, pageSize, out total, "LoginName", Direction.Ascending,
                        memberType.Alias);

                    foreach (var c in memberToRefresh)
                    {
                        ReIndexForMember(c);
                    }
                }
            }
        }

        private void RefreshMediaOfMediaTypes(int[] mediaTypeIds)
        {
            const int pageSize = 500;
            var page = 0;
            var total = long.MaxValue;
            while (page * pageSize < total)
            {
                var mediaToRefresh = _services.MediaService.GetPagedOfTypes(
                    //Re-index all content of these types
                    mediaTypeIds,
                    page++, pageSize, out total, null,
                    Ordering.By("Path", Direction.Ascending));

                foreach (var c in mediaToRefresh)
                {
                    ReIndexForMedia(c, c.Trashed == false);
                }
            }
        }

        private void RefreshContentOfContentTypes(int[] contentTypeIds)
        {
            const int pageSize = 500;
            var page = 0;
            var total = long.MaxValue;
            while (page * pageSize < total)
            {
                var contentToRefresh = _services.ContentService.GetPagedOfTypes(
                    //Re-index all content of these types
                    contentTypeIds,
                    page++, pageSize, out total, null,
                    //order by shallowest to deepest, this allows us to check it's published state without checking every item
                    Ordering.By("Path", Direction.Ascending));

                //track which Ids have their paths are published
                var publishChecked = new Dictionary<int, bool>();

                foreach (var c in contentToRefresh)
                {
                    var isPublished = false;
                    if (c.Published)
                    {
                        if (!publishChecked.TryGetValue(c.ParentId, out isPublished))
                        {
                            //nothing by parent id, so query the service and cache the result for the next child to check against
                            isPublished = _services.ContentService.IsPathPublished(c);
                            publishChecked[c.Id] = isPublished;
                        }
                    }

                    ReIndexForContent(c, isPublished);
                }
            }
        }

        #endregion

        #region ReIndex/Delete for entity
        private void ReIndexForContent(IContent sender, bool isPublished)
        {
            var actions = DeferedActions.Get(_scopeProvider);
            if (actions != null)
                actions.Add(new DeferedReIndexForContent(this, sender, isPublished));
            else
                DeferedReIndexForContent.Execute(this, sender, isPublished);
        }

        private void ReIndexForMember(IMember member)
        {
            var actions = DeferedActions.Get(_scopeProvider);
            if (actions != null)
                actions.Add(new DeferedReIndexForMember(this, member));
            else
                DeferedReIndexForMember.Execute(this, member);
        }

        private void ReIndexForMedia(IMedia sender, bool isPublished)
        {
            var actions = DeferedActions.Get(_scopeProvider);
            if (actions != null)
                actions.Add(new DeferedReIndexForMedia(this, sender, isPublished));
            else
                DeferedReIndexForMedia.Execute(this, sender, isPublished);
        }

        /// <summary>
        /// Remove items from an index
        /// </summary>
        /// <param name="entityId"></param>
        /// <param name="keepIfUnpublished">
        /// If true, indicates that we will only delete this item from indexes that don't support unpublished content.
        /// If false it will delete this from all indexes regardless.
        /// </param>
        private void DeleteIndexForEntity(int entityId, bool keepIfUnpublished)
        {
            var actions = DeferedActions.Get(_scopeProvider);
            if (actions != null)
                actions.Add(new DeferedDeleteIndex(this, entityId, keepIfUnpublished));
            else
                DeferedDeleteIndex.Execute(this, entityId, keepIfUnpublished);
        }
        #endregion

        #region Deferred Actions
        private class DeferedActions
        {
            private readonly List<DeferedAction> _actions = new List<DeferedAction>();

            public static DeferedActions Get(IScopeProvider scopeProvider)
            {
                var scopeContext = scopeProvider.Context;

                return scopeContext?.Enlist("examineEvents",
                    () => new DeferedActions(), // creator
                    (completed, actions) => // action
                    {
                        if (completed) actions.Execute();
                    }, EnlistPriority);
            }

            public void Add(DeferedAction action)
            {
                _actions.Add(action);
            }

            private void Execute()
            {
                foreach (var action in _actions)
                    action.Execute();
            }
        }

        /// <summary>
        /// An action that will execute at the end of the Scope being completed
        /// </summary>
        private abstract class DeferedAction
        {
            public virtual void Execute()
            { }
        }

        /// <summary>
        /// Re-indexes an <see cref="IContent"/> item on a background thread
        /// </summary>
        private class DeferedReIndexForContent : DeferedAction
        {
            private readonly ExamineComponent _examineComponent;
            private readonly IContent _content;
            private readonly bool _isPublished;

            public DeferedReIndexForContent(ExamineComponent examineComponent, IContent content, bool isPublished)
            {
                _examineComponent = examineComponent;
                _content = content;
                _isPublished = isPublished;
            }

            public override void Execute()
            {
                Execute(_examineComponent, _content, _isPublished);
            }

            public static void Execute(ExamineComponent examineComponent, IContent content, bool isPublished)
            {
                // perform the ValueSet lookup on a background thread
                examineComponent._indexItemTaskRunner.Add(new SimpleTask(() =>
                {
                    // for content we have a different builder for published vs unpublished
                    // we don't want to build more value sets than is needed so we'll lazily build 2 one for published one for non-published
                    var builders = new Dictionary<bool, Lazy<List<ValueSet>>>
                    {
                        [true] = new Lazy<List<ValueSet>>(() => examineComponent._publishedContentValueSetBuilder.GetValueSets(content).ToList()),
                        [false] = new Lazy<List<ValueSet>>(() => examineComponent._contentValueSetBuilder.GetValueSets(content).ToList())
                    };

                    foreach (var index in examineComponent._examineManager.Indexes.OfType<IUmbracoIndex>()
                        //filter the indexers
                        .Where(x => isPublished || !x.PublishedValuesOnly)
                        .Where(x => x.EnableDefaultEventHandler))
                    {
                        var valueSet = builders[index.PublishedValuesOnly].Value;
                        index.IndexItems(valueSet);
                    }
                }));
            }
        }

        /// <summary>
        /// Re-indexes an <see cref="IMedia"/> item on a background thread
        /// </summary>
        private class DeferedReIndexForMedia : DeferedAction
        {
            private readonly ExamineComponent _examineComponent;
            private readonly IMedia _media;
            private readonly bool _isPublished;

            public DeferedReIndexForMedia(ExamineComponent examineComponent, IMedia media, bool isPublished)
            {
                _examineComponent = examineComponent;
                _media = media;
                _isPublished = isPublished;
            }

            public override void Execute()
            {
                Execute(_examineComponent, _media, _isPublished);
            }

            public static void Execute(ExamineComponent examineComponent, IMedia media, bool isPublished)
            {
                // perform the ValueSet lookup on a background thread
                examineComponent._indexItemTaskRunner.Add(new SimpleTask(() =>
                {
                    var valueSet = examineComponent._mediaValueSetBuilder.GetValueSets(media).ToList();

                    foreach (var index in examineComponent._examineManager.Indexes.OfType<IUmbracoIndex>()
                        //filter the indexers
                        .Where(x => isPublished || !x.PublishedValuesOnly)
                        .Where(x => x.EnableDefaultEventHandler))
                    {
                        index.IndexItems(valueSet);
                    }
                }));
            }
        }

        /// <summary>
        /// Re-indexes an <see cref="IMember"/> item on a background thread
        /// </summary>
        private class DeferedReIndexForMember : DeferedAction
        {
            private readonly ExamineComponent _examineComponent;
            private readonly IMember _member;

            public DeferedReIndexForMember(ExamineComponent examineComponent, IMember member)
            {
                _examineComponent = examineComponent;
                _member = member;
            }

            public override void Execute()
            {
                Execute(_examineComponent, _member);
            }

            public static void Execute(ExamineComponent examineComponent, IMember member)
            {
                // perform the ValueSet lookup on a background thread
                examineComponent._indexItemTaskRunner.Add(new SimpleTask(() =>
                {
                    var valueSet = examineComponent._memberValueSetBuilder.GetValueSets(member).ToList();
                    foreach (var index in examineComponent._examineManager.Indexes.OfType<IUmbracoIndex>()
                        //filter the indexers
                        .Where(x => x.EnableDefaultEventHandler))
                    {
                        index.IndexItems(valueSet);
                    }
                }));
            }
        }

        private class DeferedDeleteIndex : DeferedAction
        {
            private readonly ExamineComponent _examineComponent;
            private readonly int _id;
            private readonly bool _keepIfUnpublished;

            public DeferedDeleteIndex(ExamineComponent examineComponent, int id, bool keepIfUnpublished)
            {
                _examineComponent = examineComponent;
                _id = id;
                _keepIfUnpublished = keepIfUnpublished;
            }

            public override void Execute()
            {
                Execute(_examineComponent, _id, _keepIfUnpublished);
            }

            public static void Execute(ExamineComponent examineComponent, int id, bool keepIfUnpublished)
            {
                var strId = id.ToString(CultureInfo.InvariantCulture);
                foreach (var index in examineComponent._examineManager.Indexes.OfType<IUmbracoIndex>()
                    .Where(x => x.PublishedValuesOnly || !keepIfUnpublished)
                    .Where(x => x.EnableDefaultEventHandler))
                {
                    index.DeleteFromIndex(strId);
                }
            }
        }
        #endregion


    }
}<|MERGE_RESOLUTION|>--- conflicted
+++ resolved
@@ -14,11 +14,8 @@
 using Umbraco.Core.Sync;
 using Umbraco.Web.Cache;
 using Umbraco.Examine;
-<<<<<<< HEAD
 using Microsoft.Extensions.Logging;
-=======
 using Umbraco.Web.Scheduling;
->>>>>>> 1587d7f4
 
 namespace Umbraco.Web.Search
 {
@@ -46,8 +43,8 @@
         private const int EnlistPriority = 80;
 
         public ExamineComponent(IMainDom mainDom,
-            IExamineManager examineManager, IProfilingLogger profilingLogger,
-            Microsoft.Extensions.Logging.ILogger<ExamineComponent> logger,
+            IExamineManager examineManager, IProfilingLogger profilingLogger, 
+            ILoggerFactory loggerFactory,
             IScopeProvider scopeProvider, IUmbracoIndexesCreator indexCreator,
             ServiceContext services,
             IContentValueSetBuilder contentValueSetBuilder,
@@ -67,9 +64,9 @@
             _backgroundIndexRebuilder = backgroundIndexRebuilder;
             _mainDom = mainDom;
             _pLogger = profilingLogger;
-            _logger = logger;
+            _logger = loggerFactory.CreateLogger<ExamineComponent>();
             _indexCreator = indexCreator;
-            _indexItemTaskRunner = new BackgroundTaskRunner<IBackgroundTask>(_logger, applicationShutdownRegistry);
+            _indexItemTaskRunner = new BackgroundTaskRunner<IBackgroundTask>(loggerFactory.CreateLogger<BackgroundTaskRunner<IBackgroundTask>>(), applicationShutdownRegistry);
         }
 
         public void Initialize()
