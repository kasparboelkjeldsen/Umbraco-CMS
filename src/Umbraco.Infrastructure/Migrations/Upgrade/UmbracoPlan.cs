--- conflicted
+++ resolved
@@ -1,12 +1,9 @@
 using Umbraco.Cms.Core;
 using Umbraco.Cms.Core.Configuration;
-<<<<<<< HEAD
 using Umbraco.Cms.Infrastructure.Migrations.Upgrade.V_10_0_0;
 using Umbraco.Cms.Infrastructure.Migrations.Upgrade.V_10_2_0;
 using Umbraco.Cms.Infrastructure.Migrations.Upgrade.V_10_5_0;
 using Umbraco.Cms.Infrastructure.Migrations.Upgrade.V_12_0_0;
-=======
->>>>>>> 88a1c9eb
 
 namespace Umbraco.Cms.Infrastructure.Migrations.Upgrade;
 
@@ -69,18 +66,13 @@
         // To 10.4.0
         To<V_10_4_0.AddBlockGridPartialViews>("{3F5D492A-A3DB-43F9-A73E-9FEE3B180E6C}");
 
-<<<<<<< HEAD
-        // to 10.5.0 / 11.2.0
-        To<AddPrimaryKeyConstrainToContentVersionCleanupDtos>("{83AF7945-DADE-4A02-9041-F3F6EBFAC319}");
-
-        // To 12.0.0
-        To<UseNvarcharInsteadOfNText>("{888A0D5D-51E4-4C7E-AA0A-01306523C7FB}");
-=======
         // To 10.5.0 / 11.2.0
         To<V_10_5_0.AddPrimaryKeyConstrainToContentVersionCleanupDtos>("{83AF7945-DADE-4A02-9041-F3F6EBFAC319}");
 
         // To 11.3.0
         To<V_11_3_0.AddDomainSortOrder>("{BB3889ED-E2DE-49F2-8F71-5FD8616A2661}");
->>>>>>> 88a1c9eb
+
+        // To 12.0.0
+        To<UseNvarcharInsteadOfNText>("{888A0D5D-51E4-4C7E-AA0A-01306523C7FB}");
     }
 }