--- conflicted
+++ resolved
@@ -26,88 +26,6 @@
     // all tables, in order
     internal static readonly List<Type> _orderedTables = new()
     {
-<<<<<<< HEAD
-        // all tables, in order
-        internal static readonly List<Type> OrderedTables = new()
-        {
-            typeof(UserDto),
-            typeof(NodeDto),
-            typeof(ContentTypeDto),
-            typeof(TemplateDto),
-            typeof(ContentDto),
-            typeof(ContentVersionDto),
-            typeof(MediaVersionDto),
-            typeof(DocumentDto),
-            typeof(ContentTypeTemplateDto),
-            typeof(DataTypeDto),
-            typeof(DictionaryDto),
-            typeof(LanguageDto),
-            typeof(LanguageTextDto),
-            typeof(DomainDto),
-            typeof(LogDto),
-            typeof(MacroDto),
-            typeof(MacroPropertyDto),
-            typeof(MemberPropertyTypeDto),
-            typeof(MemberDto),
-            typeof(Member2MemberGroupDto),
-            typeof(PropertyTypeGroupDto),
-            typeof(PropertyTypeDto),
-            typeof(PropertyDataDto),
-            typeof(RelationTypeDto),
-            typeof(RelationDto),
-            typeof(TagDto),
-            typeof(TagRelationshipDto),
-            typeof(ContentType2ContentTypeDto),
-            typeof(ContentTypeAllowedContentTypeDto),
-            typeof(User2NodeNotifyDto),
-            typeof(ServerRegistrationDto),
-            typeof(AccessDto),
-            typeof(AccessRuleDto),
-            typeof(CacheInstructionDto),
-            typeof(ExternalLoginDto),
-            typeof(ExternalLoginTokenDto),
-            typeof(TwoFactorLoginDto),
-            typeof(RedirectUrlDto),
-            typeof(LockDto),
-            typeof(UserGroupDto),
-            typeof(User2UserGroupDto),
-            typeof(UserGroup2NodePermissionDto),
-            typeof(UserGroup2AppDto),
-            typeof(UserStartNodeDto),
-            typeof(ContentNuDto),
-            typeof(DocumentVersionDto),
-            typeof(KeyValueDto),
-            typeof(UserLoginDto),
-            typeof(ConsentDto),
-            typeof(AuditEntryDto),
-            typeof(ContentVersionCultureVariationDto),
-            typeof(DocumentCultureVariationDto),
-            typeof(ContentScheduleDto),
-            typeof(LogViewerQueryDto),
-            typeof(ContentVersionCleanupPolicyDto),
-            typeof(UserGroup2NodeDto),
-            typeof(CreatedPackageSchemaDto),
-            typeof(UserGroup2LanguageDto)
-        };
-
-        private readonly IUmbracoDatabase _database;
-        private readonly IEventAggregator _eventAggregator;
-        private readonly ILogger<DatabaseSchemaCreator> _logger;
-        private readonly ILoggerFactory _loggerFactory;
-        private readonly IUmbracoVersion _umbracoVersion;
-        private readonly IOptionsMonitor<InstallDefaultDataSettings> _defaultDataCreationSettings;
-
-        [Obsolete("Please use constructor taking all parameters. Scheduled for removal in V11.")]
-        public DatabaseSchemaCreator(
-            IUmbracoDatabase? database,
-            ILogger<DatabaseSchemaCreator> logger,
-            ILoggerFactory loggerFactory,
-            IUmbracoVersion umbracoVersion,
-            IEventAggregator eventAggregator)
-            : this (database, logger, loggerFactory, umbracoVersion, eventAggregator, StaticServiceProvider.Instance.GetRequiredService<IOptionsMonitor<InstallDefaultDataSettings>>())
-        {
-        }
-=======
         typeof(UserDto),
         typeof(NodeDto),
         typeof(ContentTypeDto),
@@ -164,7 +82,8 @@
         typeof(LogViewerQueryDto),
         typeof(ContentVersionCleanupPolicyDto),
         typeof(UserGroup2NodeDto),
-        typeof(CreatedPackageSchemaDto)
+            typeof(CreatedPackageSchemaDto),
+            typeof(UserGroup2LanguageDto)
     };
 
     private readonly IUmbracoDatabase _database;
@@ -185,7 +104,6 @@
             StaticServiceProvider.Instance.GetRequiredService<IOptionsMonitor<InstallDefaultDataSettings>>())
     {
     }
->>>>>>> 29961d40
 
     public DatabaseSchemaCreator(
         IUmbracoDatabase? database,
