--- conflicted
+++ resolved
@@ -1,9 +1,6 @@
 using System;
-<<<<<<< HEAD
-=======
 using System.Collections.Generic;
 using System.Linq;
->>>>>>> d12602ec
 using Microsoft.Extensions.Logging;
 using Microsoft.Extensions.Options;
 using NPoco;
@@ -1007,16 +1004,6 @@
 
         private void CreateLogViewerQueryData()
         {
-<<<<<<< HEAD
-            // var defaultData = MigrateLogViewerQueriesFromFileToDb.DefaultLogQueries.ToArray();
-            //
-            // for (int i = 0; i < defaultData.Length; i++)
-            // {
-            //     var dto = defaultData[i];
-            //     dto.Id = i+1;
-            //     _database.Insert(Cms.Core.Constants.DatabaseSchema.Tables.LogViewerQuery, "id", false, dto);
-            // }
-=======
             LogViewerQueryDto[] defaultData = MigrateLogViewerQueriesFromFileToDb.DefaultLogQueries.ToArray();
 
             for (int i = 0; i < defaultData.Length; i++)
@@ -1025,7 +1012,6 @@
                 dto.Id = i+1;
                 _database.Insert(Cms.Core.Constants.DatabaseSchema.Tables.LogViewerQuery, "id", false, dto);
             }
->>>>>>> d12602ec
         }
 
         private void ConditionalInsert<TDto>(
