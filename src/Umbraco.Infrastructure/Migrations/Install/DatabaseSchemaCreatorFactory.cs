using Microsoft.Extensions.DependencyInjection;
using Microsoft.Extensions.Logging;
using Microsoft.Extensions.Options;
using Umbraco.Cms.Core.Configuration;
using Umbraco.Cms.Core.Configuration.Models;
using Umbraco.Cms.Core.Events;
using Umbraco.Cms.Infrastructure.Persistence;
using Umbraco.Cms.Web.Common.DependencyInjection;

namespace Umbraco.Cms.Infrastructure.Migrations.Install;

<<<<<<< HEAD
        public DatabaseSchemaCreatorFactory(
            ILogger<DatabaseSchemaCreator> logger,
            ILoggerFactory loggerFactory,
            IUmbracoVersion umbracoVersion,
            IEventAggregator eventAggregator,
            IOptionsMonitor<InstallDefaultDataSettings> installDefaultDataSettings)
        {
            _logger = logger;
            _loggerFactory = loggerFactory;
            _umbracoVersion = umbracoVersion;
            _eventAggregator = eventAggregator;
            _installDefaultDataSettings = installDefaultDataSettings;
        }
=======
/// <summary>
///     Creates the initial database schema during install.
/// </summary>
public class DatabaseSchemaCreatorFactory
{
    private readonly IEventAggregator _eventAggregator;
    private readonly IOptionsMonitor<InstallDefaultDataSettings> _installDefaultDataSettings;
    private readonly ILogger<DatabaseSchemaCreator> _logger;
    private readonly ILoggerFactory _loggerFactory;
    private readonly IUmbracoVersion _umbracoVersion;

    [Obsolete("Please use the constructor taking all parameters. Scheduled for removal in V11.")]
    public DatabaseSchemaCreatorFactory(
        ILogger<DatabaseSchemaCreator> logger,
        ILoggerFactory loggerFactory,
        IUmbracoVersion umbracoVersion,
        IEventAggregator eventAggregator)
        : this(logger, loggerFactory, umbracoVersion, eventAggregator,
            StaticServiceProvider.Instance.GetRequiredService<IOptionsMonitor<InstallDefaultDataSettings>>())
    {
    }
>>>>>>> ac4fb6ac

    public DatabaseSchemaCreatorFactory(
        ILogger<DatabaseSchemaCreator> logger,
        ILoggerFactory loggerFactory,
        IUmbracoVersion umbracoVersion,
        IEventAggregator eventAggregator,
        IOptionsMonitor<InstallDefaultDataSettings> installDefaultDataSettings)
    {
        _logger = logger;
        _loggerFactory = loggerFactory;
        _umbracoVersion = umbracoVersion;
        _eventAggregator = eventAggregator;
        _installDefaultDataSettings = installDefaultDataSettings;
    }

    public DatabaseSchemaCreator Create(IUmbracoDatabase? database) => new DatabaseSchemaCreator(database, _logger,
        _loggerFactory, _umbracoVersion, _eventAggregator, _installDefaultDataSettings);
}<|MERGE_RESOLUTION|>--- conflicted
+++ resolved
@@ -1,15 +1,23 @@
-using Microsoft.Extensions.DependencyInjection;
 using Microsoft.Extensions.Logging;
 using Microsoft.Extensions.Options;
 using Umbraco.Cms.Core.Configuration;
 using Umbraco.Cms.Core.Configuration.Models;
 using Umbraco.Cms.Core.Events;
 using Umbraco.Cms.Infrastructure.Persistence;
-using Umbraco.Cms.Web.Common.DependencyInjection;
 
 namespace Umbraco.Cms.Infrastructure.Migrations.Install;
 
-<<<<<<< HEAD
+/// <summary>
+///     Creates the initial database schema during install.
+/// </summary>
+public class DatabaseSchemaCreatorFactory
+{
+    private readonly IEventAggregator _eventAggregator;
+    private readonly IOptionsMonitor<InstallDefaultDataSettings> _installDefaultDataSettings;
+    private readonly ILogger<DatabaseSchemaCreator> _logger;
+    private readonly ILoggerFactory _loggerFactory;
+    private readonly IUmbracoVersion _umbracoVersion;
+
         public DatabaseSchemaCreatorFactory(
             ILogger<DatabaseSchemaCreator> logger,
             ILoggerFactory loggerFactory,
@@ -23,43 +31,6 @@
             _eventAggregator = eventAggregator;
             _installDefaultDataSettings = installDefaultDataSettings;
         }
-=======
-/// <summary>
-///     Creates the initial database schema during install.
-/// </summary>
-public class DatabaseSchemaCreatorFactory
-{
-    private readonly IEventAggregator _eventAggregator;
-    private readonly IOptionsMonitor<InstallDefaultDataSettings> _installDefaultDataSettings;
-    private readonly ILogger<DatabaseSchemaCreator> _logger;
-    private readonly ILoggerFactory _loggerFactory;
-    private readonly IUmbracoVersion _umbracoVersion;
-
-    [Obsolete("Please use the constructor taking all parameters. Scheduled for removal in V11.")]
-    public DatabaseSchemaCreatorFactory(
-        ILogger<DatabaseSchemaCreator> logger,
-        ILoggerFactory loggerFactory,
-        IUmbracoVersion umbracoVersion,
-        IEventAggregator eventAggregator)
-        : this(logger, loggerFactory, umbracoVersion, eventAggregator,
-            StaticServiceProvider.Instance.GetRequiredService<IOptionsMonitor<InstallDefaultDataSettings>>())
-    {
-    }
->>>>>>> ac4fb6ac
-
-    public DatabaseSchemaCreatorFactory(
-        ILogger<DatabaseSchemaCreator> logger,
-        ILoggerFactory loggerFactory,
-        IUmbracoVersion umbracoVersion,
-        IEventAggregator eventAggregator,
-        IOptionsMonitor<InstallDefaultDataSettings> installDefaultDataSettings)
-    {
-        _logger = logger;
-        _loggerFactory = loggerFactory;
-        _umbracoVersion = umbracoVersion;
-        _eventAggregator = eventAggregator;
-        _installDefaultDataSettings = installDefaultDataSettings;
-    }
 
     public DatabaseSchemaCreator Create(IUmbracoDatabase? database) => new DatabaseSchemaCreator(database, _logger,
         _loggerFactory, _umbracoVersion, _eventAggregator, _installDefaultDataSettings);
