using System.Text;
using Microsoft.Extensions.Logging;
using NPoco;
using Umbraco.Cms.Infrastructure.Migrations.Expressions.Common.Expressions;
using Umbraco.Cms.Infrastructure.Migrations.Expressions.Create.Expressions;
using Umbraco.Cms.Infrastructure.Persistence;
using Umbraco.Cms.Infrastructure.Persistence.SqlSyntax;
using Umbraco.Extensions;

namespace Umbraco.Cms.Infrastructure.Migrations;

/// <summary>
///     Provides a base class for migration expressions.
/// </summary>
public abstract class MigrationExpressionBase : IMigrationExpression
{
    private bool _executed;
    private List<IMigrationExpression>? _expressions;

    protected MigrationExpressionBase(IMigrationContext context) =>
        Context = context ?? throw new ArgumentNullException(nameof(context));

    public DatabaseType DatabaseType => Context.Database.DatabaseType;

    protected IMigrationContext Context { get; }

    protected ILogger Logger => Context.Logger;

    protected ISqlSyntaxProvider SqlSyntax => Context.Database.SqlContext.SqlSyntax;

    protected IUmbracoDatabase Database => Context.Database;

    public List<IMigrationExpression> Expressions => _expressions ??= new List<IMigrationExpression>();

    /// <summary>
    ///     This might be useful in the future if we add it to the interface, but for now it's used to hack the DeleteAppTables
    ///     & DeleteForeignKeyExpression
    ///     to ensure they are not executed twice.
    /// </summary>
    internal string? Name { get; set; }

    public virtual void Execute()
    {
        if (_executed)
        {
            throw new InvalidOperationException("This expression has already been executed.");
        }

        _executed = true;
        Context.BuildingExpression = false;

        var sql = GetSql();

        if (string.IsNullOrWhiteSpace(sql))
        {
            Logger.LogInformation("SQL [{ContextIndex}]: <empty>", Context.Index);
        }
        else
        {
            // split multiple statements - required for SQL CE
            // http://stackoverflow.com/questions/13665491/sql-ce-inconsistent-with-multiple-statements
            var stmtBuilder = new StringBuilder();
            using (var reader = new StringReader(sql))
            {
                string? line;
                while ((line = reader.ReadLine()) != null)
                {
                    if (line.Trim().Equals("GO", StringComparison.OrdinalIgnoreCase))
                    {
                        ExecuteStatement(stmtBuilder);
                    }
                    else
                    {
                        stmtBuilder.Append(line);
                    }
                }

                if (stmtBuilder.Length > 0)
                {
                    ExecuteStatement(stmtBuilder);
                }
            }
        }

        Context.Index++;

        if (_expressions == null)
        {
            return;
        }

<<<<<<< HEAD
        foreach (IMigrationExpression expression in _expressions)
        {
            expression.Execute();
=======
            // HACK: We're handling all the constraints higher up the stack for SQLite.
            if (Context.Database.DatabaseType.IsSqlite())
            {
                _expressions = _expressions
                    .Where(x => x is not CreateConstraintExpression)
                    .Where(x => x is not CreateForeignKeyExpression)
                    .ToList();
            }

            foreach (var expression in _expressions)
                expression.Execute();
>>>>>>> 9aa6ec9d
        }
    }

    protected virtual string? GetSql() => ToString();

    protected void Execute(Sql<ISqlContext>? sql)
    {
        if (_executed)
        {
            throw new InvalidOperationException("This expression has already been executed.");
        }

        _executed = true;
        Context.BuildingExpression = false;

        if (sql == null)
        {
            Logger.LogInformation($"SQL [{Context.Index}]: <empty>");
        }
        else
        {
            Logger.LogInformation($"SQL [{Context.Index}]: {sql.ToText()}");
            Database.Execute(sql);
        }

        Context.Index++;

        if (_expressions == null)
        {
            return;
        }

        foreach (IMigrationExpression expression in _expressions)
        {
            expression.Execute();
        }
    }

    protected void AppendStatementSeparator(StringBuilder stmtBuilder)
    {
        stmtBuilder.AppendLine(";");
        if (DatabaseType.IsSqlServer())
        {
            stmtBuilder.AppendLine("GO");
        }
    }

    private void ExecuteStatement(StringBuilder stmtBuilder)
    {
        var stmt = stmtBuilder.ToString();
        Logger.LogInformation("SQL [{ContextIndex}]: {Sql}", Context.Index, stmt);
        Database.Execute(stmt);
        stmtBuilder.Clear();
    }

    protected string GetQuotedValue(object? val)
    {
        if (val == null)
        {
            return "NULL";
        }

        Type type = val.GetType();

        switch (Type.GetTypeCode(type))
        {
            case TypeCode.Boolean:
                return (bool)val ? "1" : "0";
            case TypeCode.Single:
            case TypeCode.Double:
            case TypeCode.Decimal:
            case TypeCode.SByte:
            case TypeCode.Int16:
            case TypeCode.Int32:
            case TypeCode.Int64:
            case TypeCode.Byte:
            case TypeCode.UInt16:
            case TypeCode.UInt32:
            case TypeCode.UInt64:
                return val.ToString()!;
            case TypeCode.DateTime:
                return SqlSyntax.GetQuotedValue(SqlSyntax.FormatDateTime((DateTime)val));
            default:
                return SqlSyntax.GetQuotedValue(val.ToString()!);
        }
    }
}<|MERGE_RESOLUTION|>--- conflicted
+++ resolved
@@ -89,12 +89,7 @@
             return;
         }
 
-<<<<<<< HEAD
-        foreach (IMigrationExpression expression in _expressions)
-        {
-            expression.Execute();
-=======
-            // HACK: We're handling all the constraints higher up the stack for SQLite.
+        // HACK: We're handling all the constraints higher up the stack for SQLite.
             if (Context.Database.DatabaseType.IsSqlite())
             {
                 _expressions = _expressions
@@ -103,9 +98,9 @@
                     .ToList();
             }
 
-            foreach (var expression in _expressions)
-                expression.Execute();
->>>>>>> 9aa6ec9d
+            foreach (IMigrationExpression expression in _expressions)
+        {
+            expression.Execute();
         }
     }
 
