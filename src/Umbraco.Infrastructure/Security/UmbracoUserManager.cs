--- conflicted
+++ resolved
@@ -251,14 +251,9 @@
 
     public async Task<bool> ValidateCredentialsAsync(string username, string password)
     {
-<<<<<<< HEAD
         TUser? user = await FindByNameAsync(username);
+
         if (user is null)
-=======
-        TUser user = await FindByNameAsync(username);
-        
-        if (user == null)
->>>>>>> 367a4b97
         {
             return false;
         }
@@ -268,7 +263,7 @@
             throw new NotSupportedException("The current user store does not implement " +
                                             typeof(IUserPasswordStore<>));
         }
-        
+
         var result = await VerifyPasswordAsync(userPasswordStore, user, password);
 
         return result == PasswordVerificationResult.Success || result == PasswordVerificationResult.SuccessRehashNeeded;
