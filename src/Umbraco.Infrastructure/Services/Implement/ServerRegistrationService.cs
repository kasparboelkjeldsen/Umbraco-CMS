--- conflicted
+++ resolved
@@ -133,10 +133,7 @@
         /// time the current server is touched, and the period depends on the configuration. Use the
         /// <paramref name="refresh"/> parameter to force a cache refresh and reload active servers
         /// from the database.</remarks>
-<<<<<<< HEAD
-        public IEnumerable<IServerRegistration>? GetActiveServers(bool refresh = false)
-=======
-        public IEnumerable<IServerRegistration> GetActiveServers(bool refresh = false) => GetServers(refresh).Where(x => x.IsActive);
+        public IEnumerable<IServerRegistration>? GetActiveServers(bool refresh = false) => GetServers(refresh).Where(x => x.IsActive);
 
         /// <summary>
         /// Return all servers (active and inactive).
@@ -148,22 +145,16 @@
         /// <paramref name="refresh"/> parameter to force a cache refresh and reload all servers
         /// from the database.</remarks>
         public IEnumerable<IServerRegistration> GetServers(bool refresh = false)
->>>>>>> 4ebd20bb
         {
             using (var scope = ScopeProvider.CreateScope(autoComplete: true))
             {
                 scope.ReadLock(Cms.Core.Constants.Locks.Servers);
-<<<<<<< HEAD
-                if (refresh) ((ServerRegistrationRepository) _serverRegistrationRepository).ClearCache();
-                return _serverRegistrationRepository.GetMany()?.Where(x => x.IsActive).ToArray(); // fast, cached // fast, cached
-=======
                 if (refresh)
                 {
                     ((ServerRegistrationRepository)_serverRegistrationRepository).ClearCache();
                 }
 
                 return _serverRegistrationRepository.GetMany().ToArray(); // fast, cached // fast, cached
->>>>>>> 4ebd20bb
             }
         }
 
