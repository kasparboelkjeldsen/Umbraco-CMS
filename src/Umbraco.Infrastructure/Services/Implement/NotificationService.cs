﻿using System;
using System.Collections.Concurrent;
using System.Collections.Generic;
using System.Globalization;
using System.Linq;
using System.Net;
using System.Net.Mail;
using System.Text;
using System.Threading;
<<<<<<< HEAD
using Microsoft.Extensions.Options;
=======
>>>>>>> c561b256
using Umbraco.Core.Configuration;
using Umbraco.Core.Configuration.Models;
using Umbraco.Core.IO;
using Umbraco.Core.Logging;
using Umbraco.Core.Models;
using Umbraco.Core.Models.Entities;
using Umbraco.Core.Models.Membership;
using Umbraco.Core.Persistence.Repositories;
using Umbraco.Core.Scoping;

namespace Umbraco.Core.Services.Implement
{
    public class NotificationService : INotificationService
    {
        private readonly IScopeProvider _uowProvider;
        private readonly IUserService _userService;
        private readonly IContentService _contentService;
        private readonly ILocalizationService _localizationService;
        private readonly INotificationsRepository _notificationsRepository;
<<<<<<< HEAD
        private readonly GlobalSettings _globalSettings;
        private readonly ContentSettings _contentSettings;
=======
        private readonly IGlobalSettings _globalSettings;
        private readonly IContentSettings _contentSettings;
        private readonly IEmailSender _emailSender;
>>>>>>> c561b256
        private readonly ILogger _logger;
        private readonly IIOHelper _ioHelper;

        public NotificationService(IScopeProvider provider, IUserService userService, IContentService contentService, ILocalizationService localizationService,
<<<<<<< HEAD
            ILogger logger, IIOHelper ioHelper, INotificationsRepository notificationsRepository, IOptions<GlobalSettings> globalSettings, IOptions<ContentSettings> contentSettings)
            : this(provider, userService, contentService, localizationService, logger, ioHelper, notificationsRepository, globalSettings.Value, contentSettings.Value)
        {
        }

        public NotificationService(IScopeProvider provider, IUserService userService, IContentService contentService, ILocalizationService localizationService,
            ILogger logger, IIOHelper ioHelper, INotificationsRepository notificationsRepository, GlobalSettings globalSettings, ContentSettings contentSettings)
=======
            ILogger logger, IIOHelper ioHelper, INotificationsRepository notificationsRepository, IGlobalSettings globalSettings, IContentSettings contentSettings, IEmailSender emailSender)
>>>>>>> c561b256
        {
            _notificationsRepository = notificationsRepository;
            _globalSettings = globalSettings;
            _contentSettings = contentSettings;
            _emailSender = emailSender;
            _uowProvider = provider ?? throw new ArgumentNullException(nameof(provider));
            _userService = userService ?? throw new ArgumentNullException(nameof(userService));
            _contentService = contentService ?? throw new ArgumentNullException(nameof(contentService));
            _localizationService = localizationService;
            _logger = logger ?? throw new ArgumentNullException(nameof(logger));
            _ioHelper = ioHelper;
        }

        /// <summary>
        /// Gets the previous version to the latest version of the content item if there is one
        /// </summary>
        /// <param name="contentId"></param>
        /// <returns></returns>
        private IContentBase GetPreviousVersion(int contentId)
        {
            // Regarding this: http://issues.umbraco.org/issue/U4-5180
            // we know they are descending from the service so we know that newest is first
            // we are only selecting the top 2 rows since that is all we need
            var allVersions = _contentService.GetVersionIds(contentId, 2).ToList();
            var prevVersionIndex = allVersions.Count > 1 ? 1 : 0;
            return _contentService.GetVersion(allVersions[prevVersionIndex]);
        }

        /// <summary>
        /// Sends the notifications for the specified user regarding the specified node and action.
        /// </summary>
        /// <param name="entities"></param>
        /// <param name="operatingUser"></param>
        /// <param name="action"></param>
        /// <param name="actionName"></param>
        /// <param name="siteUri"></param>
        /// <param name="createSubject"></param>
        /// <param name="createBody"></param>
        public void SendNotifications(IUser operatingUser, IEnumerable<IContent> entities, string action, string actionName, Uri siteUri,
            Func<(IUser user, NotificationEmailSubjectParams subject), string> createSubject,
            Func<(IUser user, NotificationEmailBodyParams body, bool isHtml), string> createBody)
        {
            var entitiesL = entities.ToList();

            //exit if there are no entities
            if (entitiesL.Count == 0) return;

            //put all entity's paths into a list with the same indices
            var paths = entitiesL.Select(x => x.Path.Split(',').Select(int.Parse).ToArray()).ToArray();

            // lazily get versions
            var prevVersionDictionary = new Dictionary<int, IContentBase>();

            // see notes above
            var id = Constants.Security.SuperUserId;
            const int pagesz = 400; // load batches of 400 users
            do
            {
                // users are returned ordered by id, notifications are returned ordered by user id
                var users = _userService.GetNextUsers(id, pagesz).Where(x => x.IsApproved).ToList();
                var notifications = GetUsersNotifications(users.Select(x => x.Id), action, Enumerable.Empty<int>(), Constants.ObjectTypes.Document).ToList();
                if (notifications.Count == 0) break;

                var i = 0;
                foreach (var user in users)
                {
                    // continue if there's no notification for this user
                    if (notifications[i].UserId != user.Id) continue; // next user

                    for (var j = 0; j < entitiesL.Count; j++)
                    {
                        var content = entitiesL[j];
                        var path = paths[j];

                        // test if the notification applies to the path ie to this entity
                        if (path.Contains(notifications[i].EntityId) == false) continue; // next entity

                        if (prevVersionDictionary.ContainsKey(content.Id) == false)
                        {
                            prevVersionDictionary[content.Id] = GetPreviousVersion(content.Id);
                        }

                        // queue notification
                        var req = CreateNotificationRequest(operatingUser, user, content, prevVersionDictionary[content.Id], actionName, siteUri, createSubject, createBody);
                        Enqueue(req);
                    }

                    // skip other notifications for this user, essentially this means moving i to the next index of notifications
                    // for the next user.
                    do
                    {
                        i++;
                    } while (i < notifications.Count && notifications[i].UserId == user.Id);

                    if (i >= notifications.Count) break; // break if no more notifications
                }

                // load more users if any
                id = users.Count == pagesz ? users.Last().Id + 1 : -1;

            } while (id > 0);
        }

        private IEnumerable<Notification> GetUsersNotifications(IEnumerable<int> userIds, string action, IEnumerable<int> nodeIds, Guid objectType)
        {
            using (var scope = _uowProvider.CreateScope(autoComplete: true))
            {
                return _notificationsRepository.GetUsersNotifications(userIds, action, nodeIds, objectType);
            }
        }
        /// <summary>
        /// Gets the notifications for the user
        /// </summary>
        /// <param name="user"></param>
        /// <returns></returns>
        public IEnumerable<Notification> GetUserNotifications(IUser user)
        {
            using (var scope = _uowProvider.CreateScope(autoComplete: true))
            {
                return _notificationsRepository.GetUserNotifications(user);
            }
        }

        /// <summary>
        /// Gets the notifications for the user based on the specified node path
        /// </summary>
        /// <param name="user"></param>
        /// <param name="path"></param>
        /// <returns></returns>
        /// <remarks>
        /// Notifications are inherited from the parent so any child node will also have notifications assigned based on it's parent (ancestors)
        /// </remarks>
        public IEnumerable<Notification> GetUserNotifications(IUser user, string path)
        {
            var userNotifications = GetUserNotifications(user);
            return FilterUserNotificationsByPath(userNotifications, path);
        }

        /// <summary>
        /// Filters a userNotifications collection by a path
        /// </summary>
        /// <param name="userNotifications"></param>
        /// <param name="path"></param>
        /// <returns></returns>
        public IEnumerable<Notification> FilterUserNotificationsByPath(IEnumerable<Notification> userNotifications, string path)
        {
            var pathParts = path.Split(new[] {','}, StringSplitOptions.RemoveEmptyEntries);
            return userNotifications.Where(r => pathParts.InvariantContains(r.EntityId.ToString(CultureInfo.InvariantCulture))).ToList();
        }

        /// <summary>
        /// Deletes notifications by entity
        /// </summary>
        /// <param name="entity"></param>
        public IEnumerable<Notification> GetEntityNotifications(IEntity entity)
        {
            using (var scope = _uowProvider.CreateScope(autoComplete: true))
            {
                return _notificationsRepository.GetEntityNotifications(entity);
            }
        }

        /// <summary>
        /// Deletes notifications by entity
        /// </summary>
        /// <param name="entity"></param>
        public void DeleteNotifications(IEntity entity)
        {
            using (var scope = _uowProvider.CreateScope())
            {
                _notificationsRepository.DeleteNotifications(entity);
                scope.Complete();
            }
        }

        /// <summary>
        /// Deletes notifications by user
        /// </summary>
        /// <param name="user"></param>
        public void DeleteNotifications(IUser user)
        {
            using (var scope = _uowProvider.CreateScope())
            {
                _notificationsRepository.DeleteNotifications(user);
                scope.Complete();
            }
        }

        /// <summary>
        /// Delete notifications by user and entity
        /// </summary>
        /// <param name="user"></param>
        /// <param name="entity"></param>
        public void DeleteNotifications(IUser user, IEntity entity)
        {
            using (var scope = _uowProvider.CreateScope())
            {
                _notificationsRepository.DeleteNotifications(user, entity);
                scope.Complete();
            }
        }

        /// <summary>
        /// Sets the specific notifications for the user and entity
        /// </summary>
        /// <param name="user"></param>
        /// <param name="entity"></param>
        /// <param name="actions"></param>
        /// <remarks>
        /// This performs a full replace
        /// </remarks>
        public IEnumerable<Notification> SetNotifications(IUser user, IEntity entity, string[] actions)
        {
            using (var scope = _uowProvider.CreateScope())
            {
                var notifications = _notificationsRepository.SetNotifications(user, entity, actions);
                scope.Complete();
                return notifications;
            }
        }

        /// <summary>
        /// Creates a new notification
        /// </summary>
        /// <param name="user"></param>
        /// <param name="entity"></param>
        /// <param name="action">The action letter - note: this is a string for future compatibility</param>
        /// <returns></returns>
        public Notification CreateNotification(IUser user, IEntity entity, string action)
        {
            using (var scope = _uowProvider.CreateScope())
            {
                var notification = _notificationsRepository.CreateNotification(user, entity, action);
                scope.Complete();
                return notification;
            }
        }

        #region private methods

        /// <summary>
        /// Sends the notification
        /// </summary>
        /// <param name="performingUser"></param>
        /// <param name="mailingUser"></param>
        /// <param name="content"></param>
        /// <param name="oldDoc"></param>
        /// <param name="actionName">The action readable name - currently an action is just a single letter, this is the name associated with the letter </param>
        /// <param name="siteUri"></param>
        /// <param name="createSubject">Callback to create the mail subject</param>
        /// <param name="createBody">Callback to create the mail body</param>
        private NotificationRequest CreateNotificationRequest(IUser performingUser, IUser mailingUser, IContent content, IContentBase oldDoc,
            string actionName,
            Uri siteUri,
            Func<(IUser user, NotificationEmailSubjectParams subject), string> createSubject,
            Func<(IUser user, NotificationEmailBodyParams body, bool isHtml), string> createBody)
        {
            if (performingUser == null) throw new ArgumentNullException("performingUser");
            if (mailingUser == null) throw new ArgumentNullException("mailingUser");
            if (content == null) throw new ArgumentNullException("content");
            if (siteUri == null) throw new ArgumentNullException("siteUri");
            if (createSubject == null) throw new ArgumentNullException("createSubject");
            if (createBody == null) throw new ArgumentNullException("createBody");

            // build summary
            var summary = new StringBuilder();

            if (content.ContentType.VariesByNothing())
            {
                if (!_contentSettings.Notifications.DisableHtmlEmail)
                {
                    //create the HTML summary for invariant content

                    //list all of the property values like we used to
                    summary.Append("<table style=\"width: 100 %; \">");
                    foreach (var p in content.Properties)
                    {
                        // TODO: doesn't take into account variants

                        var newText = p.GetValue() != null ? p.GetValue().ToString() : "";
                        var oldText = newText;

                        // check if something was changed and display the changes otherwise display the fields
                        if (oldDoc.Properties.Contains(p.PropertyType.Alias))
                        {
                            var oldProperty = oldDoc.Properties[p.PropertyType.Alias];
                            oldText = oldProperty.GetValue() != null ? oldProperty.GetValue().ToString() : "";

                            // replace HTML with char equivalent
                            ReplaceHtmlSymbols(ref oldText);
                            ReplaceHtmlSymbols(ref newText);
                        }

                        //show the values
                        summary.Append("<tr>");
                        summary.Append("<th style='text-align: left; vertical-align: top; width: 25%;border-bottom: 1px solid #CCC'>");
                        summary.Append(p.PropertyType.Name);
                        summary.Append("</th>");
                        summary.Append("<td style='text-align: left; vertical-align: top;border-bottom: 1px solid #CCC'>");
                        summary.Append(newText);
                        summary.Append("</td>");
                        summary.Append("</tr>");
                    }
                    summary.Append("</table>");
                }

            }
            else if (content.ContentType.VariesByCulture())
            {
                //it's variant, so detect what cultures have changed

                if (!_contentSettings.Notifications.DisableHtmlEmail)
                {
                    //Create the HTML based summary (ul of culture names)

                    var culturesChanged = content.CultureInfos.Values.Where(x => x.WasDirty())
                        .Select(x => x.Culture)
                        .Select(_localizationService.GetLanguageByIsoCode)
                        .WhereNotNull()
                        .Select(x => x.CultureName);
                    summary.Append("<ul>");
                    foreach (var culture in culturesChanged)
                    {
                        summary.Append("<li>");
                        summary.Append(culture);
                        summary.Append("</li>");
                    }
                    summary.Append("</ul>");
                }
                else
                {
                    //Create the text based summary (csv of culture names)

                    var culturesChanged = string.Join(", ", content.CultureInfos.Values.Where(x => x.WasDirty())
                        .Select(x => x.Culture)
                        .Select(_localizationService.GetLanguageByIsoCode)
                        .WhereNotNull()
                        .Select(x => x.CultureName));

                    summary.Append("'");
                    summary.Append(culturesChanged);
                    summary.Append("'");
                }
            }
            else
            {
                //not supported yet...
                throw new NotSupportedException();
            }

            var protocol = _globalSettings.UseHttps ? "https" : "http";

            var subjectVars = new NotificationEmailSubjectParams(
                string.Concat(siteUri.Authority, _ioHelper.ResolveUrl(_globalSettings.UmbracoPath)),
                actionName,
                content.Name);

            var bodyVars = new NotificationEmailBodyParams(
                mailingUser.Name,
                actionName,
                content.Name,
                content.Id.ToString(CultureInfo.InvariantCulture),
                string.Format("{2}://{0}/{1}",
                    string.Concat(siteUri.Authority),
                    // TODO: RE-enable this so we can have a nice url
                    /*umbraco.library.NiceUrl(documentObject.Id))*/
                    string.Concat(content.Id, ".aspx"),
                    protocol),
                performingUser.Name,
                string.Concat(siteUri.Authority, _ioHelper.ResolveUrl(_globalSettings.UmbracoPath)),
                summary.ToString());

            var fromMail = _contentSettings.NotificationEmailAddress ?? _globalSettings.SmtpSettings.From;
            // create the mail message
<<<<<<< HEAD
            var mail = new MailMessage(_contentSettings.Notifications.NotificationEmailAddress, mailingUser.Email);
=======
            var mail = new MailMessage(fromMail, mailingUser.Email);
>>>>>>> c561b256

            // populate the message


            mail.Subject = createSubject((mailingUser, subjectVars));
            if (_contentSettings.Notifications.DisableHtmlEmail)
            {
                mail.IsBodyHtml = false;
                mail.Body = createBody((user: mailingUser, body: bodyVars, false));
            }
            else
            {
                mail.IsBodyHtml = true;
                mail.Body =
                    string.Concat(@"<html><head>
</head>
<body style='font-family: Trebuchet MS, arial, sans-serif; font-color: black;'>
", createBody((user: mailingUser, body: bodyVars, true)));
            }

            // nh, issue 30724. Due to hardcoded http strings in resource files, we need to check for https replacements here
            // adding the server name to make sure we don't replace external links
            if (_globalSettings.UseHttps && string.IsNullOrEmpty(mail.Body) == false)
            {
                string serverName = siteUri.Host;
                mail.Body = mail.Body.Replace(
                    string.Format("http://{0}", serverName),
                    string.Format("https://{0}", serverName));
            }

            return new NotificationRequest(mail, actionName, mailingUser.Name, mailingUser.Email);
        }

        private string ReplaceLinks(string text, Uri siteUri)
        {
            var sb = new StringBuilder(_globalSettings.UseHttps ? "https://" : "http://");
            sb.Append(siteUri.Authority);
            sb.Append("/");
            var domain = sb.ToString();
            text = text.Replace("href=\"/", "href=\"" + domain);
            text = text.Replace("src=\"/", "src=\"" + domain);
            return text;
        }

        /// <summary>
        /// Replaces the HTML symbols with the character equivalent.
        /// </summary>
        /// <param name="oldString">The old string.</param>
        private static void ReplaceHtmlSymbols(ref string oldString)
        {
            if (oldString.IsNullOrWhiteSpace()) return;
            oldString = oldString.Replace("&nbsp;", " ");
            oldString = oldString.Replace("&rsquo;", "'");
            oldString = oldString.Replace("&amp;", "&");
            oldString = oldString.Replace("&ldquo;", "“");
            oldString = oldString.Replace("&rdquo;", "”");
            oldString = oldString.Replace("&quot;", "\"");
        }

        // manage notifications
        // ideally, would need to use IBackgroundTasks - but they are not part of Core!

        private static readonly object Locker = new object();
        private static readonly BlockingCollection<NotificationRequest> Queue = new BlockingCollection<NotificationRequest>();
        private static volatile bool _running;

        private void Enqueue(NotificationRequest notification)
        {
            Queue.Add(notification);
            if (_running) return;
            lock (Locker)
            {
                if (_running) return;
                Process(Queue);
                _running = true;
            }
        }

        private class NotificationRequest
        {
            public NotificationRequest(MailMessage mail, string action, string userName, string email)
            {
                Mail = mail;
                Action = action;
                UserName = userName;
                Email = email;
            }

            public MailMessage Mail { get; private set; }

            public string Action { get; private set; }

            public string UserName { get; private set; }

            public string Email { get; private set; }
        }

        private void Process(BlockingCollection<NotificationRequest> notificationRequests)
        {
            ThreadPool.QueueUserWorkItem(state =>
            {
                _logger.Debug<NotificationService>("Begin processing notifications.");
                while (true)
                {
                    NotificationRequest request;
                    while (notificationRequests.TryTake(out request, 8 * 1000)) // stay on for 8s
                    {
                        try
                        {
                            _emailSender.SendAsync(request.Mail).GetAwaiter().GetResult();
                            _logger.Debug<NotificationService>("Notification '{Action}' sent to {Username} ({Email})", request.Action, request.UserName, request.Email);
                        }
                        catch (Exception ex)
                        {
                            _logger.Error<NotificationService>(ex, "An error occurred sending notification");
                        }
                        finally
                        {
                            request.Mail.Dispose();
                        }
                    }
                    lock (Locker)
                    {
                        if (notificationRequests.Count > 0) continue; // last chance
                        _running = false; // going down
                        break;
                    }
                }

                _logger.Debug<NotificationService>("Done processing notifications.");
            });
        }

        #endregion
    }
}<|MERGE_RESOLUTION|>--- conflicted
+++ resolved
@@ -3,15 +3,10 @@
 using System.Collections.Generic;
 using System.Globalization;
 using System.Linq;
-using System.Net;
 using System.Net.Mail;
 using System.Text;
 using System.Threading;
-<<<<<<< HEAD
 using Microsoft.Extensions.Options;
-=======
->>>>>>> c561b256
-using Umbraco.Core.Configuration;
 using Umbraco.Core.Configuration.Models;
 using Umbraco.Core.IO;
 using Umbraco.Core.Logging;
@@ -30,29 +25,20 @@
         private readonly IContentService _contentService;
         private readonly ILocalizationService _localizationService;
         private readonly INotificationsRepository _notificationsRepository;
-<<<<<<< HEAD
         private readonly GlobalSettings _globalSettings;
         private readonly ContentSettings _contentSettings;
-=======
-        private readonly IGlobalSettings _globalSettings;
-        private readonly IContentSettings _contentSettings;
         private readonly IEmailSender _emailSender;
->>>>>>> c561b256
         private readonly ILogger _logger;
         private readonly IIOHelper _ioHelper;
 
         public NotificationService(IScopeProvider provider, IUserService userService, IContentService contentService, ILocalizationService localizationService,
-<<<<<<< HEAD
-            ILogger logger, IIOHelper ioHelper, INotificationsRepository notificationsRepository, IOptions<GlobalSettings> globalSettings, IOptions<ContentSettings> contentSettings)
-            : this(provider, userService, contentService, localizationService, logger, ioHelper, notificationsRepository, globalSettings.Value, contentSettings.Value)
+            ILogger logger, IIOHelper ioHelper, INotificationsRepository notificationsRepository, IOptions<GlobalSettings> globalSettings, IOptions<ContentSettings> contentSettings, IEmailSender emailSender)
+            : this(provider, userService, contentService, localizationService, logger, ioHelper, notificationsRepository, globalSettings.Value, contentSettings.Value, emailSender)
         {
         }
 
         public NotificationService(IScopeProvider provider, IUserService userService, IContentService contentService, ILocalizationService localizationService,
-            ILogger logger, IIOHelper ioHelper, INotificationsRepository notificationsRepository, GlobalSettings globalSettings, ContentSettings contentSettings)
-=======
-            ILogger logger, IIOHelper ioHelper, INotificationsRepository notificationsRepository, IGlobalSettings globalSettings, IContentSettings contentSettings, IEmailSender emailSender)
->>>>>>> c561b256
+            ILogger logger, IIOHelper ioHelper, INotificationsRepository notificationsRepository, GlobalSettings globalSettings, ContentSettings contentSettings, IEmailSender emailSender)
         {
             _notificationsRepository = notificationsRepository;
             _globalSettings = globalSettings;
@@ -425,13 +411,9 @@
                 string.Concat(siteUri.Authority, _ioHelper.ResolveUrl(_globalSettings.UmbracoPath)),
                 summary.ToString());
 
-            var fromMail = _contentSettings.NotificationEmailAddress ?? _globalSettings.SmtpSettings.From;
+            var fromMail = _contentSettings.Notifications.NotificationEmailAddress ?? _globalSettings.SmtpSettings.From;
             // create the mail message
-<<<<<<< HEAD
-            var mail = new MailMessage(_contentSettings.Notifications.NotificationEmailAddress, mailingUser.Email);
-=======
             var mail = new MailMessage(fromMail, mailingUser.Email);
->>>>>>> c561b256
 
             // populate the message
 
