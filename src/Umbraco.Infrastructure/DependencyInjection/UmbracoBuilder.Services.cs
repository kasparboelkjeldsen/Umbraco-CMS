--- conflicted
+++ resolved
@@ -76,12 +76,8 @@
 
             builder.Services.AddSingleton<ConflictingPackageData>();
             builder.Services.AddSingleton<CompiledPackageXmlParser>();
-<<<<<<< HEAD
-            builder.Services.AddUnique<ICreatedPackagesRepository>(factory => CreatePackageRepository(factory, "createdPackages.config"));
-=======
             builder.Services.AddUnique(factory => CreatePackageRepository(factory, "createdPackages.config"));
             builder.Services.AddUnique<ICreatedPackagesRepository, CreatedPackageSchemaRepository>();
->>>>>>> bf166225
             builder.Services.AddSingleton<PackageDataInstallation>();
             builder.Services.AddUnique<IPackageInstallation, PackageInstallation>();
 
