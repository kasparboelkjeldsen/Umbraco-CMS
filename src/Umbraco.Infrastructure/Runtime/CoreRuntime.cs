--- conflicted
+++ resolved
@@ -6,11 +6,8 @@
 using Umbraco.Core.Cache;
 using Umbraco.Core.Composing;
 using Umbraco.Core.Configuration;
-<<<<<<< HEAD
 using Umbraco.Core.Configuration.Models;
-=======
 using Umbraco.Core.Events;
->>>>>>> 1218f356
 using Umbraco.Core.Exceptions;
 using Umbraco.Core.Hosting;
 using Umbraco.Core.IO;
@@ -32,23 +29,14 @@
         // runtime state, this instance will get replaced again once the essential services are available to run the check
         private RuntimeState _state = RuntimeState.Booting();
         private readonly IUmbracoBootPermissionChecker _umbracoBootPermissionChecker;
-<<<<<<< HEAD
-        private readonly IRequestCache _requestCache;
+        private readonly Configs _configs;
         private readonly GlobalSettings _globalSettings;
         private readonly ConnectionStrings _connectionStrings;
-        private readonly Configs _configs;
 
         public CoreRuntime(
             Configs configs, //  TODO: remove this parameter with legacy configuraiton no longer needed in Umbraco.Web and Umbraco.Tests
             GlobalSettings globalSettings,
             ConnectionStrings connectionStrings,
-=======
-        private readonly IGlobalSettings _globalSettings;
-        private readonly IConnectionStrings _connectionStrings;
-
-        public CoreRuntime(
-            Configs configs,            
->>>>>>> 1218f356
             IUmbracoVersion umbracoVersion,
             IIOHelper ioHelper,
             ILogger logger,
@@ -66,37 +54,22 @@
             _connectionStrings = connectionStrings;
 
             IOHelper = ioHelper;
-<<<<<<< HEAD
+            AppCaches = appCaches;
             UmbracoVersion = umbracoVersion;
-=======
-            Configs = configs;
-            AppCaches = appCaches;
-            UmbracoVersion = umbracoVersion ;
->>>>>>> 1218f356
             Profiler = profiler;
             HostingEnvironment = hostingEnvironment;
             BackOfficeInfo = backOfficeInfo;
             DbProviderFactoryCreator = dbProviderFactoryCreator;
 
             _umbracoBootPermissionChecker = umbracoBootPermissionChecker;
-            
+
             Logger = logger;
             MainDom = mainDom;
             TypeFinder = typeFinder;
 
-<<<<<<< HEAD
-            // runtime state
-            // beware! must use '() => _factory.GetInstance<T>()' and NOT '_factory.GetInstance<T>'
-            // as the second one captures the current value (null) and therefore fails
-           _state = new RuntimeState(_globalSettings, UmbracoVersion)
-            {
-                Level = RuntimeLevel.Boot
-            };
-=======
-            _globalSettings = Configs.Global();
-            _connectionStrings = configs.ConnectionStrings();
-
->>>>>>> 1218f356
+            _globalSettings = globalSettings;
+            _connectionStrings = connectionStrings;
+
         }
 
         /// <summary>
@@ -129,13 +102,8 @@
         protected IIOHelper IOHelper { get; }
 
         protected IHostingEnvironment HostingEnvironment { get; }
-<<<<<<< HEAD
-        protected IUmbracoVersion UmbracoVersion { get; }
-=======
-        public Configs Configs { get; }
         public AppCaches AppCaches { get; }
         public IUmbracoVersion UmbracoVersion { get; }
->>>>>>> 1218f356
 
         /// <inheritdoc />
         public IRuntimeState State => _state;
@@ -208,17 +176,12 @@
                 var typeLoader = new TypeLoader(TypeFinder, AppCaches.RuntimeCache, new DirectoryInfo(HostingEnvironment.LocalTempPath), ProfilingLogger);
 
                 // re-create the state object with the essential services
-                _state = new RuntimeState(Configs.Global(), UmbracoVersion, databaseFactory, Logger);
+                _state = new RuntimeState(_globalSettings, UmbracoVersion, databaseFactory, Logger);
 
                 // create the composition
-<<<<<<< HEAD
-                composition = new Composition(register, typeLoader, ProfilingLogger, _state, _configs, IOHelper, appCaches);
-                composition.RegisterEssentials(Logger, Profiler, ProfilingLogger, MainDom, appCaches, databaseFactory, typeLoader, _state, TypeFinder, IOHelper, UmbracoVersion, DbProviderFactoryCreator, HostingEnvironment, BackOfficeInfo);
-=======
-                composition = new Composition(register, typeLoader, ProfilingLogger, _state, Configs, IOHelper, AppCaches);
+                composition = new Composition(register, typeLoader, ProfilingLogger, _state, _configs, IOHelper, AppCaches);
 
                 composition.RegisterEssentials(Logger, Profiler, ProfilingLogger, MainDom, AppCaches, databaseFactory, typeLoader, _state, TypeFinder, IOHelper, UmbracoVersion, DbProviderFactoryCreator, HostingEnvironment, BackOfficeInfo);
->>>>>>> 1218f356
 
                 // register ourselves (TODO: Should we put this in RegisterEssentials?)
                 composition.Register<IRuntime>(_ => this, Lifetime.Singleton);
@@ -423,13 +386,8 @@
         /// Creates the database factory.
         /// </summary>
         /// <remarks>This is strictly internal, for tests only.</remarks>
-<<<<<<< HEAD
-        protected internal virtual IUmbracoDatabaseFactory GetDatabaseFactory()
+        protected internal virtual IUmbracoDatabaseFactory CreateDatabaseFactory()
             => new UmbracoDatabaseFactory(Logger, Options.Create(_globalSettings), Options.Create(_connectionStrings), new Lazy<IMapperCollection>(() => _factory.GetInstance<IMapperCollection>()), DbProviderFactoryCreator);
-=======
-        protected internal virtual IUmbracoDatabaseFactory CreateDatabaseFactory()
-            => new UmbracoDatabaseFactory(Logger, _globalSettings, _connectionStrings, new Lazy<IMapperCollection>(() => _factory.GetInstance<IMapperCollection>()), DbProviderFactoryCreator);
->>>>>>> 1218f356
 
 
         #endregion
