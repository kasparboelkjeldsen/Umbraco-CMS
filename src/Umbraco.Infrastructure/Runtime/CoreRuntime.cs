using System.ComponentModel;
using Microsoft.Extensions.DependencyInjection;
using Microsoft.Extensions.Hosting;
using Microsoft.Extensions.Logging;
using Umbraco.Cms.Core;
using Umbraco.Cms.Core.Configuration;
using Umbraco.Cms.Core.Events;
using Umbraco.Cms.Core.Exceptions;
using Umbraco.Cms.Core.Hosting;
using Umbraco.Cms.Core.Logging;
using Umbraco.Cms.Core.Notifications;
using Umbraco.Cms.Core.Runtime;
using Umbraco.Cms.Core.Services;
using Umbraco.Cms.Infrastructure.Persistence;
using Umbraco.Cms.Web.Common.DependencyInjection;
using Umbraco.Extensions;
using ComponentCollection = Umbraco.Cms.Core.Composing.ComponentCollection;
using IHostingEnvironment = Umbraco.Cms.Core.Hosting.IHostingEnvironment;

namespace Umbraco.Cms.Infrastructure.Runtime;

/// <inheritdoc />
public class CoreRuntime : IRuntime
{
    private readonly IApplicationShutdownRegistry _applicationShutdownRegistry;
    private readonly ComponentCollection _components;
    private readonly IUmbracoDatabaseFactory _databaseFactory;
    private readonly IEventAggregator _eventAggregator;
    private readonly IHostApplicationLifetime? _hostApplicationLifetime;
    private readonly IHostingEnvironment _hostingEnvironment;
    private readonly ILogger<CoreRuntime> _logger;
    private readonly ILoggerFactory _loggerFactory;
    private readonly IMainDom _mainDom;
    private readonly IProfilingLogger _profilingLogger;
    private readonly IServiceProvider? _serviceProvider;
    private readonly IUmbracoVersion _umbracoVersion;
    private CancellationToken _cancellationToken;

    /// <summary>
    ///     Initializes a new instance of the <see cref="CoreRuntime" /> class.
    /// </summary>
    public CoreRuntime(
        IRuntimeState state,
        ILoggerFactory loggerFactory,
        ComponentCollection components,
        IApplicationShutdownRegistry applicationShutdownRegistry,
        IProfilingLogger profilingLogger,
        IMainDom mainDom,
        IUmbracoDatabaseFactory databaseFactory,
        IEventAggregator eventAggregator,
        IHostingEnvironment hostingEnvironment,
        IUmbracoVersion umbracoVersion,
        IServiceProvider? serviceProvider,
        IHostApplicationLifetime? hostApplicationLifetime)
    {
        State = state;

        _loggerFactory = loggerFactory;
        _components = components;
        _applicationShutdownRegistry = applicationShutdownRegistry;
        _profilingLogger = profilingLogger;
        _mainDom = mainDom;
        _databaseFactory = databaseFactory;
        _eventAggregator = eventAggregator;
        _hostingEnvironment = hostingEnvironment;
        _umbracoVersion = umbracoVersion;
        _serviceProvider = serviceProvider;
        _hostApplicationLifetime = hostApplicationLifetime;
        _logger = _loggerFactory.CreateLogger<CoreRuntime>();
    }

    [EditorBrowsable(EditorBrowsableState.Never)]
    [Obsolete]
    public CoreRuntime(
        ILoggerFactory loggerFactory,
        IRuntimeState state,
        ComponentCollection components,
        IApplicationShutdownRegistry applicationShutdownRegistry,
        IProfilingLogger profilingLogger,
        IMainDom mainDom,
        IUmbracoDatabaseFactory databaseFactory,
        IEventAggregator eventAggregator,
        IHostingEnvironment hostingEnvironment,
        IUmbracoVersion umbracoVersion,
        IServiceProvider? serviceProvider)
        : this(
            state,
            loggerFactory,
            components,
            applicationShutdownRegistry,
            profilingLogger,
            mainDom,
            databaseFactory,
            eventAggregator,
            hostingEnvironment,
            umbracoVersion,
            serviceProvider,
            serviceProvider?.GetRequiredService<IHostApplicationLifetime>())
    {
    }

    [EditorBrowsable(EditorBrowsableState.Never)]
    [Obsolete]
    public CoreRuntime(
        ILoggerFactory loggerFactory,
        IRuntimeState state,
        ComponentCollection components,
        IApplicationShutdownRegistry applicationShutdownRegistry,
        IProfilingLogger profilingLogger,
        IMainDom mainDom,
        IUmbracoDatabaseFactory databaseFactory,
        IEventAggregator eventAggregator,
        IHostingEnvironment hostingEnvironment,
        IUmbracoVersion umbracoVersion)
        : this(
            loggerFactory,
            state,
            components,
            applicationShutdownRegistry,
            profilingLogger,
            mainDom,
            databaseFactory,
            eventAggregator,
            hostingEnvironment,
            umbracoVersion,
            null)
    {
    }

    /// <summary>
    ///     Gets the state of the Umbraco runtime.
    /// </summary>
    public IRuntimeState State { get; }

    /// <inheritdoc />
    public async Task StartAsync(CancellationToken cancellationToken) => await StartAsync(cancellationToken, false);

    /// <inheritdoc />
    public async Task StopAsync(CancellationToken cancellationToken) => await StopAsync(cancellationToken, false);

    /// <inheritdoc />
    public async Task RestartAsync()
    {
        await StopAsync(_cancellationToken, true);
        await _eventAggregator.PublishAsync(new UmbracoApplicationStoppedNotification(true), _cancellationToken);
        await StartAsync(_cancellationToken, true);
        await _eventAggregator.PublishAsync(new UmbracoApplicationStartedNotification(true), _cancellationToken);
    }

    private async Task StartAsync(CancellationToken cancellationToken, bool isRestarting)
    {
        // Store token, so we can re-use this during restart
        _cancellationToken = cancellationToken;

        // Just in-case HostBuilder.ConfigureUmbracoDefaults() isn't used (e.g. upgrade from 9 and ignored advice).
        if (StaticServiceProvider.Instance == null!)
        {
            StaticServiceProvider.Instance = _serviceProvider!;
        }

        if (isRestarting == false)
        {
            AppDomain.CurrentDomain.UnhandledException += (_, args)
                => _logger.LogError(
                    args.ExceptionObject as Exception,
                    $"Unhandled exception in AppDomain{(args.IsTerminating ? " (terminating)" : null)}.");
        }

        // Acquire the main domain - if this fails then anything that should be registered with MainDom will not operate
        AcquireMainDom();

        // TODO (V10): Remove this obsoleted notification publish.
        await _eventAggregator.PublishAsync(new UmbracoApplicationMainDomAcquiredNotification(), cancellationToken);

        // Notify for unattended install
        await _eventAggregator.PublishAsync(new RuntimeUnattendedInstallNotification(), cancellationToken);
        DetermineRuntimeLevel();

        if (!State.UmbracoCanBoot())
        {
            // We cannot continue here, the exception will be rethrown by BootFailedMiddelware
            return;
        }

<<<<<<< HEAD
            // Notify for unattended install
            await _eventAggregator.PublishAsync(new RuntimeUnattendedInstallNotification(), cancellationToken);
            DetermineRuntimeLevel();
=======
        IApplicationShutdownRegistry hostingEnvironmentLifetime = _applicationShutdownRegistry;
        if (hostingEnvironmentLifetime == null)
        {
            throw new InvalidOperationException(
                $"An instance of {typeof(IApplicationShutdownRegistry)} could not be resolved from the container, ensure that one if registered in your runtime before calling {nameof(IRuntime)}.{nameof(StartAsync)}");
        }

        // If level is Run and reason is UpgradeMigrations, that means we need to perform an unattended upgrade
        var unattendedUpgradeNotification = new RuntimeUnattendedUpgradeNotification();
        await _eventAggregator.PublishAsync(unattendedUpgradeNotification, cancellationToken);
        switch (unattendedUpgradeNotification.UnattendedUpgradeResult)
        {
            case RuntimeUnattendedUpgradeNotification.UpgradeResult.HasErrors:
                if (State.BootFailedException == null)
                {
                    throw new InvalidOperationException(
                        $"Unattended upgrade result was {RuntimeUnattendedUpgradeNotification.UpgradeResult.HasErrors} but no {nameof(BootFailedException)} was registered");
                }
>>>>>>> ac4fb6ac

                // We cannot continue here, the exception will be rethrown by BootFailedMiddelware
                return;
            case RuntimeUnattendedUpgradeNotification.UpgradeResult.CoreUpgradeComplete:
            case RuntimeUnattendedUpgradeNotification.UpgradeResult.PackageMigrationComplete:
                // Upgrade is done, set reason to Run
                DetermineRuntimeLevel();
                break;
            case RuntimeUnattendedUpgradeNotification.UpgradeResult.NotRequired:
                break;
        }

        // TODO (V10): Remove this obsoleted notification publish
        await _eventAggregator.PublishAsync(
            new UmbracoApplicationComponentsInstallingNotification(State.Level),
            cancellationToken);

        // Initialize the components
        _components.Initialize();

<<<<<<< HEAD
            // Initialize the components
            _components.Initialize();
=======
        await _eventAggregator.PublishAsync(
            new UmbracoApplicationStartingNotification(State.Level, isRestarting),
            cancellationToken);

        if (isRestarting == false)
        {
            // Add application started and stopped notifications last (to ensure they're always published after starting)
            _hostApplicationLifetime?.ApplicationStarted.Register(() =>
                _eventAggregator.Publish(new UmbracoApplicationStartedNotification(false)));
            _hostApplicationLifetime?.ApplicationStopped.Register(() =>
                _eventAggregator.Publish(new UmbracoApplicationStoppedNotification(false)));
        }
    }
>>>>>>> ac4fb6ac

    private async Task StopAsync(CancellationToken cancellationToken, bool isRestarting)
    {
        _components.Terminate();
        await _eventAggregator.PublishAsync(
            new UmbracoApplicationStoppingNotification(isRestarting),
            cancellationToken);
    }

    private void AcquireMainDom()
    {
        using DisposableTimer? timer = _profilingLogger.DebugDuration<CoreRuntime>("Acquiring MainDom.", "Acquired.");

        try
        {
            _mainDom.Acquire(_applicationShutdownRegistry);
        }
        catch
        {
            timer?.Fail();
            throw;
        }
    }

    private void DetermineRuntimeLevel()
    {
        if (State.BootFailedException is not null)
        {
            // There's already been an exception, so cannot boot and no need to check
            return;
        }

        using DisposableTimer? timer =
            _profilingLogger.DebugDuration<CoreRuntime>("Determining runtime level.", "Determined.");

        try
        {
            State.DetermineRuntimeLevel();

            _logger.LogDebug("Runtime level: {RuntimeLevel} - {RuntimeLevelReason}", State.Level, State.Reason);

            if (State.Level == RuntimeLevel.Upgrade)
            {
                _logger.LogDebug("Configure database factory for upgrades.");
                _databaseFactory.ConfigureForUpgrade();
            }
        }
        catch (Exception ex)
        {
            State.Configure(RuntimeLevel.BootFailed, RuntimeLevelReason.BootFailedOnException);
            timer?.Fail();
            _logger.LogError(ex, "Boot Failed");

            // We do not throw the exception, it will be rethrown by BootFailedMiddleware
        }
    }
}<|MERGE_RESOLUTION|>--- conflicted
+++ resolved
@@ -169,12 +169,9 @@
         // Acquire the main domain - if this fails then anything that should be registered with MainDom will not operate
         AcquireMainDom();
 
-        // TODO (V10): Remove this obsoleted notification publish.
-        await _eventAggregator.PublishAsync(new UmbracoApplicationMainDomAcquiredNotification(), cancellationToken);
-
         // Notify for unattended install
-        await _eventAggregator.PublishAsync(new RuntimeUnattendedInstallNotification(), cancellationToken);
-        DetermineRuntimeLevel();
+            await _eventAggregator.PublishAsync(new RuntimeUnattendedInstallNotification(), cancellationToken);
+            DetermineRuntimeLevel();
 
         if (!State.UmbracoCanBoot())
         {
@@ -182,11 +179,6 @@
             return;
         }
 
-<<<<<<< HEAD
-            // Notify for unattended install
-            await _eventAggregator.PublishAsync(new RuntimeUnattendedInstallNotification(), cancellationToken);
-            DetermineRuntimeLevel();
-=======
         IApplicationShutdownRegistry hostingEnvironmentLifetime = _applicationShutdownRegistry;
         if (hostingEnvironmentLifetime == null)
         {
@@ -205,7 +197,6 @@
                     throw new InvalidOperationException(
                         $"Unattended upgrade result was {RuntimeUnattendedUpgradeNotification.UpgradeResult.HasErrors} but no {nameof(BootFailedException)} was registered");
                 }
->>>>>>> ac4fb6ac
 
                 // We cannot continue here, the exception will be rethrown by BootFailedMiddelware
                 return;
@@ -218,18 +209,9 @@
                 break;
         }
 
-        // TODO (V10): Remove this obsoleted notification publish
-        await _eventAggregator.PublishAsync(
-            new UmbracoApplicationComponentsInstallingNotification(State.Level),
-            cancellationToken);
-
         // Initialize the components
-        _components.Initialize();
-
-<<<<<<< HEAD
-            // Initialize the components
             _components.Initialize();
-=======
+
         await _eventAggregator.PublishAsync(
             new UmbracoApplicationStartingNotification(State.Level, isRestarting),
             cancellationToken);
@@ -243,7 +225,6 @@
                 _eventAggregator.Publish(new UmbracoApplicationStoppedNotification(false)));
         }
     }
->>>>>>> ac4fb6ac
 
     private async Task StopAsync(CancellationToken cancellationToken, bool isRestarting)
     {
