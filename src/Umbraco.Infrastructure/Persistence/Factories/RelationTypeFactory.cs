--- conflicted
+++ resolved
@@ -40,12 +40,8 @@
                 Alias = entity.Alias,
                 ChildObjectType = entity.ChildObjectType,
                 Dual = entity.IsBidirectional,
-<<<<<<< HEAD
+                IsDependency = isDependency,
                 Name = entity.Name ?? string.Empty,
-=======
-                IsDependency = isDependency,
-                Name = entity.Name,
->>>>>>> 4ebd20bb
                 ParentObjectType = entity.ParentObjectType,
                 UniqueId = entity.Key
             };
