--- conflicted
+++ resolved
@@ -40,26 +40,17 @@
     {
         _getFactory = getFactory;
         _providerSpecificInterceptors = providerSpecificInterceptors;
-        _databaseCreators = databaseCreators.ToDictionary(x => x.ProviderName);
-        _syntaxProviders = syntaxProviders.ToDictionary(x => x.ProviderName);
-        _bulkSqlInsertProviders = bulkSqlInsertProviders.ToDictionary(x => x.ProviderName);
-        _providerSpecificMapperFactories = providerSpecificMapperFactories.ToDictionary(x => x.ProviderName);
+        _databaseCreators = databaseCreators.ToDictionary(x => x.ProviderName, StringComparer.InvariantCultureIgnoreCase);
+        _syntaxProviders = syntaxProviders.ToDictionary(x => x.ProviderName, StringComparer.InvariantCultureIgnoreCase);
+        _bulkSqlInsertProviders = bulkSqlInsertProviders.ToDictionary(x => x.ProviderName, StringComparer.InvariantCultureIgnoreCase);
+        _providerSpecificMapperFactories = providerSpecificMapperFactories.ToDictionary(x => x.ProviderName, StringComparer.InvariantCultureIgnoreCase);
     }
 
     public DbProviderFactory? CreateFactory(string? providerName)
     {
         if (string.IsNullOrEmpty(providerName))
         {
-<<<<<<< HEAD
             return null;
-=======
-            _getFactory = getFactory;
-            _providerSpecificInterceptors = providerSpecificInterceptors;
-            _databaseCreators = databaseCreators.ToDictionary(x => x.ProviderName, StringComparer.InvariantCultureIgnoreCase);
-            _syntaxProviders = syntaxProviders.ToDictionary(x => x.ProviderName, StringComparer.InvariantCultureIgnoreCase);
-            _bulkSqlInsertProviders = bulkSqlInsertProviders.ToDictionary(x => x.ProviderName, StringComparer.InvariantCultureIgnoreCase);
-            _providerSpecificMapperFactories = providerSpecificMapperFactories.ToDictionary(x => x.ProviderName, StringComparer.InvariantCultureIgnoreCase);
->>>>>>> fd0c4fda
         }
 
         return _getFactory(providerName);
@@ -103,14 +94,9 @@
             return mapperFactory.Mappers;
         }
 
-<<<<<<< HEAD
         return new NPocoMapperCollection(() => Enumerable.Empty<IMapper>());
-=======
-        public IEnumerable<IProviderSpecificInterceptor> GetProviderSpecificInterceptors(string providerName)
-            => _providerSpecificInterceptors.Where(x => x.ProviderName.Equals(providerName, StringComparison.InvariantCultureIgnoreCase));
->>>>>>> fd0c4fda
     }
 
     public IEnumerable<IProviderSpecificInterceptor> GetProviderSpecificInterceptors(string providerName)
-        => _providerSpecificInterceptors.Where(x => x.ProviderName == providerName);
+        => _providerSpecificInterceptors.Where(x => x.ProviderName.Equals(providerName, StringComparison.InvariantCultureIgnoreCase));
 }