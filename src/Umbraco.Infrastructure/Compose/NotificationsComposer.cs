// Copyright (c) Umbraco.
// See LICENSE for more details.

using Umbraco.Cms.Core.Cache;
using Umbraco.Cms.Core.Composing;
using Umbraco.Cms.Core.DependencyInjection;
using Umbraco.Cms.Core.Events;
using Umbraco.Cms.Core.Models;
using Umbraco.Cms.Core.Models.Membership;
using Umbraco.Cms.Core.PropertyEditors;
using Umbraco.Cms.Core.Routing;
using Umbraco.Cms.Infrastructure.Services.Notifications;
using Umbraco.Extensions;

namespace Umbraco.Cms.Core.Compose
{
    public sealed class NotificationsComposer : ICoreComposer
    {
        public void Compose(IUmbracoBuilder builder)
        {
            // add handlers for sending user notifications (i.e. emails)
            builder.Services.AddUnique<UserNotificationsHandler.Notifier>();
            builder
                .AddNotificationHandler<ContentSavedNotification, UserNotificationsHandler>()
                .AddNotificationHandler<ContentSortedNotification, UserNotificationsHandler>()
                .AddNotificationHandler<ContentPublishedNotification, UserNotificationsHandler>()
                .AddNotificationHandler<ContentMovedNotification, UserNotificationsHandler>()
                .AddNotificationHandler<ContentMovedToRecycleBinNotification, UserNotificationsHandler>()
                .AddNotificationHandler<ContentCopiedNotification, UserNotificationsHandler>()
                .AddNotificationHandler<ContentRolledBackNotification, UserNotificationsHandler>()
                .AddNotificationHandler<ContentSentToPublishNotification, UserNotificationsHandler>()
                .AddNotificationHandler<ContentUnpublishedNotification, UserNotificationsHandler>()
                .AddNotificationHandler<AssignedUserGroupPermissionsNotification, UserNotificationsHandler>()
                .AddNotificationHandler<PublicAccessEntrySavedNotification, UserNotificationsHandler>();

            // add handlers for building content relations
            builder
                .AddNotificationHandler<ContentCopiedNotification, RelateOnCopyNotificationHandler>()
                .AddNotificationHandler<ContentMovedNotification, RelateOnTrashNotificationHandler>()
                .AddNotificationHandler<ContentMovedToRecycleBinNotification, RelateOnTrashNotificationHandler>()
                .AddNotificationHandler<MediaMovedNotification, RelateOnTrashNotificationHandler>()
                .AddNotificationHandler<MediaMovedToRecycleBinNotification, RelateOnTrashNotificationHandler>();

            // add notification handlers for property editors
            builder
                .AddNotificationHandler<ContentSavingNotification, BlockEditorPropertyHandler>()
                .AddNotificationHandler<ContentCopyingNotification, BlockEditorPropertyHandler>()
                .AddNotificationHandler<ContentSavingNotification, NestedContentPropertyHandler>()
                .AddNotificationHandler<ContentCopyingNotification, NestedContentPropertyHandler>()
                .AddNotificationHandler<ContentCopiedNotification, FileUploadPropertyEditor>()
                .AddNotificationHandler<ContentDeletedNotification, FileUploadPropertyEditor>()
                .AddNotificationHandler<MediaDeletedNotification, FileUploadPropertyEditor>()
                .AddNotificationHandler<MediaSavingNotification, FileUploadPropertyEditor>()
                .AddNotificationHandler<MemberDeletedNotification, FileUploadPropertyEditor>()
                .AddNotificationHandler<ContentCopiedNotification, ImageCropperPropertyEditor>()
                .AddNotificationHandler<ContentDeletedNotification, ImageCropperPropertyEditor>()
                .AddNotificationHandler<MediaDeletedNotification, ImageCropperPropertyEditor>()
                .AddNotificationHandler<MediaSavingNotification, ImageCropperPropertyEditor>()
                .AddNotificationHandler<MemberDeletedNotification, ImageCropperPropertyEditor>();

            // add notification handlers for redirect tracking
            builder
                .AddNotificationHandler<ContentPublishingNotification, RedirectTrackingHandler>()
                .AddNotificationHandler<ContentPublishedNotification, RedirectTrackingHandler>()
                .AddNotificationHandler<ContentMovingNotification, RedirectTrackingHandler>()
                .AddNotificationHandler<ContentMovedNotification, RedirectTrackingHandler>();

            // Add notification handlers for DistributedCache
            builder
                .AddNotificationHandler<DictionaryItemDeletedNotification, DistributedCacheBinder>()
                .AddNotificationHandler<DictionaryItemSavedNotification, DistributedCacheBinder>()
                .AddNotificationHandler<LanguageSavedNotification, DistributedCacheBinder>()
                .AddNotificationHandler<LanguageDeletedNotification, DistributedCacheBinder>()
                .AddNotificationHandler<MemberSavedNotification, DistributedCacheBinder>()
                .AddNotificationHandler<MemberDeletedNotification, DistributedCacheBinder>()
                .AddNotificationHandler<PublicAccessEntrySavedNotification, DistributedCacheBinder>()
                .AddNotificationHandler<PublicAccessEntryDeletedNotification, DistributedCacheBinder>()
                .AddNotificationHandler<UserSavedNotification, DistributedCacheBinder>()
                .AddNotificationHandler<UserDeletedNotification, DistributedCacheBinder>()
                .AddNotificationHandler<UserGroupWithUsersSavedNotification, DistributedCacheBinder>()
                .AddNotificationHandler<UserGroupDeletedNotification, DistributedCacheBinder>()
<<<<<<< HEAD
                .AddNotificationHandler<MacroSavedNotification, DistributedCacheBinder>()
                .AddNotificationHandler<MacroDeletedNotification, DistributedCacheBinder>();
=======
                .AddNotificationHandler<MemberGroupDeletedNotification, DistributedCacheBinder>()
                .AddNotificationHandler<MemberGroupSavedNotification, DistributedCacheBinder>()
                .AddNotificationHandler<DataTypeDeletedNotification, DistributedCacheBinder>()
                .AddNotificationHandler<DataTypeSavedNotification, DistributedCacheBinder>();
>>>>>>> 4c98b285

            // add notification handlers for auditing
            builder
                .AddNotificationHandler<MemberSavedNotification, AuditNotificationsHandler>()
                .AddNotificationHandler<MemberDeletedNotification, AuditNotificationsHandler>()
                .AddNotificationHandler<AssignedMemberRolesNotification, AuditNotificationsHandler>()
                .AddNotificationHandler<RemovedMemberRolesNotification, AuditNotificationsHandler>()
                .AddNotificationHandler<ExportedMemberNotification, AuditNotificationsHandler>()
                .AddNotificationHandler<UserSavedNotification, AuditNotificationsHandler>()
                .AddNotificationHandler<UserDeletedNotification, AuditNotificationsHandler>()
                .AddNotificationHandler<UserGroupWithUsersSavedNotification, AuditNotificationsHandler>()
                .AddNotificationHandler<AssignedUserGroupPermissionsNotification, AuditNotificationsHandler>();
        }
    }
}<|MERGE_RESOLUTION|>--- conflicted
+++ resolved
@@ -79,15 +79,12 @@
                 .AddNotificationHandler<UserDeletedNotification, DistributedCacheBinder>()
                 .AddNotificationHandler<UserGroupWithUsersSavedNotification, DistributedCacheBinder>()
                 .AddNotificationHandler<UserGroupDeletedNotification, DistributedCacheBinder>()
-<<<<<<< HEAD
-                .AddNotificationHandler<MacroSavedNotification, DistributedCacheBinder>()
-                .AddNotificationHandler<MacroDeletedNotification, DistributedCacheBinder>();
-=======
                 .AddNotificationHandler<MemberGroupDeletedNotification, DistributedCacheBinder>()
                 .AddNotificationHandler<MemberGroupSavedNotification, DistributedCacheBinder>()
                 .AddNotificationHandler<DataTypeDeletedNotification, DistributedCacheBinder>()
-                .AddNotificationHandler<DataTypeSavedNotification, DistributedCacheBinder>();
->>>>>>> 4c98b285
+                .AddNotificationHandler<DataTypeSavedNotification, DistributedCacheBinder>()
+                .AddNotificationHandler<MacroSavedNotification, DistributedCacheBinder>()
+                .AddNotificationHandler<MacroDeletedNotification, DistributedCacheBinder>();
 
             // add notification handlers for auditing
             builder
