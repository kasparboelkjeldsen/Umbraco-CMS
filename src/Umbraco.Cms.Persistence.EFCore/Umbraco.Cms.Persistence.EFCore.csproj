<Project Sdk="Microsoft.NET.Sdk">
  <PropertyGroup>
    <Title>Umbraco CMS - Persistence - Entity Framework Core</Title>
    <Description>Adds support for Entity Framework Core to Umbraco CMS.</Description>
  </PropertyGroup>

  <ItemGroup>
<<<<<<< HEAD
    <PackageReference Include="Microsoft.EntityFrameworkCore.SqlServer" Version="8.0.0" />
    <PackageReference Include="Microsoft.EntityFrameworkCore.Sqlite" Version="8.0.0" />
    <PackageReference Include="Microsoft.EntityFrameworkCore.Design" Version="8.0.0" />
    <PackageReference Include="OpenIddict.EntityFrameworkCore" Version="4.10.0" />
=======
    <PackageReference Include="Microsoft.EntityFrameworkCore.SqlServer" />
    <PackageReference Include="Microsoft.EntityFrameworkCore.Sqlite" />
    <PackageReference Include="OpenIddict.EntityFrameworkCore" />
>>>>>>> 1176f04c
  </ItemGroup>

  <ItemGroup>
    <ProjectReference Include="..\Umbraco.Core\Umbraco.Core.csproj" />
    <ProjectReference Include="..\Umbraco.Infrastructure\Umbraco.Infrastructure.csproj" />
  </ItemGroup>

  <ItemGroup>
    <AssemblyAttribute Include="System.Runtime.CompilerServices.InternalsVisibleTo">
      <_Parameter1>Umbraco.Tests.Integration</_Parameter1>
    </AssemblyAttribute>
  </ItemGroup>
</Project><|MERGE_RESOLUTION|>--- conflicted
+++ resolved
@@ -5,16 +5,9 @@
   </PropertyGroup>
 
   <ItemGroup>
-<<<<<<< HEAD
-    <PackageReference Include="Microsoft.EntityFrameworkCore.SqlServer" Version="8.0.0" />
-    <PackageReference Include="Microsoft.EntityFrameworkCore.Sqlite" Version="8.0.0" />
-    <PackageReference Include="Microsoft.EntityFrameworkCore.Design" Version="8.0.0" />
-    <PackageReference Include="OpenIddict.EntityFrameworkCore" Version="4.10.0" />
-=======
     <PackageReference Include="Microsoft.EntityFrameworkCore.SqlServer" />
     <PackageReference Include="Microsoft.EntityFrameworkCore.Sqlite" />
     <PackageReference Include="OpenIddict.EntityFrameworkCore" />
->>>>>>> 1176f04c
   </ItemGroup>
 
   <ItemGroup>
