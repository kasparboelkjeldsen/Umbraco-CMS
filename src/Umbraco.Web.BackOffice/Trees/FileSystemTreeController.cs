using System.Net;
using Microsoft.AspNetCore.Http;
using Microsoft.AspNetCore.Mvc;
using Umbraco.Cms.Core;
using Umbraco.Cms.Core.Actions;
using Umbraco.Cms.Core.Events;
using Umbraco.Cms.Core.IO;
using Umbraco.Cms.Core.Models.Trees;
using Umbraco.Cms.Core.Services;
using Umbraco.Cms.Core.Trees;
using Umbraco.Extensions;

namespace Umbraco.Cms.Web.BackOffice.Trees;

public abstract class FileSystemTreeController : TreeController
{
    protected FileSystemTreeController(
        ILocalizedTextService localizedTextService,
        UmbracoApiControllerTypeCollection umbracoApiControllerTypeCollection,
        IMenuItemCollectionFactory menuItemCollectionFactory,
        IEventAggregator eventAggregator
    )
        : base(localizedTextService, umbracoApiControllerTypeCollection, eventAggregator) =>
        MenuItemCollectionFactory = menuItemCollectionFactory;

    protected abstract IFileSystem? FileSystem { get; }
    protected IMenuItemCollectionFactory MenuItemCollectionFactory { get; }
    protected abstract string[] Extensions { get; }
    protected abstract string FileIcon { get; }

    /// <summary>
    ///     Inheritors can override this method to modify the file node that is created.
    /// </summary>
    /// <param name="treeNode"></param>
    protected virtual void OnRenderFileNode(ref TreeNode treeNode) { }

    /// <summary>
    ///     Inheritors can override this method to modify the folder node that is created.
    /// </summary>
    /// <param name="treeNode"></param>
    protected virtual void OnRenderFolderNode(ref TreeNode treeNode) =>
        // TODO: This isn't the best way to ensure a noop process for clicking a node but it works for now.
        treeNode.AdditionalData["jsClickCallback"] = "javascript:void(0);";

    protected override ActionResult<TreeNodeCollection> GetTreeNodes(string id, FormCollection queryStrings)
    {
        var path = string.IsNullOrEmpty(id) == false && id != Constants.System.RootString
            ? WebUtility.UrlDecode(id).TrimStart("/")
            : "";

        IEnumerable<string>? directories = FileSystem?.GetDirectories(path);

        var nodes = new TreeNodeCollection();
        if (directories is not null)
        {
            foreach (var directory in directories)
            {
                var hasChildren = FileSystem is not null &&
                                  (FileSystem.GetFiles(directory).Any() || FileSystem.GetDirectories(directory).Any());

                var name = Path.GetFileName(directory);
                TreeNode? node = CreateTreeNode(WebUtility.UrlEncode(directory), path, queryStrings, name,
                    "icon-folder", hasChildren);
                OnRenderFolderNode(ref node);
                if (node != null)
                {
<<<<<<< HEAD
                    var hasChildren = FileSystem is not null && (FileSystem.GetFiles(directory).Any() || FileSystem.GetDirectories(directory).Any());

                    var name = Path.GetFileName(directory);
                    var node = CreateTreeNode(WebUtility.UrlEncode(directory), path, queryStrings, name, Constants.Icons.Folder, hasChildren);

                    OnRenderFolderNode(ref node);

                    if (node != null)
                    {
                        nodes.Add(node);
                    }
=======
                    nodes.Add(node);
>>>>>>> 4fc7f775
                }
            }
        }


        //this is a hack to enable file system tree to support multiple file extension look-up
        //so the pattern both support *.* *.xml and xml,js,vb for lookups
        IEnumerable<string>? files = FileSystem?.GetFiles(path).Where(x =>
        {
            var extension = Path.GetExtension(x);

            if (Extensions.Contains("*"))
            {
<<<<<<< HEAD
                foreach (var file in files)
                {
                    var withoutExt = Path.GetFileNameWithoutExtension(file);
                    if (withoutExt.IsNullOrWhiteSpace()) continue;

                    var name = Path.GetFileName(file);
                    var node = CreateTreeNode(WebUtility.UrlEncode(file), path, queryStrings, name, FileIcon, false);

                    OnRenderFileNode(ref node);

                    if (node != null)
                    {
                        nodes.Add(node);
                    }
                }
=======
                return true;
>>>>>>> 4fc7f775
            }

            return extension != null && Extensions.Contains(extension.Trim(Constants.CharArrays.Period),
                StringComparer.InvariantCultureIgnoreCase);
        });

        if (files is not null)
        {
            foreach (var file in files)
            {
                var withoutExt = Path.GetFileNameWithoutExtension(file);
                if (withoutExt.IsNullOrWhiteSpace())
                {
                    continue;
                }

<<<<<<< HEAD
            // check if there are any children
            var treeNodesResult = GetTreeNodes(Constants.System.RootString, queryStrings);

            if (!(treeNodesResult.Result is null))
            {
                return treeNodesResult.Result;
=======
                var name = Path.GetFileName(file);
                TreeNode? node = CreateTreeNode(WebUtility.UrlEncode(file), path, queryStrings, name, FileIcon, false);
                OnRenderFileNode(ref node);
                if (node != null)
                {
                    nodes.Add(node);
                }
>>>>>>> 4fc7f775
            }
        }

        return nodes;
    }

    protected override ActionResult<TreeNode?> CreateRootNode(FormCollection queryStrings)
    {
        ActionResult<TreeNode?> rootResult = base.CreateRootNode(queryStrings);
        if (!(rootResult.Result is null))
        {
            return rootResult;
        }

        TreeNode? root = rootResult.Value;

        //check if there are any children
        ActionResult<TreeNodeCollection> treeNodesResult = GetTreeNodes(Constants.System.RootString, queryStrings);
        if (!(treeNodesResult.Result is null))
        {
            return treeNodesResult.Result;
        }

        if (root is not null)
        {
            root.HasChildren = treeNodesResult.Value?.Any() ?? false;
        }

<<<<<<< HEAD
            // set the default to create
            menu.DefaultMenuAlias = ActionNew.ActionAlias;

            // create action
            menu.Items.Add<ActionNew>(LocalizedTextService, opensDialog: true, useLegacyIcon: false);

            // refresh action
            menu.Items.Add(new RefreshNode(LocalizedTextService, true));
=======
        return root;
    }
>>>>>>> 4fc7f775

    protected virtual MenuItemCollection GetMenuForRootNode(FormCollection queryStrings)
    {
        MenuItemCollection menu = MenuItemCollectionFactory.Create();

        //set the default to create
        menu.DefaultMenuAlias = ActionNew.ActionAlias;
        //create action
        menu.Items.Add<ActionNew>(LocalizedTextService, opensDialog: true);
        //refresh action
        menu.Items.Add(new RefreshNode(LocalizedTextService, true));

<<<<<<< HEAD
            // set the default to create
            menu.DefaultMenuAlias = ActionNew.ActionAlias;

            // create action
            menu.Items.Add<ActionNew>(LocalizedTextService, opensDialog: true, useLegacyIcon: false);
=======
        return menu;
    }
>>>>>>> 4fc7f775

    protected virtual MenuItemCollection GetMenuForFolder(string path, FormCollection queryStrings)
    {
        MenuItemCollection menu = MenuItemCollectionFactory.Create();

<<<<<<< HEAD
            // We can only delete folders if it doesn't have any children (folders or files)
            if (hasChildren == false)
            {
                // delete action
                menu.Items.Add<ActionDelete>(LocalizedTextService, true, opensDialog: true, useLegacyIcon: false);
            }

            // refresh action
            menu.Items.Add(new RefreshNode(LocalizedTextService, true));
=======
        //set the default to create
        menu.DefaultMenuAlias = ActionNew.ActionAlias;
        //create action
        menu.Items.Add<ActionNew>(LocalizedTextService, opensDialog: true);

        var hasChildren = FileSystem is not null &&
                          (FileSystem.GetFiles(path).Any() || FileSystem.GetDirectories(path).Any());
>>>>>>> 4fc7f775

        //We can only delete folders if it doesn't have any children (folders or files)
        if (hasChildren == false)
        {
            //delete action
            menu.Items.Add<ActionDelete>(LocalizedTextService, true, true);
        }

        //refresh action
        menu.Items.Add(new RefreshNode(LocalizedTextService, true));

        return menu;
    }

<<<<<<< HEAD
            // if it's not a directory then we only allow to delete the item
            menu.Items.Add<ActionDelete>(LocalizedTextService, opensDialog: true, useLegacyIcon: false);
=======
    protected virtual MenuItemCollection GetMenuForFile(string path, FormCollection queryStrings)
    {
        MenuItemCollection menu = MenuItemCollectionFactory.Create();
>>>>>>> 4fc7f775

        //if it's not a directory then we only allow to delete the item
        menu.Items.Add<ActionDelete>(LocalizedTextService, opensDialog: true);

        return menu;
    }

    protected override ActionResult<MenuItemCollection> GetMenuForNode(string id, FormCollection queryStrings)
    {
        //if root node no need to visit the filesystem so lets just create the menu and return it
        if (id == Constants.System.RootString)
        {
            return GetMenuForRootNode(queryStrings);
        }

        MenuItemCollection menu = MenuItemCollectionFactory.Create();

        var path = string.IsNullOrEmpty(id) == false && id != Constants.System.RootString
            ? WebUtility.UrlDecode(id).TrimStart("/")
            : "";

        var isFile = FileSystem?.FileExists(path) ?? false;
        var isDirectory = FileSystem?.DirectoryExists(path) ?? false;

        if (isDirectory)
        {
            return GetMenuForFolder(path, queryStrings);
        }

        return isFile ? GetMenuForFile(path, queryStrings) : menu;
    }
}<|MERGE_RESOLUTION|>--- conflicted
+++ resolved
@@ -60,25 +60,13 @@
 
                 var name = Path.GetFileName(directory);
                 TreeNode? node = CreateTreeNode(WebUtility.UrlEncode(directory), path, queryStrings, name,
-                    "icon-folder", hasChildren);
+                    Constants.Icons.Folder, hasChildren);
+
                 OnRenderFolderNode(ref node);
+
                 if (node != null)
                 {
-<<<<<<< HEAD
-                    var hasChildren = FileSystem is not null && (FileSystem.GetFiles(directory).Any() || FileSystem.GetDirectories(directory).Any());
-
-                    var name = Path.GetFileName(directory);
-                    var node = CreateTreeNode(WebUtility.UrlEncode(directory), path, queryStrings, name, Constants.Icons.Folder, hasChildren);
-
-                    OnRenderFolderNode(ref node);
-
-                    if (node != null)
-                    {
-                        nodes.Add(node);
-                    }
-=======
                     nodes.Add(node);
->>>>>>> 4fc7f775
                 }
             }
         }
@@ -92,25 +80,7 @@
 
             if (Extensions.Contains("*"))
             {
-<<<<<<< HEAD
-                foreach (var file in files)
-                {
-                    var withoutExt = Path.GetFileNameWithoutExtension(file);
-                    if (withoutExt.IsNullOrWhiteSpace()) continue;
-
-                    var name = Path.GetFileName(file);
-                    var node = CreateTreeNode(WebUtility.UrlEncode(file), path, queryStrings, name, FileIcon, false);
-
-                    OnRenderFileNode(ref node);
-
-                    if (node != null)
-                    {
-                        nodes.Add(node);
-                    }
-                }
-=======
                 return true;
->>>>>>> 4fc7f775
             }
 
             return extension != null && Extensions.Contains(extension.Trim(Constants.CharArrays.Period),
@@ -127,22 +97,15 @@
                     continue;
                 }
 
-<<<<<<< HEAD
-            // check if there are any children
-            var treeNodesResult = GetTreeNodes(Constants.System.RootString, queryStrings);
-
-            if (!(treeNodesResult.Result is null))
-            {
-                return treeNodesResult.Result;
-=======
                 var name = Path.GetFileName(file);
                 TreeNode? node = CreateTreeNode(WebUtility.UrlEncode(file), path, queryStrings, name, FileIcon, false);
+
                 OnRenderFileNode(ref node);
+
                 if (node != null)
                 {
                     nodes.Add(node);
                 }
->>>>>>> 4fc7f775
             }
         }
 
@@ -159,8 +122,9 @@
 
         TreeNode? root = rootResult.Value;
 
-        //check if there are any children
+            //check if there are any children
         ActionResult<TreeNodeCollection> treeNodesResult = GetTreeNodes(Constants.System.RootString, queryStrings);
+
         if (!(treeNodesResult.Result is null))
         {
             return treeNodesResult.Result;
@@ -171,90 +135,57 @@
             root.HasChildren = treeNodesResult.Value?.Any() ?? false;
         }
 
-<<<<<<< HEAD
-            // set the default to create
-            menu.DefaultMenuAlias = ActionNew.ActionAlias;
-
-            // create action
-            menu.Items.Add<ActionNew>(LocalizedTextService, opensDialog: true, useLegacyIcon: false);
-
-            // refresh action
-            menu.Items.Add(new RefreshNode(LocalizedTextService, true));
-=======
         return root;
     }
->>>>>>> 4fc7f775
 
     protected virtual MenuItemCollection GetMenuForRootNode(FormCollection queryStrings)
     {
         MenuItemCollection menu = MenuItemCollectionFactory.Create();
 
-        //set the default to create
+            //set the default to create
         menu.DefaultMenuAlias = ActionNew.ActionAlias;
+
+            //create action
+        menu.Items.Add<ActionNew>(LocalizedTextService, opensDialog: true, useLegacyIcon: false);
+
+            //refresh action
+        menu.Items.Add(new RefreshNode(LocalizedTextService, separatorBefore: true));
+
+        return menu;
+    }
+
+    protected virtual MenuItemCollection GetMenuForFolder(string path, FormCollection queryStrings)
+    {
+        MenuItemCollection menu = MenuItemCollectionFactory.Create();
+
+            //set the default to create
+        menu.DefaultMenuAlias = ActionNew.ActionAlias;
+
         //create action
-        menu.Items.Add<ActionNew>(LocalizedTextService, opensDialog: true);
-        //refresh action
-        menu.Items.Add(new RefreshNode(LocalizedTextService, true));
-
-<<<<<<< HEAD
-            // set the default to create
-            menu.DefaultMenuAlias = ActionNew.ActionAlias;
-
-            // create action
-            menu.Items.Add<ActionNew>(LocalizedTextService, opensDialog: true, useLegacyIcon: false);
-=======
-        return menu;
-    }
->>>>>>> 4fc7f775
-
-    protected virtual MenuItemCollection GetMenuForFolder(string path, FormCollection queryStrings)
-    {
-        MenuItemCollection menu = MenuItemCollectionFactory.Create();
-
-<<<<<<< HEAD
-            // We can only delete folders if it doesn't have any children (folders or files)
-            if (hasChildren == false)
-            {
-                // delete action
-                menu.Items.Add<ActionDelete>(LocalizedTextService, true, opensDialog: true, useLegacyIcon: false);
-            }
-
-            // refresh action
-            menu.Items.Add(new RefreshNode(LocalizedTextService, true));
-=======
-        //set the default to create
-        menu.DefaultMenuAlias = ActionNew.ActionAlias;
-        //create action
-        menu.Items.Add<ActionNew>(LocalizedTextService, opensDialog: true);
+        menu.Items.Add<ActionNew>(LocalizedTextService, opensDialog: true, useLegacyIcon: false);
 
         var hasChildren = FileSystem is not null &&
                           (FileSystem.GetFiles(path).Any() || FileSystem.GetDirectories(path).Any());
->>>>>>> 4fc7f775
-
-        //We can only delete folders if it doesn't have any children (folders or files)
+
+            //We can only delete folders if it doesn't have any children (folders or files)
         if (hasChildren == false)
         {
             //delete action
-            menu.Items.Add<ActionDelete>(LocalizedTextService, true, true);
-        }
-
-        //refresh action
-        menu.Items.Add(new RefreshNode(LocalizedTextService, true));
+            menu.Items.Add<ActionDelete>(LocalizedTextService, hasSeparator: true, opensDialog: true, useLegacyIcon: false);
+        }
+
+            //refresh action
+        menu.Items.Add(new RefreshNode(LocalizedTextService, separatorBefore: true));
 
         return menu;
     }
 
-<<<<<<< HEAD
-            // if it's not a directory then we only allow to delete the item
-            menu.Items.Add<ActionDelete>(LocalizedTextService, opensDialog: true, useLegacyIcon: false);
-=======
     protected virtual MenuItemCollection GetMenuForFile(string path, FormCollection queryStrings)
     {
         MenuItemCollection menu = MenuItemCollectionFactory.Create();
->>>>>>> 4fc7f775
 
         //if it's not a directory then we only allow to delete the item
-        menu.Items.Add<ActionDelete>(LocalizedTextService, opensDialog: true);
+        menu.Items.Add<ActionDelete>(LocalizedTextService, opensDialog: true, useLegacyIcon: false);
 
         return menu;
     }
