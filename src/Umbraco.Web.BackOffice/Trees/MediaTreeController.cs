--- conflicted
+++ resolved
@@ -112,77 +112,30 @@
         return node;
     }
 
-<<<<<<< HEAD
-            if (id == Constants.System.RootString)
-            {
-                // if the user's start node is not the root then the only menu item to display is refresh
-                if (UserStartNodes.Contains(Constants.System.Root) == false)
-                {
-                    menu.Items.Add(new RefreshNode(LocalizedTextService, true));
-                    return menu;
-                }
-
-                // root actions
-                menu.Items.Add<ActionNew>(LocalizedTextService, opensDialog: true, useLegacyIcon: false);
-                menu.Items.Add<ActionSort>(LocalizedTextService, true, opensDialog: true, useLegacyIcon: false);
-                menu.Items.Add(new RefreshNode(LocalizedTextService, true));
-
-                return menu;
-            }
-=======
     protected override ActionResult<MenuItemCollection> PerformGetMenuForNode(string id, FormCollection queryStrings)
     {
         MenuItemCollection menu = MenuItemCollectionFactory.Create();
->>>>>>> 4fc7f775
 
         //set the default
         menu.DefaultMenuAlias = ActionNew.ActionAlias;
 
-<<<<<<< HEAD
-            // if the user has no path access for this node, all they can do is refresh
-            if (!_backofficeSecurityAccessor.BackOfficeSecurity?.CurrentUser?.HasMediaPathAccess(item, _entityService, _appCaches) ?? false)
-=======
         if (id == Constants.System.RootString)
         {
             // if the user's start node is not the root then the only menu item to display is refresh
             if (UserStartNodes.Contains(Constants.System.Root) == false)
->>>>>>> 4fc7f775
             {
-                menu.Items.Add(new RefreshNode(LocalizedTextService, true));
+                menu.Items.Add(new RefreshNode(LocalizedTextService, separatorBefore: true));
                 return menu;
             }
 
             // root actions
-            menu.Items.Add<ActionNew>(LocalizedTextService, opensDialog: true);
-            menu.Items.Add<ActionSort>(LocalizedTextService, true, true);
-            menu.Items.Add(new RefreshNode(LocalizedTextService, true));
+            menu.Items.Add<ActionNew>(LocalizedTextService, opensDialog: true, useLegacyIcon: false);
+            menu.Items.Add<ActionSort>(LocalizedTextService, hasSeparator: true, opensDialog: true, useLegacyIcon: false);
+            menu.Items.Add(new RefreshNode(LocalizedTextService, separatorBefore: true));
+
             return menu;
         }
 
-<<<<<<< HEAD
-            // if the media item is in the recycle bin, we don't have a default menu and we need to show a limited menu
-            if (item.Path.Split(Constants.CharArrays.Comma, StringSplitOptions.RemoveEmptyEntries).Contains(RecycleBinId.ToInvariantString()))
-            {
-                menu.Items.Add<ActionRestore>(LocalizedTextService, opensDialog: true, useLegacyIcon: false);
-                menu.Items.Add<ActionMove>(LocalizedTextService, opensDialog: true, useLegacyIcon: false);
-                menu.Items.Add<ActionDelete>(LocalizedTextService, opensDialog: true, useLegacyIcon: false);
-                menu.Items.Add(new RefreshNode(LocalizedTextService, true));
-
-                menu.DefaultMenuAlias = null;
-            }
-            else
-            {
-                // return a normal node menu:
-                menu.Items.Add<ActionNew>(LocalizedTextService, opensDialog: true, useLegacyIcon: false);
-                menu.Items.Add<ActionMove>(LocalizedTextService, opensDialog: true, useLegacyIcon: false);
-                menu.Items.Add<ActionDelete>(LocalizedTextService, opensDialog: true, useLegacyIcon: false);
-                menu.Items.Add<ActionSort>(LocalizedTextService, useLegacyIcon: false);
-                menu.Items.Add(new RefreshNode(LocalizedTextService, true));
-
-                // set the default to create
-                menu.DefaultMenuAlias = ActionNew.ActionAlias;
-            }
-=======
         if (int.TryParse(id, NumberStyles.Integer, CultureInfo.InvariantCulture, out var iid) == false)
         {
             return NotFound();
@@ -193,9 +146,8 @@
         {
             return NotFound();
         }
->>>>>>> 4fc7f775
 
-        //if the user has no path access for this node, all they can do is refresh
+            //if the user has no path access for this node, all they can do is refresh
         if (!_backofficeSecurityAccessor.BackOfficeSecurity?.CurrentUser?.HasMediaPathAccess(item, _entityService,
                 _appCaches) ?? false)
         {
@@ -204,35 +156,25 @@
         }
 
 
-<<<<<<< HEAD
-        /// <summary>
-        /// Returns true or false if the current user has access to the node based on the user's allowed start node (path) access.
-        /// </summary>
-        /// <param name="id"></param>
-        /// <param name="queryStrings"></param>
-        /// <returns></returns>
-        protected override bool HasPathAccess(string id, FormCollection queryStrings)
-=======
-        //if the media item is in the recycle bin, we don't have a default menu and we need to show a limited menu
+            //if the media item is in the recycle bin, we don't have a default menu and we need to show a limited menu
         if (item.Path.Split(Constants.CharArrays.Comma, StringSplitOptions.RemoveEmptyEntries)
             .Contains(RecycleBinId.ToInvariantString()))
->>>>>>> 4fc7f775
         {
-            menu.Items.Add<ActionRestore>(LocalizedTextService, opensDialog: true);
-            menu.Items.Add<ActionMove>(LocalizedTextService, opensDialog: true);
-            menu.Items.Add<ActionDelete>(LocalizedTextService, opensDialog: true);
-            menu.Items.Add(new RefreshNode(LocalizedTextService, true));
+            menu.Items.Add<ActionRestore>(LocalizedTextService, opensDialog: true, useLegacyIcon: false);
+            menu.Items.Add<ActionMove>(LocalizedTextService, opensDialog: true, useLegacyIcon: false);
+            menu.Items.Add<ActionDelete>(LocalizedTextService, opensDialog: true, useLegacyIcon: false);
+            menu.Items.Add(new RefreshNode(LocalizedTextService, separatorBefore: true));
 
             menu.DefaultMenuAlias = null;
         }
         else
         {
             //return a normal node menu:
-            menu.Items.Add<ActionNew>(LocalizedTextService, opensDialog: true);
-            menu.Items.Add<ActionMove>(LocalizedTextService, opensDialog: true);
-            menu.Items.Add<ActionDelete>(LocalizedTextService, opensDialog: true);
-            menu.Items.Add<ActionSort>(LocalizedTextService);
-            menu.Items.Add(new RefreshNode(LocalizedTextService, true));
+            menu.Items.Add<ActionNew>(LocalizedTextService, opensDialog: true, useLegacyIcon: false);
+            menu.Items.Add<ActionMove>(LocalizedTextService, opensDialog: true, useLegacyIcon: false);
+            menu.Items.Add<ActionDelete>(LocalizedTextService, opensDialog: true, useLegacyIcon: false);
+            menu.Items.Add<ActionSort>(LocalizedTextService, useLegacyIcon: false);
+            menu.Items.Add(new RefreshNode(LocalizedTextService, separatorBefore: true));
 
             //set the default to create
             menu.DefaultMenuAlias = ActionNew.ActionAlias;
@@ -242,7 +184,7 @@
     }
 
     /// <summary>
-    ///     Returns true or false if the current user has access to the node based on the user's allowed start node (path)
+        /// Returns true or false if the current user has access to the node based on the user's allowed start node (path) access
     ///     access
     /// </summary>
     /// <param name="id"></param>
