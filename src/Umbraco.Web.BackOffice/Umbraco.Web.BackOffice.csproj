--- conflicted
+++ resolved
@@ -11,13 +11,10 @@
   </ItemGroup>
 
   <ItemGroup>
-<<<<<<< HEAD
     <PackageReference Include="Newtonsoft.Json" Version="13.0.3" />
     <PackageReference Include="Serilog.AspNetCore" Version="7.0.0" />
-=======
     <PackageReference Include="Newtonsoft.Json" Version="13.0.2" />
     <PackageReference Include="Serilog.AspNetCore" Version="5.0.0" />
->>>>>>> 74cfd9c9
   </ItemGroup>
 
   <ItemGroup>
