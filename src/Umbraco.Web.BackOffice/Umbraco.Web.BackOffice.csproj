<Project Sdk="Microsoft.NET.Sdk">
  <PropertyGroup>
    <PackageId>Umbraco.Cms.Web.BackOffice</PackageId>
    <Title>Umbraco CMS - Web - Backoffice</Title>
    <Description>Contains the backoffice assembly needed to run the backend of Umbraco CMS.</Description>
    <OutputType>Library</OutputType>
    <RootNamespace>Umbraco.Cms.Web.BackOffice</RootNamespace>
  </PropertyGroup>

  <ItemGroup>
    <FrameworkReference Include="Microsoft.AspNetCore.App" />
  </ItemGroup>

  <ItemGroup>
<<<<<<< HEAD
    <PackageReference Include="Serilog.AspNetCore" Version="5.0.0" />
=======
    <PackageReference Include="Newtonsoft.Json" />
    <PackageReference Include="Serilog.AspNetCore" />
>>>>>>> 8d9343b5
  </ItemGroup>

  <ItemGroup>
    <ProjectReference Include="..\Umbraco.Web.Common\Umbraco.Web.Common.csproj" />
  </ItemGroup>

  <ItemGroup>
    <AssemblyAttribute Include="System.Runtime.CompilerServices.InternalsVisibleTo">
      <_Parameter1>Umbraco.Tests.UnitTests</_Parameter1>
    </AssemblyAttribute>
    <AssemblyAttribute Include="System.Runtime.CompilerServices.InternalsVisibleTo">
      <_Parameter1>Umbraco.Tests.Integration</_Parameter1>
    </AssemblyAttribute>
  </ItemGroup>

  <ItemGroup>
    <EmbeddedResource Include="EmbeddedResources\**\*" />
  </ItemGroup>
</Project><|MERGE_RESOLUTION|>--- conflicted
+++ resolved
@@ -12,12 +12,8 @@
   </ItemGroup>
 
   <ItemGroup>
-<<<<<<< HEAD
-    <PackageReference Include="Serilog.AspNetCore" Version="5.0.0" />
-=======
     <PackageReference Include="Newtonsoft.Json" />
     <PackageReference Include="Serilog.AspNetCore" />
->>>>>>> 8d9343b5
   </ItemGroup>
 
   <ItemGroup>
