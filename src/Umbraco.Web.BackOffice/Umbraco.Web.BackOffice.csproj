<Project Sdk="Microsoft.NET.Sdk">
  <PropertyGroup>
    <PackageId>Umbraco.Cms.Web.BackOffice</PackageId>
    <Title>Umbraco CMS - Web - Backoffice</Title>
    <Description>Contains the backoffice assembly needed to run the backend of Umbraco CMS.</Description>
    <RootNamespace>Umbraco.Cms.Web.BackOffice</RootNamespace>
  </PropertyGroup>

  <ItemGroup>
    <FrameworkReference Include="Microsoft.AspNetCore.App" />
  </ItemGroup>

  <ItemGroup>
<<<<<<< HEAD
    <PackageReference Include="Newtonsoft.Json" Version="13.0.3" />
    <PackageReference Include="Serilog.AspNetCore" Version="8.0.0" />
=======
    <PackageReference Include="Newtonsoft.Json" />
    <PackageReference Include="Serilog.AspNetCore" />
>>>>>>> 1176f04c
  </ItemGroup>

  <ItemGroup>
    <ProjectReference Include="..\Umbraco.Web.Common\Umbraco.Web.Common.csproj" />
  </ItemGroup>

  <ItemGroup>
    <AssemblyAttribute Include="System.Runtime.CompilerServices.InternalsVisibleTo">
      <_Parameter1>Umbraco.Tests.UnitTests</_Parameter1>
    </AssemblyAttribute>
    <AssemblyAttribute Include="System.Runtime.CompilerServices.InternalsVisibleTo">
      <_Parameter1>Umbraco.Tests.Integration</_Parameter1>
    </AssemblyAttribute>
  </ItemGroup>

  <ItemGroup>
    <EmbeddedResource Include="EmbeddedResources\**\*" />
  </ItemGroup>
</Project><|MERGE_RESOLUTION|>--- conflicted
+++ resolved
@@ -11,13 +11,8 @@
   </ItemGroup>
 
   <ItemGroup>
-<<<<<<< HEAD
-    <PackageReference Include="Newtonsoft.Json" Version="13.0.3" />
-    <PackageReference Include="Serilog.AspNetCore" Version="8.0.0" />
-=======
     <PackageReference Include="Newtonsoft.Json" />
     <PackageReference Include="Serilog.AspNetCore" />
->>>>>>> 1176f04c
   </ItemGroup>
 
   <ItemGroup>
