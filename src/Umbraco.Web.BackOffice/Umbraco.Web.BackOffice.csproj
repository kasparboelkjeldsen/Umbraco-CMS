<Project Sdk="Microsoft.NET.Sdk">
  <PropertyGroup>
    <PackageId>Umbraco.Cms.Web.BackOffice</PackageId>
    <Title>Umbraco CMS - Web - Backoffice</Title>
    <Description>Contains the backoffice assembly needed to run the backend of Umbraco CMS.</Description>
<<<<<<< HEAD
=======
    <OutputType>Library</OutputType>
>>>>>>> 367a4b97
    <RootNamespace>Umbraco.Cms.Web.BackOffice</RootNamespace>
  </PropertyGroup>

  <ItemGroup>
    <FrameworkReference Include="Microsoft.AspNetCore.App" />
  </ItemGroup>

  <ItemGroup>
    <PackageReference Include="Newtonsoft.Json" Version="13.0.1" />
<<<<<<< HEAD
    <PackageReference Include="Serilog.AspNetCore" Version="6.0.1" />
=======
    <PackageReference Include="Serilog.AspNetCore" Version="5.0.0" />
>>>>>>> 367a4b97
  </ItemGroup>

  <ItemGroup>
    <ProjectReference Include="..\Umbraco.Core\Umbraco.Core.csproj" />
    <ProjectReference Include="..\Umbraco.Examine.Lucene\Umbraco.Examine.Lucene.csproj" />
    <ProjectReference Include="..\Umbraco.Infrastructure\Umbraco.Infrastructure.csproj" />
    <ProjectReference Include="..\Umbraco.Web.Common\Umbraco.Web.Common.csproj" />
  </ItemGroup>

  <ItemGroup>
    <AssemblyAttribute Include="System.Runtime.CompilerServices.InternalsVisibleTo">
      <_Parameter1>Umbraco.Tests.UnitTests</_Parameter1>
    </AssemblyAttribute>
    <AssemblyAttribute Include="System.Runtime.CompilerServices.InternalsVisibleTo">
      <_Parameter1>Umbraco.Tests.Integration</_Parameter1>
    </AssemblyAttribute>
  </ItemGroup>

  <ItemGroup>
    <EmbeddedResource Include="EmbeddedResources\**\*" />
  </ItemGroup>
</Project><|MERGE_RESOLUTION|>--- conflicted
+++ resolved
@@ -3,10 +3,7 @@
     <PackageId>Umbraco.Cms.Web.BackOffice</PackageId>
     <Title>Umbraco CMS - Web - Backoffice</Title>
     <Description>Contains the backoffice assembly needed to run the backend of Umbraco CMS.</Description>
-<<<<<<< HEAD
-=======
     <OutputType>Library</OutputType>
->>>>>>> 367a4b97
     <RootNamespace>Umbraco.Cms.Web.BackOffice</RootNamespace>
   </PropertyGroup>
 
@@ -16,11 +13,8 @@
 
   <ItemGroup>
     <PackageReference Include="Newtonsoft.Json" Version="13.0.1" />
-<<<<<<< HEAD
     <PackageReference Include="Serilog.AspNetCore" Version="6.0.1" />
-=======
     <PackageReference Include="Serilog.AspNetCore" Version="5.0.0" />
->>>>>>> 367a4b97
   </ItemGroup>
 
   <ItemGroup>
