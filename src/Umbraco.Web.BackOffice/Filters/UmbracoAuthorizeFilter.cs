﻿using Microsoft.AspNetCore.Mvc;
using Microsoft.AspNetCore.Mvc.Filters;
using Microsoft.AspNetCore.Routing;
using System;
using Umbraco.Core;
using Umbraco.Extensions;
using Umbraco.Web.Security;
using IHostingEnvironment = Umbraco.Core.Hosting.IHostingEnvironment;

namespace Umbraco.Web.BackOffice.Filters
{

    /// <summary>
    /// Ensures authorization is successful for a back office user.
    /// </summary>
    public class UmbracoAuthorizeFilter : IAuthorizationFilter
    {
        private readonly bool _requireApproval;

        /// <summary>
        /// Can be used by unit tests to enable/disable this filter
        /// </summary>
        internal static bool Enable = true;
        private readonly IHostingEnvironment _hostingEnvironment;
        private readonly IUmbracoContextAccessor _umbracoContext;
        private readonly IRuntimeState _runtimeState;
        private readonly LinkGenerator _linkGenerator;
        private readonly bool _redirectToUmbracoLogin;
        private string _redirectUrl;

        private UmbracoAuthorizeFilter(
            IHostingEnvironment hostingEnvironment,
            IUmbracoContextAccessor umbracoContext,
            IRuntimeState runtimeState, LinkGenerator linkGenerator,
            bool redirectToUmbracoLogin, bool requireApproval, string redirectUrl)
        {
            _hostingEnvironment = hostingEnvironment ?? throw new ArgumentNullException(nameof(hostingEnvironment));
            _umbracoContext = umbracoContext ?? throw new ArgumentNullException(nameof(umbracoContext));
            _runtimeState = runtimeState ?? throw new ArgumentNullException(nameof(runtimeState));
            _linkGenerator = linkGenerator ?? throw new ArgumentNullException(nameof(linkGenerator));
            _redirectToUmbracoLogin = redirectToUmbracoLogin;
            _redirectUrl = redirectUrl;
            _requireApproval = requireApproval;
        }

        public UmbracoAuthorizeFilter(
            IHostingEnvironment hostingEnvironment,
            IUmbracoContextAccessor umbracoContext,
            IRuntimeState runtimeState, LinkGenerator linkGenerator,
            string redirectUrl) : this(hostingEnvironment, umbracoContext, runtimeState, linkGenerator, false, false, redirectUrl)
        {
        }

<<<<<<< HEAD
=======
        /// <summary>
        /// Default constructor
        /// </summary>
        /// <param name="hostingEnvironment"></param>
        /// <param name="umbracoContext"></param>
        /// <param name="runtimeState"></param>
        /// <param name="linkGenerator"></param>
>>>>>>> 2e74a986
        public UmbracoAuthorizeFilter(
            IHostingEnvironment hostingEnvironment,
            IUmbracoContextAccessor umbracoContext,
            IRuntimeState runtimeState, LinkGenerator linkGenerator,
            bool redirectToUmbracoLogin, bool requireApproval) : this(hostingEnvironment, umbracoContext, runtimeState, linkGenerator, redirectToUmbracoLogin, requireApproval, null)
        {
        }

        public void OnAuthorization(AuthorizationFilterContext context)
        {
            if (!IsAuthorized())
            {
                if (_redirectToUmbracoLogin)
                {
                    _redirectUrl = _linkGenerator.GetBackOfficeUrl(_hostingEnvironment);
                }

                if (!_redirectUrl.IsNullOrWhiteSpace())
                {
                    context.Result = new RedirectResult(_redirectUrl);
                }
                else
                {
                    context.Result = new ForbidResult();
                }
            }
        }

        private bool IsAuthorized()
        {
            if (Enable == false)
                return true;

            try
            {
                // if not configured (install or upgrade) then we can continue
                // otherwise we need to ensure that a user is logged in
                return _runtimeState.Level == RuntimeLevel.Install
                    || _runtimeState.Level == RuntimeLevel.Upgrade
                    || _umbracoContext.UmbracoContext?.Security.ValidateCurrentUser(false, _requireApproval) == ValidateRequestAttempt.Success;
            }
            catch (Exception)
            {
                return false;
            }
        }
    }
}<|MERGE_RESOLUTION|>--- conflicted
+++ resolved
@@ -43,6 +43,14 @@
             _requireApproval = requireApproval;
         }
 
+        /// <summary>
+        /// Default constructor
+        /// </summary>
+        /// <param name="hostingEnvironment"></param>
+        /// <param name="umbracoContext"></param>
+        /// <param name="runtimeState"></param>
+        /// <param name="linkGenerator"></param>
+        /// <param name="redirectUrl"></param>
         public UmbracoAuthorizeFilter(
             IHostingEnvironment hostingEnvironment,
             IUmbracoContextAccessor umbracoContext,
@@ -51,16 +59,6 @@
         {
         }
 
-<<<<<<< HEAD
-=======
-        /// <summary>
-        /// Default constructor
-        /// </summary>
-        /// <param name="hostingEnvironment"></param>
-        /// <param name="umbracoContext"></param>
-        /// <param name="runtimeState"></param>
-        /// <param name="linkGenerator"></param>
->>>>>>> 2e74a986
         public UmbracoAuthorizeFilter(
             IHostingEnvironment hostingEnvironment,
             IUmbracoContextAccessor umbracoContext,
