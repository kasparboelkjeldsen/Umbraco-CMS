--- conflicted
+++ resolved
@@ -1,12 +1,8 @@
 ﻿using System;
 using Microsoft.AspNetCore.Mvc;
 using Microsoft.AspNetCore.Mvc.Filters;
-<<<<<<< HEAD
 using Microsoft.Extensions.Logging;
-=======
-using Umbraco.Core.Logging;
 using Umbraco.Core.Security;
->>>>>>> a80de910
 using Umbraco.Core.Services;
 using Umbraco.Core.Strings;
 using Umbraco.Web.Models.ContentEditing;
@@ -26,13 +22,8 @@
 
         private sealed class MemberSaveValidationFilter : IActionFilter
         {
-<<<<<<< HEAD
             private readonly ILoggerFactory _loggerFactory;
-            private readonly IWebSecurity _webSecurity;
-=======
-            private readonly ILogger _logger;
             private readonly IBackofficeSecurityAccessor _backofficeSecurityAccessor;
->>>>>>> a80de910
             private readonly ILocalizedTextService _textService;
             private readonly IMemberTypeService _memberTypeService;
             private readonly IMemberService _memberService;
@@ -40,26 +31,16 @@
             private readonly IPropertyValidationService _propertyValidationService;
 
             public MemberSaveValidationFilter(
-<<<<<<< HEAD
                 ILoggerFactory loggerFactory,
-                IWebSecurity webSecurity,
-=======
-                ILogger logger,
                 IBackofficeSecurityAccessor backofficeSecurityAccessor,
->>>>>>> a80de910
                 ILocalizedTextService textService,
                 IMemberTypeService memberTypeService,
                 IMemberService memberService,
                 IShortStringHelper shortStringHelper,
                 IPropertyValidationService propertyValidationService)
             {
-<<<<<<< HEAD
                 _loggerFactory = loggerFactory ?? throw new ArgumentNullException(nameof(loggerFactory));
-                _webSecurity = webSecurity ?? throw new ArgumentNullException(nameof(webSecurity));
-=======
-                _logger = logger ?? throw new ArgumentNullException(nameof(logger));
                 _backofficeSecurityAccessor = backofficeSecurityAccessor ?? throw new ArgumentNullException(nameof(backofficeSecurityAccessor));
->>>>>>> a80de910
                 _textService = textService ?? throw new ArgumentNullException(nameof(textService));
                 _memberTypeService = memberTypeService ?? throw new ArgumentNullException(nameof(memberTypeService));
                 _memberService = memberService  ?? throw new ArgumentNullException(nameof(memberService));
@@ -70,11 +51,7 @@
             public void OnActionExecuting(ActionExecutingContext context)
             {
                 var model = (MemberSave)context.ActionArguments["contentItem"];
-<<<<<<< HEAD
-                var contentItemValidator = new MemberSaveModelValidator(_loggerFactory.CreateLogger<MemberSaveModelValidator>(), _webSecurity, _textService, _memberTypeService, _memberService, _shortStringHelper, _propertyValidationService);
-=======
-                var contentItemValidator = new MemberSaveModelValidator(_logger, _backofficeSecurityAccessor.BackofficeSecurity, _textService, _memberTypeService, _memberService, _shortStringHelper, _propertyValidationService);
->>>>>>> a80de910
+                var contentItemValidator = new MemberSaveModelValidator(_loggerFactory.CreateLogger<MemberSaveModelValidator>(), _backofficeSecurityAccessor.BackofficeSecurity, _textService, _memberTypeService, _memberService, _shortStringHelper, _propertyValidationService);
                 //now do each validation step
                 if (contentItemValidator.ValidateExistingContent(model, context))
                     if (contentItemValidator.ValidateProperties(model, model, context))
