--- conflicted
+++ resolved
@@ -1,9 +1,4 @@
-<<<<<<< HEAD
-using System;
 using System.Xml;
-using System.Collections.Generic;
-=======
->>>>>>> 4fc7f775
 using System.Globalization;
 using System.Net.Mime;
 using System.Text;
@@ -22,13 +17,9 @@
 using Umbraco.Cms.Web.Common.Attributes;
 using Umbraco.Cms.Web.Common.Authorization;
 using Umbraco.Extensions;
-<<<<<<< HEAD
 using Umbraco.Cms.Infrastructure.Packaging;
-using Constants = Umbraco.Cms.Core.Constants;
 using System.Xml.Linq;
 using Microsoft.AspNetCore.Http;
-=======
->>>>>>> 4fc7f775
 
 namespace Umbraco.Cms.Web.BackOffice.Controllers;
 
@@ -52,6 +43,9 @@
     private readonly ILocalizedTextService _localizedTextService;
     private readonly ILogger<DictionaryController> _logger;
     private readonly IUmbracoMapper _umbracoMapper;
+        private readonly IEntityXmlSerializer _serializer;
+        private readonly IHostingEnvironment _hostingEnvironment;
+        private readonly PackageDataInstallation _packageDataInstallation;
 
     public DictionaryController(
         ILogger<DictionaryController> logger,
@@ -59,7 +53,10 @@
         IBackOfficeSecurityAccessor backofficeSecurityAccessor,
         IOptionsSnapshot<GlobalSettings> globalSettings,
         ILocalizedTextService localizedTextService,
-        IUmbracoMapper umbracoMapper)
+            IUmbracoMapper umbracoMapper,
+            IEntityXmlSerializer serializer,
+            IHostingEnvironment hostingEnvironment,
+            PackageDataInstallation packageDataInstallation)
     {
         _logger = logger ?? throw new ArgumentNullException(nameof(logger));
         _localizationService = localizationService ?? throw new ArgumentNullException(nameof(localizationService));
@@ -68,6 +65,9 @@
         _globalSettings = globalSettings.Value ?? throw new ArgumentNullException(nameof(globalSettings));
         _localizedTextService = localizedTextService ?? throw new ArgumentNullException(nameof(localizedTextService));
         _umbracoMapper = umbracoMapper ?? throw new ArgumentNullException(nameof(umbracoMapper));
+            _serializer = serializer ?? throw new ArgumentNullException(nameof(serializer));
+            _hostingEnvironment = hostingEnvironment ?? throw new ArgumentNullException(nameof(hostingEnvironment));
+            _packageDataInstallation = packageDataInstallation ?? throw new ArgumentNullException(nameof(packageDataInstallation));
     }
 
     /// <summary>
@@ -81,45 +81,11 @@
     [HttpPost]
     public IActionResult DeleteById(int id)
     {
-<<<<<<< HEAD
-        private readonly ILogger<DictionaryController> _logger;
-        private readonly ILocalizationService _localizationService;
-        private readonly IBackOfficeSecurityAccessor _backofficeSecurityAccessor;
-        private readonly GlobalSettings _globalSettings;
-        private readonly ILocalizedTextService _localizedTextService;
-        private readonly IUmbracoMapper _umbracoMapper;
-        private readonly IEntityXmlSerializer _serializer;
-        private readonly IHostingEnvironment _hostingEnvironment;
-        private readonly PackageDataInstallation _packageDataInstallation;
-
-        public DictionaryController(
-            ILogger<DictionaryController> logger,
-            ILocalizationService localizationService,
-            IBackOfficeSecurityAccessor backofficeSecurityAccessor,
-            IOptionsSnapshot<GlobalSettings> globalSettings,
-            ILocalizedTextService localizedTextService,
-            IUmbracoMapper umbracoMapper,
-            IEntityXmlSerializer serializer,
-            IHostingEnvironment hostingEnvironment,
-            PackageDataInstallation packageDataInstallation
-            )
-        {
-            _logger = logger ?? throw new ArgumentNullException(nameof(logger));
-            _localizationService = localizationService ?? throw new ArgumentNullException(nameof(localizationService));
-            _backofficeSecurityAccessor = backofficeSecurityAccessor ?? throw new ArgumentNullException(nameof(backofficeSecurityAccessor));
-            _globalSettings = globalSettings.Value ?? throw new ArgumentNullException(nameof(globalSettings));
-            _localizedTextService = localizedTextService ?? throw new ArgumentNullException(nameof(localizedTextService));
-            _umbracoMapper = umbracoMapper ?? throw new ArgumentNullException(nameof(umbracoMapper));
-            _serializer = serializer ?? throw new ArgumentNullException(nameof(serializer));
-            _hostingEnvironment = hostingEnvironment ?? throw new ArgumentNullException(nameof(hostingEnvironment));
-            _packageDataInstallation = packageDataInstallation ?? throw new ArgumentNullException(nameof(packageDataInstallation));
-=======
         IDictionaryItem? foundDictionary = _localizationService.GetDictionaryItemById(id);
 
         if (foundDictionary == null)
         {
             return NotFound();
->>>>>>> 4fc7f775
         }
 
         IEnumerable<IDictionaryItem> foundDictionaryDescendants =
@@ -427,7 +393,10 @@
                 list.Add(item);
             }
 
-<<<<<<< HEAD
+            GetChildItemsForList(childItem, level + 1, list);
+        }
+    }
+
         public IActionResult ExportDictionary(int id, bool includeChildren = false)
         {
             var dictionaryItem = _localizationService.GetDictionaryItemById(id);
@@ -539,7 +508,7 @@
                     Name = name
                 });
             }
-  
+
             if (!model.DictionaryItems.Any())
                 return ValidationProblem(
                     _localizedTextService.Localize("media", "failedFileUpload"),
@@ -548,12 +517,5 @@
             return model;
         }
 
-        private static Func<IDictionaryItem, string> ItemSort() => item => item.ItemKey;
-=======
-            GetChildItemsForList(childItem, level + 1, list);
-        }
->>>>>>> 4fc7f775
-    }
-
     private static Func<IDictionaryItem, string> ItemSort() => item => item.ItemKey;
 }