using System;
using System.Collections.Generic;
using System.ComponentModel.DataAnnotations;
using System.Linq;
using System.Net.Http;
using System.Net.Mime;
using System.Text;
using System.Threading.Tasks;
using Microsoft.AspNetCore.Authorization;
using Microsoft.AspNetCore.Http;
using Microsoft.AspNetCore.Identity;
using Microsoft.AspNetCore.Mvc;
using Microsoft.Extensions.Logging;
using Umbraco.Cms.Core;
using Umbraco.Cms.Core.ContentApps;
using Umbraco.Cms.Core.Dictionary;
using Umbraco.Cms.Core.Events;
using Umbraco.Cms.Core.Mapping;
using Umbraco.Cms.Core.Models;
using Umbraco.Cms.Core.Models.ContentEditing;
using Umbraco.Cms.Core.Models.Membership;
using Umbraco.Cms.Core.PropertyEditors;
using Umbraco.Cms.Core.Scoping;
using Umbraco.Cms.Core.Security;
using Umbraco.Cms.Core.Serialization;
using Umbraco.Cms.Core.Services;
using Umbraco.Cms.Core.Services.Implement;
using Umbraco.Cms.Core.Strings;
using Umbraco.Cms.Web.BackOffice.Extensions;
using Umbraco.Cms.Web.BackOffice.Filters;
using Umbraco.Cms.Web.BackOffice.ModelBinders;
using Umbraco.Cms.Web.BackOffice.Security;
using Umbraco.Cms.Web.Common.ActionsResults;
using Umbraco.Cms.Web.Common.Attributes;
using Umbraco.Cms.Web.Common.Authorization;
using Umbraco.Cms.Web.Common.Filters;
using Umbraco.Cms.Web.Common.Security;
using Umbraco.Extensions;

namespace Umbraco.Cms.Web.BackOffice.Controllers
{
    /// <remarks>
    /// This controller is decorated with the UmbracoApplicationAuthorizeAttribute which means that any user requesting
    /// access to ALL of the methods on this controller will need access to the member application.
    /// </remarks>
    [PluginController(Constants.Web.Mvc.BackOfficeApiArea)]
    [Authorize(Policy = AuthorizationPolicies.SectionAccessMembers)]
    [OutgoingNoHyphenGuidFormat]
    public class MemberController : ContentControllerBase
    {
        private readonly PropertyEditorCollection _propertyEditors;
        private readonly UmbracoMapper _umbracoMapper;
        private readonly IMemberService _memberService;
        private readonly IMemberTypeService _memberTypeService;
        private readonly IMemberManager _memberManager;
        private readonly IDataTypeService _dataTypeService;
        private readonly ILocalizedTextService _localizedTextService;
        private readonly IBackOfficeSecurityAccessor _backOfficeSecurityAccessor;
        private readonly IJsonSerializer _jsonSerializer;
        private readonly IShortStringHelper _shortStringHelper;
<<<<<<< HEAD
        private readonly IPasswordChanger<MemberIdentityUser> _passwordChanger;
=======
        private readonly IPasswordChanger<MembersIdentityUser> _passwordChanger;
        private readonly IScopeProvider _scopeProvider;
>>>>>>> 8c66470d

        /// <summary>
        /// Initializes a new instance of the <see cref="MemberController"/> class.
        /// </summary>
        /// <param name="cultureDictionary">The culture dictionary</param>
        /// <param name="loggerFactory">The logger factory</param>
        /// <param name="shortStringHelper">The string helper</param>
        /// <param name="eventMessages">The event messages factory</param>
        /// <param name="localizedTextService">The entry point for localizing key services</param>
        /// <param name="propertyEditors">The property editors</param>
        /// <param name="umbracoMapper">The mapper</param>
        /// <param name="memberService">The member service</param>
        /// <param name="memberTypeService">The member type service</param>
        /// <param name="memberManager">The member manager</param>
        /// <param name="dataTypeService">The data-type service</param>
        /// <param name="backOfficeSecurityAccessor">The back office security accessor</param>
        /// <param name="jsonSerializer">The JSON serializer</param>
        /// <param name="passwordChanger">The password changer</param>
        public MemberController(
            ICultureDictionary cultureDictionary,
            ILoggerFactory loggerFactory,
            IShortStringHelper shortStringHelper,
            IEventMessagesFactory eventMessages,
            ILocalizedTextService localizedTextService,
            PropertyEditorCollection propertyEditors,
            UmbracoMapper umbracoMapper,
            IMemberService memberService,
            IMemberTypeService memberTypeService,
            IMemberManager memberManager,
            IDataTypeService dataTypeService,
            IBackOfficeSecurityAccessor backOfficeSecurityAccessor,
            IJsonSerializer jsonSerializer,
<<<<<<< HEAD
            IPasswordChanger<MemberIdentityUser> passwordChanger)
=======
            IPasswordChanger<MembersIdentityUser> passwordChanger,
            IScopeProvider scopeProvider)
>>>>>>> 8c66470d
            : base(cultureDictionary, loggerFactory, shortStringHelper, eventMessages, localizedTextService, jsonSerializer)
        {
            _propertyEditors = propertyEditors;
            _umbracoMapper = umbracoMapper;
            _memberService = memberService;
            _memberTypeService = memberTypeService;
            _memberManager = memberManager;
            _dataTypeService = dataTypeService;
            _localizedTextService = localizedTextService;
            _backOfficeSecurityAccessor = backOfficeSecurityAccessor;
            _jsonSerializer = jsonSerializer;
            _shortStringHelper = shortStringHelper;
            _passwordChanger = passwordChanger;
<<<<<<< HEAD
=======
            _scopeProvider = scopeProvider;
>>>>>>> 8c66470d
        }

        /// <summary>
        /// The paginated list of members
        /// </summary>
        /// <param name="pageNumber">The page number to display</param>
        /// <param name="pageSize">The size of the page</param>
        /// <param name="orderBy">The ordering of the member list</param>
        /// <param name="orderDirection">The direction of the member list</param>
        /// <param name="orderBySystemField">The system field to order by</param>
        /// <param name="filter">The current filter for the list</param>
        /// <param name="memberTypeAlias">The member type</param>
        /// <returns>The paged result of members</returns>
        public PagedResult<MemberBasic> GetPagedResults(
            int pageNumber = 1,
            int pageSize = 100,
            string orderBy = "username",
            Direction orderDirection = Direction.Ascending,
            bool orderBySystemField = true,
            string filter = "",
            string memberTypeAlias = null)
        {

            if (pageNumber <= 0 || pageSize <= 0)
            {
                throw new NotSupportedException("Both pageNumber and pageSize must be greater than zero");
            }

            IMember[] members = _memberService.GetAll(
                pageNumber - 1,
                pageSize,
                out var totalRecords,
                orderBy,
                orderDirection,
                orderBySystemField,
                memberTypeAlias,
                filter).ToArray();
            if (totalRecords == 0)
            {
                return new PagedResult<MemberBasic>(0, 0, 0);
            }

            var pagedResult = new PagedResult<MemberBasic>(totalRecords, pageNumber, pageSize)
            {
                Items = members.Select(x => _umbracoMapper.Map<MemberBasic>(x))
            };
            return pagedResult;
        }

        /// <summary>
        /// Returns a display node with a list view to render members
        /// </summary>
        /// <param name="listName">The member type to list</param>
        /// <returns>The member list for display</returns>
        public MemberListDisplay GetListNodeDisplay(string listName)
        {
            IMemberType foundType = _memberTypeService.Get(listName);
            string name = foundType != null ? foundType.Name : listName;

            var apps = new List<ContentApp>();
            apps.Add(ListViewContentAppFactory.CreateContentApp(_dataTypeService, _propertyEditors, listName, "member", Core.Constants.DataTypes.DefaultMembersListView));
            apps[0].Active = true;

            var display = new MemberListDisplay
            {
                ContentTypeAlias = listName,
                ContentTypeName = name,
                Id = listName,
                IsContainer = true,
                Name = listName == Constants.Conventions.MemberTypes.AllMembersListId ? "All Members" : name,
                Path = "-1," + listName,
                ParentId = -1,
                ContentApps = apps
            };

            return display;
        }

        /// <summary>
        /// Gets the content json for the member
        /// </summary>
        /// <param name="key">The Guid key of the member</param>
        /// <returns>The member for display</returns>
        [OutgoingEditorModelEvent]
        public MemberDisplay GetByKey(Guid key)
        {
            //TODO: convert to identity
            IMember foundMember = _memberService.GetByKey(key);
            if (foundMember == null)
            {
                HandleContentNotFound(key);
            }

            return _umbracoMapper.Map<MemberDisplay>(foundMember);
        }

        /// <summary>
        /// Gets an empty content item for the
        /// </summary>
        /// <param name="contentTypeAlias">The content type</param>
        /// <returns>The empty member for display</returns>
        [OutgoingEditorModelEvent]
        public ActionResult<MemberDisplay> GetEmpty(string contentTypeAlias = null)
        {
            if (contentTypeAlias == null)
            {
                return NotFound();
            }

            IMemberType contentType = _memberTypeService.Get(contentTypeAlias);
            if (contentType == null)
            {
                return NotFound();
            }

            string newPassword = _memberManager.GeneratePassword();

            IMember emptyContent = new Member(contentType);
            emptyContent.AdditionalData["NewPassword"] = newPassword;
            return _umbracoMapper.Map<MemberDisplay>(emptyContent);
        }

        /// <summary>
        /// Saves member
        /// </summary>
        /// <param name="contentItem">The content item to save as a member</param>
        /// <returns>The resulting member display object</returns>
        [FileUploadCleanupFilter]
        [OutgoingEditorModelEvent]
        [MemberSaveValidation]
        public async Task<ActionResult<MemberDisplay>> PostSave([ModelBinder(typeof(MemberBinder))] MemberSave contentItem)
        {
            if (contentItem == null)
            {
                throw new ArgumentNullException("The member content item was null");
            }

            // If we've reached here it means:
            // * Our model has been bound
            // * and validated
            // * any file attachments have been saved to their temporary location for us to use
            // * we have a reference to the DTO object and the persisted object
            // * Permissions are valid

            // map the properties to the persisted entity
            MapPropertyValues(contentItem);

            await ValidateMemberDataAsync(contentItem);

            // Unlike content/media - if there are errors for a member, we do NOT proceed to save them, we cannot so return the errors
            if (ModelState.IsValid == false)
            {
                MemberDisplay forDisplay = _umbracoMapper.Map<MemberDisplay>(contentItem.PersistedContent);
                forDisplay.Errors = ModelState.ToErrorDictionary();
                return new ValidationErrorResult(forDisplay);
            }

            // Create a scope here which will wrap all child data operations in a single transaction.
            // We'll complete this at the end of this method if everything succeeeds, else
            // all data operations will roll back.
            using IScope scope = _scopeProvider.CreateScope();

            // Depending on the action we need to first do a create or update using the membership manager
            // this ensures that passwords are formatted correctly and also performs the validation on the provider itself.
            switch (contentItem.Action)
            {
                case ContentSaveAction.Save:
                    ActionResult<bool> updateSuccessful = await UpdateMemberAsync(contentItem);
                    if (!(updateSuccessful.Result is null))
                    {
                        return updateSuccessful.Result;
                    }

                    break;
                case ContentSaveAction.SaveNew:
                    ActionResult<bool> createSuccessful = await CreateMemberAsync(contentItem);
                    if (!(createSuccessful.Result is null))
                    {
                        return createSuccessful.Result;
                    }

                    break;
                default:
                    // we don't support anything else for members
                    return NotFound();
            }

            // return the updated model
            MemberDisplay display = _umbracoMapper.Map<MemberDisplay>(contentItem.PersistedContent);

            // lastly, if it is not valid, add the model state to the outgoing object and throw a 403
            if (!ModelState.IsValid)
            {
                display.Errors = ModelState.ToErrorDictionary();
                return new ValidationErrorResult(display, StatusCodes.Status403Forbidden);
            }

            // put the correct messages in
            switch (contentItem.Action)
            {
                case ContentSaveAction.Save:
                case ContentSaveAction.SaveNew:
                    display.AddSuccessNotification(
                        _localizedTextService.Localize("speechBubbles/editMemberSaved"),
                        _localizedTextService.Localize("speechBubbles/editMemberSaved"));
                    break;
            }

            // Mark transaction to commit all changes
            scope.Complete();

            return display;
        }

        /// <summary>
        /// Maps the property values to the persisted entity
        /// </summary>
        /// <param name="contentItem">The member content item to map properties from</param>
        private void MapPropertyValues(MemberSave contentItem)
        {
            // Don't update the name if it is empty
            if (contentItem.Name.IsNullOrWhiteSpace() == false)
            {
                contentItem.PersistedContent.Name = contentItem.Name;
            }

            // map the custom properties - this will already be set for new entities in our member binder
            contentItem.PersistedContent.IsApproved = contentItem.IsApproved;
            contentItem.PersistedContent.Email = contentItem.Email.Trim();
            contentItem.PersistedContent.Username = contentItem.Username;

            // use the base method to map the rest of the properties
            MapPropertyValuesForPersistence<IMember, MemberSave>(
                contentItem,
                contentItem.PropertyCollectionDto,
                (save, property) => property.GetValue(), // get prop val
                (save, property, v) => property.SetValue(v), // set prop val
                null); // member are all invariant
        }

        /// <summary>
        /// Create a member from the supplied member content data
        ///
        /// All member password processing and creation is done via the identity manager
        /// </summary>
        /// <param name="contentItem">Member content data</param>
        /// <returns>The identity result of the created member</returns>
        private async Task<ActionResult<bool>> CreateMemberAsync(MemberSave contentItem)
        {
            IMemberType memberType = _memberTypeService.Get(contentItem.ContentTypeAlias);
            if (memberType == null)
            {
                throw new InvalidOperationException($"No member type found with alias {contentItem.ContentTypeAlias}");
            }

            var identityMember = MemberIdentityUser.CreateNew(
                contentItem.Username,
                contentItem.Email,
                memberType.Alias,
                contentItem.Name);

            IdentityResult created = await _memberManager.CreateAsync(identityMember, contentItem.Password.NewPassword);

            if (created.Succeeded == false)
            {
                return new ValidationErrorResult(created.Errors.ToErrorMessage());
            }

            // now re-look up the member, which will now exist
            IMember member = _memberService.GetByEmail(contentItem.Email);

            // map the save info over onto the user
            member = _umbracoMapper.Map<MemberSave, IMember>(contentItem, member);

            int creatorId = _backOfficeSecurityAccessor.BackOfficeSecurity.CurrentUser.Id;
            member.CreatorId = creatorId;

            // assign the mapped property values that are not part of the identity properties
            string[] builtInAliases = ConventionsHelper.GetStandardPropertyTypeStubs(_shortStringHelper).Select(x => x.Key).ToArray();
            foreach (ContentPropertyBasic property in contentItem.Properties)
            {
                if (builtInAliases.Contains(property.Alias) == false)
                {
                    member.Properties[property.Alias].SetValue(property.Value);
                }
            }

            //TODO: do we need to resave the key?
            // contentItem.PersistedContent.Key = contentItem.Key;

            // now the member has been saved via identity, resave the member with mapped content properties
            _memberService.Save(member);
            contentItem.PersistedContent = member;

            ActionResult<bool> rolesChanged = await AddOrUpdateRoles(contentItem.Groups, identityMember);
            if (!rolesChanged.Value && rolesChanged.Result != null)
            {
                return rolesChanged.Result;
            }

            return true;
        }

        /// <summary>
        /// Update existing member data
        /// </summary>
        /// <param name="contentItem">The member to save</param>
        /// <remarks>
        /// We need to use both IMemberService and ASP.NET Identity to do our updates because Identity is responsible for passwords/security.
        /// When this method is called, the IMember will already have updated/mapped values from the http POST.
        /// So then we do this in order:
        /// 1. Deal with sensitive property values on IMember
        /// 2. Use IMemberService to persist all changes
        /// 3. Use ASP.NET and MemberUserManager to deal with lockouts
        /// 4. Use ASP.NET, MemberUserManager and password changer to deal with passwords
        /// 5. Deal with groups/roles
        /// </remarks>
        private async Task<ActionResult<bool>> UpdateMemberAsync(MemberSave contentItem)
        {
            contentItem.PersistedContent.WriterId = _backOfficeSecurityAccessor.BackOfficeSecurity.CurrentUser.Id;

            // If the user doesn't have access to sensitive values, then we need to check if any of the built in member property types
            // have been marked as sensitive. If that is the case we cannot change these persisted values no matter what value has been posted.
            // There's only 3 special ones we need to deal with that are part of the MemberSave instance: Comments, IsApproved, IsLockedOut
            // but we will take care of this in a generic way below so that it works for all props.
            if (!_backOfficeSecurityAccessor.BackOfficeSecurity.CurrentUser.HasAccessToSensitiveData())
            {
                IMemberType memberType = _memberTypeService.Get(contentItem.PersistedContent.ContentTypeId);
                var sensitiveProperties = memberType
                    .PropertyTypes.Where(x => memberType.IsSensitiveProperty(x.Alias))
                    .ToList();

                foreach (IPropertyType sensitiveProperty in sensitiveProperties)
                {
                    // TODO: This logic seems to deviate from the logic that is in v8 where we are explitly checking
                    // against 3 properties: Comments, IsApproved, IsLockedOut, is the v8 version incorrect?

                    ContentPropertyBasic destProp = contentItem.Properties.FirstOrDefault(x => x.Alias == sensitiveProperty.Alias);
                    if (destProp != null)
                    {
                        // if found, change the value of the contentItem model to the persisted value so it remains unchanged
                        object origValue = contentItem.PersistedContent.GetValue(sensitiveProperty.Alias);
                        destProp.Value = origValue;
                    }
                }
            }

            // First save the IMember with mapped values before we start updating data with aspnet identity
            _memberService.Save(contentItem.PersistedContent);

            bool needsResync = false;

            MemberIdentityUser identityMember = await _memberManager.FindByIdAsync(contentItem.Id.ToString());
            if (identityMember == null)
            {
                return new ValidationErrorResult("Identity member was not found");
            }

            // Handle unlocking with the member manager (takes care of other nuances)
            if (identityMember.IsLockedOut && contentItem.IsLockedOut == false)
            {
                IdentityResult unlockResult = await _memberManager.SetLockoutEndDateAsync(identityMember, DateTimeOffset.Now.AddMinutes(-1));
                if (unlockResult.Succeeded == false)
                {
                    return new ValidationErrorResult(
                        $"Could not unlock for member {contentItem.Id} - error {unlockResult.Errors.ToErrorMessage()}");
                }
                needsResync = true;
            }
            else if (identityMember.IsLockedOut == false && contentItem.IsLockedOut)
            {
                // NOTE: This should not ever happen unless someone is mucking around with the request data.
                // An admin cannot simply lock a user, they get locked out by password attempts, but an admin can unlock them
                return new ValidationErrorResult("An admin cannot lock a member");
            }

            // If we're changing the password...
            // Handle changing with the member manager & password changer (takes care of other nuances)
            if (contentItem.Password != null)
            {
                IdentityResult validatePassword = await _memberManager.ValidatePasswordAsync(contentItem.Password.NewPassword);
                if (validatePassword.Succeeded == false)
                {
                    return new ValidationErrorResult(validatePassword.Errors.ToErrorMessage());
                }

                Attempt<int> intId = identityMember.Id.TryConvertTo<int>();
                if (intId.Success == false)
<<<<<<< HEAD
                {
                    return new ValidationErrorResult("Member ID was not valid");
                }

                IMember foundMember = _memberService.GetById(intId.Result);
                if (foundMember == null)
                {
                    return new ValidationErrorResult("Member was not found");
                }

                IUser currentUser = _backOfficeSecurityAccessor.BackOfficeSecurity.CurrentUser;
                // if the current user has access to reset/manually change the password
                if (currentUser.HasSectionAccess(Constants.Applications.Members) == false)
                {
                    return new ValidationErrorResult("The current user is not authorized");
                }
                var changingPasswordModel = new ChangingPasswordModel
                {
                    Id = intId.Result,
                    OldPassword = contentItem.Password.OldPassword,
                    NewPassword = contentItem.Password.NewPassword,
                };

                Attempt<PasswordChangedModel> passwordChangeResult = await _passwordChanger.ChangePasswordWithIdentityAsync(changingPasswordModel, _memberManager);

                if (passwordChangeResult.Result.ChangeError?.MemberNames != null)
                {
                    foreach (string memberName in passwordChangeResult.Result.ChangeError?.MemberNames)
                    {
                        ModelState.AddModelError(memberName, passwordChangeResult.Result.ChangeError?.ErrorMessage ?? string.Empty);
                    }
                    return new ValidationErrorResult(new SimpleValidationModel(ModelState.ToErrorDictionary()));
                }

                if (!passwordChangeResult.Success)
                {
                    return new ValidationErrorResult("The password could not be changed");
                }

                // get the identity member now the password and dates have changed
                identityMember = await _memberManager.FindByIdAsync(contentItem.Id.ToString());

                //TODO: confirm this is correct
                contentItem.PersistedContent.RawPasswordValue = identityMember.PasswordHash;

                if (identityMember.LastPasswordChangeDateUtc != null)
                {
                    contentItem.PersistedContent.LastPasswordChangeDate = (DateTime)identityMember.LastPasswordChangeDateUtc;
=======
                {
                    return new ValidationErrorResult("Member ID was not valid");
>>>>>>> 8c66470d
                }

                var changingPasswordModel = new ChangingPasswordModel
                {
                    Id = intId.Result,
                    OldPassword = contentItem.Password.OldPassword,
                    NewPassword = contentItem.Password.NewPassword,
                };

                // Change and persist the password
                Attempt<PasswordChangedModel> passwordChangeResult = await _passwordChanger.ChangePasswordWithIdentityAsync(changingPasswordModel, _memberManager);

                if (!passwordChangeResult.Success)
                {
                    foreach (string memberName in passwordChangeResult.Result?.ChangeError?.MemberNames ?? Enumerable.Empty<string>())
                    {
                        ModelState.AddModelError(memberName, passwordChangeResult.Result.ChangeError?.ErrorMessage ?? string.Empty);
                    }
                    return new ValidationErrorResult(new SimpleValidationModel(ModelState.ToErrorDictionary()));
                }

                needsResync = true;
            }

            // Update the roles and check for changes
            ActionResult<bool> rolesChanged = await AddOrUpdateRoles(contentItem.Groups, identityMember);
            if (!rolesChanged.Value && rolesChanged.Result != null)
            {
                return rolesChanged.Result;
            }
            else
            {
                needsResync = true;
            }

            // If there have been underlying changes made by ASP.NET Identity, then we need to resync the
            // IMember on the PersistedContent with what is stored since it will be mapped to display.
            if (needsResync)
            {
                contentItem.PersistedContent = _memberService.GetById(contentItem.PersistedContent.Id);
            }

            return true;
        }

        private async Task<bool> ValidateMemberDataAsync(MemberSave contentItem)
        {
            if (contentItem.Name.IsNullOrWhiteSpace())
            {
                ModelState.AddPropertyError(
                    new ValidationResult("Invalid user name", new[] { "value" }),
                    $"{Constants.PropertyEditors.InternalGenericPropertiesPrefix}login");
                return false;
            }

            if (contentItem.Password != null && !contentItem.Password.NewPassword.IsNullOrWhiteSpace())
            {
                IdentityResult validPassword = await _memberManager.ValidatePasswordAsync(contentItem.Password.NewPassword);
                if (!validPassword.Succeeded)
                {
                    ModelState.AddPropertyError(
                       new ValidationResult("Invalid password: " + MapErrors(validPassword.Errors), new[] { "value" }),
                       $"{Constants.PropertyEditors.InternalGenericPropertiesPrefix}password");
                    return false;
                }
            }

            IMember byUsername = _memberService.GetByUsername(contentItem.Username);
            if (byUsername != null && byUsername.Key != contentItem.Key)
            {
                ModelState.AddPropertyError(
                    new ValidationResult("Username is already in use", new[] { "value" }),
                    $"{Constants.PropertyEditors.InternalGenericPropertiesPrefix}login");
                return false;
            }

            IMember byEmail = _memberService.GetByEmail(contentItem.Email);
            if (byEmail != null && byEmail.Key != contentItem.Key)
            {
                ModelState.AddPropertyError(
                    new ValidationResult("Email address is already in use", new[] { "value" }),
                    $"{Constants.PropertyEditors.InternalGenericPropertiesPrefix}email");
                return false;
            }

            return true;
        }

        private string MapErrors(IEnumerable<IdentityError> result)
        {
            var sb = new StringBuilder();
            IEnumerable<IdentityError> identityErrors = result.ToList();
            foreach (IdentityError error in identityErrors)
            {
                string errorString = $"{error.Description}";
                sb.AppendLine(errorString);
            }

            return sb.ToString();
        }

        /// <summary>
        /// Add or update the identity roles
        /// </summary>
        /// <param name="groups">The groups to updates</param>
        /// <param name="identityMember">The member as an identity user</param>
<<<<<<< HEAD
        private async Task AddOrUpdateRoles(MemberSave contentItem, MemberIdentityUser identityMember)
=======
        private async Task<ActionResult<bool>> AddOrUpdateRoles(IEnumerable<string> groups, MembersIdentityUser identityMember)
>>>>>>> 8c66470d
        {
            var hasChanges = false;

            // We're gonna look up the current roles now because the below code can cause
            // events to be raised and developers could be manually adding roles to members in
            // their handlers. If we don't look this up now there's a chance we'll just end up
            // removing the roles they've assigned.
            IEnumerable<string> currentRoles = await _memberManager.GetRolesAsync(identityMember);

            // find the ones to remove and remove them
            IEnumerable<string> roles = currentRoles.ToList();
            string[] rolesToRemove = roles.Except(groups).ToArray();

            // Now let's do the role provider stuff - now that we've saved the content item (that is important since
            // if we are changing the username, it must be persisted before looking up the member roles).
            if (rolesToRemove.Any())
            {
                IdentityResult identityResult = await _memberManager.RemoveFromRolesAsync(identityMember, rolesToRemove);
                if (!identityResult.Succeeded)
                {
                    return ValidationErrorResult.CreateNotificationValidationErrorResult(identityResult.Errors.ToErrorMessage());
                }
                hasChanges = true;
            }

            // find the ones to add and add them
            string[] toAdd = groups.Except(roles).ToArray();
            if (toAdd.Any())
            {
                // add the ones submitted
                IdentityResult identityResult = await _memberManager.AddToRolesAsync(identityMember, toAdd);
                if (!identityResult.Succeeded)
                {
                    return ValidationErrorResult.CreateNotificationValidationErrorResult(identityResult.Errors.ToErrorMessage());
                }
                hasChanges = true;
            }

            return hasChanges;
        }

        /// <summary>
        /// Permanently deletes a member
        /// </summary>
        /// <param name="key">Guid of the member to delete</param>
        /// <returns>The result of the deletion</returns>
        ///
        [HttpPost]
        public IActionResult DeleteByKey(Guid key)
        {
            //TODO: move to MembersUserStore
            IMember foundMember = _memberService.GetByKey(key);
            if (foundMember == null)
            {
                return HandleContentNotFound(key);
            }

            _memberService.Delete(foundMember);

            return Ok();
        }

        /// <summary>
        /// Exports member data based on their unique Id
        /// </summary>
        /// <param name="key">The unique <see cref="Guid">member identifier</see></param>
        /// <returns><see cref="HttpResponseMessage"/></returns>
        [HttpGet]
        public IActionResult ExportMemberData(Guid key)
        {
            IUser currentUser = _backOfficeSecurityAccessor.BackOfficeSecurity.CurrentUser;

            if (currentUser.HasAccessToSensitiveData() == false)
            {
                return Forbid();
            }

            MemberExportModel member = ((MemberService)_memberService).ExportMember(key);
            if (member is null)
            {
                throw new NullReferenceException("No member found with key " + key);
            }

            var json = _jsonSerializer.Serialize(member);

            var fileName = $"{member.Name}_{member.Email}.txt";

            // Set custom header so umbRequestHelper.downloadFile can save the correct filename
            HttpContext.Response.Headers.Add("x-filename", fileName);

            return File(Encoding.UTF8.GetBytes(json), MediaTypeNames.Application.Octet, fileName);
        }
    }
}<|MERGE_RESOLUTION|>--- conflicted
+++ resolved
@@ -58,12 +58,8 @@
         private readonly IBackOfficeSecurityAccessor _backOfficeSecurityAccessor;
         private readonly IJsonSerializer _jsonSerializer;
         private readonly IShortStringHelper _shortStringHelper;
-<<<<<<< HEAD
         private readonly IPasswordChanger<MemberIdentityUser> _passwordChanger;
-=======
-        private readonly IPasswordChanger<MembersIdentityUser> _passwordChanger;
         private readonly IScopeProvider _scopeProvider;
->>>>>>> 8c66470d
 
         /// <summary>
         /// Initializes a new instance of the <see cref="MemberController"/> class.
@@ -96,12 +92,8 @@
             IDataTypeService dataTypeService,
             IBackOfficeSecurityAccessor backOfficeSecurityAccessor,
             IJsonSerializer jsonSerializer,
-<<<<<<< HEAD
-            IPasswordChanger<MemberIdentityUser> passwordChanger)
-=======
-            IPasswordChanger<MembersIdentityUser> passwordChanger,
+            IPasswordChanger<MemberIdentityUser> passwordChanger,
             IScopeProvider scopeProvider)
->>>>>>> 8c66470d
             : base(cultureDictionary, loggerFactory, shortStringHelper, eventMessages, localizedTextService, jsonSerializer)
         {
             _propertyEditors = propertyEditors;
@@ -115,10 +107,7 @@
             _jsonSerializer = jsonSerializer;
             _shortStringHelper = shortStringHelper;
             _passwordChanger = passwordChanger;
-<<<<<<< HEAD
-=======
             _scopeProvider = scopeProvider;
->>>>>>> 8c66470d
         }
 
         /// <summary>
@@ -474,7 +463,7 @@
             MemberIdentityUser identityMember = await _memberManager.FindByIdAsync(contentItem.Id.ToString());
             if (identityMember == null)
             {
-                return new ValidationErrorResult("Identity member was not found");
+                return new ValidationErrorResult("Member was not found");
             }
 
             // Handle unlocking with the member manager (takes care of other nuances)
@@ -507,59 +496,8 @@
 
                 Attempt<int> intId = identityMember.Id.TryConvertTo<int>();
                 if (intId.Success == false)
-<<<<<<< HEAD
                 {
                     return new ValidationErrorResult("Member ID was not valid");
-                }
-
-                IMember foundMember = _memberService.GetById(intId.Result);
-                if (foundMember == null)
-                {
-                    return new ValidationErrorResult("Member was not found");
-                }
-
-                IUser currentUser = _backOfficeSecurityAccessor.BackOfficeSecurity.CurrentUser;
-                // if the current user has access to reset/manually change the password
-                if (currentUser.HasSectionAccess(Constants.Applications.Members) == false)
-                {
-                    return new ValidationErrorResult("The current user is not authorized");
-                }
-                var changingPasswordModel = new ChangingPasswordModel
-                {
-                    Id = intId.Result,
-                    OldPassword = contentItem.Password.OldPassword,
-                    NewPassword = contentItem.Password.NewPassword,
-                };
-
-                Attempt<PasswordChangedModel> passwordChangeResult = await _passwordChanger.ChangePasswordWithIdentityAsync(changingPasswordModel, _memberManager);
-
-                if (passwordChangeResult.Result.ChangeError?.MemberNames != null)
-                {
-                    foreach (string memberName in passwordChangeResult.Result.ChangeError?.MemberNames)
-                    {
-                        ModelState.AddModelError(memberName, passwordChangeResult.Result.ChangeError?.ErrorMessage ?? string.Empty);
-                    }
-                    return new ValidationErrorResult(new SimpleValidationModel(ModelState.ToErrorDictionary()));
-                }
-
-                if (!passwordChangeResult.Success)
-                {
-                    return new ValidationErrorResult("The password could not be changed");
-                }
-
-                // get the identity member now the password and dates have changed
-                identityMember = await _memberManager.FindByIdAsync(contentItem.Id.ToString());
-
-                //TODO: confirm this is correct
-                contentItem.PersistedContent.RawPasswordValue = identityMember.PasswordHash;
-
-                if (identityMember.LastPasswordChangeDateUtc != null)
-                {
-                    contentItem.PersistedContent.LastPasswordChangeDate = (DateTime)identityMember.LastPasswordChangeDateUtc;
-=======
-                {
-                    return new ValidationErrorResult("Member ID was not valid");
->>>>>>> 8c66470d
                 }
 
                 var changingPasswordModel = new ChangingPasswordModel
@@ -666,11 +604,7 @@
         /// </summary>
         /// <param name="groups">The groups to updates</param>
         /// <param name="identityMember">The member as an identity user</param>
-<<<<<<< HEAD
-        private async Task AddOrUpdateRoles(MemberSave contentItem, MemberIdentityUser identityMember)
-=======
-        private async Task<ActionResult<bool>> AddOrUpdateRoles(IEnumerable<string> groups, MembersIdentityUser identityMember)
->>>>>>> 8c66470d
+        private async Task<ActionResult<bool>> AddOrUpdateRoles(IEnumerable<string> groups, MemberIdentityUser identityMember)
         {
             var hasChanges = false;
 
