using System;
using System.Collections.Generic;
using System.Globalization;
using System.Linq;
using System.Runtime.Serialization;
using System.Threading.Tasks;
using Microsoft.AspNetCore.Authorization;
using Microsoft.AspNetCore.Mvc;
using Microsoft.Extensions.Logging;
using Microsoft.Extensions.Options;
using Umbraco.Cms.Core.Models;
using Umbraco.Cms.Core.Models.Membership;
using Umbraco.Cms.Core.Security;
using Umbraco.Cms.Core.Services;
using Umbraco.Cms.Web.BackOffice.Security;
using Umbraco.Cms.Web.Common.Authorization;

namespace Umbraco.Cms.Web.BackOffice.Controllers;

public class TwoFactorLoginController : UmbracoAuthorizedJsonController
{
    private readonly IBackOfficeSecurityAccessor _backOfficeSecurityAccessor;
    private readonly IBackOfficeSignInManager _backOfficeSignInManager;
    private readonly IBackOfficeUserManager _backOfficeUserManager;
    private readonly ILogger<TwoFactorLoginController> _logger;
    private readonly ITwoFactorLoginService2 _twoFactorLoginService;
    private readonly IOptionsSnapshot<TwoFactorLoginViewOptions> _twoFactorLoginViewOptions;

    public TwoFactorLoginController(
        IBackOfficeSecurityAccessor backOfficeSecurityAccessor,
        ILogger<TwoFactorLoginController> logger,
        ITwoFactorLoginService twoFactorLoginService,
        IBackOfficeSignInManager backOfficeSignInManager,
        IBackOfficeUserManager backOfficeUserManager,
        IOptionsSnapshot<TwoFactorLoginViewOptions> twoFactorLoginViewOptions)
    {
<<<<<<< HEAD
        private readonly IBackOfficeSecurityAccessor _backOfficeSecurityAccessor;
        private readonly ILogger<TwoFactorLoginController> _logger;
        private readonly ITwoFactorLoginService _twoFactorLoginService;
        private readonly IBackOfficeSignInManager _backOfficeSignInManager;
        private readonly IBackOfficeUserManager _backOfficeUserManager;
        private readonly IOptionsSnapshot<TwoFactorLoginViewOptions> _twoFactorLoginViewOptions;

        public TwoFactorLoginController(
            IBackOfficeSecurityAccessor backOfficeSecurityAccessor,
            ILogger<TwoFactorLoginController> logger,
            ITwoFactorLoginService twoFactorLoginService,
            IBackOfficeSignInManager backOfficeSignInManager,
            IBackOfficeUserManager backOfficeUserManager,
            IOptionsSnapshot<TwoFactorLoginViewOptions> twoFactorLoginViewOptions)
        {
            _backOfficeSecurityAccessor = backOfficeSecurityAccessor;
            _logger = logger;
            _twoFactorLoginService = twoFactorLoginService;
            _backOfficeSignInManager = backOfficeSignInManager;
            _backOfficeUserManager = backOfficeUserManager;
            _twoFactorLoginViewOptions = twoFactorLoginViewOptions;
        }
=======
        _backOfficeSecurityAccessor = backOfficeSecurityAccessor;
        _logger = logger;
>>>>>>> ac4fb6ac

        if (twoFactorLoginService is not ITwoFactorLoginService2 twoFactorLoginService2)
        {
            throw new ArgumentException(
                "twoFactorLoginService needs to implement ITwoFactorLoginService2 until the interfaces are merged",
                nameof(twoFactorLoginService));
        }

        _twoFactorLoginService = twoFactorLoginService2;
        _backOfficeSignInManager = backOfficeSignInManager;
        _backOfficeUserManager = backOfficeUserManager;
        _twoFactorLoginViewOptions = twoFactorLoginViewOptions;
    }

    /// <summary>
    ///     Used to retrieve the 2FA providers for code submission
    /// </summary>
    /// <returns></returns>
    [HttpGet]
    [AllowAnonymous]
    public async Task<ActionResult<IEnumerable<string>>> GetEnabled2FAProvidersForCurrentUser()
    {
        BackOfficeIdentityUser? user = await _backOfficeSignInManager.GetTwoFactorAuthenticationUserAsync();
        if (user == null)
        {
            _logger.LogWarning("No verified user found, returning 404");
            return NotFound();
        }

        IList<string> userFactors = await _backOfficeUserManager.GetValidTwoFactorProvidersAsync(user);
        return new ObjectResult(userFactors);
    }


    [HttpGet]
    public async Task<ActionResult<IEnumerable<UserTwoFactorProviderModel>>> Get2FAProvidersForUser(int userId)
    {
        BackOfficeIdentityUser user = await _backOfficeUserManager.FindByIdAsync(userId.ToString(CultureInfo.InvariantCulture));

        var enabledProviderNameHashSet =
            new HashSet<string>(await _twoFactorLoginService.GetEnabledTwoFactorProviderNamesAsync(user.Key));

        IEnumerable<string> providerNames = await _backOfficeUserManager.GetValidTwoFactorProvidersAsync(user);

        // Filter out any providers that does not have a view attached to it, since it's unusable then.
        providerNames = providerNames.Where(providerName =>
        {
            TwoFactorLoginViewOptions options = _twoFactorLoginViewOptions.Get(providerName);
            return options is not null && !string.IsNullOrWhiteSpace(options.SetupViewPath);
        });

        return providerNames.Select(providerName =>
            new UserTwoFactorProviderModel(providerName, enabledProviderNameHashSet.Contains(providerName))).ToArray();
    }

    [HttpGet]
    public async Task<ActionResult<object?>> SetupInfo(string providerName)
    {
        IUser? user = _backOfficeSecurityAccessor?.BackOfficeSecurity?.CurrentUser;

        var setupInfo = await _twoFactorLoginService.GetSetupInfoAsync(user!.Key, providerName);

        return setupInfo;
    }


    [HttpPost]
    public async Task<ActionResult<bool>> ValidateAndSave(string providerName, string secret, string code)
    {
        IUser? user = _backOfficeSecurityAccessor?.BackOfficeSecurity?.CurrentUser;

        return await _twoFactorLoginService.ValidateAndSaveAsync(providerName, user!.Key, secret, code);
    }

    [HttpPost]
    [Authorize(Policy = AuthorizationPolicies.SectionAccessUsers)]
    public async Task<ActionResult<bool>> Disable(string providerName, Guid userKey) =>
        await _twoFactorLoginService.DisableAsync(userKey, providerName);

    [HttpPost]
    public async Task<ActionResult<bool>> DisableWithCode(string providerName, string code)
    {
        Guid? key = _backOfficeSecurityAccessor.BackOfficeSecurity?.CurrentUser?.Key;

        return await _twoFactorLoginService.DisableWithCodeAsync(providerName, key!.Value, code);
    }

    [HttpGet]
    public ActionResult<string?> ViewPathForProviderName(string providerName)
    {
        TwoFactorLoginViewOptions? options = _twoFactorLoginViewOptions.Get(providerName);
        return options.SetupViewPath;
    }
}<|MERGE_RESOLUTION|>--- conflicted
+++ resolved
@@ -1,4 +1,4 @@
-using System;
+﻿using System;
 using System.Collections.Generic;
 using System.Globalization;
 using System.Linq;
@@ -23,7 +23,7 @@
     private readonly IBackOfficeSignInManager _backOfficeSignInManager;
     private readonly IBackOfficeUserManager _backOfficeUserManager;
     private readonly ILogger<TwoFactorLoginController> _logger;
-    private readonly ITwoFactorLoginService2 _twoFactorLoginService;
+    private readonly ITwoFactorLoginService _twoFactorLoginService;
     private readonly IOptionsSnapshot<TwoFactorLoginViewOptions> _twoFactorLoginViewOptions;
 
     public TwoFactorLoginController(
@@ -34,42 +34,9 @@
         IBackOfficeUserManager backOfficeUserManager,
         IOptionsSnapshot<TwoFactorLoginViewOptions> twoFactorLoginViewOptions)
     {
-<<<<<<< HEAD
-        private readonly IBackOfficeSecurityAccessor _backOfficeSecurityAccessor;
-        private readonly ILogger<TwoFactorLoginController> _logger;
-        private readonly ITwoFactorLoginService _twoFactorLoginService;
-        private readonly IBackOfficeSignInManager _backOfficeSignInManager;
-        private readonly IBackOfficeUserManager _backOfficeUserManager;
-        private readonly IOptionsSnapshot<TwoFactorLoginViewOptions> _twoFactorLoginViewOptions;
-
-        public TwoFactorLoginController(
-            IBackOfficeSecurityAccessor backOfficeSecurityAccessor,
-            ILogger<TwoFactorLoginController> logger,
-            ITwoFactorLoginService twoFactorLoginService,
-            IBackOfficeSignInManager backOfficeSignInManager,
-            IBackOfficeUserManager backOfficeUserManager,
-            IOptionsSnapshot<TwoFactorLoginViewOptions> twoFactorLoginViewOptions)
-        {
-            _backOfficeSecurityAccessor = backOfficeSecurityAccessor;
-            _logger = logger;
-            _twoFactorLoginService = twoFactorLoginService;
-            _backOfficeSignInManager = backOfficeSignInManager;
-            _backOfficeUserManager = backOfficeUserManager;
-            _twoFactorLoginViewOptions = twoFactorLoginViewOptions;
-        }
-=======
         _backOfficeSecurityAccessor = backOfficeSecurityAccessor;
         _logger = logger;
->>>>>>> ac4fb6ac
-
-        if (twoFactorLoginService is not ITwoFactorLoginService2 twoFactorLoginService2)
-        {
-            throw new ArgumentException(
-                "twoFactorLoginService needs to implement ITwoFactorLoginService2 until the interfaces are merged",
-                nameof(twoFactorLoginService));
-        }
-
-        _twoFactorLoginService = twoFactorLoginService2;
+        _twoFactorLoginService = twoFactorLoginService;
         _backOfficeSignInManager = backOfficeSignInManager;
         _backOfficeUserManager = backOfficeUserManager;
         _twoFactorLoginViewOptions = twoFactorLoginViewOptions;
