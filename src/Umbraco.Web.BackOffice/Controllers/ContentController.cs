--- conflicted
+++ resolved
@@ -56,8 +56,14 @@
     private readonly IFileService _fileService;
     private readonly ILocalizationService _localizationService;
     private readonly ILocalizedTextService _localizedTextService;
+    private readonly INotificationService _notificationService;
+    private readonly ActionCollection _actionCollection;
+    private readonly ISqlContext _sqlContext;
+    private readonly IAuthorizationService _authorizationService;
+    private readonly IContentVersionService _contentVersionService;
+    private readonly ICultureImpactService _cultureImpactService;
+    private readonly Lazy<IDictionary<string, ILanguage>> _allLangs;
     private readonly ILogger<ContentController> _logger;
-    private readonly INotificationService _notificationService;
     private readonly PropertyEditorCollection _propertyEditors;
     private readonly IPublishedUrlProvider _publishedUrlProvider;
     private readonly ICoreScopeProvider _scopeProvider;
@@ -65,6 +71,7 @@
     private readonly IUmbracoMapper _umbracoMapper;
     private readonly IUserService _userService;
 
+        [ActivatorUtilitiesConstructor]
     public ContentController(
         ICultureDictionary cultureDictionary,
         ILoggerFactory loggerFactory,
@@ -88,7 +95,8 @@
         IJsonSerializer serializer,
         ICoreScopeProvider scopeProvider,
         IAuthorizationService authorizationService,
-        IContentVersionService contentVersionService)
+            IContentVersionService contentVersionService,
+            ICultureImpactService cultureImpactService)
         : base(cultureDictionary, loggerFactory, shortStringHelper, eventMessages, localizedTextService, serializer)
     {
         _propertyEditors = propertyEditors;
@@ -108,6 +116,7 @@
         _sqlContext = sqlContext;
         _authorizationService = authorizationService;
         _contentVersionService = contentVersionService;
+            _cultureImpactService = cultureImpactService;
         _logger = loggerFactory.CreateLogger<ContentController>();
         _scopeProvider = scopeProvider;
         _allLangs = new Lazy<IDictionary<string, ILanguage>>(() =>
@@ -116,91 +125,6 @@
     }
 
     public object? Domains { get; private set; }
-
-    /// <summary>
-    ///     Return content for the specified ids
-    /// </summary>
-<<<<<<< HEAD
-    [PluginController(Constants.Web.Mvc.BackOfficeApiArea)]
-    [Authorize(Policy = AuthorizationPolicies.TreeAccessDocuments)]
-    [ParameterSwapControllerActionSelector(nameof(GetById), "id", typeof(int), typeof(Guid), typeof(Udi))]
-    [ParameterSwapControllerActionSelector(nameof(GetNiceUrl), "id", typeof(int), typeof(Guid), typeof(Udi))]
-    public class ContentController : ContentControllerBase
-    {
-        private readonly PropertyEditorCollection _propertyEditors;
-        private readonly IContentService _contentService;
-        private readonly ILocalizedTextService _localizedTextService;
-        private readonly IUserService _userService;
-        private readonly IBackOfficeSecurityAccessor _backofficeSecurityAccessor;
-        private readonly IContentTypeService _contentTypeService;
-        private readonly IUmbracoMapper _umbracoMapper;
-        private readonly IPublishedUrlProvider _publishedUrlProvider;
-        private readonly IDomainService _domainService;
-        private readonly IDataTypeService _dataTypeService;
-        private readonly ILocalizationService _localizationService;
-        private readonly IFileService _fileService;
-        private readonly INotificationService _notificationService;
-        private readonly ActionCollection _actionCollection;
-        private readonly ISqlContext _sqlContext;
-        private readonly IAuthorizationService _authorizationService;
-        private readonly IContentVersionService _contentVersionService;
-        private readonly ICultureImpactService _cultureImpactService;
-        private readonly Lazy<IDictionary<string, ILanguage>> _allLangs;
-        private readonly ILogger<ContentController> _logger;
-        private readonly ICoreScopeProvider _scopeProvider;
-
-        public object? Domains { get; private set; }
-
-        [ActivatorUtilitiesConstructor]
-        public ContentController(
-            ICultureDictionary cultureDictionary,
-            ILoggerFactory loggerFactory,
-            IShortStringHelper shortStringHelper,
-            IEventMessagesFactory eventMessages,
-            ILocalizedTextService localizedTextService,
-            PropertyEditorCollection propertyEditors,
-            IContentService contentService,
-            IUserService userService,
-            IBackOfficeSecurityAccessor backofficeSecurityAccessor,
-            IContentTypeService contentTypeService,
-            IUmbracoMapper umbracoMapper,
-            IPublishedUrlProvider publishedUrlProvider,
-            IDomainService domainService,
-            IDataTypeService dataTypeService,
-            ILocalizationService localizationService,
-            IFileService fileService,
-            INotificationService notificationService,
-            ActionCollection actionCollection,
-            ISqlContext sqlContext,
-            IJsonSerializer serializer,
-            ICoreScopeProvider scopeProvider,
-            IAuthorizationService authorizationService,
-            IContentVersionService contentVersionService,
-            ICultureImpactService cultureImpactService)
-            : base(cultureDictionary, loggerFactory, shortStringHelper, eventMessages, localizedTextService, serializer)
-        {
-            _propertyEditors = propertyEditors;
-            _contentService = contentService;
-            _localizedTextService = localizedTextService;
-            _userService = userService;
-            _backofficeSecurityAccessor = backofficeSecurityAccessor;
-            _contentTypeService = contentTypeService;
-            _umbracoMapper = umbracoMapper;
-            _publishedUrlProvider = publishedUrlProvider;
-            _domainService = domainService;
-            _dataTypeService = dataTypeService;
-            _localizationService = localizationService;
-            _fileService = fileService;
-            _notificationService = notificationService;
-            _actionCollection = actionCollection;
-            _sqlContext = sqlContext;
-            _authorizationService = authorizationService;
-            _contentVersionService = contentVersionService;
-            _cultureImpactService = cultureImpactService;
-            _logger = loggerFactory.CreateLogger<ContentController>();
-            _scopeProvider = scopeProvider;
-            _allLangs = new Lazy<IDictionary<string, ILanguage>>(() => _localizationService.GetAllLanguages().ToDictionary(x => x.IsoCode, x => x, StringComparer.InvariantCultureIgnoreCase));
-        }
 
         [Obsolete("Use constructor that accepts ICultureImpactService as a parameter, scheduled for removal in V12")]
         public ContentController(
@@ -255,62 +179,9 @@
               {
               }
 
-        /// <summary>
-        /// Return content for the specified ids
-        /// </summary>
-        /// <param name="ids"></param>
-        /// <returns></returns>
-        [FilterAllowedOutgoingContent(typeof(IEnumerable<ContentItemDisplay>))]
-        public IEnumerable<ContentItemDisplay> GetByIds([FromQuery] int[] ids)
-        {
-            var foundContent = _contentService.GetByIds(ids);
-            return foundContent.Select(MapToDisplay).WhereNotNull();
-        }
-
-        /// <summary>
-        /// Updates the permissions for a content item for a particular user group
-        /// </summary>
-        /// <param name="saveModel"></param>
-        /// <returns></returns>
-        /// <remarks>
-        /// Permission check is done for letter 'R' which is for <see cref="ActionRights"/> which the user must have access to update
-        /// </remarks>
-        public async Task<ActionResult<IEnumerable<AssignedUserGroupPermissions?>?>> PostSaveUserGroupPermissions(UserGroupPermissionsSave saveModel)
-        {
-            if (saveModel.ContentId <= 0) return NotFound();
-
-            // TODO: Should non-admins be allowed to set granular permissions?
-
-            var content = _contentService.GetById(saveModel.ContentId);
-            if (content == null) return NotFound();
-
-            // Authorize...
-            var resource = new ContentPermissionsResource(content, ActionRights.ActionLetter);
-            var authorizationResult = await _authorizationService.AuthorizeAsync(User, resource, AuthorizationPolicies.ContentPermissionByResource);
-            if (!authorizationResult.Succeeded)
-            {
-                return Forbid();
-            }
-
-            //current permissions explicitly assigned to this content item
-            var contentPermissions = _contentService.GetPermissions(content)
-                .ToDictionary(x => x.UserGroupId, x => x);
-
-            var allUserGroups = _userService.GetAllUserGroups().ToArray();
-
-            //loop through each user group
-            foreach (var userGroup in allUserGroups)
-            {
-                //check if there's a permission set posted up for this user group
-                IEnumerable<string>? groupPermissions;
-                if (saveModel.AssignedPermissions.TryGetValue(userGroup.Id, out groupPermissions))
-                {
-                    if (groupPermissions is null)
-                    {
-                        _userService.RemoveUserGroupPermissions(userGroup.Id, content.Id);
-                        continue;
-                    }
-=======
+    /// <summary>
+    ///     Return content for the specified ids
+    /// </summary>
     /// <param name="ids"></param>
     /// <returns></returns>
     [FilterAllowedOutgoingContent(typeof(IEnumerable<ContentItemDisplay>))]
@@ -319,7 +190,6 @@
         IEnumerable<IContent> foundContent = _contentService.GetByIds(ids);
         return foundContent.Select(MapToDisplay).WhereNotNull();
     }
->>>>>>> 29961d40
 
     /// <summary>
     ///     Updates the permissions for a content item for a particular user group
@@ -1034,75 +904,16 @@
         // we will continue to save if model state is invalid, however we cannot save if critical data is missing.
         if (!ModelState.IsValid)
         {
+                // Don't try and save if we do not have access
+                if (ModelState.Keys.Contains(Constants.ModelStateErrorKeys.PermissionError))
+                {
+                    var forDisplay = mapToDisplay(contentItem.PersistedContent);
+                    return ValidationProblem(forDisplay, ModelState);
+                }
+
             // check for critical data validation issues, we can't continue saving if this data is invalid
             if (!passesCriticalValidationRules)
             {
-<<<<<<< HEAD
-                // Don't try and save if we do not have access
-                if (ModelState.Keys.Contains(Constants.ModelStateErrorKeys.PermissionError))
-                {
-                    var forDisplay = mapToDisplay(contentItem.PersistedContent);
-                    return ValidationProblem(forDisplay, ModelState);
-                }
-
-                // check for critical data validation issues, we can't continue saving if this data is invalid
-                if (!passesCriticalValidationRules)
-                {
-                    // ok, so the absolute mandatory data is invalid and it's new, we cannot actually continue!
-                    // add the model state to the outgoing object and throw a validation message
-                    var forDisplay = mapToDisplay(contentItem.PersistedContent);
-                    return ValidationProblem(forDisplay, ModelState);
-                }
-
-                // if there's only one variant and the model state is not valid we cannot publish so change it to save
-                if (variantCount == 1)
-                {
-                    switch (contentItem.Action)
-                    {
-                        case ContentSaveAction.Publish:
-                        case ContentSaveAction.PublishWithDescendants:
-                        case ContentSaveAction.PublishWithDescendantsForce:
-                        case ContentSaveAction.SendPublish:
-                        case ContentSaveAction.Schedule:
-                            contentItem.Action = ContentSaveAction.Save;
-                            break;
-                        case ContentSaveAction.PublishNew:
-                        case ContentSaveAction.PublishWithDescendantsNew:
-                        case ContentSaveAction.PublishWithDescendantsForceNew:
-                        case ContentSaveAction.SendPublishNew:
-                        case ContentSaveAction.ScheduleNew:
-                            contentItem.Action = ContentSaveAction.SaveNew;
-                            break;
-                    }
-                }
-            }
-
-            bool wasCancelled;
-
-            //used to track successful notifications
-            var globalNotifications = new SimpleNotificationModel();
-            var notifications = new Dictionary<string, SimpleNotificationModel>
-            {
-                //global (non variant specific) notifications
-                [string.Empty] = globalNotifications
-            };
-
-            //The default validation language will be either: The default languauge, else if the content is brand new and the default culture is
-            // not marked to be saved, it will be the first culture in the list marked for saving.
-            var defaultCulture = _allLangs.Value.Values.FirstOrDefault(x => x.IsDefault)?.IsoCode;
-            var cultureForInvariantErrors = _cultureImpactService.GetCultureForInvariantErrors(
-                contentItem.PersistedContent,
-                contentItem.Variants.Where(x => x.Save).Select(x => x.Culture).ToArray(),
-                defaultCulture);
-
-            //get the updated model
-            bool isBlueprint = contentItem.PersistedContent?.Blueprint ?? false;
-
-            var contentSavedHeader = isBlueprint ? "editBlueprintSavedHeader" : "editContentSavedHeader";
-            var contentSavedText = isBlueprint ? "editBlueprintSavedText" : "editContentSavedText";
-
-            switch (contentItem.Action)
-=======
                 // ok, so the absolute mandatory data is invalid and it's new, we cannot actually continue!
                 // add the model state to the outgoing object and throw a validation message
                 ContentItemDisplay<TVariant>? forDisplay = mapToDisplay(contentItem.PersistedContent);
@@ -1111,7 +922,6 @@
 
             // if there's only one variant and the model state is not valid we cannot publish so change it to save
             if (variantCount == 1)
->>>>>>> 29961d40
             {
                 switch (contentItem.Action)
                 {
@@ -1146,7 +956,7 @@
         //The default validation language will be either: The default languauge, else if the content is brand new and the default culture is
         // not marked to be saved, it will be the first culture in the list marked for saving.
         var defaultCulture = _allLangs.Value.Values.FirstOrDefault(x => x.IsDefault)?.IsoCode;
-        var cultureForInvariantErrors = CultureImpact.GetCultureForInvariantErrors(
+            var cultureForInvariantErrors = _cultureImpactService.GetCultureForInvariantErrors(
             contentItem.PersistedContent,
             contentItem.Variants.Where(x => x.Save).Select(x => x.Culture).ToArray(),
             defaultCulture);
@@ -2002,17 +1812,7 @@
         {
             if (!isValid)
             {
-<<<<<<< HEAD
-                // publishing any culture, implies the invariant culture
-                var valid = persistentContent.PublishCulture(_cultureImpactService.ImpactExplicit(variant.Culture, defaultCulture.InvariantEquals(variant.Culture)));
-                if (!valid)
-                {
-                    AddVariantValidationError(variant.Culture, variant.Segment, "speechBubbles", "contentCultureValidationError");
-                    return false;
-                }
-=======
                 firstInvalidMandatoryCulture = model.Culture;
->>>>>>> 29961d40
             }
 
             if (publishing && !isValid)
@@ -2053,7 +1853,7 @@
         foreach (ContentVariantSave variant in cultureVariants.Where(x => x.Publish))
         {
             // publishing any culture, implies the invariant culture
-            var valid = persistentContent.PublishCulture(CultureImpact.Explicit(variant.Culture, defaultCulture.InvariantEquals(variant.Culture)));
+                var valid = persistentContent.PublishCulture(_cultureImpactService.ImpactExplicit(variant.Culture, defaultCulture.InvariantEquals(variant.Culture)));
             if (!valid)
             {
                 AddVariantValidationError(variant.Culture, variant.Segment, "speechBubbles", "contentCultureValidationError");
