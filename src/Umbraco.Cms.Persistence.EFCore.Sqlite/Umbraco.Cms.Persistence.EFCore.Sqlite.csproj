--- conflicted
+++ resolved
@@ -5,11 +5,8 @@
   </PropertyGroup>
 
   <ItemGroup>
-<<<<<<< HEAD
     <PackageReference Include="Microsoft.EntityFrameworkCore.Sqlite" Version="8.0.0-rc.2.*" />
-=======
     <PackageReference Include="Microsoft.EntityFrameworkCore.Sqlite" Version="7.0.13" />
->>>>>>> 2cf21766
   </ItemGroup>
 
   <ItemGroup>
