--- conflicted
+++ resolved
@@ -1,125 +1,64 @@
-<<<<<<< HEAD
-﻿using System.Collections.Generic;
-using System.ComponentModel.DataAnnotations;
-using System.Linq;
-using umbraco.cms.businesslogic.member;
-
-namespace Umbraco.Web.Models
-{
-    public class ProfileModel
-    {
-        public ProfileModel()
-        {
-            if (Member.IsLoggedOn())
-            {
-                //TODO Use new Member API
-                var member = Member.GetCurrentMember();
-
-                if (member != null)
-                {
-                    this.Name = member.Text;
-
-                    this.Email = member.Email;
-
-                    this.MemberProperties = new List<UmbracoProperty>();
-
-                    var memberType = MemberType.GetByAlias(member.ContentType.Alias);
-
-                    foreach (var prop in memberType.PropertyTypes.Where(memberType.MemberCanEdit))
-                    {
-                        var value = string.Empty;
-                        var propValue = member.getProperty(prop.Alias);
-                        if (propValue != null)
-                        {
-                            value = propValue.Value.ToString();
-                        }
-
-                        this.MemberProperties.Add(new UmbracoProperty
-                                                  {
-                                                      Alias = prop.Alias,
-                                                      Name = prop.Name,
-                                                      Value = value
-                                                  });
-                    }
-                }
-            }
-        }
-
-        [Required]
-        [RegularExpression(@"[a-z0-9!#$%&'*+/=?^_`{|}~-]+(?:\.[a-z0-9!#$%&'*+/=?^_`{|}~-]+)*@(?:[a-z0-9](?:[a-z0-9-]*[a-z0-9])?\.)+[a-z0-9](?:[a-z0-9-]*[a-z0-9])?",
-            ErrorMessage = "Please enter a valid e-mail address")]
-        public string Email { get; set; }
-
-        public string Name { get; set; }
-
-        public string MemberTypeAlias { get; set; }
-
-        public List<UmbracoProperty> MemberProperties { get; set; }
-    }
-}
-=======
-﻿using System;
-using System.Collections.Generic;
-using System.ComponentModel;
-using System.ComponentModel.DataAnnotations;
-using System.Linq;
-using System.Web;
-using umbraco.cms.businesslogic.member;
-using Umbraco.Core;
-using Umbraco.Web.Security;
-
-namespace Umbraco.Web.Models
-{
-    public class ProfileModel : PostRedirectModel
-    {
-        public static ProfileModel CreateModel()
-        {
-            var model = new ProfileModel(false);
-            return model;
-        }
-
-        private ProfileModel(bool doLookup)
-        {
-            MemberProperties = new List<UmbracoProperty>();
-            if (doLookup)
-            {
-                var helper = new MembershipHelper(ApplicationContext.Current, new HttpContextWrapper(HttpContext.Current));
-                var model = helper.CreateProfileModel();
-                MemberProperties = model.MemberProperties;
-            }   
-        }
-
-        [Obsolete("Do not use this ctor as it will perform business logic lookups. Use the MembershipHelper.CreateProfileModel or the static ProfileModel.CreateModel() to create an empty model.")]
-        public ProfileModel()
-            :this(true)
-        {
-        }
-
-        [Required]
-        [RegularExpression(@"[a-z0-9!#$%&'*+/=?^_`{|}~-]+(?:\.[a-z0-9!#$%&'*+/=?^_`{|}~-]+)*@(?:[a-z0-9](?:[a-z0-9-]*[a-z0-9])?\.)+[a-z0-9](?:[a-z0-9-]*[a-z0-9])?",
-            ErrorMessage = "Please enter a valid e-mail address")]
-        public string Email { get; set; }
-
-        /// <summary>
-        /// The member's real name
-        /// </summary>
-        public string Name { get; set; }
-
-        /// <summary>
-        /// The member's member type alias
-        /// </summary>        
-        [ReadOnly(true)]
-        [Obsolete("This is not used and will be removed from the codebase in future versions")]
-        public string MemberTypeAlias { get; set; }
-
-        /// <summary>
-        /// The list of member properties
-        /// </summary>
-        /// <remarks>
-        /// Adding items to this list on the front-end will not add properties to the member in the database.
-        /// </remarks>
-        public List<UmbracoProperty> MemberProperties { get; set; }
-
-    }
-}
->>>>>>> 0a80c399
+﻿using System;
+using System.Collections.Generic;
+using System.ComponentModel;
+using System.ComponentModel.DataAnnotations;
+using System.Linq;
+using System.Web;
+using umbraco.cms.businesslogic.member;
+using Umbraco.Core;
+using Umbraco.Web.Security;
+
+namespace Umbraco.Web.Models
+{
+    public class ProfileModel : PostRedirectModel
+    {
+        public static ProfileModel CreateModel()
+        {
+            var model = new ProfileModel(false);
+            return model;
+        }
+
+        private ProfileModel(bool doLookup)
+        {
+            MemberProperties = new List<UmbracoProperty>();
+            if (doLookup)
+            {
+                var helper = new MembershipHelper(ApplicationContext.Current, new HttpContextWrapper(HttpContext.Current));
+                var model = helper.CreateProfileModel();
+                MemberProperties = model.MemberProperties;
+            }   
+        }
+
+        [Obsolete("Do not use this ctor as it will perform business logic lookups. Use the MembershipHelper.CreateProfileModel or the static ProfileModel.CreateModel() to create an empty model.")]
+        public ProfileModel()
+            :this(true)
+        {
+        }
+
+        [Required]
+        [RegularExpression(@"[a-z0-9!#$%&'*+/=?^_`{|}~-]+(?:\.[a-z0-9!#$%&'*+/=?^_`{|}~-]+)*@(?:[a-z0-9](?:[a-z0-9-]*[a-z0-9])?\.)+[a-z0-9](?:[a-z0-9-]*[a-z0-9])?",
+            ErrorMessage = "Please enter a valid e-mail address")]
+        public string Email { get; set; }
+
+        /// <summary>
+        /// The member's real name
+        /// </summary>
+        public string Name { get; set; }
+
+        /// <summary>
+        /// The member's member type alias
+        /// </summary>        
+        [ReadOnly(true)]
+        [Obsolete("This is not used and will be removed from the codebase in future versions")]
+        public string MemberTypeAlias { get; set; }
+
+        /// <summary>
+        /// The list of member properties
+        /// </summary>
+        /// <remarks>
+        /// Adding items to this list on the front-end will not add properties to the member in the database.
+        /// </remarks>
+        public List<UmbracoProperty> MemberProperties { get; set; }
+
+    }
+}