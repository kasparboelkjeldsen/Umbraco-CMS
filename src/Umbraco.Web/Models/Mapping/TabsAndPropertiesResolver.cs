using System;
using System.Collections.Generic;
<<<<<<< HEAD
using System.ComponentModel.DataAnnotations;
=======
using System.Globalization;
>>>>>>> 46d0807f
using System.Linq;
using AutoMapper;
using Umbraco.Core;
using Umbraco.Core.Models;
using Umbraco.Core.PropertyEditors;
using Umbraco.Core.Services;
using Umbraco.Web.Models.ContentEditing;
using umbraco;

namespace Umbraco.Web.Models.Mapping
{
    /// <summary>
    /// Creates the tabs collection with properties assigned for display models
    /// </summary>
    internal class TabsAndPropertiesResolver : ValueResolver<IContentBase, IEnumerable<Tab<ContentPropertyDisplay>>>
    {
        private readonly ILocalizedTextService _localizedTextService;
        protected IEnumerable<string> IgnoreProperties { get; set; }

        public TabsAndPropertiesResolver(ILocalizedTextService localizedTextService)
        {
            if (localizedTextService == null) throw new ArgumentNullException("localizedTextService");
            _localizedTextService = localizedTextService;
            IgnoreProperties = new List<string>();
        }

        public TabsAndPropertiesResolver(ILocalizedTextService localizedTextService, IEnumerable<string> ignoreProperties)
            : this(localizedTextService)
        {
            if (ignoreProperties == null) throw new ArgumentNullException("ignoreProperties");
            IgnoreProperties = ignoreProperties;
        }

        /// <summary>
        /// Maps properties on to the generic properties tab
        /// </summary>
        /// <param name="content"></param>
        /// <param name="display"></param>
        /// <param name="localizedTextService"></param>
        /// <param name="customProperties">
        /// Any additional custom properties to assign to the generic properties tab. 
        /// </param>
        /// <param name="onGenericPropertiesMapped"></param>
        /// <remarks>
        /// The generic properties tab is mapped during AfterMap and is responsible for 
        /// setting up the properties such as Created date, updated date, template selected, etc...
        /// </remarks>
        public static void MapGenericProperties<TPersisted>(
            TPersisted content,
            ContentItemDisplayBase<ContentPropertyDisplay, TPersisted> display,
            ILocalizedTextService localizedTextService,
            IEnumerable<ContentPropertyDisplay> customProperties = null,
            Action<List<ContentPropertyDisplay>> onGenericPropertiesMapped = null)
            where TPersisted : IContentBase
        {
            var genericProps = display.Tabs.Single(x => x.Id == 0);

            //store the current props to append to the newly inserted ones
            var currProps = genericProps.Properties.ToArray();

<<<<<<< HEAD
            var contentProps = new List<ContentPropertyDisplay>();
=======
            var labelEditor = PropertyEditorResolver.Current.GetByAlias(Constants.PropertyEditors.NoEditAlias).ValueEditor.View;

            var contentProps = new List<ContentPropertyDisplay>
            {
                new ContentPropertyDisplay
                {
                    Alias = string.Format("{0}id", Constants.PropertyEditors.InternalGenericPropertiesPrefix),
                    Label = "Id",
                    Value = Convert.ToInt32(display.Id).ToInvariantString() + "<br/><small class='muted'>" + display.Key + "</small>",
                    View = labelEditor
                },
                new ContentPropertyDisplay
                {
                    Alias = string.Format("{0}creator", Constants.PropertyEditors.InternalGenericPropertiesPrefix),
                    Label = localizedTextService.Localize("content/createBy"),
                    Description = localizedTextService.Localize("content/createByDesc"),
                    Value = display.Owner.Name,
                    View = labelEditor
                },
                new ContentPropertyDisplay
                {
                    Alias = string.Format("{0}createdate", Constants.PropertyEditors.InternalGenericPropertiesPrefix),
                    Label = localizedTextService.Localize("content/createDate"),
                    Description = localizedTextService.Localize("content/createDateDesc"),
                    Value = display.CreateDate.ToString(CultureInfo.CurrentCulture),
                    View = labelEditor
                },
                new ContentPropertyDisplay
                {
                    Alias = string.Format("{0}updatedate", Constants.PropertyEditors.InternalGenericPropertiesPrefix),
                    Label = localizedTextService.Localize("content/updateDate"),
                    Description = localizedTextService.Localize("content/updateDateDesc"),
                    Value = display.UpdateDate.ToString(CultureInfo.CurrentCulture),
                    View = labelEditor
                }
            };
>>>>>>> 46d0807f

            if (customProperties != null)
            {
                //add the custom ones
                contentProps.AddRange(customProperties);
            }

            //now add the user props
            contentProps.AddRange(currProps);

            //callback
            if (onGenericPropertiesMapped != null)
            {
                onGenericPropertiesMapped(contentProps);
            }

            //re-assign
            genericProps.Properties = contentProps;

            //Show or hide properties tab based on wether it has or not any properties 
            if (genericProps.Properties.Any() == false)
            {
                display.Tabs = display.Tabs.Where(x => x.Id != 0);
            }
        }

        /// <summary>
        /// Adds the container (listview) tab to the document
        /// </summary>
        /// <typeparam name="TPersisted"></typeparam>
        /// <param name="display"></param>
        /// <param name="entityType">This must be either 'content' or 'media'</param>
        /// <param name="dataTypeService"></param>
        /// <param name="localizedTextService"></param>
        internal static void AddListView<TPersisted>(TabbedContentItem<ContentPropertyDisplay, TPersisted> display, string entityType, IDataTypeService dataTypeService, ILocalizedTextService localizedTextService)
             where TPersisted : IContentBase
        {
            int dtdId;
            var customDtdName = Constants.Conventions.DataTypes.ListViewPrefix + display.ContentTypeAlias;
            switch (entityType)
            {
                case "content":
                    dtdId = Constants.System.DefaultContentListViewDataTypeId;

                    break;
                case "media":
                    dtdId = Constants.System.DefaultMediaListViewDataTypeId;
                    break;
                case "member":
                    dtdId = Constants.System.DefaultMembersListViewDataTypeId;
                    break;
                default:
                    throw new ArgumentOutOfRangeException("entityType does not match a required value");
            }

            //first try to get the custom one if there is one
            var dt = dataTypeService.GetDataTypeDefinitionByName(customDtdName)
                ?? dataTypeService.GetDataTypeDefinitionById(dtdId);

            if (dt == null)
            {
                throw new InvalidOperationException("No list view data type was found for this document type, ensure that the default list view data types exists and/or that your custom list view data type exists");
            }

            var preVals = dataTypeService.GetPreValuesCollectionByDataTypeId(dt.Id);

            var editor = PropertyEditorResolver.Current.GetByAlias(dt.PropertyEditorAlias);
            if (editor == null)
            {
                throw new NullReferenceException("The property editor with alias " + dt.PropertyEditorAlias + " does not exist");
            }

            var listViewTab = new Tab<ContentPropertyDisplay>();
            listViewTab.Alias = Constants.Conventions.PropertyGroups.ListViewGroupName;
            listViewTab.Label = localizedTextService.Localize("content/childItems");
            listViewTab.Id = display.Tabs.Count() + 1;
            listViewTab.IsActive = true;

            var listViewConfig = editor.PreValueEditor.ConvertDbToEditor(editor.DefaultPreValues, preVals);
            //add the entity type to the config
            listViewConfig["entityType"] = entityType;

            //Override Tab Label if tabName is provided
            if (listViewConfig.ContainsKey("tabName"))
            {
                var configTabName = listViewConfig["tabName"];
                if (configTabName != null && string.IsNullOrWhiteSpace(configTabName.ToString()) == false)
                    listViewTab.Label = configTabName.ToString();
            }

            var listViewProperties = new List<ContentPropertyDisplay>();
            listViewProperties.Add(new ContentPropertyDisplay
            {
                Alias = string.Format("{0}containerView", Constants.PropertyEditors.InternalGenericPropertiesPrefix),
                Label = "",
                Value = null,
                View = editor.ValueEditor.View,
                HideLabel = true,
                Config = listViewConfig
            });
            listViewTab.Properties = listViewProperties;

            SetChildItemsTabPosition(display, listViewConfig, listViewTab);
        }

        private static void SetChildItemsTabPosition<TPersisted>(TabbedContentItem<ContentPropertyDisplay, TPersisted> display,
                IDictionary<string, object> listViewConfig,
                Tab<ContentPropertyDisplay> listViewTab)
            where TPersisted : IContentBase
        {
            // Find position of tab from config
            var tabIndexForChildItems = 0;
            if (listViewConfig["displayAtTabNumber"] != null && int.TryParse((string)listViewConfig["displayAtTabNumber"], out tabIndexForChildItems))
            {
                // Tab position is recorded 1-based but we insert into collection 0-based
                tabIndexForChildItems--;

                // Ensure within bounds
                if (tabIndexForChildItems < 0)
                {
                    tabIndexForChildItems = 0;
                }

                if (tabIndexForChildItems > display.Tabs.Count())
                {
                    tabIndexForChildItems = display.Tabs.Count();
                }
            }

            // Recreate tab list with child items tab at configured position
            var tabs = new List<Tab<ContentPropertyDisplay>>();
            tabs.AddRange(display.Tabs);
            tabs.Insert(tabIndexForChildItems, listViewTab);
            display.Tabs = tabs;
        }

        protected override IEnumerable<Tab<ContentPropertyDisplay>> ResolveCore(IContentBase content)
        {
            var tabs = new List<Tab<ContentPropertyDisplay>>();

            // add the tabs, for properties that belong to a tab
            // need to aggregate the tabs, as content.PropertyGroups contains all the composition tabs,
            // and there might be duplicates (content does not work like contentType and there is no 
            // content.CompositionPropertyGroups).
            var groupsGroupsByName = content.PropertyGroups.OrderBy(x => x.SortOrder).GroupBy(x => x.Name);
            foreach (var groupsByName in groupsGroupsByName)
            {
                var properties = new List<Property>();

                // merge properties for groups with the same name
                foreach (var group in groupsByName)
                {
                    var groupProperties = content.GetPropertiesForGroup(group)
                        .Where(x => IgnoreProperties.Contains(x.Alias) == false); // skip ignored

                    properties.AddRange(groupProperties);
                }

                if (properties.Count == 0)
                    continue;

                // Sort properties so items from different compositions appear in correct order (see U4-9298). Map sorted properties.
                var mappedProperties = Mapper.Map<IEnumerable<Property>, IEnumerable<ContentPropertyDisplay>>(properties.OrderBy(prop => prop.PropertyType.SortOrder));

                TranslateProperties(mappedProperties);

                // add the tab
                // we need to pick an identifier... there is no "right" way...
                var g = groupsByName.FirstOrDefault(x => x.Id == content.ContentTypeId) // try local
                    ?? groupsByName.First(); // else pick one randomly
                var groupId = g.Id;
                var groupName = groupsByName.Key;
                tabs.Add(new Tab<ContentPropertyDisplay>
                {
                    Id = groupId,
                    Alias = groupName,
                    Label = _localizedTextService.UmbracoDictionaryTranslate(groupName),
                    Properties = mappedProperties,
                    IsActive = false
                });
            }

            // add the generic properties tab, for properties that don't belong to a tab
            // get the properties, map and translate them, then add the tab
            var noGroupProperties = content.GetNonGroupedProperties()
                .Where(x => IgnoreProperties.Contains(x.Alias) == false); // skip ignored
            var genericproperties = Mapper.Map<IEnumerable<Property>, IEnumerable<ContentPropertyDisplay>>(noGroupProperties).ToList();
            TranslateProperties(genericproperties);

            tabs.Add(new Tab<ContentPropertyDisplay>
            {
                Id = 0,
                Label = _localizedTextService.Localize("general/properties"),
                Alias = "Generic properties",
                Properties = genericproperties
            });

            // activate the first tab
            tabs.First().IsActive = true;

            return tabs;
        }

        private void TranslateProperties(IEnumerable<ContentPropertyDisplay> properties)
        {
            // Not sure whether it's a good idea to add this to the ContentPropertyDisplay mapper
            foreach (var prop in properties)
            {
                prop.Label = _localizedTextService.UmbracoDictionaryTranslate(prop.Label);
                prop.Description = _localizedTextService.UmbracoDictionaryTranslate(prop.Description);
            }
        }
    }
}
<|MERGE_RESOLUTION|>--- conflicted
+++ resolved
@@ -1,321 +1,279 @@
-using System;
-using System.Collections.Generic;
-<<<<<<< HEAD
-using System.ComponentModel.DataAnnotations;
-=======
-using System.Globalization;
->>>>>>> 46d0807f
-using System.Linq;
-using AutoMapper;
-using Umbraco.Core;
-using Umbraco.Core.Models;
-using Umbraco.Core.PropertyEditors;
-using Umbraco.Core.Services;
-using Umbraco.Web.Models.ContentEditing;
-using umbraco;
-
-namespace Umbraco.Web.Models.Mapping
-{
-    /// <summary>
-    /// Creates the tabs collection with properties assigned for display models
-    /// </summary>
-    internal class TabsAndPropertiesResolver : ValueResolver<IContentBase, IEnumerable<Tab<ContentPropertyDisplay>>>
-    {
-        private readonly ILocalizedTextService _localizedTextService;
-        protected IEnumerable<string> IgnoreProperties { get; set; }
-
-        public TabsAndPropertiesResolver(ILocalizedTextService localizedTextService)
-        {
-            if (localizedTextService == null) throw new ArgumentNullException("localizedTextService");
-            _localizedTextService = localizedTextService;
-            IgnoreProperties = new List<string>();
-        }
-
-        public TabsAndPropertiesResolver(ILocalizedTextService localizedTextService, IEnumerable<string> ignoreProperties)
-            : this(localizedTextService)
-        {
-            if (ignoreProperties == null) throw new ArgumentNullException("ignoreProperties");
-            IgnoreProperties = ignoreProperties;
-        }
-
-        /// <summary>
-        /// Maps properties on to the generic properties tab
-        /// </summary>
-        /// <param name="content"></param>
-        /// <param name="display"></param>
-        /// <param name="localizedTextService"></param>
-        /// <param name="customProperties">
-        /// Any additional custom properties to assign to the generic properties tab. 
-        /// </param>
-        /// <param name="onGenericPropertiesMapped"></param>
-        /// <remarks>
-        /// The generic properties tab is mapped during AfterMap and is responsible for 
-        /// setting up the properties such as Created date, updated date, template selected, etc...
-        /// </remarks>
-        public static void MapGenericProperties<TPersisted>(
-            TPersisted content,
-            ContentItemDisplayBase<ContentPropertyDisplay, TPersisted> display,
-            ILocalizedTextService localizedTextService,
-            IEnumerable<ContentPropertyDisplay> customProperties = null,
-            Action<List<ContentPropertyDisplay>> onGenericPropertiesMapped = null)
-            where TPersisted : IContentBase
-        {
-            var genericProps = display.Tabs.Single(x => x.Id == 0);
-
-            //store the current props to append to the newly inserted ones
-            var currProps = genericProps.Properties.ToArray();
-
-<<<<<<< HEAD
-            var contentProps = new List<ContentPropertyDisplay>();
-=======
-            var labelEditor = PropertyEditorResolver.Current.GetByAlias(Constants.PropertyEditors.NoEditAlias).ValueEditor.View;
-
-            var contentProps = new List<ContentPropertyDisplay>
-            {
-                new ContentPropertyDisplay
-                {
-                    Alias = string.Format("{0}id", Constants.PropertyEditors.InternalGenericPropertiesPrefix),
-                    Label = "Id",
-                    Value = Convert.ToInt32(display.Id).ToInvariantString() + "<br/><small class='muted'>" + display.Key + "</small>",
-                    View = labelEditor
-                },
-                new ContentPropertyDisplay
-                {
-                    Alias = string.Format("{0}creator", Constants.PropertyEditors.InternalGenericPropertiesPrefix),
-                    Label = localizedTextService.Localize("content/createBy"),
-                    Description = localizedTextService.Localize("content/createByDesc"),
-                    Value = display.Owner.Name,
-                    View = labelEditor
-                },
-                new ContentPropertyDisplay
-                {
-                    Alias = string.Format("{0}createdate", Constants.PropertyEditors.InternalGenericPropertiesPrefix),
-                    Label = localizedTextService.Localize("content/createDate"),
-                    Description = localizedTextService.Localize("content/createDateDesc"),
-                    Value = display.CreateDate.ToString(CultureInfo.CurrentCulture),
-                    View = labelEditor
-                },
-                new ContentPropertyDisplay
-                {
-                    Alias = string.Format("{0}updatedate", Constants.PropertyEditors.InternalGenericPropertiesPrefix),
-                    Label = localizedTextService.Localize("content/updateDate"),
-                    Description = localizedTextService.Localize("content/updateDateDesc"),
-                    Value = display.UpdateDate.ToString(CultureInfo.CurrentCulture),
-                    View = labelEditor
-                }
-            };
->>>>>>> 46d0807f
-
-            if (customProperties != null)
-            {
-                //add the custom ones
-                contentProps.AddRange(customProperties);
-            }
-
-            //now add the user props
-            contentProps.AddRange(currProps);
-
-            //callback
-            if (onGenericPropertiesMapped != null)
-            {
-                onGenericPropertiesMapped(contentProps);
-            }
-
-            //re-assign
-            genericProps.Properties = contentProps;
-
-            //Show or hide properties tab based on wether it has or not any properties 
-            if (genericProps.Properties.Any() == false)
-            {
-                display.Tabs = display.Tabs.Where(x => x.Id != 0);
-            }
-        }
-
-        /// <summary>
-        /// Adds the container (listview) tab to the document
-        /// </summary>
-        /// <typeparam name="TPersisted"></typeparam>
-        /// <param name="display"></param>
-        /// <param name="entityType">This must be either 'content' or 'media'</param>
-        /// <param name="dataTypeService"></param>
-        /// <param name="localizedTextService"></param>
-        internal static void AddListView<TPersisted>(TabbedContentItem<ContentPropertyDisplay, TPersisted> display, string entityType, IDataTypeService dataTypeService, ILocalizedTextService localizedTextService)
-             where TPersisted : IContentBase
-        {
-            int dtdId;
-            var customDtdName = Constants.Conventions.DataTypes.ListViewPrefix + display.ContentTypeAlias;
-            switch (entityType)
-            {
-                case "content":
-                    dtdId = Constants.System.DefaultContentListViewDataTypeId;
-
-                    break;
-                case "media":
-                    dtdId = Constants.System.DefaultMediaListViewDataTypeId;
-                    break;
-                case "member":
-                    dtdId = Constants.System.DefaultMembersListViewDataTypeId;
-                    break;
-                default:
-                    throw new ArgumentOutOfRangeException("entityType does not match a required value");
-            }
-
-            //first try to get the custom one if there is one
-            var dt = dataTypeService.GetDataTypeDefinitionByName(customDtdName)
-                ?? dataTypeService.GetDataTypeDefinitionById(dtdId);
-
-            if (dt == null)
-            {
-                throw new InvalidOperationException("No list view data type was found for this document type, ensure that the default list view data types exists and/or that your custom list view data type exists");
-            }
-
-            var preVals = dataTypeService.GetPreValuesCollectionByDataTypeId(dt.Id);
-
-            var editor = PropertyEditorResolver.Current.GetByAlias(dt.PropertyEditorAlias);
-            if (editor == null)
-            {
-                throw new NullReferenceException("The property editor with alias " + dt.PropertyEditorAlias + " does not exist");
-            }
-
-            var listViewTab = new Tab<ContentPropertyDisplay>();
-            listViewTab.Alias = Constants.Conventions.PropertyGroups.ListViewGroupName;
-            listViewTab.Label = localizedTextService.Localize("content/childItems");
-            listViewTab.Id = display.Tabs.Count() + 1;
-            listViewTab.IsActive = true;
-
-            var listViewConfig = editor.PreValueEditor.ConvertDbToEditor(editor.DefaultPreValues, preVals);
-            //add the entity type to the config
-            listViewConfig["entityType"] = entityType;
-
-            //Override Tab Label if tabName is provided
-            if (listViewConfig.ContainsKey("tabName"))
-            {
-                var configTabName = listViewConfig["tabName"];
-                if (configTabName != null && string.IsNullOrWhiteSpace(configTabName.ToString()) == false)
-                    listViewTab.Label = configTabName.ToString();
-            }
-
-            var listViewProperties = new List<ContentPropertyDisplay>();
-            listViewProperties.Add(new ContentPropertyDisplay
-            {
-                Alias = string.Format("{0}containerView", Constants.PropertyEditors.InternalGenericPropertiesPrefix),
-                Label = "",
-                Value = null,
-                View = editor.ValueEditor.View,
-                HideLabel = true,
-                Config = listViewConfig
-            });
-            listViewTab.Properties = listViewProperties;
-
-            SetChildItemsTabPosition(display, listViewConfig, listViewTab);
-        }
-
-        private static void SetChildItemsTabPosition<TPersisted>(TabbedContentItem<ContentPropertyDisplay, TPersisted> display,
-                IDictionary<string, object> listViewConfig,
-                Tab<ContentPropertyDisplay> listViewTab)
-            where TPersisted : IContentBase
-        {
-            // Find position of tab from config
-            var tabIndexForChildItems = 0;
-            if (listViewConfig["displayAtTabNumber"] != null && int.TryParse((string)listViewConfig["displayAtTabNumber"], out tabIndexForChildItems))
-            {
-                // Tab position is recorded 1-based but we insert into collection 0-based
-                tabIndexForChildItems--;
-
-                // Ensure within bounds
-                if (tabIndexForChildItems < 0)
-                {
-                    tabIndexForChildItems = 0;
-                }
-
-                if (tabIndexForChildItems > display.Tabs.Count())
-                {
-                    tabIndexForChildItems = display.Tabs.Count();
-                }
-            }
-
-            // Recreate tab list with child items tab at configured position
-            var tabs = new List<Tab<ContentPropertyDisplay>>();
-            tabs.AddRange(display.Tabs);
-            tabs.Insert(tabIndexForChildItems, listViewTab);
-            display.Tabs = tabs;
-        }
-
-        protected override IEnumerable<Tab<ContentPropertyDisplay>> ResolveCore(IContentBase content)
-        {
-            var tabs = new List<Tab<ContentPropertyDisplay>>();
-
-            // add the tabs, for properties that belong to a tab
-            // need to aggregate the tabs, as content.PropertyGroups contains all the composition tabs,
-            // and there might be duplicates (content does not work like contentType and there is no 
-            // content.CompositionPropertyGroups).
-            var groupsGroupsByName = content.PropertyGroups.OrderBy(x => x.SortOrder).GroupBy(x => x.Name);
-            foreach (var groupsByName in groupsGroupsByName)
-            {
-                var properties = new List<Property>();
-
-                // merge properties for groups with the same name
-                foreach (var group in groupsByName)
-                {
-                    var groupProperties = content.GetPropertiesForGroup(group)
-                        .Where(x => IgnoreProperties.Contains(x.Alias) == false); // skip ignored
-
-                    properties.AddRange(groupProperties);
-                }
-
-                if (properties.Count == 0)
-                    continue;
-
-                // Sort properties so items from different compositions appear in correct order (see U4-9298). Map sorted properties.
-                var mappedProperties = Mapper.Map<IEnumerable<Property>, IEnumerable<ContentPropertyDisplay>>(properties.OrderBy(prop => prop.PropertyType.SortOrder));
-
-                TranslateProperties(mappedProperties);
-
-                // add the tab
-                // we need to pick an identifier... there is no "right" way...
-                var g = groupsByName.FirstOrDefault(x => x.Id == content.ContentTypeId) // try local
-                    ?? groupsByName.First(); // else pick one randomly
-                var groupId = g.Id;
-                var groupName = groupsByName.Key;
-                tabs.Add(new Tab<ContentPropertyDisplay>
-                {
-                    Id = groupId,
-                    Alias = groupName,
-                    Label = _localizedTextService.UmbracoDictionaryTranslate(groupName),
-                    Properties = mappedProperties,
-                    IsActive = false
-                });
-            }
-
-            // add the generic properties tab, for properties that don't belong to a tab
-            // get the properties, map and translate them, then add the tab
-            var noGroupProperties = content.GetNonGroupedProperties()
-                .Where(x => IgnoreProperties.Contains(x.Alias) == false); // skip ignored
-            var genericproperties = Mapper.Map<IEnumerable<Property>, IEnumerable<ContentPropertyDisplay>>(noGroupProperties).ToList();
-            TranslateProperties(genericproperties);
-
-            tabs.Add(new Tab<ContentPropertyDisplay>
-            {
-                Id = 0,
-                Label = _localizedTextService.Localize("general/properties"),
-                Alias = "Generic properties",
-                Properties = genericproperties
-            });
-
-            // activate the first tab
-            tabs.First().IsActive = true;
-
-            return tabs;
-        }
-
-        private void TranslateProperties(IEnumerable<ContentPropertyDisplay> properties)
-        {
-            // Not sure whether it's a good idea to add this to the ContentPropertyDisplay mapper
-            foreach (var prop in properties)
-            {
-                prop.Label = _localizedTextService.UmbracoDictionaryTranslate(prop.Label);
-                prop.Description = _localizedTextService.UmbracoDictionaryTranslate(prop.Description);
-            }
-        }
-    }
-}
+using System;
+using System.Collections.Generic;
+using System.ComponentModel.DataAnnotations;
+using System.Globalization;
+using System.Linq;
+using AutoMapper;
+using Umbraco.Core;
+using Umbraco.Core.Models;
+using Umbraco.Core.PropertyEditors;
+using Umbraco.Core.Services;
+using Umbraco.Web.Models.ContentEditing;
+using umbraco;
+
+namespace Umbraco.Web.Models.Mapping
+{
+    /// <summary>
+    /// Creates the tabs collection with properties assigned for display models
+    /// </summary>
+    internal class TabsAndPropertiesResolver : ValueResolver<IContentBase, IEnumerable<Tab<ContentPropertyDisplay>>>
+    {
+        private readonly ILocalizedTextService _localizedTextService;
+        protected IEnumerable<string> IgnoreProperties { get; set; }
+
+        public TabsAndPropertiesResolver(ILocalizedTextService localizedTextService)
+        {
+            if (localizedTextService == null) throw new ArgumentNullException("localizedTextService");
+            _localizedTextService = localizedTextService;
+            IgnoreProperties = new List<string>();
+        }
+
+        public TabsAndPropertiesResolver(ILocalizedTextService localizedTextService, IEnumerable<string> ignoreProperties)
+            : this(localizedTextService)
+        {
+            if (ignoreProperties == null) throw new ArgumentNullException("ignoreProperties");
+            IgnoreProperties = ignoreProperties;
+        }
+
+        /// <summary>
+        /// Maps properties on to the generic properties tab
+        /// </summary>
+        /// <param name="content"></param>
+        /// <param name="display"></param>
+        /// <param name="localizedTextService"></param>
+        /// <param name="customProperties">
+        /// Any additional custom properties to assign to the generic properties tab. 
+        /// </param>
+        /// <param name="onGenericPropertiesMapped"></param>
+        /// <remarks>
+        /// The generic properties tab is mapped during AfterMap and is responsible for 
+        /// setting up the properties such as Created date, updated date, template selected, etc...
+        /// </remarks>
+        public static void MapGenericProperties<TPersisted>(
+            TPersisted content,
+            ContentItemDisplayBase<ContentPropertyDisplay, TPersisted> display,
+            ILocalizedTextService localizedTextService,
+            IEnumerable<ContentPropertyDisplay> customProperties = null,
+            Action<List<ContentPropertyDisplay>> onGenericPropertiesMapped = null)
+            where TPersisted : IContentBase
+        {
+            var genericProps = display.Tabs.Single(x => x.Id == 0);
+
+            //store the current props to append to the newly inserted ones
+            var currProps = genericProps.Properties.ToArray();
+
+            var contentProps = new List<ContentPropertyDisplay>();
+
+            if (customProperties != null)
+            {
+                //add the custom ones
+                contentProps.AddRange(customProperties);
+            }
+
+            //now add the user props
+            contentProps.AddRange(currProps);
+
+            //callback
+            if (onGenericPropertiesMapped != null)
+            {
+                onGenericPropertiesMapped(contentProps);
+            }
+
+            //re-assign
+            genericProps.Properties = contentProps;
+
+            //Show or hide properties tab based on wether it has or not any properties 
+            if (genericProps.Properties.Any() == false)
+            {
+                display.Tabs = display.Tabs.Where(x => x.Id != 0);
+            }
+        }
+
+        /// <summary>
+        /// Adds the container (listview) tab to the document
+        /// </summary>
+        /// <typeparam name="TPersisted"></typeparam>
+        /// <param name="display"></param>
+        /// <param name="entityType">This must be either 'content' or 'media'</param>
+        /// <param name="dataTypeService"></param>
+        /// <param name="localizedTextService"></param>
+        internal static void AddListView<TPersisted>(TabbedContentItem<ContentPropertyDisplay, TPersisted> display, string entityType, IDataTypeService dataTypeService, ILocalizedTextService localizedTextService)
+             where TPersisted : IContentBase
+        {
+            int dtdId;
+            var customDtdName = Constants.Conventions.DataTypes.ListViewPrefix + display.ContentTypeAlias;
+            switch (entityType)
+            {
+                case "content":
+                    dtdId = Constants.System.DefaultContentListViewDataTypeId;
+
+                    break;
+                case "media":
+                    dtdId = Constants.System.DefaultMediaListViewDataTypeId;
+                    break;
+                case "member":
+                    dtdId = Constants.System.DefaultMembersListViewDataTypeId;
+                    break;
+                default:
+                    throw new ArgumentOutOfRangeException("entityType does not match a required value");
+            }
+
+            //first try to get the custom one if there is one
+            var dt = dataTypeService.GetDataTypeDefinitionByName(customDtdName)
+                ?? dataTypeService.GetDataTypeDefinitionById(dtdId);
+
+            if (dt == null)
+            {
+                throw new InvalidOperationException("No list view data type was found for this document type, ensure that the default list view data types exists and/or that your custom list view data type exists");
+            }
+
+            var preVals = dataTypeService.GetPreValuesCollectionByDataTypeId(dt.Id);
+
+            var editor = PropertyEditorResolver.Current.GetByAlias(dt.PropertyEditorAlias);
+            if (editor == null)
+            {
+                throw new NullReferenceException("The property editor with alias " + dt.PropertyEditorAlias + " does not exist");
+            }
+
+            var listViewTab = new Tab<ContentPropertyDisplay>();
+            listViewTab.Alias = Constants.Conventions.PropertyGroups.ListViewGroupName;
+            listViewTab.Label = localizedTextService.Localize("content/childItems");
+            listViewTab.Id = display.Tabs.Count() + 1;
+            listViewTab.IsActive = true;
+
+            var listViewConfig = editor.PreValueEditor.ConvertDbToEditor(editor.DefaultPreValues, preVals);
+            //add the entity type to the config
+            listViewConfig["entityType"] = entityType;
+
+            //Override Tab Label if tabName is provided
+            if (listViewConfig.ContainsKey("tabName"))
+            {
+                var configTabName = listViewConfig["tabName"];
+                if (configTabName != null && string.IsNullOrWhiteSpace(configTabName.ToString()) == false)
+                    listViewTab.Label = configTabName.ToString();
+            }
+
+            var listViewProperties = new List<ContentPropertyDisplay>();
+            listViewProperties.Add(new ContentPropertyDisplay
+            {
+                Alias = string.Format("{0}containerView", Constants.PropertyEditors.InternalGenericPropertiesPrefix),
+                Label = "",
+                Value = null,
+                View = editor.ValueEditor.View,
+                HideLabel = true,
+                Config = listViewConfig
+            });
+            listViewTab.Properties = listViewProperties;
+
+            SetChildItemsTabPosition(display, listViewConfig, listViewTab);
+        }
+
+        private static void SetChildItemsTabPosition<TPersisted>(TabbedContentItem<ContentPropertyDisplay, TPersisted> display,
+                IDictionary<string, object> listViewConfig,
+                Tab<ContentPropertyDisplay> listViewTab)
+            where TPersisted : IContentBase
+        {
+            // Find position of tab from config
+            var tabIndexForChildItems = 0;
+            if (listViewConfig["displayAtTabNumber"] != null && int.TryParse((string)listViewConfig["displayAtTabNumber"], out tabIndexForChildItems))
+            {
+                // Tab position is recorded 1-based but we insert into collection 0-based
+                tabIndexForChildItems--;
+
+                // Ensure within bounds
+                if (tabIndexForChildItems < 0)
+                {
+                    tabIndexForChildItems = 0;
+                }
+
+                if (tabIndexForChildItems > display.Tabs.Count())
+                {
+                    tabIndexForChildItems = display.Tabs.Count();
+                }
+            }
+
+            // Recreate tab list with child items tab at configured position
+            var tabs = new List<Tab<ContentPropertyDisplay>>();
+            tabs.AddRange(display.Tabs);
+            tabs.Insert(tabIndexForChildItems, listViewTab);
+            display.Tabs = tabs;
+        }
+
+        protected override IEnumerable<Tab<ContentPropertyDisplay>> ResolveCore(IContentBase content)
+        {
+            var tabs = new List<Tab<ContentPropertyDisplay>>();
+
+            // add the tabs, for properties that belong to a tab
+            // need to aggregate the tabs, as content.PropertyGroups contains all the composition tabs,
+            // and there might be duplicates (content does not work like contentType and there is no 
+            // content.CompositionPropertyGroups).
+            var groupsGroupsByName = content.PropertyGroups.OrderBy(x => x.SortOrder).GroupBy(x => x.Name);
+            foreach (var groupsByName in groupsGroupsByName)
+            {
+                var properties = new List<Property>();
+
+                // merge properties for groups with the same name
+                foreach (var group in groupsByName)
+                {
+                    var groupProperties = content.GetPropertiesForGroup(group)
+                        .Where(x => IgnoreProperties.Contains(x.Alias) == false); // skip ignored
+
+                    properties.AddRange(groupProperties);
+                }
+
+                if (properties.Count == 0)
+                    continue;
+
+                // Sort properties so items from different compositions appear in correct order (see U4-9298). Map sorted properties.
+                var mappedProperties = Mapper.Map<IEnumerable<Property>, IEnumerable<ContentPropertyDisplay>>(properties.OrderBy(prop => prop.PropertyType.SortOrder));
+
+                TranslateProperties(mappedProperties);
+
+                // add the tab
+                // we need to pick an identifier... there is no "right" way...
+                var g = groupsByName.FirstOrDefault(x => x.Id == content.ContentTypeId) // try local
+                    ?? groupsByName.First(); // else pick one randomly
+                var groupId = g.Id;
+                var groupName = groupsByName.Key;
+                tabs.Add(new Tab<ContentPropertyDisplay>
+                {
+                    Id = groupId,
+                    Alias = groupName,
+                    Label = _localizedTextService.UmbracoDictionaryTranslate(groupName),
+                    Properties = mappedProperties,
+                    IsActive = false
+                });
+            }
+
+            // add the generic properties tab, for properties that don't belong to a tab
+            // get the properties, map and translate them, then add the tab
+            var noGroupProperties = content.GetNonGroupedProperties()
+                .Where(x => IgnoreProperties.Contains(x.Alias) == false); // skip ignored
+            var genericproperties = Mapper.Map<IEnumerable<Property>, IEnumerable<ContentPropertyDisplay>>(noGroupProperties).ToList();
+            TranslateProperties(genericproperties);
+
+            tabs.Add(new Tab<ContentPropertyDisplay>
+            {
+                Id = 0,
+                Label = _localizedTextService.Localize("general/properties"),
+                Alias = "Generic properties",
+                Properties = genericproperties
+            });
+
+            // activate the first tab
+            tabs.First().IsActive = true;
+
+            return tabs;
+        }
+
+        private void TranslateProperties(IEnumerable<ContentPropertyDisplay> properties)
+        {
+            // Not sure whether it's a good idea to add this to the ContentPropertyDisplay mapper
+            foreach (var prop in properties)
+            {
+                prop.Label = _localizedTextService.UmbracoDictionaryTranslate(prop.Label);
+                prop.Description = _localizedTextService.UmbracoDictionaryTranslate(prop.Description);
+            }
+        }
+    }
+}