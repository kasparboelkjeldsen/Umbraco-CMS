--- conflicted
+++ resolved
@@ -72,8 +72,11 @@
                                               content =>
                                               applicationContext.Services.NotificationService.SendNotification(
                                                   content, ActionUnPublish.Instance, applicationContext));
+												  
+            //Send notifications for the rollback action
+            ContentService.RolledBack += (sender, args) => applicationContext.Services.NotificationService.SendNotification(
+                                                               args.Entity, ActionRollback.Instance, applicationContext);
 
-<<<<<<< HEAD
             //Send notifications for the move and restore actions
             ContentService.Moved += (sender, args) =>
             {
@@ -93,12 +96,6 @@
                     );
                 }
             };
-=======
-            //Send notifications for the rollback action
-            ContentService.RolledBack += (sender, args) => applicationContext.Services.NotificationService.SendNotification(
-                                                               args.Entity, ActionRollback.Instance, applicationContext
-                                                           );
->>>>>>> c35a3fa7
         }
 
     }
