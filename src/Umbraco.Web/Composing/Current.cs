﻿using System;
using Umbraco.Core;
using Umbraco.Core.Cache;
using Umbraco.Core.Dictionary;
using Umbraco.Core.Events;
using Umbraco.Core.IO;
using Umbraco.Core.Logging;
using Umbraco.Core.Models.PublishedContent;
using Umbraco.Core.Persistence;
using Umbraco.Core.Composing;
using Umbraco.Core.Configuration;
using Umbraco.Core.Hosting;
using Umbraco.Core.Mapping;
using Umbraco.Core.PackageActions;
using Umbraco.Core.Packaging;
using Umbraco.Core.PropertyEditors;
using Umbraco.Core.Scoping;
using Umbraco.Core.Services;
using Umbraco.Core.Strings;
using Umbraco.Core.Sync;
using Umbraco.Web.Actions;
using Umbraco.Web.Cache;
using Umbraco.Web.Editors;
using Umbraco.Web.HealthCheck;
using Umbraco.Web.Mvc;
using Umbraco.Web.PublishedCache;
using Umbraco.Web.Routing;
using Umbraco.Web.Services;
using Umbraco.Web.WebApi;

using CoreCurrent = Umbraco.Core.Composing.Current;

namespace Umbraco.Web.Composing
{
    // see notes in Umbraco.Core.Composing.Current.
    public static class Current
    {
        private static readonly object Locker = new object();

        private static IUmbracoContextAccessor _umbracoContextAccessor;

        static Current()
        {
            CoreCurrent.Resetted += (sender, args) =>
            {
                if (_umbracoContextAccessor != null)
                {
                    var umbracoContext = _umbracoContextAccessor.UmbracoContext;
                    umbracoContext?.Dispose();
                }
                _umbracoContextAccessor = null;
            };
        }

        // for UNIT TESTS exclusively!
        internal static void Reset()
        {
            CoreCurrent.Reset();
        }

        /// <summary>
        /// Gets the factory.
        /// </summary>
        public static IFactory Factory
            => CoreCurrent.Factory;

        #region Temp & Special

        // TODO: have to keep this until tests are refactored
        // but then, it should all be managed properly in the container
        public static IUmbracoContextAccessor UmbracoContextAccessor
        {
            get
            {
                if (_umbracoContextAccessor != null) return _umbracoContextAccessor;
                return _umbracoContextAccessor = Factory.GetInstance<IUmbracoContextAccessor>();
            }
            set => _umbracoContextAccessor = value; // for tests
        }

        #endregion

        #region Web Getters

        public static UmbracoContext UmbracoContext
            => UmbracoContextAccessor.UmbracoContext;

        public static UmbracoHelper UmbracoHelper
            => Factory.GetInstance<UmbracoHelper>();

        public static DistributedCache DistributedCache
            => Factory.GetInstance<DistributedCache>();

        public static IPublishedSnapshot PublishedSnapshot
            => Factory.GetInstance<IPublishedSnapshotAccessor>().PublishedSnapshot;

        public static EventMessages EventMessages
            => Factory.GetInstance<IEventMessagesFactory>().GetOrDefault();

        public static UrlProviderCollection UrlProviders
            => Factory.GetInstance<UrlProviderCollection>();

        public static MediaUrlProviderCollection MediaUrlProviders
            => Factory.GetInstance<MediaUrlProviderCollection>();

        public static HealthCheckCollectionBuilder HealthCheckCollectionBuilder
            => Factory.GetInstance<HealthCheckCollectionBuilder>();

        internal static ActionCollectionBuilder ActionCollectionBuilder
            => Factory.GetInstance<ActionCollectionBuilder>();

        public static ActionCollection Actions
            => Factory.GetInstance<ActionCollection>();

        public static ContentFinderCollection ContentFinders
            => Factory.GetInstance<ContentFinderCollection>();

        public static IContentLastChanceFinder LastChanceContentFinder
            => Factory.GetInstance<IContentLastChanceFinder>();

        internal static EditorValidatorCollection EditorValidators
            => Factory.GetInstance<EditorValidatorCollection>();

        internal static UmbracoApiControllerTypeCollection UmbracoApiControllerTypes
            => Factory.GetInstance<UmbracoApiControllerTypeCollection>();

        internal static SurfaceControllerTypeCollection SurfaceControllerTypes
            => Factory.GetInstance<SurfaceControllerTypeCollection>();

        public static FilteredControllerFactoryCollection FilteredControllerFactories
            => Factory.GetInstance<FilteredControllerFactoryCollection>();

        internal static IPublishedSnapshotService PublishedSnapshotService
            => Factory.GetInstance<IPublishedSnapshotService>();

        public static ITreeService TreeService
            => Factory.GetInstance<ITreeService>();

        public static ISectionService SectionService
            => Factory.GetInstance<ISectionService>();

        #endregion

        #region Web Constants

        // these are different - not 'resolving' anything, and nothing that could be managed
        // by the container - just registering some sort of application-wide constants or
        // settings - but they fit in Current nicely too

        private static Type _defaultRenderMvcControllerType;

        // internal - can only be accessed through Composition at compose time
        internal static Type DefaultRenderMvcControllerType
        {
            get => _defaultRenderMvcControllerType;
            set
            {
                if (value.Implements<IRenderController>() == false)
                    throw new ArgumentException($"Type {value.FullName} does not implement {typeof (IRenderController).FullName}.", nameof(value));
                _defaultRenderMvcControllerType = value;
            }
        }

        #endregion

        #region Core Getters

        // proxy Core for convenience

        public static UmbracoMapper Mapper => CoreCurrent.Mapper;

        public static IRuntimeState RuntimeState => CoreCurrent.RuntimeState;

        public static TypeLoader TypeLoader => CoreCurrent.TypeLoader;

        public static Configs Configs => CoreCurrent.Configs;

        public static UrlSegmentProviderCollection UrlSegmentProviders => CoreCurrent.UrlSegmentProviders;

        public static CacheRefresherCollection CacheRefreshers => CoreCurrent.CacheRefreshers;

        public static DataEditorCollection DataEditors => CoreCurrent.DataEditors;

        public static PropertyEditorCollection PropertyEditors => CoreCurrent.PropertyEditors;

        public static ParameterEditorCollection ParameterEditors => CoreCurrent.ParameterEditors;

        internal static ManifestValueValidatorCollection ManifestValidators => CoreCurrent.ManifestValidators;

        internal static IPackageActionRunner PackageActionRunner => CoreCurrent.PackageActionRunner;

        internal static PackageActionCollection PackageActions => CoreCurrent.PackageActions;

        internal static PropertyValueConverterCollection PropertyValueConverters => CoreCurrent.PropertyValueConverters;

        internal static IPublishedModelFactory PublishedModelFactory => CoreCurrent.PublishedModelFactory;

        public static IServerMessenger ServerMessenger => CoreCurrent.ServerMessenger;

        public static IServerRegistrar ServerRegistrar => CoreCurrent.ServerRegistrar;

        public static ICultureDictionaryFactory CultureDictionaryFactory => CoreCurrent.CultureDictionaryFactory;

        public static IShortStringHelper ShortStringHelper => CoreCurrent.ShortStringHelper;

        public static ILogger Logger => CoreCurrent.Logger;

        public static IProfiler Profiler => CoreCurrent.Profiler;

        public static IProfilingLogger ProfilingLogger => CoreCurrent.ProfilingLogger;

        public static AppCaches AppCaches => CoreCurrent.AppCaches;

        public static ServiceContext Services => CoreCurrent.Services;

        public static IScopeProvider ScopeProvider => CoreCurrent.ScopeProvider;

        public static IFileSystems FileSystems => CoreCurrent.FileSystems;

        public static ISqlContext SqlContext=> CoreCurrent.SqlContext;

        public static IPublishedContentTypeFactory PublishedContentTypeFactory => CoreCurrent.PublishedContentTypeFactory;

        public static IPublishedValueFallback PublishedValueFallback => CoreCurrent.PublishedValueFallback;

        public static IVariationContextAccessor VariationContextAccessor => CoreCurrent.VariationContextAccessor;

        public static IIOHelper IOHelper => CoreCurrent.IOHelper;
<<<<<<< HEAD
        public static IUmbracoVersion UmbracoVersion => CoreCurrent.UmbracoVersion;
        public static IHostingEnvironment HostingEnvironment => CoreCurrent.HostingEnvironment;
        public static IIpResolver IpResolver => Factory.GetInstance<IIpResolver>();
=======
        public static IUmbracoVersion UmbracoVersion => Factory.GetInstance<IUmbracoVersion>();
>>>>>>> 719c23c7

        #endregion
    }
}<|MERGE_RESOLUTION|>--- conflicted
+++ resolved
@@ -226,13 +226,9 @@
         public static IVariationContextAccessor VariationContextAccessor => CoreCurrent.VariationContextAccessor;
 
         public static IIOHelper IOHelper => CoreCurrent.IOHelper;
-<<<<<<< HEAD
-        public static IUmbracoVersion UmbracoVersion => CoreCurrent.UmbracoVersion;
         public static IHostingEnvironment HostingEnvironment => CoreCurrent.HostingEnvironment;
         public static IIpResolver IpResolver => Factory.GetInstance<IIpResolver>();
-=======
         public static IUmbracoVersion UmbracoVersion => Factory.GetInstance<IUmbracoVersion>();
->>>>>>> 719c23c7
 
         #endregion
     }
