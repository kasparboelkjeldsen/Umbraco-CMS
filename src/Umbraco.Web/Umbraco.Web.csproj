--- conflicted
+++ resolved
@@ -58,11 +58,8 @@
     <Reference Include="System.Xml.Linq" />
   </ItemGroup>
   <ItemGroup>
-<<<<<<< HEAD
     <PackageReference Include="AutoMapper" Version="6.2.2" />
-=======
     <PackageReference Include="AutoMapper" Version="7.0.1" />
->>>>>>> 3c8a5c3a
     <PackageReference Include="ClientDependency" Version="1.9.6" />
     <PackageReference Include="CSharpTest.Net.Collections" Version="14.906.1403.1082" />
     <PackageReference Include="Examine" Version="1.0.0-beta025" />
@@ -121,18 +118,12 @@
     <Compile Include="Editors\BackOfficeServerVariables.cs" />
     <Compile Include="Editors\CodeFileController.cs" />
     <Compile Include="Editors\DashboardHelper.cs" />
-<<<<<<< HEAD
-=======
     <Compile Include="Editors\DictionaryController.cs" />
->>>>>>> 3c8a5c3a
     <Compile Include="Editors\EditorModelEventArgs.cs" />
     <Compile Include="Editors\EditorValidatorCollection.cs" />
     <Compile Include="Editors\EditorValidatorCollectionBuilder.cs" />
     <Compile Include="Editors\EditorValidatorOfT.cs" />
-<<<<<<< HEAD
     <Compile Include="Editors\ExamineManagementController.cs" />
-=======
->>>>>>> 3c8a5c3a
     <Compile Include="Editors\FromJsonPathAttribute.cs" />
     <Compile Include="Editors\HelpController.cs" />
     <Compile Include="Editors\IsCurrentUserModelFilterAttribute.cs" />
@@ -142,10 +133,7 @@
     <Compile Include="Editors\PreviewController.cs" />
     <Compile Include="Editors\TemplateController.cs" />
     <Compile Include="Editors\TourController.cs" />
-<<<<<<< HEAD
-=======
     <Compile Include="HealthCheck\Checks\DataIntegrity\DatabaseSchemaValidationHealthCheck.cs" />
->>>>>>> 3c8a5c3a
     <Compile Include="HealthCheck\Checks\Security\XssProtectionCheck.cs" />
     <Compile Include="HealthCheck\Checks\Security\HstsCheck.cs" />
     <Compile Include="Editors\UserEditorAuthorizationHelper.cs" />
@@ -222,10 +210,8 @@
     <Compile Include="Models\ContentEditing\ContentRedirectUrl.cs" />
     <Compile Include="Models\ContentEditing\ContentVariation.cs" />
     <Compile Include="Models\ContentEditing\ContentVariationPublish.cs" />
-<<<<<<< HEAD
     <Compile Include="Models\ContentEditing\DomainDisplay.cs" />
     <Compile Include="Models\ContentEditing\DomainSave.cs" />
-=======
     <Compile Include="Models\ContentEditing\CreatedDocumentTypeCollectionResult.cs" />
     <Compile Include="Models\ContentEditing\DictionaryDisplay.cs" />
     <Compile Include="Models\ContentEditing\DictionaryOverviewDisplay.cs" />
@@ -233,7 +219,6 @@
     <Compile Include="Models\ContentEditing\DictionarySave.cs" />
     <Compile Include="Models\ContentEditing\DictionaryTranslationDisplay.cs" />
     <Compile Include="Models\ContentEditing\DictionaryTranslationSave.cs" />
->>>>>>> 3c8a5c3a
     <Compile Include="Models\ContentEditing\EditorNavigation.cs" />
     <Compile Include="Models\ContentEditing\GetAvailableCompositionsFilter.cs" />
     <Compile Include="Editors\IEditorValidator.cs" />
@@ -261,10 +246,7 @@
     <Compile Include="Models\Mapping\ContentChildOfListViewResolver.cs" />
     <Compile Include="Models\Mapping\ContentUrlResolver.cs" />
     <Compile Include="Models\Mapping\DefaultTemplateResolver.cs" />
-<<<<<<< HEAD
-=======
     <Compile Include="Models\Mapping\DictionaryMapperProfile.cs" />
->>>>>>> 3c8a5c3a
     <Compile Include="Models\Mapping\LanguageMapperProfile.cs" />
     <Compile Include="Models\Mapping\MediaChildOfListViewResolver.cs" />
     <Compile Include="Models\Mapping\CodeFileMapperProfile.cs" />
@@ -284,10 +266,7 @@
     <Compile Include="Models\Mapping\TemplateMapperProfile.cs" />
     <Compile Include="Models\Mapping\UserGroupDefaultPermissionsResolver.cs" />
     <Compile Include="Models\Mapping\ContentItemDisplayVariationResolver.cs" />
-<<<<<<< HEAD
-=======
     <Compile Include="Models\PublishedContent\HttpContextVariationContextAccessor.cs" />
->>>>>>> 3c8a5c3a
     <Compile Include="Models\PublishedContent\PublishedValueFallback.cs" />
     <Compile Include="Models\RelatedLink.cs" />
     <Compile Include="Models\RelatedLinkBase.cs" />
@@ -316,11 +295,8 @@
     <Compile Include="PropertyEditors\GridConfigurationEditor.cs" />
     <Compile Include="PropertyEditors\ImageCropperConfigurationEditor.cs" />
     <Compile Include="PropertyEditors\IntegerConfigurationEditor.cs" />
-<<<<<<< HEAD
     <Compile Include="PropertyEditors\LabelConfiguration.cs" />
     <Compile Include="PropertyEditors\LabelConfigurationEditor.cs" />
-=======
->>>>>>> 3c8a5c3a
     <Compile Include="PropertyEditors\ListViewConfiguration.cs" />
     <Compile Include="PropertyEditors\ListViewConfigurationEditor.cs" />
     <Compile Include="PropertyEditors\MacroContainerConfiguration.cs" />
@@ -359,10 +335,7 @@
     <Compile Include="PropertyEditors\TrueFalseConfiguration.cs" />
     <Compile Include="PropertyEditors\TrueFalseConfigurationEditor.cs" />
     <Compile Include="PropertyEditors\UserPickerConfiguration.cs" />
-<<<<<<< HEAD
-=======
     <Compile Include="PropertyEditors\ValueConverters\FlexibleDropdownPropertyValueConverter.cs" />
->>>>>>> 3c8a5c3a
     <Compile Include="PropertyEditors\ValueConverters\NestedContentManyValueConverter.cs" />
     <Compile Include="PropertyEditors\ValueConverters\NestedContentValueConverterBase.cs" />
     <Compile Include="PropertyEditors\ValueConverters\NestedContentSingleValueConverter.cs" />
@@ -439,10 +412,7 @@
     <Compile Include="Routing\ContentFinderCollectionBuilder.cs" />
     <Compile Include="Routing\Domain.cs" />
     <Compile Include="Routing\IContentLastChanceFinder.cs" />
-<<<<<<< HEAD
-=======
     <Compile Include="Routing\UrlInfo.cs" />
->>>>>>> 3c8a5c3a
     <Compile Include="Routing\UrlProviderCollection.cs" />
     <Compile Include="Routing\UrlProviderCollectionBuilder.cs" />
     <Compile Include="Scheduling\HealthCheckNotifier.cs" />
@@ -474,12 +444,9 @@
     <Compile Include="Trees\UserPermissionsTreeController.cs" />
     <Compile Include="Trees\UserTreeController.cs" />
     <Compile Include="Trees\UsersTreeController.cs" />
-<<<<<<< HEAD
-=======
     <Compile Include="umbraco.presentation\umbraco\developer\Packages\installer.aspx.cs">
       <SubType>ASPXCodeBehind</SubType>
     </Compile>
->>>>>>> 3c8a5c3a
     <Compile Include="umbraco.presentation\umbraco\endPreview.aspx.cs">
       <SubType>ASPXCodeBehind</SubType>
     </Compile>
@@ -493,13 +460,10 @@
     <Compile Include="WebApi\UnhandedExceptionLoggerConfigurationAttribute.cs" />
     <Compile Include="WebApi\UnhandledExceptionLogger.cs" />
     <Compile Include="Runtime\WebRuntimeComponent.cs" />
-<<<<<<< HEAD
     <Compile Include="Editors\PublishedStatusController.cs" />
     <Compile Include="Editors\NuCacheStatusController.cs" />
-=======
     <Compile Include="WebServices\PublishedStatusController.cs" />
     <Compile Include="WebServices\NuCacheStatusController.cs" />
->>>>>>> 3c8a5c3a
     <Compile Include="_Legacy\Actions\Action.cs" />
     <Compile Include="_Legacy\Actions\ActionAssignDomain.cs" />
     <Compile Include="_Legacy\Actions\ActionAudit.cs" />
@@ -544,10 +508,7 @@
     <Compile Include="Models\Trees\TreeNode.cs" />
     <Compile Include="Routing\NotFoundHandlerHelper.cs" />
     <Compile Include="Models\ContentEditing\DocumentTypeDisplay.cs" />
-<<<<<<< HEAD
     <Compile Include="Media\EmbedProviders\Flickr.cs" />
-=======
->>>>>>> 3c8a5c3a
     <Compile Include="Models\ContentEditing\ContentTypeCompositionDisplay.cs" />
     <Compile Include="Models\ContentEditing\ContentTypeSave.cs" />
     <Compile Include="Models\ContentEditing\DocumentTypeSave.cs" />
@@ -811,10 +772,7 @@
     <Compile Include="PropertyEditors\DropDownPropertyEditor.cs" />
     <Compile Include="PropertyEditors\PublishValueValueEditor.cs" />
     <Compile Include="PropertyEditors\DropDownWithKeysPropertyEditor.cs" />
-<<<<<<< HEAD
     <Compile Include="PropertyEditors\LabelPropertyEditor.cs" />
-=======
->>>>>>> 3c8a5c3a
     <Compile Include="PublishedContentQuery.cs" />
     <Compile Include="ImageCropperTemplateExtensions.cs" />
     <Compile Include="Mvc\UmbracoVirtualNodeRouteHandler.cs" />
@@ -1110,11 +1068,8 @@
     <Compile Include="Mvc\PluginControllerMetadata.cs" />
     <Compile Include="Mvc\UmbracoPageResult.cs" />
     <Compile Include="PropertyEditors\ValueConverters\RteMacroRenderingValueConverter.cs" />
-<<<<<<< HEAD
     <Compile Include="RenderFieldCaseType.cs" />
     <Compile Include="RenderFieldEncodingType.cs" />
-=======
->>>>>>> 3c8a5c3a
     <Compile Include="RouteCollectionExtensions.cs" />
     <Compile Include="Routing\AliasUrlProvider.cs" />
     <Compile Include="Routing\ContentFinderByLegacy404.cs" />
@@ -1259,12 +1214,9 @@
     <Compile Include="umbraco.presentation\item.cs">
       <SubType>Code</SubType>
     </Compile>
-<<<<<<< HEAD
     <Compile Include="umbraco.presentation\library.cs">
       <SubType>Code</SubType>
     </Compile>
-=======
->>>>>>> 3c8a5c3a
     <Compile Include="umbraco.presentation\page.cs">
       <SubType>Code</SubType>
     </Compile>
@@ -1353,12 +1305,9 @@
     <Compile Include="umbraco.presentation\umbraco\dialogs\SendPublish.aspx.designer.cs">
       <DependentUpon>SendPublish.aspx</DependentUpon>
     </Compile>
-<<<<<<< HEAD
     <Compile Include="umbraco.presentation\umbraco\create\dialogHandler_temp.cs">
       <SubType>Code</SubType>
     </Compile>
-=======
->>>>>>> 3c8a5c3a
     <Compile Include="umbraco.presentation\umbraco\developer\Packages\editPackage.aspx.cs">
       <DependentUpon>editPackage.aspx</DependentUpon>
       <SubType>ASPXCodeBehind</SubType>
@@ -1366,13 +1315,10 @@
     <Compile Include="umbraco.presentation\umbraco\developer\Packages\editPackage.aspx.designer.cs">
       <DependentUpon>editPackage.aspx</DependentUpon>
     </Compile>
-<<<<<<< HEAD
     <Compile Include="umbraco.presentation\umbraco\dialogs\exportDocumenttype.aspx.cs">
       <DependentUpon>exportDocumenttype.aspx</DependentUpon>
       <SubType>ASPXCodeBehind</SubType>
     </Compile>
-=======
->>>>>>> 3c8a5c3a
     <Compile Include="umbraco.presentation\umbraco\dialogs\importDocumenttype.aspx.cs">
       <DependentUpon>importDocumenttype.aspx</DependentUpon>
       <SubType>ASPXCodeBehind</SubType>
@@ -1490,7 +1436,6 @@
       <DesignTime>True</DesignTime>
       <DependentUpon>Reference.map</DependentUpon>
     </Compile>
-<<<<<<< HEAD
     <Compile Include="TagsController.cs" />
     <Compile Include="UmbracoAuthorizedHttpHandler.cs" />
     <Compile Include="umbraco.presentation\umbraco\webservices\UmbracoAuthorizedWebService.cs">
@@ -1501,7 +1446,6 @@
       <SubType>Component</SubType>
     </Compile>
     <Compile Include="Editors\XmlDataIntegrityController.cs" />
-=======
     <Compile Include="WebServices\BulkPublishController.cs" />
     <Compile Include="WebServices\CoreStringsController.cs" />
     <Compile Include="WebServices\DomainsApiController.cs" />
@@ -1518,7 +1462,6 @@
       <SubType>Component</SubType>
     </Compile>
     <Compile Include="WebServices\XmlDataIntegrityController.cs" />
->>>>>>> 3c8a5c3a
     <Compile Include="WebViewPageExtensions.cs" />
   </ItemGroup>
   <ItemGroup>
@@ -1583,10 +1526,7 @@
     <Content Include="umbraco.presentation\umbraco\developer\Packages\editPackage.aspx">
       <SubType>ASPXCodeBehind</SubType>
     </Content>
-<<<<<<< HEAD
     <Content Include="umbraco.presentation\umbraco\dialogs\exportDocumenttype.aspx" />
-=======
->>>>>>> 3c8a5c3a
     <Content Include="umbraco.presentation\umbraco\dialogs\importDocumenttype.aspx" />
     <Content Include="umbraco.presentation\umbraco\dialogs\notifications.aspx">
       <SubType>ASPXCodeBehind</SubType>
