--- conflicted
+++ resolved
@@ -65,13 +65,10 @@
     <PackageReference Include="Examine.Core">
       <Version>2.0.0-alpha.20200128.15</Version>
     </PackageReference>
-<<<<<<< HEAD
     <PackageReference Include="HtmlAgilityPack" Version="1.11.30" />
     <PackageReference Include="CSharpTest.Net.Collections" Version="14.906.1403.1082" />
     <PackageReference Include="HtmlAgilityPack" Version="1.8.14" />
-=======
     <PackageReference Include="HtmlAgilityPack" Version="1.11.31" />
->>>>>>> 5fee73f5
     <PackageReference Include="HtmlSanitizer">
       <Version>5.0.376</Version>
     </PackageReference>
