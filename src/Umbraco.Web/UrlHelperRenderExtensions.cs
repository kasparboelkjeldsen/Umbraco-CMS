﻿using System;
using System.Collections.Generic;
using System.Linq;
using System.Web;
using System.Web.Mvc;
using Umbraco.Core;
using Umbraco.Core.Media;
using Umbraco.Core.Models.PublishedContent;
using Umbraco.Core.PropertyEditors.ValueConverters;
using Umbraco.Web.Composing;
using Umbraco.Web.Models;
using Umbraco.Web.Mvc;

namespace Umbraco.Web
{
    /// <summary>
    /// Extension methods for UrlHelper for use in templates
    /// </summary>
    public static class UrlHelperRenderExtensions
    {
<<<<<<< HEAD
        // #region GetCropUrl
        //
        // /// <summary>
        // /// Gets the ImageProcessor Url of a media item by the crop alias (using default media item property alias of "umbracoFile")
        // /// </summary>
        // /// <param name="urlHelper"></param>
        // /// <param name="mediaItem">
        // /// The IPublishedContent item.
        // /// </param>
        // /// <param name="cropAlias">
        // /// The crop alias e.g. thumbnail
        // /// </param>
        // /// <param name="htmlEncode">
        // /// Whether to HTML encode this URL - default is true - w3c standards require HTML attributes to be HTML encoded but this can be
        // /// set to false if using the result of this method for CSS.
        // /// </param>
        // /// <returns></returns>
        // public static IHtmlString GetCropUrl(this UrlHelper urlHelper, IPublishedContent mediaItem, IImageUrlGenerator imageUrlGenerator, string cropAlias, bool htmlEncode = true)
        // {
        //     if (mediaItem == null) return EmptyHtmlString;
        //
        //     var url = mediaItem.GetCropUrl(imageUrlGenerator, cropAlias: cropAlias, useCropDimensions: true);
        //     return htmlEncode ? new HtmlString(HttpUtility.HtmlEncode(url)) : new HtmlString(url);
        // }
        //
        // /// <summary>
        // /// Gets the ImageProcessor Url by the crop alias using the specified property containing the image cropper Json data on the IPublishedContent item.
        // /// </summary>
        // /// <param name="urlHelper"></param>
        // /// <param name="mediaItem">
        // /// The IPublishedContent item.
        // /// </param>
        // /// <param name="propertyAlias">
        // /// The property alias of the property containing the Json data e.g. umbracoFile
        // /// </param>
        // /// <param name="cropAlias">
        // /// The crop alias e.g. thumbnail
        // /// </param>
        // /// <param name="htmlEncode">
        // /// Whether to HTML encode this URL - default is true - w3c standards require HTML attributes to be HTML encoded but this can be
        // /// set to false if using the result of this method for CSS.
        // /// </param>
        // /// <returns>
        // /// The ImageProcessor.Web Url.
        // /// </returns>
        // public static IHtmlString GetCropUrl(this UrlHelper urlHelper, IPublishedContent mediaItem, string propertyAlias, string cropAlias, IImageUrlGenerator imageUrlGenerator, bool htmlEncode = true)
        // {
        //     if (mediaItem == null) return EmptyHtmlString;
        //
        //     var url = mediaItem.GetCropUrl(imageUrlGenerator, propertyAlias: propertyAlias, cropAlias: cropAlias, useCropDimensions: true);
        //     return htmlEncode ? new HtmlString(HttpUtility.HtmlEncode(url)) : new HtmlString(url);
        // }
        //
        // /// <summary>
        // /// Gets the ImageProcessor Url from the image path.
        // /// </summary>
        // /// <param name="mediaItem">
        // /// The IPublishedContent item.
        // /// </param>
        // /// <param name="width">
        // /// The width of the output image.
        // /// </param>
        // /// <param name="height">
        // /// The height of the output image.
        // /// </param>
        // /// <param name="propertyAlias">
        // /// Property alias of the property containing the Json data.
        // /// </param>
        // /// <param name="cropAlias">
        // /// The crop alias.
        // /// </param>
        // /// <param name="quality">
        // /// Quality percentage of the output image.
        // /// </param>
        // /// <param name="imageCropMode">
        // /// The image crop mode.
        // /// </param>
        // /// <param name="imageCropAnchor">
        // /// The image crop anchor.
        // /// </param>
        // /// <param name="preferFocalPoint">
        // /// Use focal point to generate an output image using the focal point instead of the predefined crop if there is one
        // /// </param>
        // /// <param name="useCropDimensions">
        // /// Use crop dimensions to have the output image sized according to the predefined crop sizes, this will override the width and height parameters
        // /// </param>
        // /// <param name="cacheBuster">
        // /// Add a serialized date of the last edit of the item to ensure client cache refresh when updated
        // /// </param>
        // /// <param name="furtherOptions">
        // /// These are any query string parameters (formatted as query strings) that ImageProcessor supports. For example:
        // /// <example>
        // /// <![CDATA[
        // /// furtherOptions: "&bgcolor=fff"
        // /// ]]>
        // /// </example>
        // /// </param>
        // /// <param name="ratioMode">
        // /// Use a dimension as a ratio
        // /// </param>
        // /// <param name="upScale">
        // /// If the image should be upscaled to requested dimensions
        // /// </param>
        // /// <param name="urlHelper"></param>
        // /// <param name="htmlEncode">
        // /// Whether to HTML encode this URL - default is true - w3c standards require HTML attributes to be HTML encoded but this can be
        // /// set to false if using the result of this method for CSS.
        // /// </param>
        // /// <returns>
        // /// The <see cref="string"/>.
        // /// </returns>
        // public static IHtmlString GetCropUrl(this UrlHelper urlHelper,
        //     IPublishedContent mediaItem,
        //     IImageUrlGenerator imageUrlGenerator,
        //     int? width = null,
        //     int? height = null,
        //     string propertyAlias = Umbraco.Core.Constants.Conventions.Media.File,
        //     string cropAlias = null,
        //     int? quality = null,
        //     ImageCropMode? imageCropMode = null,
        //     ImageCropAnchor? imageCropAnchor = null,
        //     bool preferFocalPoint = false,
        //     bool useCropDimensions = false,
        //     bool cacheBuster = true,
        //     string furtherOptions = null,
        //     ImageCropRatioMode? ratioMode = null,
        //     bool upScale = true,
        //     bool htmlEncode = true)
        // {
        //     if (mediaItem == null) return EmptyHtmlString;
        //
        //     var url = mediaItem.GetCropUrl(imageUrlGenerator, width, height, propertyAlias, cropAlias, quality, imageCropMode,
        //         imageCropAnchor, preferFocalPoint, useCropDimensions, cacheBuster, furtherOptions, ratioMode,
        //         upScale);
        //     return htmlEncode ? new HtmlString(HttpUtility.HtmlEncode(url)) : new HtmlString(url);
        // }
        //
        // /// <summary>
        // /// Gets the ImageProcessor Url from the image path.
        // /// </summary>
        // /// <param name="imageUrl">
        // /// The image url.
        // /// </param>
        // /// <param name="width">
        // /// The width of the output image.
        // /// </param>
        // /// <param name="height">
        // /// The height of the output image.
        // /// </param>
        // /// <param name="imageCropperValue">
        // /// The Json data from the Umbraco Core Image Cropper property editor
        // /// </param>
        // /// <param name="cropAlias">
        // /// The crop alias.
        // /// </param>
        // /// <param name="quality">
        // /// Quality percentage of the output image.
        // /// </param>
        // /// <param name="imageCropMode">
        // /// The image crop mode.
        // /// </param>
        // /// <param name="imageCropAnchor">
        // /// The image crop anchor.
        // /// </param>
        // /// <param name="preferFocalPoint">
        // /// Use focal point to generate an output image using the focal point instead of the predefined crop if there is one
        // /// </param>
        // /// <param name="useCropDimensions">
        // /// Use crop dimensions to have the output image sized according to the predefined crop sizes, this will override the width and height parameters
        // /// </param>
        // /// <param name="cacheBusterValue">
        // /// Add a serialized date of the last edit of the item to ensure client cache refresh when updated
        // /// </param>
        // /// <param name="furtherOptions">
        // /// These are any query string parameters (formatted as query strings) that ImageProcessor supports. For example:
        // /// <example>
        // /// <![CDATA[
        // /// furtherOptions: "&bgcolor=fff"
        // /// ]]>
        // /// </example>
        // /// </param>
        // /// <param name="ratioMode">
        // /// Use a dimension as a ratio
        // /// </param>
        // /// <param name="upScale">
        // /// If the image should be upscaled to requested dimensions
        // /// </param>
        // /// <param name="urlHelper"></param>
        // /// <param name="htmlEncode">
        // /// Whether to HTML encode this URL - default is true - w3c standards require HTML attributes to be HTML encoded but this can be
        // /// set to false if using the result of this method for CSS.
        // /// </param>
        // /// <returns>
        // /// The <see cref="string"/>.
        // /// </returns>
        // public static IHtmlString GetCropUrl(this UrlHelper urlHelper,
        //     string imageUrl,
        //     IImageUrlGenerator imageUrlGenerator,
        //     int? width = null,
        //     int? height = null,
        //     string imageCropperValue = null,
        //     string cropAlias = null,
        //     int? quality = null,
        //     ImageCropMode? imageCropMode = null,
        //     ImageCropAnchor? imageCropAnchor = null,
        //     bool preferFocalPoint = false,
        //     bool useCropDimensions = false,
        //     string cacheBusterValue = null,
        //     string furtherOptions = null,
        //     ImageCropRatioMode? ratioMode = null,
        //     bool upScale = true,
        //     bool htmlEncode = true)
        // {
        //     var url = imageUrl.GetCropUrl(imageUrlGenerator, width, height, imageCropperValue, cropAlias, quality, imageCropMode,
        //         imageCropAnchor, preferFocalPoint, useCropDimensions, cacheBusterValue, furtherOptions, ratioMode,
        //         upScale);
        //     return htmlEncode ? new HtmlString(HttpUtility.HtmlEncode(url)) : new HtmlString(url);
        // }
        //
        // public static IHtmlString GetCropUrl(this UrlHelper urlHelper,
        //     ImageCropperValue imageCropperValue,
        //     IImageUrlGenerator imageUrlGenerator,
        //     int? width = null,
        //     int? height = null,
        //     string cropAlias = null,
        //     int? quality = null,
        //     ImageCropMode? imageCropMode = null,
        //     ImageCropAnchor? imageCropAnchor = null,
        //     bool preferFocalPoint = false,
        //     bool useCropDimensions = false,
        //     string cacheBusterValue = null,
        //     string furtherOptions = null,
        //     ImageCropRatioMode? ratioMode = null,
        //     bool upScale = true,
        //     bool htmlEncode = true)
        // {
        //     if (imageCropperValue == null) return EmptyHtmlString;
        //
        //     var imageUrl = imageCropperValue.Src;
        //     var url = imageUrl.GetCropUrl(imageUrlGenerator, imageCropperValue, width, height, cropAlias, quality, imageCropMode,
        //         imageCropAnchor, preferFocalPoint, useCropDimensions, cacheBusterValue, furtherOptions, ratioMode,
        //         upScale);
        //     return htmlEncode ? new HtmlString(HttpUtility.HtmlEncode(url)) : new HtmlString(url);
        // }
        //
        // #endregion
=======

        private static readonly IHtmlString EmptyHtmlString = new HtmlString(string.Empty);

        #region GetCropUrl

        /// <summary>
        /// Gets the ImageProcessor URL of a media item by the crop alias (using default media item property alias of "umbracoFile")
        /// </summary>
        /// <param name="urlHelper"></param>
        /// <param name="mediaItem">
        /// The IPublishedContent item.
        /// </param>
        /// <param name="cropAlias">
        /// The crop alias e.g. thumbnail
        /// </param>
        /// <param name="htmlEncode">
        /// Whether to HTML encode this URL - default is true - w3c standards require HTML attributes to be HTML encoded but this can be
        /// set to false if using the result of this method for CSS.
        /// </param>
        /// <returns></returns>
        public static IHtmlString GetCropUrl(this UrlHelper urlHelper, IPublishedContent mediaItem, IImageUrlGenerator imageUrlGenerator, string cropAlias, bool htmlEncode = true)
        {
            if (mediaItem == null) return EmptyHtmlString;

            var url = mediaItem.GetCropUrl(imageUrlGenerator, cropAlias: cropAlias, useCropDimensions: true);
            return htmlEncode ? new HtmlString(HttpUtility.HtmlEncode(url)) : new HtmlString(url);
        }

        /// <summary>
        /// Gets the ImageProcessor URL by the crop alias using the specified property containing the image cropper Json data on the IPublishedContent item.
        /// </summary>
        /// <param name="urlHelper"></param>
        /// <param name="mediaItem">
        /// The IPublishedContent item.
        /// </param>
        /// <param name="propertyAlias">
        /// The property alias of the property containing the Json data e.g. umbracoFile
        /// </param>
        /// <param name="cropAlias">
        /// The crop alias e.g. thumbnail
        /// </param>
        /// <param name="htmlEncode">
        /// Whether to HTML encode this URL - default is true - w3c standards require HTML attributes to be HTML encoded but this can be
        /// set to false if using the result of this method for CSS.
        /// </param>
        /// <returns>
        /// The ImageProcessor.Web URL.
        /// </returns>
        public static IHtmlString GetCropUrl(this UrlHelper urlHelper, IPublishedContent mediaItem, string propertyAlias, string cropAlias, IImageUrlGenerator imageUrlGenerator, bool htmlEncode = true)
        {
            if (mediaItem == null) return EmptyHtmlString;

            var url = mediaItem.GetCropUrl(imageUrlGenerator, propertyAlias: propertyAlias, cropAlias: cropAlias, useCropDimensions: true);
            return htmlEncode ? new HtmlString(HttpUtility.HtmlEncode(url)) : new HtmlString(url);
        }

        /// <summary>
        /// Gets the ImageProcessor URL from the image path.
        /// </summary>
        /// <param name="mediaItem">
        /// The IPublishedContent item.
        /// </param>
        /// <param name="width">
        /// The width of the output image.
        /// </param>
        /// <param name="height">
        /// The height of the output image.
        /// </param>
        /// <param name="propertyAlias">
        /// Property alias of the property containing the Json data.
        /// </param>
        /// <param name="cropAlias">
        /// The crop alias.
        /// </param>
        /// <param name="quality">
        /// Quality percentage of the output image.
        /// </param>
        /// <param name="imageCropMode">
        /// The image crop mode.
        /// </param>
        /// <param name="imageCropAnchor">
        /// The image crop anchor.
        /// </param>
        /// <param name="preferFocalPoint">
        /// Use focal point to generate an output image using the focal point instead of the predefined crop if there is one
        /// </param>
        /// <param name="useCropDimensions">
        /// Use crop dimensions to have the output image sized according to the predefined crop sizes, this will override the width and height parameters
        /// </param>
        /// <param name="cacheBuster">
        /// Add a serialized date of the last edit of the item to ensure client cache refresh when updated
        /// </param>
        /// <param name="furtherOptions">
        /// These are any query string parameters (formatted as query strings) that ImageProcessor supports. For example:
        /// <example>
        /// <![CDATA[
        /// furtherOptions: "&bgcolor=fff"
        /// ]]>
        /// </example>
        /// </param>
        /// <param name="ratioMode">
        /// Use a dimension as a ratio
        /// </param>
        /// <param name="upScale">
        /// If the image should be upscaled to requested dimensions
        /// </param>
        /// <param name="urlHelper"></param>
        /// <param name="htmlEncode">
        /// Whether to HTML encode this URL - default is true - w3c standards require HTML attributes to be HTML encoded but this can be
        /// set to false if using the result of this method for CSS.
        /// </param>
        /// <returns>
        /// The <see cref="string"/>.
        /// </returns>
        public static IHtmlString GetCropUrl(this UrlHelper urlHelper,
            IPublishedContent mediaItem,
            IImageUrlGenerator imageUrlGenerator,
            int? width = null,
            int? height = null,
            string propertyAlias = Umbraco.Core.Constants.Conventions.Media.File,
            string cropAlias = null,
            int? quality = null,
            ImageCropMode? imageCropMode = null,
            ImageCropAnchor? imageCropAnchor = null,
            bool preferFocalPoint = false,
            bool useCropDimensions = false,
            bool cacheBuster = true,
            string furtherOptions = null,
            ImageCropRatioMode? ratioMode = null,
            bool upScale = true,
            bool htmlEncode = true)
        {
            if (mediaItem == null) return EmptyHtmlString;

            var url = mediaItem.GetCropUrl(imageUrlGenerator, width, height, propertyAlias, cropAlias, quality, imageCropMode,
                imageCropAnchor, preferFocalPoint, useCropDimensions, cacheBuster, furtherOptions, ratioMode,
                upScale);
            return htmlEncode ? new HtmlString(HttpUtility.HtmlEncode(url)) : new HtmlString(url);
        }

        /// <summary>
        /// Gets the ImageProcessor URL from the image path.
        /// </summary>
        /// <param name="imageUrl">
        /// The image URL.
        /// </param>
        /// <param name="width">
        /// The width of the output image.
        /// </param>
        /// <param name="height">
        /// The height of the output image.
        /// </param>
        /// <param name="imageCropperValue">
        /// The Json data from the Umbraco Core Image Cropper property editor
        /// </param>
        /// <param name="cropAlias">
        /// The crop alias.
        /// </param>
        /// <param name="quality">
        /// Quality percentage of the output image.
        /// </param>
        /// <param name="imageCropMode">
        /// The image crop mode.
        /// </param>
        /// <param name="imageCropAnchor">
        /// The image crop anchor.
        /// </param>
        /// <param name="preferFocalPoint">
        /// Use focal point to generate an output image using the focal point instead of the predefined crop if there is one
        /// </param>
        /// <param name="useCropDimensions">
        /// Use crop dimensions to have the output image sized according to the predefined crop sizes, this will override the width and height parameters
        /// </param>
        /// <param name="cacheBusterValue">
        /// Add a serialized date of the last edit of the item to ensure client cache refresh when updated
        /// </param>
        /// <param name="furtherOptions">
        /// These are any query string parameters (formatted as query strings) that ImageProcessor supports. For example:
        /// <example>
        /// <![CDATA[
        /// furtherOptions: "&bgcolor=fff"
        /// ]]>
        /// </example>
        /// </param>
        /// <param name="ratioMode">
        /// Use a dimension as a ratio
        /// </param>
        /// <param name="upScale">
        /// If the image should be upscaled to requested dimensions
        /// </param>
        /// <param name="urlHelper"></param>
        /// <param name="htmlEncode">
        /// Whether to HTML encode this URL - default is true - w3c standards require HTML attributes to be HTML encoded but this can be
        /// set to false if using the result of this method for CSS.
        /// </param>
        /// <returns>
        /// The <see cref="string"/>.
        /// </returns>
        public static IHtmlString GetCropUrl(this UrlHelper urlHelper,
            string imageUrl,
            IImageUrlGenerator imageUrlGenerator,
            int? width = null,
            int? height = null,
            string imageCropperValue = null,
            string cropAlias = null,
            int? quality = null,
            ImageCropMode? imageCropMode = null,
            ImageCropAnchor? imageCropAnchor = null,
            bool preferFocalPoint = false,
            bool useCropDimensions = false,
            string cacheBusterValue = null,
            string furtherOptions = null,
            ImageCropRatioMode? ratioMode = null,
            bool upScale = true,
            bool htmlEncode = true)
        {
            var url = imageUrl.GetCropUrl(imageUrlGenerator, width, height, imageCropperValue, cropAlias, quality, imageCropMode,
                imageCropAnchor, preferFocalPoint, useCropDimensions, cacheBusterValue, furtherOptions, ratioMode,
                upScale);
            return htmlEncode ? new HtmlString(HttpUtility.HtmlEncode(url)) : new HtmlString(url);
        }

        public static IHtmlString GetCropUrl(this UrlHelper urlHelper,
            ImageCropperValue imageCropperValue,
            IImageUrlGenerator imageUrlGenerator,
            int? width = null,
            int? height = null,
            string cropAlias = null,
            int? quality = null,
            ImageCropMode? imageCropMode = null,
            ImageCropAnchor? imageCropAnchor = null,
            bool preferFocalPoint = false,
            bool useCropDimensions = false,
            string cacheBusterValue = null,
            string furtherOptions = null,
            ImageCropRatioMode? ratioMode = null,
            bool upScale = true,
            bool htmlEncode = true)
        {
            if (imageCropperValue == null) return EmptyHtmlString;

            var imageUrl = imageCropperValue.Src;
            var url = imageUrl.GetCropUrl(imageUrlGenerator, imageCropperValue, width, height, cropAlias, quality, imageCropMode,
                imageCropAnchor, preferFocalPoint, useCropDimensions, cacheBusterValue, furtherOptions, ratioMode,
                upScale);
            return htmlEncode ? new HtmlString(HttpUtility.HtmlEncode(url)) : new HtmlString(url);
        }

        #endregion
>>>>>>> 739194d7

        /// <summary>
        /// Generates a URL based on the current Umbraco URL with a custom query string that will route to the specified SurfaceController
        /// </summary>
        /// <param name="url"></param>
        /// <param name="action"></param>
        /// <param name="controllerName"></param>
        /// <returns></returns>
        public static string SurfaceAction(this UrlHelper url, string action, string controllerName)
        {
            return url.SurfaceAction(action, controllerName, null);
        }

        /// <summary>
        /// Generates a URL based on the current Umbraco URL with a custom query string that will route to the specified SurfaceController
        /// </summary>
        /// <param name="url"></param>
        /// <param name="action"></param>
        /// <param name="controllerName"></param>
        /// <param name="additionalRouteVals"></param>
        /// <returns></returns>
        public static string SurfaceAction(this UrlHelper url, string action, string controllerName, object additionalRouteVals)
        {
            return url.SurfaceAction(action, controllerName, "", additionalRouteVals);
        }

        /// <summary>
        /// Generates a URL based on the current Umbraco URL with a custom query string that will route to the specified SurfaceController
        /// </summary>
        /// <param name="url"></param>
        /// <param name="action"></param>
        /// <param name="controllerName"></param>
        /// <param name="area"></param>
        /// <param name="additionalRouteVals"></param>
        /// <returns></returns>
        public static string SurfaceAction(this UrlHelper url, string action, string controllerName, string area, object additionalRouteVals)
        {
            if (action == null) throw new ArgumentNullException(nameof(action));
            if (string.IsNullOrEmpty(action)) throw new ArgumentException("Value can't be empty.", nameof(action));
            if (controllerName == null) throw new ArgumentNullException(nameof(controllerName));
            if (string.IsNullOrEmpty(controllerName)) throw new ArgumentException("Value can't be empty.", nameof(controllerName));

            var encryptedRoute = CreateEncryptedRouteString(controllerName, action, area, additionalRouteVals);

            var result = Current.UmbracoContext.OriginalRequestUrl.AbsolutePath.EnsureEndsWith('?') + "ufprt=" + encryptedRoute;
            return result;
        }

        //TODO Move to LinkGenerator
        // /// <summary>
        // /// Generates a URL based on the current Umbraco URL with a custom query string that will route to the specified SurfaceController
        // /// </summary>
        // /// <param name="url"></param>
        // /// <param name="action"></param>
        // /// <param name="surfaceType"></param>
        // /// <returns></returns>
        // public static string SurfaceAction(this UrlHelper url, string action, Type surfaceType)
        // {
        //     return url.SurfaceAction(action, surfaceType, null);
        // }

        //TODO Move to LinkGenerator
        // /// <summary>
        // /// Generates a URL based on the current Umbraco URL with a custom query string that will route to the specified SurfaceController
        // /// </summary>
        // /// <param name="url"></param>
        // /// <param name="action"></param>
        // /// <param name="surfaceType"></param>
        // /// <param name="additionalRouteVals"></param>
        // /// <returns></returns>
        // public static string SurfaceAction(this UrlHelper url, string action, Type surfaceType, object additionalRouteVals)
        // {
        //     if (action == null) throw new ArgumentNullException(nameof(action));
        //     if (string.IsNullOrEmpty(action)) throw new ArgumentException("Value can't be empty.", nameof(action));
        //     if (surfaceType == null) throw new ArgumentNullException(nameof(surfaceType));
        //
        //     var area = "";
        //
        //
        //     var surfaceController = Current.SurfaceControllerTypes.SingleOrDefault(x => x == surfaceType);
        //     if (surfaceController == null)
        //         throw new InvalidOperationException("Could not find the surface controller of type " + surfaceType.FullName);
        //     var metaData = PluginController.GetMetadata(surfaceController);
        //     if (metaData.AreaName.IsNullOrWhiteSpace() == false)
        //     {
        //         //set the area to the plugin area
        //         area = metaData.AreaName;
        //     }
        //
        //     var encryptedRoute = CreateEncryptedRouteString(metaData.ControllerName, action, area, additionalRouteVals);
        //
        //     var result = Current.UmbracoContext.OriginalRequestUrl.AbsolutePath.EnsureEndsWith('?') + "ufprt=" + encryptedRoute;
        //     return result;
        // }

        // /// <summary>
        // /// Generates a URL based on the current Umbraco URL with a custom query string that will route to the specified SurfaceController
        // /// </summary>
        // /// <typeparam name="T"></typeparam>
        // /// <param name="url"></param>
        // /// <param name="action"></param>
        // /// <returns></returns>
        // //TODO Move to LinkGenerator
        // public static string SurfaceAction<T>(this UrlHelper url, string action)
        //     where T : SurfaceController
        // {
        //     return url.SurfaceAction(action, typeof (T));
        // }

        // /// <summary>
        // /// Generates a URL based on the current Umbraco URL with a custom query string that will route to the specified SurfaceController
        // /// </summary>
        // /// <typeparam name="T"></typeparam>
        // /// <param name="url"></param>
        // /// <param name="action"></param>
        // /// <param name="additionalRouteVals"></param>
        // /// <returns></returns>
        // //TODO Move to LinkGenerator
        // public static string SurfaceAction<T>(this UrlHelper url, string action, object additionalRouteVals)
        //     where T : SurfaceController
        // {
        //     return url.SurfaceAction(action, typeof (T), additionalRouteVals);
        // }

        /// <summary>
        /// This is used in methods like BeginUmbracoForm and SurfaceAction to generate an encrypted string which gets submitted in a request for which
        /// Umbraco can decrypt during the routing process in order to delegate the request to a specific MVC Controller.
        /// </summary>
        /// <param name="controllerName"></param>
        /// <param name="controllerAction"></param>
        /// <param name="area"></param>
        /// <param name="additionalRouteVals"></param>
        /// <returns></returns>
        internal static string CreateEncryptedRouteString(string controllerName, string controllerAction, string area, object additionalRouteVals = null)
        {
            if (controllerName == null) throw new ArgumentNullException(nameof(controllerName));
            if (string.IsNullOrEmpty(controllerName)) throw new ArgumentException("Value can't be empty.", nameof(controllerName));
            if (controllerAction == null) throw new ArgumentNullException(nameof(controllerAction));
            if (string.IsNullOrEmpty(controllerAction)) throw new ArgumentException("Value can't be empty.", nameof(controllerAction));
            if (area == null) throw new ArgumentNullException(nameof(area));

            //need to create a params string as Base64 to put into our hidden field to use during the routes
            var surfaceRouteParams = $"c={HttpUtility.UrlEncode(controllerName)}&a={HttpUtility.UrlEncode(controllerAction)}&ar={area}";

            //checking if the additional route values is already a dictionary and convert to querystring
            string additionalRouteValsAsQuery;
            if (additionalRouteVals != null)
            {
                if (additionalRouteVals is Dictionary<string, object> additionalRouteValsAsDictionary)
                    additionalRouteValsAsQuery = additionalRouteValsAsDictionary.ToQueryString();
                else
                    additionalRouteValsAsQuery = additionalRouteVals.ToDictionary<object>().ToQueryString();
            }
            else
                additionalRouteValsAsQuery = null;

            if (additionalRouteValsAsQuery.IsNullOrWhiteSpace() == false)
                surfaceRouteParams += "&" + additionalRouteValsAsQuery;

            return surfaceRouteParams.EncryptWithMachineKey();
        }
    }
}<|MERGE_RESOLUTION|>--- conflicted
+++ resolved
@@ -18,11 +18,10 @@
     /// </summary>
     public static class UrlHelperRenderExtensions
     {
-<<<<<<< HEAD
         // #region GetCropUrl
         //
         // /// <summary>
-        // /// Gets the ImageProcessor Url of a media item by the crop alias (using default media item property alias of "umbracoFile")
+        // /// Gets the ImageProcessor URL of a media item by the crop alias (using default media item property alias of "umbracoFile")
         // /// </summary>
         // /// <param name="urlHelper"></param>
         // /// <param name="mediaItem">
@@ -45,7 +44,7 @@
         // }
         //
         // /// <summary>
-        // /// Gets the ImageProcessor Url by the crop alias using the specified property containing the image cropper Json data on the IPublishedContent item.
+        // /// Gets the ImageProcessor URL by the crop alias using the specified property containing the image cropper Json data on the IPublishedContent item.
         // /// </summary>
         // /// <param name="urlHelper"></param>
         // /// <param name="mediaItem">
@@ -62,7 +61,7 @@
         // /// set to false if using the result of this method for CSS.
         // /// </param>
         // /// <returns>
-        // /// The ImageProcessor.Web Url.
+        // /// The ImageProcessor.Web URL.
         // /// </returns>
         // public static IHtmlString GetCropUrl(this UrlHelper urlHelper, IPublishedContent mediaItem, string propertyAlias, string cropAlias, IImageUrlGenerator imageUrlGenerator, bool htmlEncode = true)
         // {
@@ -73,7 +72,7 @@
         // }
         //
         // /// <summary>
-        // /// Gets the ImageProcessor Url from the image path.
+        // /// Gets the ImageProcessor URL from the image path.
         // /// </summary>
         // /// <param name="mediaItem">
         // /// The IPublishedContent item.
@@ -157,10 +156,10 @@
         // }
         //
         // /// <summary>
-        // /// Gets the ImageProcessor Url from the image path.
+        // /// Gets the ImageProcessor URL from the image path.
         // /// </summary>
         // /// <param name="imageUrl">
-        // /// The image url.
+        // /// The image URL.
         // /// </param>
         // /// <param name="width">
         // /// The width of the output image.
@@ -265,257 +264,6 @@
         // }
         //
         // #endregion
-=======
-
-        private static readonly IHtmlString EmptyHtmlString = new HtmlString(string.Empty);
-
-        #region GetCropUrl
-
-        /// <summary>
-        /// Gets the ImageProcessor URL of a media item by the crop alias (using default media item property alias of "umbracoFile")
-        /// </summary>
-        /// <param name="urlHelper"></param>
-        /// <param name="mediaItem">
-        /// The IPublishedContent item.
-        /// </param>
-        /// <param name="cropAlias">
-        /// The crop alias e.g. thumbnail
-        /// </param>
-        /// <param name="htmlEncode">
-        /// Whether to HTML encode this URL - default is true - w3c standards require HTML attributes to be HTML encoded but this can be
-        /// set to false if using the result of this method for CSS.
-        /// </param>
-        /// <returns></returns>
-        public static IHtmlString GetCropUrl(this UrlHelper urlHelper, IPublishedContent mediaItem, IImageUrlGenerator imageUrlGenerator, string cropAlias, bool htmlEncode = true)
-        {
-            if (mediaItem == null) return EmptyHtmlString;
-
-            var url = mediaItem.GetCropUrl(imageUrlGenerator, cropAlias: cropAlias, useCropDimensions: true);
-            return htmlEncode ? new HtmlString(HttpUtility.HtmlEncode(url)) : new HtmlString(url);
-        }
-
-        /// <summary>
-        /// Gets the ImageProcessor URL by the crop alias using the specified property containing the image cropper Json data on the IPublishedContent item.
-        /// </summary>
-        /// <param name="urlHelper"></param>
-        /// <param name="mediaItem">
-        /// The IPublishedContent item.
-        /// </param>
-        /// <param name="propertyAlias">
-        /// The property alias of the property containing the Json data e.g. umbracoFile
-        /// </param>
-        /// <param name="cropAlias">
-        /// The crop alias e.g. thumbnail
-        /// </param>
-        /// <param name="htmlEncode">
-        /// Whether to HTML encode this URL - default is true - w3c standards require HTML attributes to be HTML encoded but this can be
-        /// set to false if using the result of this method for CSS.
-        /// </param>
-        /// <returns>
-        /// The ImageProcessor.Web URL.
-        /// </returns>
-        public static IHtmlString GetCropUrl(this UrlHelper urlHelper, IPublishedContent mediaItem, string propertyAlias, string cropAlias, IImageUrlGenerator imageUrlGenerator, bool htmlEncode = true)
-        {
-            if (mediaItem == null) return EmptyHtmlString;
-
-            var url = mediaItem.GetCropUrl(imageUrlGenerator, propertyAlias: propertyAlias, cropAlias: cropAlias, useCropDimensions: true);
-            return htmlEncode ? new HtmlString(HttpUtility.HtmlEncode(url)) : new HtmlString(url);
-        }
-
-        /// <summary>
-        /// Gets the ImageProcessor URL from the image path.
-        /// </summary>
-        /// <param name="mediaItem">
-        /// The IPublishedContent item.
-        /// </param>
-        /// <param name="width">
-        /// The width of the output image.
-        /// </param>
-        /// <param name="height">
-        /// The height of the output image.
-        /// </param>
-        /// <param name="propertyAlias">
-        /// Property alias of the property containing the Json data.
-        /// </param>
-        /// <param name="cropAlias">
-        /// The crop alias.
-        /// </param>
-        /// <param name="quality">
-        /// Quality percentage of the output image.
-        /// </param>
-        /// <param name="imageCropMode">
-        /// The image crop mode.
-        /// </param>
-        /// <param name="imageCropAnchor">
-        /// The image crop anchor.
-        /// </param>
-        /// <param name="preferFocalPoint">
-        /// Use focal point to generate an output image using the focal point instead of the predefined crop if there is one
-        /// </param>
-        /// <param name="useCropDimensions">
-        /// Use crop dimensions to have the output image sized according to the predefined crop sizes, this will override the width and height parameters
-        /// </param>
-        /// <param name="cacheBuster">
-        /// Add a serialized date of the last edit of the item to ensure client cache refresh when updated
-        /// </param>
-        /// <param name="furtherOptions">
-        /// These are any query string parameters (formatted as query strings) that ImageProcessor supports. For example:
-        /// <example>
-        /// <![CDATA[
-        /// furtherOptions: "&bgcolor=fff"
-        /// ]]>
-        /// </example>
-        /// </param>
-        /// <param name="ratioMode">
-        /// Use a dimension as a ratio
-        /// </param>
-        /// <param name="upScale">
-        /// If the image should be upscaled to requested dimensions
-        /// </param>
-        /// <param name="urlHelper"></param>
-        /// <param name="htmlEncode">
-        /// Whether to HTML encode this URL - default is true - w3c standards require HTML attributes to be HTML encoded but this can be
-        /// set to false if using the result of this method for CSS.
-        /// </param>
-        /// <returns>
-        /// The <see cref="string"/>.
-        /// </returns>
-        public static IHtmlString GetCropUrl(this UrlHelper urlHelper,
-            IPublishedContent mediaItem,
-            IImageUrlGenerator imageUrlGenerator,
-            int? width = null,
-            int? height = null,
-            string propertyAlias = Umbraco.Core.Constants.Conventions.Media.File,
-            string cropAlias = null,
-            int? quality = null,
-            ImageCropMode? imageCropMode = null,
-            ImageCropAnchor? imageCropAnchor = null,
-            bool preferFocalPoint = false,
-            bool useCropDimensions = false,
-            bool cacheBuster = true,
-            string furtherOptions = null,
-            ImageCropRatioMode? ratioMode = null,
-            bool upScale = true,
-            bool htmlEncode = true)
-        {
-            if (mediaItem == null) return EmptyHtmlString;
-
-            var url = mediaItem.GetCropUrl(imageUrlGenerator, width, height, propertyAlias, cropAlias, quality, imageCropMode,
-                imageCropAnchor, preferFocalPoint, useCropDimensions, cacheBuster, furtherOptions, ratioMode,
-                upScale);
-            return htmlEncode ? new HtmlString(HttpUtility.HtmlEncode(url)) : new HtmlString(url);
-        }
-
-        /// <summary>
-        /// Gets the ImageProcessor URL from the image path.
-        /// </summary>
-        /// <param name="imageUrl">
-        /// The image URL.
-        /// </param>
-        /// <param name="width">
-        /// The width of the output image.
-        /// </param>
-        /// <param name="height">
-        /// The height of the output image.
-        /// </param>
-        /// <param name="imageCropperValue">
-        /// The Json data from the Umbraco Core Image Cropper property editor
-        /// </param>
-        /// <param name="cropAlias">
-        /// The crop alias.
-        /// </param>
-        /// <param name="quality">
-        /// Quality percentage of the output image.
-        /// </param>
-        /// <param name="imageCropMode">
-        /// The image crop mode.
-        /// </param>
-        /// <param name="imageCropAnchor">
-        /// The image crop anchor.
-        /// </param>
-        /// <param name="preferFocalPoint">
-        /// Use focal point to generate an output image using the focal point instead of the predefined crop if there is one
-        /// </param>
-        /// <param name="useCropDimensions">
-        /// Use crop dimensions to have the output image sized according to the predefined crop sizes, this will override the width and height parameters
-        /// </param>
-        /// <param name="cacheBusterValue">
-        /// Add a serialized date of the last edit of the item to ensure client cache refresh when updated
-        /// </param>
-        /// <param name="furtherOptions">
-        /// These are any query string parameters (formatted as query strings) that ImageProcessor supports. For example:
-        /// <example>
-        /// <![CDATA[
-        /// furtherOptions: "&bgcolor=fff"
-        /// ]]>
-        /// </example>
-        /// </param>
-        /// <param name="ratioMode">
-        /// Use a dimension as a ratio
-        /// </param>
-        /// <param name="upScale">
-        /// If the image should be upscaled to requested dimensions
-        /// </param>
-        /// <param name="urlHelper"></param>
-        /// <param name="htmlEncode">
-        /// Whether to HTML encode this URL - default is true - w3c standards require HTML attributes to be HTML encoded but this can be
-        /// set to false if using the result of this method for CSS.
-        /// </param>
-        /// <returns>
-        /// The <see cref="string"/>.
-        /// </returns>
-        public static IHtmlString GetCropUrl(this UrlHelper urlHelper,
-            string imageUrl,
-            IImageUrlGenerator imageUrlGenerator,
-            int? width = null,
-            int? height = null,
-            string imageCropperValue = null,
-            string cropAlias = null,
-            int? quality = null,
-            ImageCropMode? imageCropMode = null,
-            ImageCropAnchor? imageCropAnchor = null,
-            bool preferFocalPoint = false,
-            bool useCropDimensions = false,
-            string cacheBusterValue = null,
-            string furtherOptions = null,
-            ImageCropRatioMode? ratioMode = null,
-            bool upScale = true,
-            bool htmlEncode = true)
-        {
-            var url = imageUrl.GetCropUrl(imageUrlGenerator, width, height, imageCropperValue, cropAlias, quality, imageCropMode,
-                imageCropAnchor, preferFocalPoint, useCropDimensions, cacheBusterValue, furtherOptions, ratioMode,
-                upScale);
-            return htmlEncode ? new HtmlString(HttpUtility.HtmlEncode(url)) : new HtmlString(url);
-        }
-
-        public static IHtmlString GetCropUrl(this UrlHelper urlHelper,
-            ImageCropperValue imageCropperValue,
-            IImageUrlGenerator imageUrlGenerator,
-            int? width = null,
-            int? height = null,
-            string cropAlias = null,
-            int? quality = null,
-            ImageCropMode? imageCropMode = null,
-            ImageCropAnchor? imageCropAnchor = null,
-            bool preferFocalPoint = false,
-            bool useCropDimensions = false,
-            string cacheBusterValue = null,
-            string furtherOptions = null,
-            ImageCropRatioMode? ratioMode = null,
-            bool upScale = true,
-            bool htmlEncode = true)
-        {
-            if (imageCropperValue == null) return EmptyHtmlString;
-
-            var imageUrl = imageCropperValue.Src;
-            var url = imageUrl.GetCropUrl(imageUrlGenerator, imageCropperValue, width, height, cropAlias, quality, imageCropMode,
-                imageCropAnchor, preferFocalPoint, useCropDimensions, cacheBusterValue, furtherOptions, ratioMode,
-                upScale);
-            return htmlEncode ? new HtmlString(HttpUtility.HtmlEncode(url)) : new HtmlString(url);
-        }
-
-        #endregion
->>>>>>> 739194d7
 
         /// <summary>
         /// Generates a URL based on the current Umbraco URL with a custom query string that will route to the specified SurfaceController
