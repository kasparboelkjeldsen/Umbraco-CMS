<<<<<<< HEAD
﻿using System.Linq;
using System.Web.Mvc;
using System.Web.Security;
using umbraco.cms.businesslogic.member;
using Umbraco.Web.Models;
using Umbraco.Web.Mvc;
using Umbraco.Core;

namespace Umbraco.Web.Controllers
{
    public class UmbLoginController : SurfaceController
    {
        [HttpPost]
        public ActionResult HandleLogin([Bind(Prefix="loginModel")]LoginModel model)
        {
            if (ModelState.IsValid == false)
            {
                return CurrentUmbracoPage();    
            }

            if (Members.Login(model.Username, model.Password) == false)
            {
                //don't add a field level error, just model level
                ModelState.AddModelError("loginModel", "Invalid username or password");
                return CurrentUmbracoPage();
            }

            //if there is a specified path to redirect to then use it
            if (model.RedirectUrl.IsNullOrWhiteSpace() == false)
            {
                return Redirect(model.RedirectUrl);
            }

            //redirect to current page by default
            TempData.Add("LoginSuccess", true);
            //return RedirectToCurrentUmbracoPage();
            return RedirectToCurrentUmbracoUrl();
        }
    }
}
=======
﻿using System.Linq;
using System.Web.Mvc;
using System.Web.Security;
using umbraco.cms.businesslogic.member;
using Umbraco.Web.Models;
using Umbraco.Web.Mvc;
using Umbraco.Core;

namespace Umbraco.Web.Controllers
{
    public class UmbLoginController : SurfaceController
    {
        [HttpPost]
        public ActionResult HandleLogin([Bind(Prefix="loginModel")]LoginModel model)
        {
            if (ModelState.IsValid == false)
            {
                return CurrentUmbracoPage();    
            }

            if (Members.Login(model.Username, model.Password) == false)
            {
                //don't add a field level error, just model level
                ModelState.AddModelError("loginModel", "Invalid username or password");
                return CurrentUmbracoPage();
            }

            //if there is a specified path to redirect to then use it
            if (model.RedirectUrl.IsNullOrWhiteSpace() == false)
            {
                return Redirect(model.RedirectUrl);
            }

            //redirect to current page by default
            TempData["LoginSuccess"] = true;
            return RedirectToCurrentUmbracoPage();
            //return RedirectToCurrentUmbracoUrl();
        }
    }
}
>>>>>>> 85a74e4f
<|MERGE_RESOLUTION|>--- conflicted
+++ resolved
@@ -1,83 +1,40 @@
-<<<<<<< HEAD
-﻿using System.Linq;
-using System.Web.Mvc;
-using System.Web.Security;
-using umbraco.cms.businesslogic.member;
-using Umbraco.Web.Models;
-using Umbraco.Web.Mvc;
-using Umbraco.Core;
-
-namespace Umbraco.Web.Controllers
-{
-    public class UmbLoginController : SurfaceController
-    {
-        [HttpPost]
-        public ActionResult HandleLogin([Bind(Prefix="loginModel")]LoginModel model)
-        {
-            if (ModelState.IsValid == false)
-            {
-                return CurrentUmbracoPage();    
-            }
-
-            if (Members.Login(model.Username, model.Password) == false)
-            {
-                //don't add a field level error, just model level
-                ModelState.AddModelError("loginModel", "Invalid username or password");
-                return CurrentUmbracoPage();
-            }
-
-            //if there is a specified path to redirect to then use it
-            if (model.RedirectUrl.IsNullOrWhiteSpace() == false)
-            {
-                return Redirect(model.RedirectUrl);
-            }
-
-            //redirect to current page by default
-            TempData.Add("LoginSuccess", true);
-            //return RedirectToCurrentUmbracoPage();
-            return RedirectToCurrentUmbracoUrl();
-        }
-    }
-}
-=======
-﻿using System.Linq;
-using System.Web.Mvc;
-using System.Web.Security;
-using umbraco.cms.businesslogic.member;
-using Umbraco.Web.Models;
-using Umbraco.Web.Mvc;
-using Umbraco.Core;
-
-namespace Umbraco.Web.Controllers
-{
-    public class UmbLoginController : SurfaceController
-    {
-        [HttpPost]
-        public ActionResult HandleLogin([Bind(Prefix="loginModel")]LoginModel model)
-        {
-            if (ModelState.IsValid == false)
-            {
-                return CurrentUmbracoPage();    
-            }
-
-            if (Members.Login(model.Username, model.Password) == false)
-            {
-                //don't add a field level error, just model level
-                ModelState.AddModelError("loginModel", "Invalid username or password");
-                return CurrentUmbracoPage();
-            }
-
-            //if there is a specified path to redirect to then use it
-            if (model.RedirectUrl.IsNullOrWhiteSpace() == false)
-            {
-                return Redirect(model.RedirectUrl);
-            }
-
-            //redirect to current page by default
-            TempData["LoginSuccess"] = true;
-            return RedirectToCurrentUmbracoPage();
-            //return RedirectToCurrentUmbracoUrl();
-        }
-    }
-}
->>>>>>> 85a74e4f
+﻿using System.Linq;
+using System.Web.Mvc;
+using System.Web.Security;
+using umbraco.cms.businesslogic.member;
+using Umbraco.Web.Models;
+using Umbraco.Web.Mvc;
+using Umbraco.Core;
+
+namespace Umbraco.Web.Controllers
+{
+    public class UmbLoginController : SurfaceController
+    {
+        [HttpPost]
+        public ActionResult HandleLogin([Bind(Prefix="loginModel")]LoginModel model)
+        {
+            if (ModelState.IsValid == false)
+            {
+                return CurrentUmbracoPage();    
+            }
+
+            if (Members.Login(model.Username, model.Password) == false)
+            {
+                //don't add a field level error, just model level
+                ModelState.AddModelError("loginModel", "Invalid username or password");
+                return CurrentUmbracoPage();
+            }
+
+            //if there is a specified path to redirect to then use it
+            if (model.RedirectUrl.IsNullOrWhiteSpace() == false)
+            {
+                return Redirect(model.RedirectUrl);
+            }
+
+            //redirect to current page by default
+            TempData["LoginSuccess"] = true;
+            return RedirectToCurrentUmbracoPage();
+            //return RedirectToCurrentUmbracoUrl();
+        }
+    }
+}