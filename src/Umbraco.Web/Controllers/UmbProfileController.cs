--- conflicted
+++ resolved
@@ -1,99 +1,48 @@
-<<<<<<< HEAD
-﻿using System;
-using System.Linq;
-using System.Web.Mvc;
-using System.Web.Security;
-using System.Xml;
-using umbraco.cms.businesslogic.member;
-using Umbraco.Web.Models;
-using Umbraco.Web.Mvc;
-using Umbraco.Core.Security;
-using Umbraco.Core;
-
-namespace Umbraco.Web.Controllers
-{
-    public class UmbProfileController : SurfaceController
-    {
-        [HttpPost]
-        public ActionResult HandleUpdateProfile([Bind(Prefix = "profileModel")] ProfileModel model)
-        {
-            if (Membership.Provider.IsUmbracoMembershipProvider() == false)
-            {
-                throw new NotSupportedException("Profile editing with the " + typeof(UmbProfileController) + " is not supported when not using the default Umbraco membership provider");
-            }
-
-            if (ModelState.IsValid == false)
-            {
-                return CurrentUmbracoPage();
-            }
-
-            var updateAttempt = Members.UpdateMemberProfile(model);
-            if (updateAttempt.Success == false)
-            {
-                //don't add a field level error, just model level
-                ModelState.AddModelError("profileModel", updateAttempt.Exception.Message);
-                return CurrentUmbracoPage();
-            }
-
-            //if there is a specified path to redirect to then use it
-            if (model.RedirectUrl.IsNullOrWhiteSpace() == false)
-            {
-                return Redirect(model.RedirectUrl);
-            }
-
-            //redirect to current page by default
-            TempData.Add("ProfileUpdateSuccess", true);
-            return RedirectToCurrentUmbracoPage();
-        }
-    }
-}
-=======
-﻿using System;
-using System.Linq;
-using System.Web.Mvc;
-using System.Web.Security;
-using System.Xml;
-using umbraco.cms.businesslogic.member;
-using Umbraco.Web.Models;
-using Umbraco.Web.Mvc;
-using Umbraco.Core.Security;
-using Umbraco.Core;
-
-namespace Umbraco.Web.Controllers
-{
-    public class UmbProfileController : SurfaceController
-    {
-        [HttpPost]
-        public ActionResult HandleUpdateProfile([Bind(Prefix = "profileModel")] ProfileModel model)
-        {
-            if (Membership.Provider.IsUmbracoMembershipProvider() == false)
-            {
-                throw new NotSupportedException("Profile editing with the " + typeof(UmbProfileController) + " is not supported when not using the default Umbraco membership provider");
-            }
-
-            if (ModelState.IsValid == false)
-            {
-                return CurrentUmbracoPage();
-            }
-
-            var updateAttempt = Members.UpdateMemberProfile(model);
-            if (updateAttempt.Success == false)
-            {
-                //don't add a field level error, just model level
-                ModelState.AddModelError("profileModel", updateAttempt.Exception.Message);
-                return CurrentUmbracoPage();
-            }
-
-            //if there is a specified path to redirect to then use it
-            if (model.RedirectUrl.IsNullOrWhiteSpace() == false)
-            {
-                return Redirect(model.RedirectUrl);
-            }
-
-            //redirect to current page by default
-            TempData["ProfileUpdateSuccess"] = true;            
-            return RedirectToCurrentUmbracoPage();
-        }
-    }
-}
->>>>>>> 85a74e4f
+﻿using System;
+using System.Linq;
+using System.Web.Mvc;
+using System.Web.Security;
+using System.Xml;
+using umbraco.cms.businesslogic.member;
+using Umbraco.Web.Models;
+using Umbraco.Web.Mvc;
+using Umbraco.Core.Security;
+using Umbraco.Core;
+
+namespace Umbraco.Web.Controllers
+{
+    public class UmbProfileController : SurfaceController
+    {
+        [HttpPost]
+        public ActionResult HandleUpdateProfile([Bind(Prefix = "profileModel")] ProfileModel model)
+        {
+            if (Membership.Provider.IsUmbracoMembershipProvider() == false)
+            {
+                throw new NotSupportedException("Profile editing with the " + typeof(UmbProfileController) + " is not supported when not using the default Umbraco membership provider");
+            }
+
+            if (ModelState.IsValid == false)
+            {
+                return CurrentUmbracoPage();
+            }
+
+            var updateAttempt = Members.UpdateMemberProfile(model);
+            if (updateAttempt.Success == false)
+            {
+                //don't add a field level error, just model level
+                ModelState.AddModelError("profileModel", updateAttempt.Exception.Message);
+                return CurrentUmbracoPage();
+            }
+
+            //if there is a specified path to redirect to then use it
+            if (model.RedirectUrl.IsNullOrWhiteSpace() == false)
+            {
+                return Redirect(model.RedirectUrl);
+            }
+
+            //redirect to current page by default
+            TempData["ProfileUpdateSuccess"] = true;            
+            return RedirectToCurrentUmbracoPage();
+        }
+    }
+}