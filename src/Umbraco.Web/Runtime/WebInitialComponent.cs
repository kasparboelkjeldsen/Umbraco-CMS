﻿using System;
using System.Collections.Generic;
using System.Linq;
using System.Web.Http;
using System.Web.Http.Dispatcher;
using System.Web.Mvc;
using System.Web.Routing;
using Umbraco.Core;
using Umbraco.Core.Composing;
using Umbraco.Core.Configuration;
using Umbraco.Core.Configuration.Models;
using Umbraco.Core.Hosting;
using Umbraco.Core.Strings;
using Umbraco.Web.Mvc;
using Umbraco.Web.WebApi;
using Constants = Umbraco.Core.Constants;
using Current = Umbraco.Web.Composing.Current;

namespace Umbraco.Web.Runtime
{
    public sealed class WebInitialComponent : IComponent
    {
        private readonly IUmbracoContextAccessor _umbracoContextAccessor;
        private readonly UmbracoApiControllerTypeCollection _apiControllerTypes;
        private readonly GlobalSettings _globalSettings;
        private readonly IHostingEnvironment _hostingEnvironment;
        private readonly IShortStringHelper _shortStringHelper;

        public WebInitialComponent(
            IUmbracoContextAccessor umbracoContextAccessor,
            UmbracoApiControllerTypeCollection apiControllerTypes,
            GlobalSettings globalSettings,
            IHostingEnvironment hostingEnvironment,
            IShortStringHelper shortStringHelper)
        {
            _umbracoContextAccessor = umbracoContextAccessor;
            _apiControllerTypes = apiControllerTypes;
            _globalSettings = globalSettings;
            _hostingEnvironment = hostingEnvironment;
            _shortStringHelper = shortStringHelper;
        }

        public void Initialize()
        {
            // setup mvc and webapi services
            SetupMvcAndWebApi();

            // Disable the X-AspNetMvc-Version HTTP Header
            MvcHandler.DisableMvcResponseHeader = true;

            // wrap view engines in the profiling engine
            WrapViewEngines(ViewEngines.Engines);

            // add global filters
            ConfigureGlobalFilters();

            // set routes
            CreateRoutes(_umbracoContextAccessor, _globalSettings, _shortStringHelper, _apiControllerTypes, _hostingEnvironment);
        }

        public void Terminate()
        { }

        private static void ConfigureGlobalFilters()
        {
            //GlobalFilters.Filters.Add(new EnsurePartialViewMacroViewContextFilterAttribute());
        }

        // internal for tests
        internal static void WrapViewEngines(IList<IViewEngine> viewEngines)
        {
            if (viewEngines == null || viewEngines.Count == 0) return;

            var originalEngines = viewEngines.ToList();
            viewEngines.Clear();
            foreach (var engine in originalEngines)
            {
                var wrappedEngine = engine;// TODO introduce in NETCORE: is ProfilingViewEngine ? engine : new ProfilingViewEngine(engine);
                viewEngines.Add(wrappedEngine);
            }
        }

        private void SetupMvcAndWebApi()
        {
            //don't output the MVC version header (security)
            //MvcHandler.DisableMvcResponseHeader = true;

            // set master controller factory
            // var controllerFactory = new MasterControllerFactory(() => Current.FilteredControllerFactories);
            // ControllerBuilder.Current.SetControllerFactory(controllerFactory);

            // set the render & plugin view engines
            // ViewEngines.Engines.Add(new RenderViewEngine(_hostingEnvironment));
            // ViewEngines.Engines.Add(new PluginViewEngine());

            ////add the profiling action filter
            //GlobalFilters.Filters.Add(new ProfilingActionFilter());

            GlobalConfiguration.Configuration.Services.Replace(typeof(IHttpControllerSelector),
                new NamespaceHttpControllerSelector(GlobalConfiguration.Configuration));
        }

        // internal for tests
        internal static void CreateRoutes(
            IUmbracoContextAccessor umbracoContextAccessor,
            GlobalSettings globalSettings,
            IShortStringHelper shortStringHelper,
            UmbracoApiControllerTypeCollection apiControllerTypes,
            IHostingEnvironment hostingEnvironment)
        {
            var umbracoPath = globalSettings.GetUmbracoMvcArea(hostingEnvironment);

            // create the front-end route
            var defaultRoute = RouteTable.Routes.MapRoute(
                "Umbraco_default",
                umbracoPath + "/RenderMvc/{action}/{id}",
                new { controller = "RenderMvc", action = "Index", id = UrlParameter.Optional }
            );
            defaultRoute.RouteHandler = new RenderRouteHandler(umbracoContextAccessor, ControllerBuilder.Current.GetControllerFactory(), shortStringHelper);

            // register install routes
           // RouteTable.Routes.RegisterArea<UmbracoInstallArea>();

            // register all back office routes
<<<<<<< HEAD
           // RouteTable.Routes.RegisterArea(new BackOfficeArea(globalSettings, hostingEnvironment));
=======
          //  RouteTable.Routes.RegisterArea(new BackOfficeArea(globalSettings, hostingEnvironment));
>>>>>>> bb1b04be

            // plugin controllers must come first because the next route will catch many things
            RoutePluginControllers(globalSettings, apiControllerTypes, hostingEnvironment);
        }

        private static void RoutePluginControllers(
            GlobalSettings globalSettings,
            UmbracoApiControllerTypeCollection apiControllerTypes,
            IHostingEnvironment hostingEnvironment)
        {
            var umbracoPath = globalSettings.GetUmbracoMvcArea(hostingEnvironment);

            // need to find the plugin controllers and route them
            var pluginControllers = apiControllerTypes; //TODO was: surfaceControllerTypes.Concat(apiControllerTypes).ToArray();

            // local controllers do not contain the attribute
            var localControllers = pluginControllers.Where(x => PluginController.GetMetadata(x).AreaName.IsNullOrWhiteSpace());
            foreach (var s in localControllers)
            {
                if (TypeHelper.IsTypeAssignableFrom<SurfaceController>(s))
                    RouteLocalSurfaceController(s, umbracoPath);
                else if (TypeHelper.IsTypeAssignableFrom<UmbracoApiController>(s))
                    RouteLocalApiController(s, umbracoPath);
            }

            // get the plugin controllers that are unique to each area (group by)
            var pluginSurfaceControlleres = pluginControllers.Where(x => PluginController.GetMetadata(x).AreaName.IsNullOrWhiteSpace() == false);
            var groupedAreas = pluginSurfaceControlleres.GroupBy(controller => PluginController.GetMetadata(controller).AreaName);
            // loop through each area defined amongst the controllers
            foreach (var g in groupedAreas)
            {
                // create & register an area for the controllers (this will throw an exception if all controllers are not in the same area)
                var pluginControllerArea = new PluginControllerArea(globalSettings, hostingEnvironment, g.Select(PluginController.GetMetadata));
                RouteTable.Routes.RegisterArea(pluginControllerArea);
            }
        }

        private static void RouteLocalApiController(Type controller, string umbracoPath)
        {
            var meta = PluginController.GetMetadata(controller);
            var url = umbracoPath + (meta.IsBackOffice ? "/BackOffice" : "") + "/Api/" + meta.ControllerName + "/{action}/{id}";
            var route = RouteTable.Routes.MapHttpRoute(
                $"umbraco-api-{meta.ControllerName}",
                url, // url to match
                new { controller = meta.ControllerName, id = UrlParameter.Optional },
                new[] { meta.ControllerNamespace });
            if (route.DataTokens == null) // web api routes don't set the data tokens object
                route.DataTokens = new RouteValueDictionary();
            route.DataTokens.Add(Core.Constants.Web.UmbracoDataToken, "api"); //ensure the umbraco token is set
        }

        private static void RouteLocalSurfaceController(Type controller, string umbracoPath)
        {
            var meta = PluginController.GetMetadata(controller);
            var url = umbracoPath + "/Surface/" + meta.ControllerName + "/{action}/{id}";
            var route = RouteTable.Routes.MapRoute(
                $"umbraco-surface-{meta.ControllerName}",
                url, // url to match
                new { controller = meta.ControllerName, action = "Index", id = UrlParameter.Optional },
                new[] { meta.ControllerNamespace }); // look in this namespace to create the controller
            route.DataTokens.Add(Core.Constants.Web.UmbracoDataToken, "surface"); // ensure the umbraco token is set
            route.DataTokens.Add("UseNamespaceFallback", false); // don't look anywhere else except this namespace!
            // make it use our custom/special SurfaceMvcHandler
            route.RouteHandler = new SurfaceRouteHandler();
        }
    }
}<|MERGE_RESOLUTION|>--- conflicted
+++ resolved
@@ -122,11 +122,7 @@
            // RouteTable.Routes.RegisterArea<UmbracoInstallArea>();
 
             // register all back office routes
-<<<<<<< HEAD
            // RouteTable.Routes.RegisterArea(new BackOfficeArea(globalSettings, hostingEnvironment));
-=======
-          //  RouteTable.Routes.RegisterArea(new BackOfficeArea(globalSettings, hostingEnvironment));
->>>>>>> bb1b04be
 
             // plugin controllers must come first because the next route will catch many things
             RoutePluginControllers(globalSettings, apiControllerTypes, hostingEnvironment);
