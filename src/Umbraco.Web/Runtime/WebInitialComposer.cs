﻿using System.Linq;
using System.Web.Security;
using Examine;
using Microsoft.AspNet.SignalR;
using Umbraco.Core;
using Umbraco.Core.Composing;
using Umbraco.Core.Configuration;
using Umbraco.Core.Dictionary;
using Umbraco.Core.Hosting;
using Umbraco.Core.Install;
using Umbraco.Core.Runtime;
using Umbraco.Core.Security;
using Umbraco.Core.Services;
using Umbraco.Web.Composing.CompositionExtensions;
using Umbraco.Web.Hosting;
using Umbraco.Web.Install;
using Umbraco.Web.Macros;
using Umbraco.Web.Mvc;
using Umbraco.Web.PublishedCache;
using Umbraco.Web.Security;
using Umbraco.Web.Security.Providers;
using Umbraco.Web.SignalR;
using Umbraco.Web.Templates;
using Umbraco.Web.Trees;
using Umbraco.Web.WebApi;
using Umbraco.Net;
using Umbraco.Web.AspNet;
using Umbraco.Core.Diagnostics;
using Umbraco.Core.Logging;
using Umbraco.Web.Logging;
using Umbraco.Web.Services;

namespace Umbraco.Web.Runtime
{
    // web's initial composer composes after core's, and before all core composers
    [ComposeAfter(typeof(CoreInitialComposer))]
    [ComposeBefore(typeof(ICoreComposer))]
    public sealed class WebInitialComposer : ComponentComposer<WebInitialComponent>
    {
        public override void Compose(Composition composition)
        {
            base.Compose(composition);

            composition.Register<UmbracoInjectedModule>();
            composition.Register<IIpResolver, AspNetIpResolver>();

            composition.Register<IUserAgentProvider, AspNetUserAgentProvider>();


            composition.Register<IRequestAccessor, AspNetRequestAccessor>(Lifetime.Singleton);

            composition.Register<IUmbracoApplicationLifetime, AspNetUmbracoApplicationLifetime>(Lifetime.Singleton);
            composition.Register<IPasswordHasher, AspNetPasswordHasher>();
            composition.Register<IFilePermissionHelper, FilePermissionHelper>(Lifetime.Singleton);


            composition.RegisterUnique<IMarchal, FrameworkMarchal>();
            composition.RegisterUnique<IProfilerHtml, WebProfiler>();

            composition.ComposeWebMappingProfiles();

            //register the install components
            //NOTE: i tried to not have these registered if we weren't installing or upgrading but post install when the site restarts
            //it still needs to use the install controller so we can't do that
            composition.ComposeInstaller();

            // register membership stuff
            composition.Register(factory => MembershipProviderExtensions.GetMembersMembershipProvider());
            composition.Register(factory => Roles.Enabled ? Roles.Provider : new MembersRoleProvider(factory.GetInstance<IMemberService>()));
            composition.Register<MembershipHelper>(Lifetime.Request);
            composition.Register<IPublishedMemberCache>(factory => factory.GetInstance<IUmbracoContext>().PublishedSnapshot.Members);
            composition.RegisterUnique<IMemberUserKeyProvider, MemberUserKeyProvider>();
            composition.RegisterUnique<IPublicAccessChecker, PublicAccessChecker>();

            // register the umbraco context factory
            composition.RegisterUnique<IUmbracoContextFactory, UmbracoContextFactory>();

            composition.RegisterUnique<ITemplateRenderer, TemplateRenderer>();
            composition.RegisterUnique<IMacroRenderer, MacroRenderer>();

            composition.RegisterUnique<IUmbracoComponentRenderer, UmbracoComponentRenderer>();

            // register the umbraco helper - this is Transient! very important!
            // also, if not level.Run, we cannot really use the helper (during upgrade...)
            // so inject a "void" helper (not exactly pretty but...)
            if (composition.RuntimeState.Level == RuntimeLevel.Run)
                composition.Register<UmbracoHelper>(factory =>
                {
                    var umbCtx = factory.GetInstance<IUmbracoContext>();
                    return new UmbracoHelper(umbCtx.IsFrontEndUmbracoRequest ? umbCtx.PublishedRequest?.PublishedContent : null, factory.GetInstance<ICultureDictionaryFactory>(),
                        factory.GetInstance<IUmbracoComponentRenderer>(), factory.GetInstance<IPublishedContentQuery>());
                });
            else
                composition.Register(_ => new UmbracoHelper());

            composition.RegisterUnique<RoutableDocumentFilter>();

            // configure the container for web
            composition.ConfigureForWeb();

            composition
                .ComposeUmbracoControllers(GetType().Assembly)
                .SetDefaultRenderMvcController<RenderMvcController>(); // default controller for template views

            //we need to eagerly scan controller types since they will need to be routed
            composition.WithCollectionBuilder<SurfaceControllerTypeCollectionBuilder>()
                .Add(composition.TypeLoader.GetSurfaceControllers());
            var umbracoApiControllerTypes = composition.TypeLoader.GetUmbracoApiControllers().ToList();
            composition.WithCollectionBuilder<UmbracoApiControllerTypeCollectionBuilder>()
                .Add(umbracoApiControllerTypes);

            // add all known factories, devs can then modify this list on application
            // startup either by binding to events or in their own global.asax
            composition.FilteredControllerFactory()
                .Append<RenderControllerFactory>();

            // auto-register views
            composition.RegisterAuto(typeof(UmbracoViewPage<>));

            // register preview SignalR hub
            composition.RegisterUnique(_ => GlobalHost.ConnectionManager.GetHubContext<PreviewHub>());


            // register back office trees
            // the collection builder only accepts types inheriting from TreeControllerBase
            // and will filter out those that are not attributed with TreeAttribute
            composition.Trees()
                .AddTreeControllers(umbracoApiControllerTypes.Where(x => typeof(TreeControllerBase).IsAssignableFrom(x)));

<<<<<<< HEAD
=======
            // register OEmbed providers - no type scanning - all explicit opt-in of adding types
            // note: IEmbedProvider is not IDiscoverable - think about it if going for type scanning
            composition.OEmbedProviders()
                .Append<YouTube>()
                .Append<Twitter>()
                .Append<Vimeo>()
                .Append<DailyMotion>()
                .Append<Flickr>()
                .Append<Slideshare>()
                .Append<Kickstarter>()
                .Append<GettyImages>()
                .Append<Ted>()
                .Append<Soundcloud>()
                .Append<Issuu>()
                .Append<Hulu>()
                .Append<Giphy>();
>>>>>>> 862a7fdc


            // STUFF that do not have to be moved to .NET CORE
            //----------------------------------------
            composition.RegisterUnique<ICookieManager, AspNetCookieManager>();
            composition.RegisterUnique<IApplicationShutdownRegistry, AspNetApplicationShutdownRegistry>();
            composition.RegisterUnique<IConfigManipulator, XmlConfigManipulator>();
            composition.RegisterUnique<IHttpContextAccessor, AspNetHttpContextAccessor>(); // required for hybrid accessors

            composition.Register<AspNetSessionManager>(Lifetime.Singleton);
            composition.Register<ISessionIdResolver>(factory => factory.GetInstance<AspNetSessionManager>(), Lifetime.Singleton);
            composition.Register<ISessionManager>(factory => factory.GetInstance<AspNetSessionManager>(), Lifetime.Singleton);


            composition.RegisterUnique<IIconService, IconService>();
        }
    }
}
<|MERGE_RESOLUTION|>--- conflicted
+++ resolved
@@ -88,7 +88,7 @@
                 {
                     var umbCtx = factory.GetInstance<IUmbracoContext>();
                     return new UmbracoHelper(umbCtx.IsFrontEndUmbracoRequest ? umbCtx.PublishedRequest?.PublishedContent : null, factory.GetInstance<ICultureDictionaryFactory>(),
-                        factory.GetInstance<IUmbracoComponentRenderer>(), factory.GetInstance<IPublishedContentQuery>());
+                        factory.GetInstance<IUmbracoComponentRenderer>(), factory.GetInstance<IPublishedContentQuery>(), factory.GetInstance<MembershipHelper>());
                 });
             else
                 composition.Register(_ => new UmbracoHelper());
@@ -127,25 +127,6 @@
             composition.Trees()
                 .AddTreeControllers(umbracoApiControllerTypes.Where(x => typeof(TreeControllerBase).IsAssignableFrom(x)));
 
-<<<<<<< HEAD
-=======
-            // register OEmbed providers - no type scanning - all explicit opt-in of adding types
-            // note: IEmbedProvider is not IDiscoverable - think about it if going for type scanning
-            composition.OEmbedProviders()
-                .Append<YouTube>()
-                .Append<Twitter>()
-                .Append<Vimeo>()
-                .Append<DailyMotion>()
-                .Append<Flickr>()
-                .Append<Slideshare>()
-                .Append<Kickstarter>()
-                .Append<GettyImages>()
-                .Append<Ted>()
-                .Append<Soundcloud>()
-                .Append<Issuu>()
-                .Append<Hulu>()
-                .Append<Giphy>();
->>>>>>> 862a7fdc
 
 
             // STUFF that do not have to be moved to .NET CORE
