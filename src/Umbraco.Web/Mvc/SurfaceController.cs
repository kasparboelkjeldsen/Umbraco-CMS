<<<<<<< HEAD
﻿using System;
using Umbraco.Core;
using System.Collections.Specialized;
using Umbraco.Core.Cache;
using Umbraco.Core.Logging;
using Umbraco.Core.Models.PublishedContent;
using Umbraco.Core.Persistence;
using Umbraco.Core.Services;

namespace Umbraco.Web.Mvc
{
    /// <summary>
    /// Provides a base class for front-end add-in controllers.
    /// </summary>
    [MergeModelStateToChildAction]
    [MergeParentContextViewData]
    public abstract class SurfaceController : PluginController
    {
        // fixme - delete?
        protected SurfaceController()
        {
        }

        protected SurfaceController(UmbracoContext umbracoContext, IUmbracoDatabaseFactory databaseFactory, ServiceContext services, CacheHelper applicationCache, ILogger logger, ProfilingLogger profilingLogger)
            : base(umbracoContext, databaseFactory, services, applicationCache, logger, profilingLogger)
        {
        }

        /// <summary>
        /// Redirects to the Umbraco page with the given id
        /// </summary>
        /// <param name="pageId"></param>
        /// <returns></returns>
        protected RedirectToUmbracoPageResult RedirectToUmbracoPage(int pageId)
        {
            return new RedirectToUmbracoPageResult(pageId, UmbracoContext);
        }

        /// <summary>
        /// Redirects to the Umbraco page with the given id and passes provided querystring
        /// </summary>
        /// <param name="pageId"></param>
        /// <param name="queryStringValues"></param>
        /// <returns></returns>
        protected RedirectToUmbracoPageResult RedirectToUmbracoPage(int pageId, NameValueCollection queryStringValues)
        {
            return new RedirectToUmbracoPageResult(pageId, queryStringValues, UmbracoContext);
        }

        /// <summary>
        /// Redirects to the Umbraco page with the given id and passes provided querystring
        /// </summary>
        /// <param name="pageId"></param>
        /// <param name="queryString"></param>
        /// <returns></returns>
        protected RedirectToUmbracoPageResult RedirectToUmbracoPage(int pageId, string queryString)
        {
            return new RedirectToUmbracoPageResult(pageId, queryString, UmbracoContext);
        }

        /// <summary>
        /// Redirects to the Umbraco page with the given id
        /// </summary>
        /// <param name="publishedContent"></param>
        /// <returns></returns>
        protected RedirectToUmbracoPageResult RedirectToUmbracoPage(IPublishedContent publishedContent)
        {
            return new RedirectToUmbracoPageResult(publishedContent, UmbracoContext);
        }

        /// <summary>
        /// Redirects to the Umbraco page with the given id and passes provided querystring
        /// </summary>
        /// <param name="publishedContent"></param>
        /// <param name="queryStringValues"></param>
        /// <returns></returns>
        protected RedirectToUmbracoPageResult RedirectToUmbracoPage(IPublishedContent publishedContent, NameValueCollection queryStringValues)
        {
            return new RedirectToUmbracoPageResult(publishedContent, queryStringValues, UmbracoContext);
        }

        /// <summary>
        /// Redirects to the Umbraco page with the given id and passes provided querystring
        /// </summary>
        /// <param name="publishedContent"></param>
        /// <param name="queryString"></param>
        /// <returns></returns>
        protected RedirectToUmbracoPageResult RedirectToUmbracoPage(IPublishedContent publishedContent, string queryString)
        {
            return new RedirectToUmbracoPageResult(publishedContent, queryString, UmbracoContext);
        }

        /// <summary>
        /// Redirects to the currently rendered Umbraco page
        /// </summary>
        /// <returns></returns>
        protected RedirectToUmbracoPageResult RedirectToCurrentUmbracoPage()
        {
            return new RedirectToUmbracoPageResult(CurrentPage, UmbracoContext);
        }

        /// <summary>
        /// Redirects to the currently rendered Umbraco page and passes provided querystring
        /// </summary>
        /// <param name="queryStringValues"></param>
        /// <returns></returns>
        protected RedirectToUmbracoPageResult RedirectToCurrentUmbracoPage(NameValueCollection queryStringValues)
        {
            return new RedirectToUmbracoPageResult(CurrentPage, queryStringValues, UmbracoContext);
        }

        /// <summary>
        /// Redirects to the currently rendered Umbraco page and passes provided querystring
        /// </summary>
        /// <param name="queryString"></param>
        /// <returns></returns>
        protected RedirectToUmbracoPageResult RedirectToCurrentUmbracoPage(string queryString)
        {
            return new RedirectToUmbracoPageResult(CurrentPage, queryString, UmbracoContext);
        }

        /// <summary>
        /// Redirects to the currently rendered Umbraco URL
        /// </summary>
        /// <returns></returns>
        /// <remarks>
        /// this is useful if you need to redirect
        /// to the current page but the current page is actually a rewritten URL normally done with something like
        /// Server.Transfer.
        /// </remarks>
        protected RedirectToUmbracoUrlResult RedirectToCurrentUmbracoUrl()
        {
            return new RedirectToUmbracoUrlResult(UmbracoContext);
        }

        /// <summary>
        /// Returns the currently rendered Umbraco page
        /// </summary>
        /// <returns></returns>
        protected UmbracoPageResult CurrentUmbracoPage()
        {
            return new UmbracoPageResult(ProfilingLogger);
        }

        /// <summary>
        /// Gets the current page.
        /// </summary>
        protected virtual IPublishedContent CurrentPage
        {
            get
            {
                var routeDefAttempt = TryGetRouteDefinitionFromAncestorViewContexts();
                if (routeDefAttempt.Success == false)
                    throw routeDefAttempt.Exception;

                var routeDef = routeDefAttempt.Result;
                return routeDef.PublishedRequest.PublishedContent;
            }
        }

        /// <summary>
        /// we need to recursively find the route definition based on the parent view context
        /// </summary>
        /// <returns></returns>
        /// <remarks>
        /// We may have Child Actions within Child actions so we need to recursively look this up.
        /// see: http://issues.umbraco.org/issue/U4-1844
        /// </remarks>
        private Attempt<RouteDefinition> TryGetRouteDefinitionFromAncestorViewContexts()
        {
            var currentContext = ControllerContext;
            while (currentContext != null)
            {
                var currentRouteData = currentContext.RouteData;
                if (currentRouteData.DataTokens.ContainsKey(Core.Constants.Web.UmbracoRouteDefinitionDataToken))
                    return Attempt.Succeed((RouteDefinition)currentRouteData.DataTokens[Core.Constants.Web.UmbracoRouteDefinitionDataToken]);

                currentContext = currentContext.IsChildAction
                    ? currentContext.ParentActionViewContext
                    : null;
            }
            return Attempt<RouteDefinition>.Fail(
                new InvalidOperationException("Cannot find the Umbraco route definition in the route values, the request must be made in the context of an Umbraco request"));
        }


    }
}
=======
﻿using System;
using Umbraco.Core;
using System.Collections.Specialized;
using Umbraco.Core.Models.PublishedContent;

namespace Umbraco.Web.Mvc
{
    /// <summary>
    /// Provides a base class for front-end add-in controllers.
    /// </summary>
    [MergeModelStateToChildAction]
    [MergeParentContextViewData]
    public abstract class SurfaceController : PluginController
    {
        /// <summary>
        /// Redirects to the Umbraco page with the given id
        /// </summary>
        /// <param name="pageId"></param>
        /// <returns></returns>
        protected RedirectToUmbracoPageResult RedirectToUmbracoPage(int pageId)
        {
            return new RedirectToUmbracoPageResult(pageId, UmbracoContext);
        }

        /// <summary>
        /// Redirects to the Umbraco page with the given id and passes provided querystring
        /// </summary>
        /// <param name="pageId"></param>
        /// <param name="queryStringValues"></param>
        /// <returns></returns>
        protected RedirectToUmbracoPageResult RedirectToUmbracoPage(int pageId, NameValueCollection queryStringValues)
        {
            return new RedirectToUmbracoPageResult(pageId, queryStringValues, UmbracoContext);
        }

        /// <summary>
        /// Redirects to the Umbraco page with the given id and passes provided querystring
        /// </summary>
        /// <param name="pageId"></param>
        /// <param name="queryString"></param>
        /// <returns></returns>
        protected RedirectToUmbracoPageResult RedirectToUmbracoPage(int pageId, string queryString)
        {
            return new RedirectToUmbracoPageResult(pageId, queryString, UmbracoContext);
        }

        /// <summary>
        /// Redirects to the Umbraco page with the given id
        /// </summary>
        /// <param name="publishedContent"></param>
        /// <returns></returns>
        protected RedirectToUmbracoPageResult RedirectToUmbracoPage(IPublishedContent publishedContent)
        {
            return new RedirectToUmbracoPageResult(publishedContent, UmbracoContext);
        }

        /// <summary>
        /// Redirects to the Umbraco page with the given id and passes provided querystring
        /// </summary>
        /// <param name="publishedContent"></param>
        /// <param name="queryStringValues"></param>
        /// <returns></returns>
        protected RedirectToUmbracoPageResult RedirectToUmbracoPage(IPublishedContent publishedContent, NameValueCollection queryStringValues)
        {
            return new RedirectToUmbracoPageResult(publishedContent, queryStringValues, UmbracoContext);
        }

        /// <summary>
        /// Redirects to the Umbraco page with the given id and passes provided querystring
        /// </summary>
        /// <param name="publishedContent"></param>
        /// <param name="queryString"></param>
        /// <returns></returns>
        protected RedirectToUmbracoPageResult RedirectToUmbracoPage(IPublishedContent publishedContent, string queryString)
        {
            return new RedirectToUmbracoPageResult(publishedContent, queryString, UmbracoContext);
        }

        /// <summary>
        /// Redirects to the currently rendered Umbraco page
        /// </summary>
        /// <returns></returns>
        protected RedirectToUmbracoPageResult RedirectToCurrentUmbracoPage()
        {
            return new RedirectToUmbracoPageResult(CurrentPage, UmbracoContext);
        }

        /// <summary>
        /// Redirects to the currently rendered Umbraco page and passes provided querystring
        /// </summary>
        /// <param name="queryStringValues"></param>
        /// <returns></returns>
        protected RedirectToUmbracoPageResult RedirectToCurrentUmbracoPage(NameValueCollection queryStringValues)
        {
            return new RedirectToUmbracoPageResult(CurrentPage, queryStringValues, UmbracoContext);
        }

        /// <summary>
        /// Redirects to the currently rendered Umbraco page and passes provided querystring
        /// </summary>
        /// <param name="queryString"></param>
        /// <returns></returns>
        protected RedirectToUmbracoPageResult RedirectToCurrentUmbracoPage(string queryString)
        {
            return new RedirectToUmbracoPageResult(CurrentPage, queryString, UmbracoContext);
        }

        /// <summary>
        /// Redirects to the currently rendered Umbraco URL
        /// </summary>
        /// <returns></returns>
        /// <remarks>
        /// this is useful if you need to redirect
        /// to the current page but the current page is actually a rewritten URL normally done with something like
        /// Server.Transfer.
        /// </remarks>
        protected RedirectToUmbracoUrlResult RedirectToCurrentUmbracoUrl()
        {
            return new RedirectToUmbracoUrlResult(UmbracoContext);
        }

        /// <summary>
        /// Returns the currently rendered Umbraco page
        /// </summary>
        /// <returns></returns>
        protected UmbracoPageResult CurrentUmbracoPage()
        {
            return new UmbracoPageResult(ProfilingLogger);
        }

        /// <summary>
        /// Gets the current page.
        /// </summary>
        protected virtual IPublishedContent CurrentPage
        {
            get
            {
                var routeDefAttempt = TryGetRouteDefinitionFromAncestorViewContexts();
                if (routeDefAttempt.Success == false)
                    throw routeDefAttempt.Exception;

                var routeDef = routeDefAttempt.Result;
                return routeDef.PublishedRequest.PublishedContent;
            }
        }

        /// <summary>
        /// we need to recursively find the route definition based on the parent view context
        /// </summary>
        /// <returns></returns>
        /// <remarks>
        /// We may have Child Actions within Child actions so we need to recursively look this up.
        /// see: http://issues.umbraco.org/issue/U4-1844
        /// </remarks>
        private Attempt<RouteDefinition> TryGetRouteDefinitionFromAncestorViewContexts()
        {
            var currentContext = ControllerContext;
            while (currentContext != null)
            {
                var currentRouteData = currentContext.RouteData;
                if (currentRouteData.DataTokens.ContainsKey(Core.Constants.Web.UmbracoRouteDefinitionDataToken))
                    return Attempt.Succeed((RouteDefinition)currentRouteData.DataTokens[Core.Constants.Web.UmbracoRouteDefinitionDataToken]);

                currentContext = currentContext.IsChildAction
                    ? currentContext.ParentActionViewContext
                    : null;
            }
            return Attempt<RouteDefinition>.Fail(
                new InvalidOperationException("Cannot find the Umbraco route definition in the route values, the request must be made in the context of an Umbraco request"));
        }


    }
}
>>>>>>> 2bae3e2e
<|MERGE_RESOLUTION|>--- conflicted
+++ resolved
@@ -1,4 +1,3 @@
-<<<<<<< HEAD
 ﻿using System;
 using Umbraco.Core;
 using System.Collections.Specialized;
@@ -186,180 +185,4 @@
 
 
     }
-}
-=======
-﻿using System;
-using Umbraco.Core;
-using System.Collections.Specialized;
-using Umbraco.Core.Models.PublishedContent;
-
-namespace Umbraco.Web.Mvc
-{
-    /// <summary>
-    /// Provides a base class for front-end add-in controllers.
-    /// </summary>
-    [MergeModelStateToChildAction]
-    [MergeParentContextViewData]
-    public abstract class SurfaceController : PluginController
-    {
-        /// <summary>
-        /// Redirects to the Umbraco page with the given id
-        /// </summary>
-        /// <param name="pageId"></param>
-        /// <returns></returns>
-        protected RedirectToUmbracoPageResult RedirectToUmbracoPage(int pageId)
-        {
-            return new RedirectToUmbracoPageResult(pageId, UmbracoContext);
-        }
-
-        /// <summary>
-        /// Redirects to the Umbraco page with the given id and passes provided querystring
-        /// </summary>
-        /// <param name="pageId"></param>
-        /// <param name="queryStringValues"></param>
-        /// <returns></returns>
-        protected RedirectToUmbracoPageResult RedirectToUmbracoPage(int pageId, NameValueCollection queryStringValues)
-        {
-            return new RedirectToUmbracoPageResult(pageId, queryStringValues, UmbracoContext);
-        }
-
-        /// <summary>
-        /// Redirects to the Umbraco page with the given id and passes provided querystring
-        /// </summary>
-        /// <param name="pageId"></param>
-        /// <param name="queryString"></param>
-        /// <returns></returns>
-        protected RedirectToUmbracoPageResult RedirectToUmbracoPage(int pageId, string queryString)
-        {
-            return new RedirectToUmbracoPageResult(pageId, queryString, UmbracoContext);
-        }
-
-        /// <summary>
-        /// Redirects to the Umbraco page with the given id
-        /// </summary>
-        /// <param name="publishedContent"></param>
-        /// <returns></returns>
-        protected RedirectToUmbracoPageResult RedirectToUmbracoPage(IPublishedContent publishedContent)
-        {
-            return new RedirectToUmbracoPageResult(publishedContent, UmbracoContext);
-        }
-
-        /// <summary>
-        /// Redirects to the Umbraco page with the given id and passes provided querystring
-        /// </summary>
-        /// <param name="publishedContent"></param>
-        /// <param name="queryStringValues"></param>
-        /// <returns></returns>
-        protected RedirectToUmbracoPageResult RedirectToUmbracoPage(IPublishedContent publishedContent, NameValueCollection queryStringValues)
-        {
-            return new RedirectToUmbracoPageResult(publishedContent, queryStringValues, UmbracoContext);
-        }
-
-        /// <summary>
-        /// Redirects to the Umbraco page with the given id and passes provided querystring
-        /// </summary>
-        /// <param name="publishedContent"></param>
-        /// <param name="queryString"></param>
-        /// <returns></returns>
-        protected RedirectToUmbracoPageResult RedirectToUmbracoPage(IPublishedContent publishedContent, string queryString)
-        {
-            return new RedirectToUmbracoPageResult(publishedContent, queryString, UmbracoContext);
-        }
-
-        /// <summary>
-        /// Redirects to the currently rendered Umbraco page
-        /// </summary>
-        /// <returns></returns>
-        protected RedirectToUmbracoPageResult RedirectToCurrentUmbracoPage()
-        {
-            return new RedirectToUmbracoPageResult(CurrentPage, UmbracoContext);
-        }
-
-        /// <summary>
-        /// Redirects to the currently rendered Umbraco page and passes provided querystring
-        /// </summary>
-        /// <param name="queryStringValues"></param>
-        /// <returns></returns>
-        protected RedirectToUmbracoPageResult RedirectToCurrentUmbracoPage(NameValueCollection queryStringValues)
-        {
-            return new RedirectToUmbracoPageResult(CurrentPage, queryStringValues, UmbracoContext);
-        }
-
-        /// <summary>
-        /// Redirects to the currently rendered Umbraco page and passes provided querystring
-        /// </summary>
-        /// <param name="queryString"></param>
-        /// <returns></returns>
-        protected RedirectToUmbracoPageResult RedirectToCurrentUmbracoPage(string queryString)
-        {
-            return new RedirectToUmbracoPageResult(CurrentPage, queryString, UmbracoContext);
-        }
-
-        /// <summary>
-        /// Redirects to the currently rendered Umbraco URL
-        /// </summary>
-        /// <returns></returns>
-        /// <remarks>
-        /// this is useful if you need to redirect
-        /// to the current page but the current page is actually a rewritten URL normally done with something like
-        /// Server.Transfer.
-        /// </remarks>
-        protected RedirectToUmbracoUrlResult RedirectToCurrentUmbracoUrl()
-        {
-            return new RedirectToUmbracoUrlResult(UmbracoContext);
-        }
-
-        /// <summary>
-        /// Returns the currently rendered Umbraco page
-        /// </summary>
-        /// <returns></returns>
-        protected UmbracoPageResult CurrentUmbracoPage()
-        {
-            return new UmbracoPageResult(ProfilingLogger);
-        }
-
-        /// <summary>
-        /// Gets the current page.
-        /// </summary>
-        protected virtual IPublishedContent CurrentPage
-        {
-            get
-            {
-                var routeDefAttempt = TryGetRouteDefinitionFromAncestorViewContexts();
-                if (routeDefAttempt.Success == false)
-                    throw routeDefAttempt.Exception;
-
-                var routeDef = routeDefAttempt.Result;
-                return routeDef.PublishedRequest.PublishedContent;
-            }
-        }
-
-        /// <summary>
-        /// we need to recursively find the route definition based on the parent view context
-        /// </summary>
-        /// <returns></returns>
-        /// <remarks>
-        /// We may have Child Actions within Child actions so we need to recursively look this up.
-        /// see: http://issues.umbraco.org/issue/U4-1844
-        /// </remarks>
-        private Attempt<RouteDefinition> TryGetRouteDefinitionFromAncestorViewContexts()
-        {
-            var currentContext = ControllerContext;
-            while (currentContext != null)
-            {
-                var currentRouteData = currentContext.RouteData;
-                if (currentRouteData.DataTokens.ContainsKey(Core.Constants.Web.UmbracoRouteDefinitionDataToken))
-                    return Attempt.Succeed((RouteDefinition)currentRouteData.DataTokens[Core.Constants.Web.UmbracoRouteDefinitionDataToken]);
-
-                currentContext = currentContext.IsChildAction
-                    ? currentContext.ParentActionViewContext
-                    : null;
-            }
-            return Attempt<RouteDefinition>.Fail(
-                new InvalidOperationException("Cannot find the Umbraco route definition in the route values, the request must be made in the context of an Umbraco request"));
-        }
-
-
-    }
-}
->>>>>>> 2bae3e2e
+}