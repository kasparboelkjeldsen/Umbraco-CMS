--- conflicted
+++ resolved
@@ -1,4 +1,3 @@
-<<<<<<< HEAD
 ﻿using System;
 using System.Collections.Generic;
 using System.IO;
@@ -247,7 +246,6 @@
         /// </summary>
         [FilterAllowedOutgoingMedia(typeof(IEnumerable<ContentItemBasic<ContentPropertyBasic>>), "Items")]
         public PagedResult<ContentItemBasic<ContentPropertyBasic>> GetChildren(int id,
-            bool ignoreUserStartNodes,
             int pageNumber = 0,
             int pageSize = 0,
             string orderBy = "SortOrder",
@@ -257,7 +255,7 @@
         {
             //if a request is made for the root node data but the user's start node is not the default, then
             // we need to return their start nodes
-            if (id == Constants.System.Root && UserStartNodes.Length > 0 && (UserStartNodes.Contains(Constants.System.Root) == false && ignoreUserStartNodes == false))
+            if (id == Constants.System.Root && UserStartNodes.Length > 0 && UserStartNodes.Contains(Constants.System.Root) == false)
             {
                 if (pageNumber > 0)
                     return new PagedResult<ContentItemBasic<ContentPropertyBasic>>(0, 0, 0);
@@ -313,7 +311,6 @@
         }
 
         /// <summary>
-        /// This method is obsolete, use the overload with ignoreUserStartNodes instead
         /// Returns the child media objects - using the entity GUID id
         /// </summary>
         /// <param name="id"></param>
@@ -324,34 +321,8 @@
         /// <param name="orderBySystemField"></param>
         /// <param name="filter"></param>
         /// <returns></returns>
-        [Obsolete("This method is obsolete, use the overload with ignoreUserStartNodes instead", false)]
         [FilterAllowedOutgoingMedia(typeof(IEnumerable<ContentItemBasic<ContentPropertyBasic>>), "Items")]
         public PagedResult<ContentItemBasic<ContentPropertyBasic>> GetChildren(Guid id,
-            int pageNumber = 0,
-            int pageSize = 0,
-            string orderBy = "SortOrder",
-            Direction orderDirection = Direction.Ascending,
-            bool orderBySystemField = true,
-            string filter = "")
-        {
-            return GetChildren(id, ignoreUserStartNodes: false, pageNumber, pageSize, orderBy, orderDirection, orderBySystemField, filter);
-        }
-
-        /// <summary>
-        /// Returns the child media objects - using the entity GUID id
-        /// </summary>
-        /// <param name="id"></param>
-        /// /// <param name="ignoreUserStartNodes">If set to true, user and group start node permissions will be ignored.</param>
-        /// <param name="pageNumber"></param>
-        /// <param name="pageSize"></param>
-        /// <param name="orderBy"></param>
-        /// <param name="orderDirection"></param>
-        /// <param name="orderBySystemField"></param>
-        /// <param name="filter"></param>
-        /// <returns></returns>
-        [FilterAllowedOutgoingMedia(typeof(IEnumerable<ContentItemBasic<ContentPropertyBasic>>), "Items")]
-        public PagedResult<ContentItemBasic<ContentPropertyBasic>> GetChildren(Guid id,
-           bool ignoreUserStartNodes,
            int pageNumber = 0,
            int pageSize = 0,
            string orderBy = "SortOrder",
@@ -362,13 +333,12 @@
             var entity = Services.EntityService.Get(id);
             if (entity != null)
             {
-                return GetChildren(entity.Id, ignoreUserStartNodes, pageNumber, pageSize, orderBy, orderDirection, orderBySystemField, filter);
+                return GetChildren(entity.Id, pageNumber, pageSize, orderBy, orderDirection, orderBySystemField, filter);
             }
             throw new HttpResponseException(HttpStatusCode.NotFound);
         }
 
         /// <summary>
-        /// This method is obsolete, use the overload with ignoreUserStartNodes instead
         /// Returns the child media objects - using the entity UDI id
         /// </summary>
         /// <param name="id"></param>
@@ -379,7 +349,6 @@
         /// <param name="orderBySystemField"></param>
         /// <param name="filter"></param>
         /// <returns></returns>
-        [Obsolete("This method is obsolete, use the overload with ignoreUserStartNodes instead", false)]
         [FilterAllowedOutgoingMedia(typeof(IEnumerable<ContentItemBasic<ContentPropertyBasic>>), "Items")]
         public PagedResult<ContentItemBasic<ContentPropertyBasic>> GetChildren(Udi id,
            int pageNumber = 0,
@@ -389,38 +358,13 @@
            bool orderBySystemField = true,
            string filter = "")
         {
-            return GetChildren(id, ignoreUserStartNodes: false, pageNumber, pageSize, orderBy, orderDirection, orderBySystemField, filter);
-        }
-
-        /// <summary>
-        /// Returns the child media objects - using the entity UDI id
-        /// </summary>
-        /// <param name="id"></param>
-        /// <param name="ignoreUserStartNodes">If set to true, user and group start node permissions will be ignored.</param>
-        /// <param name="pageNumber"></param>
-        /// <param name="pageSize"></param>
-        /// <param name="orderBy"></param>
-        /// <param name="orderDirection"></param>
-        /// <param name="orderBySystemField"></param>
-        /// <param name="filter"></param>
-        /// <returns></returns>
-        [FilterAllowedOutgoingMedia(typeof(IEnumerable<ContentItemBasic<ContentPropertyBasic>>), "Items")]
-        public PagedResult<ContentItemBasic<ContentPropertyBasic>> GetChildren(Udi id,
-           bool ignoreUserStartNodes,
-           int pageNumber = 0,
-           int pageSize = 0,
-           string orderBy = "SortOrder",
-           Direction orderDirection = Direction.Ascending,
-           bool orderBySystemField = true,
-           string filter = "")
-        {
             var guidUdi = id as GuidUdi;
             if (guidUdi != null)
             {
                 var entity = Services.EntityService.Get(guidUdi.Guid);
                 if (entity != null)
                 {
-                    return GetChildren(entity.Id, ignoreUserStartNodes, pageNumber, pageSize, orderBy, orderDirection, orderBySystemField, filter);
+                    return GetChildren(entity.Id, pageNumber, pageSize, orderBy, orderDirection, orderBySystemField, filter);
                 }
             }
 
@@ -1000,1016 +944,4 @@
             return hasPathAccess;
         }
     }
-}
-=======
-﻿using System;
-using System.Collections.Generic;
-using System.ComponentModel;
-using System.IO;
-using System.Net;
-using System.Net.Http;
-using System.Net.Http.Formatting;
-using System.Text;
-using System.Threading.Tasks;
-using System.Web.Http;
-using System.Web.Http.ModelBinding;
-using AutoMapper;
-using Umbraco.Core;
-using Umbraco.Core.IO;
-using Umbraco.Core.Logging;
-using Umbraco.Core.Models;
-using Umbraco.Core.Models.Membership;
-using Umbraco.Core.Persistence.DatabaseModelDefinitions;
-using Umbraco.Core.Services;
-using Umbraco.Web.Models.ContentEditing;
-using Umbraco.Web.Models.Mapping;
-using Umbraco.Web.Mvc;
-using Umbraco.Web.WebApi;
-using System.Linq;
-using System.Web.Http.Controllers;
-using Umbraco.Web.WebApi.Binders;
-using Umbraco.Web.WebApi.Filters;
-using Constants = Umbraco.Core.Constants;
-using Umbraco.Core.Configuration;
-using Umbraco.Web.UI;
-using Notification = Umbraco.Web.Models.ContentEditing.Notification;
-using Umbraco.Core.Persistence;
-using Umbraco.Core.Configuration.UmbracoSettings;
-
-namespace Umbraco.Web.Editors
-{
-    /// <remarks>
-    /// This controller is decorated with the UmbracoApplicationAuthorizeAttribute which means that any user requesting
-    /// access to ALL of the methods on this controller will need access to the media application.
-    /// </remarks>
-    [PluginController("UmbracoApi")]
-    [UmbracoApplicationAuthorize(Constants.Applications.Media)]
-    [MediaControllerControllerConfiguration]
-    public class MediaController : ContentControllerBase
-    {
-        /// <summary>
-        /// Configures this controller with a custom action selector
-        /// </summary>
-        private class MediaControllerControllerConfigurationAttribute : Attribute, IControllerConfiguration
-        {
-            public void Initialize(HttpControllerSettings controllerSettings, HttpControllerDescriptor controllerDescriptor)
-            {
-                controllerSettings.Services.Replace(typeof(IHttpActionSelector), new ParameterSwapControllerActionSelector(
-                    new ParameterSwapControllerActionSelector.ParameterSwapInfo("GetById", "id", typeof(int), typeof(Guid), typeof(Udi)),
-                    new ParameterSwapControllerActionSelector.ParameterSwapInfo("GetChildren", "id", typeof(int), typeof(Guid), typeof(Udi), typeof(string))));
-            }
-        }
-
-        /// <summary>
-        /// Constructor
-        /// </summary>
-        public MediaController()
-            : this(UmbracoContext.Current)
-        {
-        }
-
-        /// <summary>
-        /// Constructor
-        /// </summary>
-        /// <param name="umbracoContext"></param>
-        public MediaController(UmbracoContext umbracoContext)
-            : base(umbracoContext)
-        {
-        }
-
-        /// <summary>
-        /// Gets an empty content item for the
-        /// </summary>
-        /// <param name="contentTypeAlias"></param>
-        /// <param name="parentId"></param>
-        /// <returns></returns>
-        [OutgoingEditorModelEvent]
-        public MediaItemDisplay GetEmpty(string contentTypeAlias, int parentId)
-        {
-            var contentType = Services.ContentTypeService.GetMediaType(contentTypeAlias);
-            if (contentType == null)
-            {
-                throw new HttpResponseException(HttpStatusCode.NotFound);
-            }
-
-            var emptyContent = Services.MediaService.CreateMedia("", parentId, contentType.Alias, Security.CurrentUser.Id);
-            var mapped = AutoMapperExtensions.MapWithUmbracoContext<IMedia, MediaItemDisplay>(emptyContent, UmbracoContext);
-
-            //remove this tab if it exists: umbContainerView
-            var containerTab = mapped.Tabs.FirstOrDefault(x => x.Alias == Constants.Conventions.PropertyGroups.ListViewGroupName);
-            mapped.Tabs = mapped.Tabs.Except(new[] { containerTab });
-            return mapped;
-        }
-
-        /// <summary>
-        /// Returns an item to be used to display the recycle bin for media
-        /// </summary>
-        /// <returns></returns>
-        public ContentItemDisplay GetRecycleBin()
-        {
-            var display = new ContentItemDisplay
-            {
-                Id = Constants.System.RecycleBinMedia,
-                Alias = "recycleBin",
-                ParentId = -1,
-                Name = Services.TextService.Localize("general/recycleBin"),
-                ContentTypeAlias = "recycleBin",
-                CreateDate = DateTime.Now,
-                IsContainer = true,
-                Path = "-1," + Constants.System.RecycleBinMedia
-            };
-
-            TabsAndPropertiesResolver<IMedia>.AddListView(display, "media", Services.DataTypeService, Services.TextService);
-
-            return display;
-        }
-
-        /// <summary>
-        /// Gets the media item by id
-        /// </summary>
-        /// <param name="id"></param>
-        /// <returns></returns>
-        [OutgoingEditorModelEvent]
-        [EnsureUserPermissionForMedia("id")]
-        public MediaItemDisplay GetById(int id)
-        {
-            var foundContent = GetObjectFromRequest(() => Services.MediaService.GetById(id));
-
-            if (foundContent == null)
-            {
-                HandleContentNotFound(id);
-                //HandleContentNotFound will throw an exception
-                return null;
-            }
-            return AutoMapperExtensions.MapWithUmbracoContext<IMedia, MediaItemDisplay>(foundContent, UmbracoContext);
-        }
-
-        /// <summary>
-        /// Gets the media item by id
-        /// </summary>
-        /// <param name="id"></param>
-        /// <returns></returns>
-        [OutgoingEditorModelEvent]
-        [EnsureUserPermissionForMedia("id")]
-        public MediaItemDisplay GetById(Guid id)
-        {
-            var foundContent = GetObjectFromRequest(() => Services.MediaService.GetById(id));
-
-            if (foundContent == null)
-            {
-                HandleContentNotFound(id);
-                //HandleContentNotFound will throw an exception
-                return null;
-            }
-            return AutoMapperExtensions.MapWithUmbracoContext<IMedia, MediaItemDisplay>(foundContent, UmbracoContext);
-        }
-
-        /// <summary>
-        /// Gets the media item by id
-        /// </summary>
-        /// <param name="id"></param>
-        /// <returns></returns>
-        [OutgoingEditorModelEvent]
-        [EnsureUserPermissionForMedia("id")]
-        public MediaItemDisplay GetById(Udi id)
-        {
-            var guidUdi = id as GuidUdi;
-            if (guidUdi != null)
-            {
-                return GetById(guidUdi.Guid);
-            }
-            throw new HttpResponseException(HttpStatusCode.NotFound);
-        }
-
-        /// <summary>
-        /// Return media for the specified ids
-        /// </summary>
-        /// <param name="ids"></param>
-        /// <returns></returns>
-        [FilterAllowedOutgoingMedia(typeof(IEnumerable<MediaItemDisplay>))]
-        public IEnumerable<MediaItemDisplay> GetByIds([FromUri]int[] ids)
-        {
-            var foundMedia = Services.MediaService.GetByIds(ids);
-            return foundMedia.Select(media => AutoMapperExtensions.MapWithUmbracoContext<IMedia, MediaItemDisplay>(media, UmbracoContext));
-        }
-
-        /// <summary>
-        /// Returns media items known to be of a "Folder" type
-        /// </summary>
-        /// <param name="id"></param>
-        /// <returns></returns>
-        [Obsolete("This is no longer used and shouldn't be because it performs poorly when there are a lot of media items")]
-        [FilterAllowedOutgoingMedia(typeof(IEnumerable<ContentItemBasic<ContentPropertyBasic, IMedia>>))]
-        public IEnumerable<ContentItemBasic<ContentPropertyBasic, IMedia>> GetChildFolders(int id = -1)
-        {
-            //we are only allowing a max of 500 to be returned here, if more is required it needs to be paged
-            var result = GetChildFolders(id, 1, 500);
-            return result.Items;
-        }
-
-        /// <summary>
-        /// Returns a paged result of media items known to be of a "Folder" type
-        /// </summary>
-        /// <param name="id"></param>
-        /// <param name="pageNumber"></param>
-        /// <param name="pageSize"></param>
-        /// <returns></returns>
-        public PagedResult<ContentItemBasic<ContentPropertyBasic, IMedia>> GetChildFolders(int id, int pageNumber, int pageSize)
-        {
-            //Suggested convention for folder mediatypes - we can make this more or less complicated as long as we document it...
-            //if you create a media type, which has an alias that ends with ...Folder then its a folder: ex: "secureFolder", "bannerFolder", "Folder"
-            var folderTypes = Services.ContentTypeService
-                .GetAllMediaTypes()
-                .Where(x => x.Alias.EndsWith("Folder"))
-                .Select(x => x.Id)
-                .ToArray();
-
-            if (folderTypes.Length == 0)
-            {
-                return new PagedResult<ContentItemBasic<ContentPropertyBasic, IMedia>>(0, pageNumber, pageSize);
-            }
-
-            long total;
-            var children = Services.MediaService.GetPagedChildren(id, pageNumber - 1, pageSize, out total, "Name", Direction.Ascending, true, null, folderTypes.ToArray());
-
-            return new PagedResult<ContentItemBasic<ContentPropertyBasic, IMedia>>(total, pageNumber, pageSize)
-            {
-                Items = children.Select(Mapper.Map<IMedia, ContentItemBasic<ContentPropertyBasic, IMedia>>)
-            };
-        }
-
-        /// <summary>
-        /// Returns the root media objects
-        /// </summary>
-        [FilterAllowedOutgoingMedia(typeof(IEnumerable<ContentItemBasic<ContentPropertyBasic, IMedia>>))]
-        public IEnumerable<ContentItemBasic<ContentPropertyBasic, IMedia>> GetRootMedia()
-        {
-            //TODO: Add permissions check!
-
-            return Services.MediaService.GetRootMedia()
-                           .Select(Mapper.Map<IMedia, ContentItemBasic<ContentPropertyBasic, IMedia>>);
-        }
-
-        #region GetChildren
-
-        private int[] _userStartNodes;
-        protected int[] UserStartNodes
-        {
-            get { return _userStartNodes ?? (_userStartNodes = Security.CurrentUser.CalculateMediaStartNodeIds(Services.EntityService)); }
-        }
-
-        /// <summary>
-        /// Returns the child media objects - using the entity INT id
-        /// </summary>
-        [FilterAllowedOutgoingMedia(typeof(IEnumerable<ContentItemBasic<ContentPropertyBasic, IMedia>>), "Items")]
-        public PagedResult<ContentItemBasic<ContentPropertyBasic, IMedia>> GetChildren(int id,
-            int pageNumber = 0,
-            int pageSize = 0,
-            string orderBy = "SortOrder",
-            Direction orderDirection = Direction.Ascending,
-            bool orderBySystemField = true,
-            string filter = "")
-        {
-            //if a request is made for the root node data but the user's start node is not the default, then
-            // we need to return their start nodes
-            if (id == Constants.System.Root && UserStartNodes.Length > 0 && UserStartNodes.Contains(Constants.System.Root) == false)
-            {
-                if (pageNumber > 0)
-                    return new PagedResult<ContentItemBasic<ContentPropertyBasic, IMedia>>(0, 0, 0);
-                var nodes = Services.MediaService.GetByIds(UserStartNodes).ToArray();
-                if (nodes.Length == 0)
-                    return new PagedResult<ContentItemBasic<ContentPropertyBasic, IMedia>>(0, 0, 0);
-                if (pageSize < nodes.Length) pageSize = nodes.Length; // bah
-                var pr = new PagedResult<ContentItemBasic<ContentPropertyBasic, IMedia>>(nodes.Length, pageNumber, pageSize)
-                {
-                    Items = nodes.Select(Mapper.Map<IMedia, ContentItemBasic<ContentPropertyBasic, IMedia>>)
-                };
-                return pr;
-            }
-
-            // else proceed as usual
-
-            long totalChildren;
-            IMedia[] children;
-            if (pageNumber > 0 && pageSize > 0)
-            {
-                children = Services.MediaService
-                 .GetPagedChildren(id, (pageNumber - 1), pageSize, out totalChildren
-                 , orderBy, orderDirection, orderBySystemField, filter).ToArray();
-            }
-            else
-            {
-                children = Services.MediaService.GetChildren(id).ToArray();
-                totalChildren = children.Length;
-            }
-
-            if (totalChildren == 0)
-            {
-                return new PagedResult<ContentItemBasic<ContentPropertyBasic, IMedia>>(0, 0, 0);
-            }
-
-            var pagedResult = new PagedResult<ContentItemBasic<ContentPropertyBasic, IMedia>>(totalChildren, pageNumber, pageSize);
-            pagedResult.Items = children
-                .Select(Mapper.Map<IMedia, ContentItemBasic<ContentPropertyBasic, IMedia>>);
-
-            return pagedResult;
-        }
-
-        /// <summary>
-        /// This method is obsolete, use the overload with ignoreUserStartNodes instead
-        /// Returns the child media objects - using the entity GUID id
-        /// </summary>
-        /// <param name="id"></param>
-        /// <param name="pageNumber"></param>
-        /// <param name="pageSize"></param>
-        /// <param name="orderBy"></param>
-        /// <param name="orderDirection"></param>
-        /// <param name="orderBySystemField"></param>
-        /// <param name="filter"></param>
-        /// <returns></returns>
-        [Obsolete("This method is obsolete, use the overload with ignoreUserStartNodes instead", false)]
-        [FilterAllowedOutgoingMedia(typeof(IEnumerable<ContentItemBasic<ContentPropertyBasic, IMedia>>), "Items")]
-        public PagedResult<ContentItemBasic<ContentPropertyBasic, IMedia>> GetChildren(Guid id,
-           int pageNumber = 0,
-           int pageSize = 0,
-           string orderBy = "SortOrder",
-           Direction orderDirection = Direction.Ascending,
-           bool orderBySystemField = true,
-           string filter = "")
-        {
-            return GetChildren(id, false, pageNumber, pageSize, orderBy, orderDirection, orderBySystemField, filter);
-        }
-
-        /// <summary>
-        /// Returns the child media objects - using the entity GUID id
-        /// </summary>
-        /// <param name="id"></param>
-        /// <param name="pageNumber"></param>
-        /// <param name="pageSize"></param>
-        /// <param name="orderBy"></param>
-        /// <param name="orderDirection"></param>
-        /// <param name="orderBySystemField"></param>
-        /// <param name="filter"></param>
-        /// <returns></returns>
-        [FilterAllowedOutgoingMedia(typeof(IEnumerable<ContentItemBasic<ContentPropertyBasic, IMedia>>), "Items")]
-        public PagedResult<ContentItemBasic<ContentPropertyBasic, IMedia>> GetChildren(Guid id,
-           bool ignoreUserStartNodes,
-           int pageNumber = 0,
-           int pageSize = 0,
-           string orderBy = "SortOrder",
-           Direction orderDirection = Direction.Ascending,
-           bool orderBySystemField = true,
-           string filter = "")
-        {
-            var entity = Services.EntityService.GetByKey(id);
-            if (entity != null)
-            {
-                return GetChildren(entity.Id, pageNumber, pageSize, orderBy, orderDirection, orderBySystemField, filter);
-            }
-            throw new HttpResponseException(HttpStatusCode.NotFound);
-        }
-
-        /// <summary>
-        /// This method is obsolete, use the overload with ignoreUserStartNodes instead
-        /// Returns the child media objects - using the entity UDI id
-        /// </summary>
-        /// <param name="id"></param>
-        /// <param name="pageNumber"></param>
-        /// <param name="pageSize"></param>
-        /// <param name="orderBy"></param>
-        /// <param name="orderDirection"></param>
-        /// <param name="orderBySystemField"></param>
-        /// <param name="filter"></param>
-        /// <returns></returns>
-        [Obsolete("This method is obsolete, use the overload with ignoreUserStartNodes instead", false)]
-        [FilterAllowedOutgoingMedia(typeof(IEnumerable<ContentItemBasic<ContentPropertyBasic, IMedia>>), "Items")]
-        public PagedResult<ContentItemBasic<ContentPropertyBasic, IMedia>> GetChildren(Udi id,
-           int pageNumber = 0,
-           int pageSize = 0,
-           string orderBy = "SortOrder",
-           Direction orderDirection = Direction.Ascending,
-           bool orderBySystemField = true,
-           string filter = "")
-        {
-            return GetChildren(id, false, pageNumber, pageSize, orderBy, orderDirection, orderBySystemField, filter);
-        }
-
-        /// <summary>
-        /// Returns the child media objects - using the entity UDI id
-        /// </summary>
-        /// <param name="id"></param>
-        /// <param name="pageNumber"></param>
-        /// <param name="pageSize"></param>
-        /// <param name="orderBy"></param>
-        /// <param name="orderDirection"></param>
-        /// <param name="orderBySystemField"></param>
-        /// <param name="filter"></param>
-        /// <returns></returns>
-        [FilterAllowedOutgoingMedia(typeof(IEnumerable<ContentItemBasic<ContentPropertyBasic, IMedia>>), "Items")]
-        public PagedResult<ContentItemBasic<ContentPropertyBasic, IMedia>> GetChildren(Udi id,
-           bool ignoreUserStartNodes,
-           int pageNumber = 0,
-           int pageSize = 0,
-           string orderBy = "SortOrder",
-           Direction orderDirection = Direction.Ascending,
-           bool orderBySystemField = true,
-           string filter = "")
-        {
-            var guidUdi = id as GuidUdi;
-            if (guidUdi != null)
-            {
-                var entity = Services.EntityService.GetByKey(guidUdi.Guid);
-                if (entity != null)
-                {
-                    return GetChildren(entity.Id, pageNumber, pageSize, orderBy, orderDirection, orderBySystemField, filter);
-                }
-            }
-
-            throw new HttpResponseException(HttpStatusCode.NotFound);
-        }
-
-        [Obsolete("Do not use this method, use either the overload with INT or GUID instead, this will be removed in future versions")]
-        [EditorBrowsable(EditorBrowsableState.Never)]
-        [UmbracoTreeAuthorize(Constants.Trees.MediaTypes, Constants.Trees.Media)]
-        public PagedResult<ContentItemBasic<ContentPropertyBasic, IMedia>> GetChildren(string id,
-           int pageNumber = 0,
-           int pageSize = 0,
-           string orderBy = "SortOrder",
-           Direction orderDirection = Direction.Ascending,
-           bool orderBySystemField = true,
-           string filter = "")
-        {
-            foreach (var type in new[] { typeof(int), typeof(Guid) })
-            {
-                var parsed = id.TryConvertTo(type);
-                if (parsed)
-                {
-                    //oooh magic! will auto select the right overload
-                    return GetChildren((dynamic)parsed.Result);
-                }
-            }
-
-            throw new HttpResponseException(HttpStatusCode.NotFound);
-        }
-        #endregion
-
-        /// <summary>
-        /// Moves an item to the recycle bin, if it is already there then it will permanently delete it
-        /// </summary>
-        /// <param name="id"></param>
-        /// <returns></returns>
-        [EnsureUserPermissionForMedia("id")]
-        [HttpPost]
-        public HttpResponseMessage DeleteById(int id)
-        {
-            var foundMedia = GetObjectFromRequest(() => Services.MediaService.GetById(id));
-
-            if (foundMedia == null)
-            {
-                return HandleContentNotFound(id, false);
-            }
-
-            //if the current item is in the recycle bin
-            if (foundMedia.IsInRecycleBin() == false)
-            {
-                var moveResult = Services.MediaService.WithResult().MoveToRecycleBin(foundMedia, Security.CurrentUser.Id);
-                if (moveResult == false)
-                {
-                    //returning an object of INotificationModel will ensure that any pending
-                    // notification messages are added to the response.
-                    return Request.CreateValidationErrorResponse(new SimpleNotificationModel());
-                }
-            }
-            else
-            {
-                var deleteResult = Services.MediaService.WithResult().Delete(foundMedia, Security.CurrentUser.Id);
-                if (deleteResult == false)
-                {
-                    //returning an object of INotificationModel will ensure that any pending
-                    // notification messages are added to the response.
-                    return Request.CreateValidationErrorResponse(new SimpleNotificationModel());
-                }
-            }
-
-            return Request.CreateResponse(HttpStatusCode.OK);
-        }
-
-        /// <summary>
-        /// Change the sort order for media
-        /// </summary>
-        /// <param name="move"></param>
-        /// <returns></returns>
-        [EnsureUserPermissionForMedia("move.Id")]
-        public HttpResponseMessage PostMove(MoveOrCopy move)
-        {
-            var toMove = ValidateMoveOrCopy(move);
-            var destinationParentID = move.ParentId;
-            var sourceParentID = toMove.ParentId;
-            
-            var moveResult = Services.MediaService.WithResult().Move(toMove, move.ParentId, Security.CurrentUser.Id);
-
-            if (sourceParentID == destinationParentID)
-            {
-                return Request.CreateValidationErrorResponse(new SimpleNotificationModel(new Notification("",Services.TextService.Localize("media/moveToSameFolderFailed"),SpeechBubbleIcon.Error)));
-            }
-            if (moveResult == false)
-            {
-                return Request.CreateValidationErrorResponse(new SimpleNotificationModel());
-            }
-            else
-            {
-                var response = Request.CreateResponse(HttpStatusCode.OK);
-                response.Content = new StringContent(toMove.Path, Encoding.UTF8, "application/json");
-                return response;
-            }
-        }
-
-        /// <summary>
-        /// Saves content
-        /// </summary>
-        /// <returns></returns>
-        [FileUploadCleanupFilter]
-        [MediaPostValidate]
-        [OutgoingEditorModelEvent]
-        public MediaItemDisplay PostSave(
-            [ModelBinder(typeof(MediaItemBinder))]
-                MediaItemSave contentItem)
-        {
-            //Recent versions of IE/Edge may send in the full clientside file path instead of just the file name.
-            //To ensure similar behavior across all browsers no matter what they do - we strip the FileName property of all
-            //uploaded files to being *only* the actual file name (as it should be).
-            if (contentItem.UploadedFiles != null && contentItem.UploadedFiles.Any())
-            {
-                foreach (var file in contentItem.UploadedFiles)
-                {
-                    file.FileName = Path.GetFileName(file.FileName);
-                }
-            }
-
-            //If we've reached here it means:
-            // * Our model has been bound
-            // * and validated
-            // * any file attachments have been saved to their temporary location for us to use
-            // * we have a reference to the DTO object and the persisted object
-            // * Permissions are valid
-
-            MapPropertyValues(contentItem);
-
-            //We need to manually check the validation results here because:
-            // * We still need to save the entity even if there are validation value errors
-            // * Depending on if the entity is new, and if there are non property validation errors (i.e. the name is null)
-            //      then we cannot continue saving, we can only display errors
-            // * If there are validation errors and they were attempting to publish, we can only save, NOT publish and display
-            //      a message indicating this
-            if (ModelState.IsValid == false)
-            {
-                if (ValidationHelper.ModelHasRequiredForPersistenceErrors(contentItem)
-                    && (contentItem.Action == ContentSaveAction.SaveNew))
-                {
-                    //ok, so the absolute mandatory data is invalid and it's new, we cannot actually continue!
-                    // add the modelstate to the outgoing object and throw validation response
-                    var forDisplay = AutoMapperExtensions.MapWithUmbracoContext<IMedia, MediaItemDisplay>(contentItem.PersistedContent, UmbracoContext);
-                    forDisplay.Errors = ModelState.ToErrorDictionary();
-                    throw new HttpResponseException(Request.CreateValidationErrorResponse(forDisplay));
-                }
-            }
-
-            //save the item
-            var saveStatus = Services.MediaService.WithResult().Save(contentItem.PersistedContent, Security.CurrentUser.Id);
-
-            //return the updated model
-            var display = AutoMapperExtensions.MapWithUmbracoContext<IMedia, MediaItemDisplay>(contentItem.PersistedContent, UmbracoContext);
-
-            //lasty, if it is not valid, add the modelstate to the outgoing object and throw a 403
-            HandleInvalidModelState(display);
-
-            //put the correct msgs in
-            switch (contentItem.Action)
-            {
-                case ContentSaveAction.Save:
-                case ContentSaveAction.SaveNew:
-                    if (saveStatus.Success)
-                    {
-                        display.AddSuccessNotification(
-                            Services.TextService.Localize("speechBubbles/editMediaSaved"),
-                            Services.TextService.Localize("speechBubbles/editMediaSavedText"));
-                    }
-                    else
-                    {
-                        AddCancelMessage(display);
-
-                        //If the item is new and the operation was cancelled, we need to return a different
-                        // status code so the UI can handle it since it won't be able to redirect since there
-                        // is no Id to redirect to!
-                        if (saveStatus.Result.StatusType == OperationStatusType.FailedCancelledByEvent && IsCreatingAction(contentItem.Action))
-                        {
-                            throw new HttpResponseException(Request.CreateValidationErrorResponse(display));
-                        }
-                    }
-
-                    break;
-            }
-
-            return display;
-        }
-
-        /// <summary>
-        /// Maps the property values to the persisted entity
-        /// </summary>
-        /// <param name="contentItem"></param>
-        protected override void MapPropertyValues<TPersisted>(ContentBaseItemSave<TPersisted> contentItem)
-        {
-            UpdateName(contentItem);
-
-            //use the base method to map the rest of the properties
-            base.MapPropertyValues(contentItem);
-        }
-
-        /// <summary>
-        /// Empties the recycle bin
-        /// </summary>
-        /// <returns></returns>
-        [HttpDelete]
-        [HttpPost]
-        public HttpResponseMessage EmptyRecycleBin()
-        {
-            Services.MediaService.EmptyRecycleBin(Security.CurrentUser.Id);
-
-            return Request.CreateNotificationSuccessResponse(Services.TextService.Localize("defaultdialogs/recycleBinIsEmpty"));
-        }
-
-        /// <summary>
-        /// Change the sort order for media
-        /// </summary>
-        /// <param name="sorted"></param>
-        /// <returns></returns>
-        [EnsureUserPermissionForMedia("sorted.ParentId")]
-        public HttpResponseMessage PostSort(ContentSortOrder sorted)
-        {
-            if (sorted == null)
-            {
-                return Request.CreateResponse(HttpStatusCode.NotFound);
-            }
-
-            //if there's nothing to sort just return ok
-            if (sorted.IdSortOrder.Length == 0)
-            {
-                return Request.CreateResponse(HttpStatusCode.OK);
-            }
-
-            var mediaService = base.ApplicationContext.Services.MediaService;
-            var sortedMedia = new List<IMedia>();
-            try
-            {
-                sortedMedia.AddRange(sorted.IdSortOrder.Select(mediaService.GetById));
-
-                // Save Media with new sort order and update content xml in db accordingly
-                if (mediaService.Sort(sortedMedia) == false)
-                {
-                    LogHelper.Warn<MediaController>("Media sorting failed, this was probably caused by an event being cancelled");
-                    return Request.CreateValidationErrorResponse("Media sorting failed, this was probably caused by an event being cancelled");
-                }
-                return Request.CreateResponse(HttpStatusCode.OK);
-            }
-            catch (Exception ex)
-            {
-                LogHelper.Error<MediaController>("Could not update media sort order", ex);
-                throw;
-            }
-        }
-        
-        public MediaItemDisplay PostAddFolder(PostedFolder folder)
-        {
-            var intParentId = GetParentIdAsInt(folder.ParentId, validatePermissions:true);
-            
-            var mediaService = ApplicationContext.Services.MediaService;
-
-            var f = mediaService.CreateMedia(folder.Name, intParentId, Constants.Conventions.MediaTypes.Folder);
-            mediaService.Save(f, Security.CurrentUser.Id);
-
-            return AutoMapperExtensions.MapWithUmbracoContext<IMedia, MediaItemDisplay>(f, UmbracoContext);
-        }
-
-        /// <summary>
-        /// Used to submit a media file
-        /// </summary>
-        /// <returns></returns>
-        /// <remarks>
-        /// We cannot validate this request with attributes (nicely) due to the nature of the multi-part for data.
-        /// </remarks>
-        [FileUploadCleanupFilter(false)]
-        public async Task<HttpResponseMessage> PostAddFile()
-        {
-            if (Request.Content.IsMimeMultipartContent() == false)
-            {
-                throw new HttpResponseException(HttpStatusCode.UnsupportedMediaType);
-            }
-
-            var root = IOHelper.MapPath("~/App_Data/TEMP/FileUploads");
-            //ensure it exists
-            Directory.CreateDirectory(root);
-            var provider = new MultipartFormDataStreamProvider(root);
-
-            var result = await Request.Content.ReadAsMultipartAsync(provider);
-
-            //must have a file
-            if (result.FileData.Count == 0)
-            {
-                return Request.CreateResponse(HttpStatusCode.NotFound);
-            }
-
-            //get the string json from the request
-            string currentFolderId = result.FormData["currentFolder"];
-            int parentId = GetParentIdAsInt(currentFolderId, validatePermissions: true);
-           
-            var tempFiles = new PostedFiles();
-            var mediaService = ApplicationContext.Services.MediaService;
-            
-            //in case we pass a path with a folder in it, we will create it and upload media to it.
-            if (result.FormData.ContainsKey("path"))
-            {
-
-                var folders = result.FormData["path"].Split('/');
-
-                for (int i = 0; i < folders.Length - 1; i++)
-                {
-                    var folderName = folders[i];
-                    IMedia folderMediaItem;
-
-                    //if uploading directly to media root and not a subfolder
-                    if (parentId == -1)
-                    {
-                        //look for matching folder
-                        folderMediaItem =
-                            mediaService.GetRootMedia().FirstOrDefault(x => x.Name == folderName && x.ContentType.Alias == Constants.Conventions.MediaTypes.Folder);
-                        if (folderMediaItem == null)
-                        {
-                            //if null, create a folder
-                            folderMediaItem = mediaService.CreateMedia(folderName, -1, Constants.Conventions.MediaTypes.Folder);
-                            mediaService.Save(folderMediaItem);
-                        }
-                    }
-                    else
-                    {
-                        //get current parent
-                        var mediaRoot = mediaService.GetById(parentId);
-
-                        //if the media root is null, something went wrong, we'll abort
-                        if (mediaRoot == null)
-                            return Request.CreateErrorResponse(HttpStatusCode.InternalServerError,
-                                "The folder: " + folderName + " could not be used for storing images, its ID: " + parentId +
-                                " returned null");
-
-                        //look for matching folder
-                        folderMediaItem = mediaRoot.Children().FirstOrDefault(x => x.Name == folderName && x.ContentType.Alias == Constants.Conventions.MediaTypes.Folder);
-                        if (folderMediaItem == null)
-                        {
-                            //if null, create a folder
-                            folderMediaItem = mediaService.CreateMedia(folderName, mediaRoot, Constants.Conventions.MediaTypes.Folder);
-                            mediaService.Save(folderMediaItem);
-                        }
-                    }
-                    //set the media root to the folder id so uploaded files will end there.
-                    parentId = folderMediaItem.Id;
-                }
-            }
-
-            //get the files
-            foreach (var file in result.FileData)
-            {
-                var fileName = file.Headers.ContentDisposition.FileName.Trim(new[] { '\"' }).TrimEnd();
-                var safeFileName = fileName.ToSafeFileName();
-                var ext = safeFileName.Substring(safeFileName.LastIndexOf('.') + 1).ToLower();
-
-                if (UmbracoConfig.For.UmbracoSettings().Content.IsFileAllowedForUpload(ext))
-                {
-                    var mediaType = Constants.Conventions.MediaTypes.File;
-
-                    if (result.FormData["contentTypeAlias"] == Constants.Conventions.MediaTypes.AutoSelect)
-                    {
-                        if (UmbracoConfig.For.UmbracoSettings().Content.ImageFileTypes.Contains(ext))
-                        {
-                            mediaType = Constants.Conventions.MediaTypes.Image;
-                        }
-                    }
-                    else
-                    {
-                        mediaType = result.FormData["contentTypeAlias"];
-                    }
-
-                    var mediaItemName = fileName.ToFriendlyName();
-
-                    var f = mediaService.CreateMedia(mediaItemName, parentId, mediaType, Security.CurrentUser.Id);
-
-                    var fileInfo = new FileInfo(file.LocalFileName);
-                    var fs = fileInfo.OpenReadWithRetry();
-                    if (fs == null) throw new InvalidOperationException("Could not acquire file stream");
-                    using (fs)
-                    {
-                        f.SetValue(Constants.Conventions.Media.File, fileName, fs);
-                    }
-
-                    var saveResult = mediaService.WithResult().Save(f, Security.CurrentUser.Id);
-                    if (saveResult == false)
-                    {
-                        AddCancelMessage(tempFiles,
-                            message: Services.TextService.Localize("speechBubbles/operationCancelledText") + " -- " + mediaItemName,
-                            localizeMessage: false);
-                    }
-                    else
-                    {
-                        tempFiles.UploadedFiles.Add(new ContentItemFile
-                        {
-                            FileName = fileName,
-                            PropertyAlias = Constants.Conventions.Media.File,
-                            TempFilePath = file.LocalFileName
-                        });
-                    }
-                }
-                else
-                {
-                    tempFiles.Notifications.Add(new Notification(
-                        Services.TextService.Localize("speechBubbles/operationFailedHeader"),
-                        Services.TextService.Localize("media/disallowedFileType"),
-                        SpeechBubbleIcon.Warning));
-                }
-            }
-
-            //Different response if this is a 'blueimp' request
-            if (Request.GetQueryNameValuePairs().Any(x => x.Key == "origin"))
-            {
-                var origin = Request.GetQueryNameValuePairs().First(x => x.Key == "origin");
-                if (origin.Value == "blueimp")
-                {
-                    return Request.CreateResponse(HttpStatusCode.OK,
-                        tempFiles,
-                        //Don't output the angular xsrf stuff, blue imp doesn't like that
-                        new JsonMediaTypeFormatter());
-                }
-            }
-
-            return Request.CreateResponse(HttpStatusCode.OK, tempFiles);
-        }
-
-        /// <summary>
-        /// Given a parent id which could be a GUID, UDI or an INT, this will resolve the INT
-        /// </summary>
-        /// <param name="parentId"></param>
-        /// <param name="validatePermissions">
-        /// If true, this will check if the current user has access to the resolved integer parent id
-        /// and if that check fails an unauthorized exception will occur
-        /// </param>
-        /// <returns></returns>
-        private int GetParentIdAsInt(string parentId, bool validatePermissions)
-        {
-            int intParentId;
-            GuidUdi parentUdi;
-
-            // test for udi
-            if (GuidUdi.TryParse(parentId, out parentUdi))
-            {
-                parentId = parentUdi.Guid.ToString();
-            }
-
-            //if it's not an INT then we'll check for GUID
-            if (int.TryParse(parentId, out intParentId) == false)
-            {
-                // if a guid then try to look up the entity
-                Guid idGuid;
-                if (Guid.TryParse(parentId, out idGuid))
-                {
-                    var entity = Services.EntityService.GetByKey(idGuid);
-                    if (entity != null)
-                    {
-                        intParentId = entity.Id;
-                    }
-                    else
-                    {
-                        throw new EntityNotFoundException(parentId, "The passed id doesn't exist");
-                    }
-                }
-                else
-                {
-                    throw new HttpResponseException(
-                        Request.CreateValidationErrorResponse("The request was not formatted correctly, the parentId is not an integer, Guid or UDI"));
-                }
-            }
-
-            //ensure the user has access to this folder by parent id!
-            if (validatePermissions && CheckPermissions(
-                    new Dictionary<string, object>(),
-                    Security.CurrentUser,
-                    Services.MediaService,
-                    Services.EntityService,
-                    intParentId) == false)
-            {
-                throw new HttpResponseException(Request.CreateResponse(
-                    HttpStatusCode.Forbidden,
-                    new SimpleNotificationModel(new Notification(
-                        Services.TextService.Localize("speechBubbles/operationFailedHeader"),
-                        Services.TextService.Localize("speechBubbles/invalidUserPermissionsText"),
-                        SpeechBubbleIcon.Warning))));
-            }
-
-            return intParentId;
-        }
-
-        /// <summary>
-        /// Ensures the item can be moved/copied to the new location
-        /// </summary>
-        /// <param name="model"></param>
-        /// <returns></returns>
-        private IMedia ValidateMoveOrCopy(MoveOrCopy model)
-        {
-            if (model == null)
-            {
-                throw new HttpResponseException(HttpStatusCode.NotFound);
-            }
-
-            var mediaService = Services.MediaService;
-            var toMove = mediaService.GetById(model.Id);
-            if (toMove == null)
-            {
-                throw new HttpResponseException(HttpStatusCode.NotFound);
-            }
-            if (model.ParentId < 0)
-            {
-                //cannot move if the content item is not allowed at the root
-                if (toMove.ContentType.AllowedAsRoot == false)
-                {
-                    var notificationModel = new SimpleNotificationModel();
-                    notificationModel.AddErrorNotification(Services.TextService.Localize("moveOrCopy/notAllowedAtRoot"), "");
-                    throw new HttpResponseException(Request.CreateValidationErrorResponse(notificationModel));
-                }
-            }
-            else
-            {
-                var parent = mediaService.GetById(model.ParentId);
-                if (parent == null)
-                {
-                    throw new HttpResponseException(HttpStatusCode.NotFound);
-                }
-
-                //check if the item is allowed under this one
-                if (parent.ContentType.AllowedContentTypes.Select(x => x.Id).ToArray()
-                    .Any(x => x.Value == toMove.ContentType.Id) == false)
-                {
-                    var notificationModel = new SimpleNotificationModel();
-                    notificationModel.AddErrorNotification(Services.TextService.Localize("moveOrCopy/notAllowedByContentType"), "");
-                    throw new HttpResponseException(Request.CreateValidationErrorResponse(notificationModel));
-                }
-
-                // Check on paths
-                if ((string.Format(",{0},", parent.Path)).IndexOf(string.Format(",{0},", toMove.Id), StringComparison.Ordinal) > -1)
-                {
-                    var notificationModel = new SimpleNotificationModel();
-                    notificationModel.AddErrorNotification(Services.TextService.Localize("moveOrCopy/notAllowedByPath"), "");
-                    throw new HttpResponseException(Request.CreateValidationErrorResponse(notificationModel));
-                }
-            }
-
-            return toMove;
-        }
-
-        /// <summary>
-        /// Performs a permissions check for the user to check if it has access to the node based on
-        /// start node and/or permissions for the node
-        /// </summary>
-        /// <param name="storage">The storage to add the content item to so it can be reused</param>
-        /// <param name="user"></param>
-        /// <param name="mediaService"></param>
-        /// <param name="entityService"></param>
-        /// <param name="nodeId">The content to lookup, if the contentItem is not specified</param>
-        /// <param name="media">Specifies the already resolved content item to check against, setting this ignores the nodeId</param>
-        /// <returns></returns>
-        internal static bool CheckPermissions(IDictionary<string, object> storage, IUser user, IMediaService mediaService, IEntityService entityService, int nodeId, IMedia media = null)
-        {
-            if (storage == null) throw new ArgumentNullException("storage");
-            if (user == null) throw new ArgumentNullException("user");
-            if (mediaService == null) throw new ArgumentNullException("mediaService");
-            if (entityService == null) throw new ArgumentNullException("entityService");
-
-            if (media == null && nodeId != Constants.System.Root && nodeId != Constants.System.RecycleBinMedia)
-            {
-                media = mediaService.GetById(nodeId);
-                //put the content item into storage so it can be retreived
-                // in the controller (saves a lookup)
-                storage[typeof(IMedia).ToString()] = media;
-            }
-
-            if (media == null && nodeId != Constants.System.Root && nodeId != Constants.System.RecycleBinMedia)
-            {
-                throw new HttpResponseException(HttpStatusCode.NotFound);
-            }
-
-            var hasPathAccess = (nodeId == Constants.System.Root)
-                ? user.HasMediaRootAccess(entityService)
-                : (nodeId == Constants.System.RecycleBinMedia)
-                    ? user.HasMediaBinAccess(entityService)
-                    : user.HasPathAccess(media, entityService);
-
-            return hasPathAccess;
-        }
-    }
-}
->>>>>>> 994c6eed
+}