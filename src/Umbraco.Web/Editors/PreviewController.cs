--- conflicted
+++ resolved
@@ -38,11 +38,8 @@
         private readonly IHostingEnvironment _hostingEnvironment;
         private readonly ICookieManager _cookieManager;
         private IRuntimeSettings _runtimeSettings;
-<<<<<<< HEAD
+        private readonly ISecuritySettings _securitySettings;
         private readonly IRuntimeMinifier _runtimeMinifier;
-=======
-        private readonly ISecuritySettings _securitySettings;
->>>>>>> 6fafe040
 
         public PreviewController(
             UmbracoFeatures features,
@@ -58,11 +55,8 @@
             IHostingEnvironment hostingEnvironment,
             ICookieManager cookieManager,
             IRuntimeSettings settings,
-<<<<<<< HEAD
+            ISecuritySettings securitySettings,
             IRuntimeMinifier runtimeMinifier)
-=======
-            ISecuritySettings securitySettings)
->>>>>>> 6fafe040
         {
             _features = features;
             _globalSettings = globalSettings;
@@ -77,11 +71,8 @@
             _hostingEnvironment = hostingEnvironment;
             _cookieManager = cookieManager;
             _runtimeSettings = settings;
-<<<<<<< HEAD
+            _securitySettings = securitySettings;
             _runtimeMinifier = runtimeMinifier;
-=======
-            _securitySettings = securitySettings;
->>>>>>> 6fafe040
         }
 
         [UmbracoAuthorize(redirectToUmbracoLogin: true)]
