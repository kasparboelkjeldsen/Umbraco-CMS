--- conflicted
+++ resolved
@@ -1,259 +1,234 @@
-﻿using System;
-using System.Collections.Generic;
-using System.Linq;
-using System.Net;
-using System.Net.Http;
-using System.Security.Claims;
-using System.Text;
-using System.Threading.Tasks;
-using System.Web;
-using System.Web.Helpers;
-using System.Web.Http;
-using System.Web.Http.Controllers;
-using System.Web.Security;
-using AutoMapper;
-using Microsoft.AspNet.Identity;
-using Microsoft.Owin;
-using Microsoft.Owin.Security;
-using Umbraco.Core;
-using Umbraco.Core.Configuration;
-using Umbraco.Core.Models.Membership;
-using Umbraco.Web.Models;
-using Umbraco.Web.Models.ContentEditing;
-using Umbraco.Web.Models.Mapping;
-using Umbraco.Web.Mvc;
-using Umbraco.Core.Security;
-using Umbraco.Web.Security;
-using Umbraco.Web.WebApi;
-using Umbraco.Web.WebApi.Filters;
-using umbraco.providers;
-<<<<<<< HEAD
-using Microsoft.AspNet.Identity.Owin;
-using Newtonsoft.Json.Linq;
-using Umbraco.Core.Models.Identity;
-using IUser = Umbraco.Core.Models.Membership.IUser;
-=======
-using Umbraco.Core.Logging;
->>>>>>> d94b3343
-
-namespace Umbraco.Web.Editors
-{
-
-    /// <summary>
-    /// The API controller used for editing content
-    /// </summary>
-    [PluginController("UmbracoApi")]
-    [ValidationFilter]
-    [AngularJsonOnlyConfiguration]
-    [IsBackOffice]
-    public class AuthenticationController : UmbracoApiController
-    {
-
-        private BackOfficeUserManager _userManager;
-
-        protected BackOfficeUserManager UserManager
-        {
-            get
-            {
-                if (_userManager == null)
-                {
-                    var mgr = TryGetOwinContext().Result.GetUserManager<BackOfficeUserManager>();
-                    if (mgr == null)
-                    {
-                        throw new NullReferenceException("Could not resolve an instance of " + typeof(BackOfficeUserManager) + " from the " + typeof(IOwinContext) + " GetUserManager method");
-                    }
-                    _userManager = mgr;
-                }
-                return _userManager;
-            }
-        }
-
-        /// <summary>
-        /// This is a special method that will return the current users' remaining session seconds, the reason
-        /// it is special is because this route is ignored in the UmbracoModule so that the auth ticket doesn't get
-        /// updated with a new timeout.
-        /// </summary>
-        /// <returns></returns>
-        [WebApi.UmbracoAuthorize]
-        [ValidateAngularAntiForgeryToken]
-        public double GetRemainingTimeoutSeconds()
-        {
-            var httpContextAttempt = TryGetHttpContext();
-            if (httpContextAttempt.Success)
-            {
-                return httpContextAttempt.Result.GetRemainingAuthSeconds();
-            }
-
-            //we need an http context
-            throw new NotSupportedException("An HttpContext is required for this request");
-        }
-
-        [WebApi.UmbracoAuthorize]
-        [ValidateAngularAntiForgeryToken]
-        public async Task<HttpResponseMessage> PostUnLinkLogin(UnLinkLoginModel unlinkLoginModel)
-        {
-            var result = await UserManager.RemoveLoginAsync(
-                User.Identity.GetUserId<int>(),
-                new UserLoginInfo(unlinkLoginModel.LoginProvider, unlinkLoginModel.ProviderKey));
-
-            if (result.Succeeded)
-            {
-                var user = await UserManager.FindByIdAsync(User.Identity.GetUserId<int>());
-                await SignInAsync(user, isPersistent: false);
-                return Request.CreateResponse(HttpStatusCode.OK);
-            }
-            else
-            {
-                AddModelErrors(result);
-                return Request.CreateValidationErrorResponse(ModelState);
-            }
-        }
-
-        /// <summary>
-        /// Checks if the current user's cookie is valid and if so returns OK or a 400 (BadRequest)
-        /// </summary>
-        /// <returns></returns>
-        [HttpGet]
-        public bool IsAuthenticated()
-        {
-            var attempt = UmbracoContext.Security.AuthorizeRequest();
-            if (attempt == ValidateRequestAttempt.Success)
-            {
-                return true;
-            }            
-            return false;
-        }
-
-
-        /// <summary>
-        /// Returns the currently logged in Umbraco user
-        /// </summary>
-        /// <returns></returns>
-        /// <remarks>
-        /// We have the attribute [SetAngularAntiForgeryTokens] applied because this method is called initially to determine if the user
-        /// is valid before the login screen is displayed. The Auth cookie can be persisted for up to a day but the csrf cookies are only session
-        /// cookies which means that the auth cookie could be valid but the csrf cookies are no longer there, in that case we need to re-set the csrf cookies.
-        /// </remarks>
-        [WebApi.UmbracoAuthorize]
-        [SetAngularAntiForgeryTokens]
-        public UserDetail GetCurrentUser()
-        {
-            var user = Services.UserService.GetUserById(UmbracoContext.Security.GetUserId());
-            var result = Mapper.Map<UserDetail>(user);
-            var httpContextAttempt = TryGetHttpContext();
-            if (httpContextAttempt.Success)
-            {
-                //set their remaining seconds
-                result.SecondsUntilTimeout = httpContextAttempt.Result.GetRemainingAuthSeconds();
-            }
-
-            return result;
-        }
-
-        [WebApi.UmbracoAuthorize]
-        [ValidateAngularAntiForgeryToken]
-        public async Task<Dictionary<string, string>>  GetCurrentUserLinkedLogins()
-        {
-            var identityUser = await UserManager.FindByIdAsync(UmbracoContext.Security.GetUserId());
-            return identityUser.Logins.ToDictionary(x => x.LoginProvider, x => x.ProviderKey);
-        }
-
-        /// <summary>
-        /// Logs a user in
-        /// </summary>
-        /// <returns></returns>
-        [SetAngularAntiForgeryTokens]
-        public async Task<HttpResponseMessage> PostLogin(LoginModel loginModel)
-        {
-            var http = this.TryGetHttpContext();
-            if (http.Success == false)
-                throw new InvalidOperationException("This method requires that an HttpContext be active");
-
-            if (UmbracoContext.Security.ValidateBackOfficeCredentials(loginModel.Username, loginModel.Password))
-            {
-                //get the user
-                var user = Security.GetBackOfficeUser(loginModel.Username);
-                var userDetail = Mapper.Map<UserDetail>(user);
-
-<<<<<<< HEAD
-                //create a response with the userDetail object
-                var response = Request.CreateResponse(HttpStatusCode.OK, userDetail);
-
-                //set the response cookies with the ticket (NOTE: This needs to be done with the custom webapi extension because
-                // we cannot mix HttpContext.Response.Cookies and the way WebApi/Owin work)
-                var ticket = response.UmbracoLoginWebApi(user);
-
-                //Identity does some of it's own checks as well so we need to use it's sign in process too... this will essentially re-create the
-                // ticket/cookie above but we need to create the ticket now so we can assign the Current Thread User/IPrinciple below                
-                await SignInAsync(Mapper.Map<IUser, BackOfficeIdentityUser>(user), isPersistent: true);
-
-                var http = this.TryGetHttpContext();
-                if (http.Success == false)
-                {
-                    throw new InvalidOperationException("This method requires that an HttpContext be active");
-                }
-                //This ensure the current principal is set, otherwise any logic executing after this wouldn't actually be authenticated
-=======
-                //TODO: Clean up the int cast!
-                var ticket = UmbracoContext.Security.PerformLogin(user);
->>>>>>> d94b3343
-                http.Result.AuthenticateCurrentRequest(ticket, false);
-                
-                //update the userDetail and set their remaining seconds
-                userDetail.SecondsUntilTimeout = ticket.GetRemainingAuthSeconds();
-
-<<<<<<< HEAD
-                return response;
-=======
-                var result = Mapper.Map<UserDetail>(user);
-                //set their remaining seconds
-                result.SecondsUntilTimeout = ticket.GetRemainingAuthSeconds();
-                
-                return result;
->>>>>>> d94b3343
-            }
-
-            //return BadRequest (400), we don't want to return a 401 because that get's intercepted 
-            // by our angular helper because it thinks that we need to re-perform the request once we are
-            // authorized and we don't want to return a 403 because angular will show a warning msg indicating 
-            // that the user doesn't have access to perform this function, we just want to return a normal invalid msg.            
-            throw new HttpResponseException(HttpStatusCode.BadRequest);
-        }
-
-
-        /// <summary>
-        /// Logs the current user out
-        /// </summary>
-        /// <returns></returns>
-        [UmbracoBackOfficeLogout]
-        [ClearAngularAntiForgeryToken]
-        [ValidateAngularAntiForgeryToken]
-        public HttpResponseMessage PostLogout()
-        {           
-            return Request.CreateResponse(HttpStatusCode.OK);
-        }
-
-<<<<<<< HEAD
-        private void AddModelErrors(IdentityResult result, string prefix = "")
-        {
-            foreach (var error in result.Errors)
-            {
-                ModelState.AddModelError(prefix, error);
-            }
-        }
-
-        private async Task SignInAsync(BackOfficeIdentityUser user, bool isPersistent)
-        {
-            var owinContext = TryGetOwinContext().Result;
-
-            owinContext.Authentication.SignOut(Core.Constants.Security.BackOfficeExternalAuthenticationType);
-
-            owinContext.Authentication.SignIn(
-                new AuthenticationProperties() { IsPersistent = isPersistent },
-                await user.GenerateUserIdentityAsync(UserManager));
-        }
-
-=======
->>>>>>> d94b3343
-    }
+﻿using System;
+using System.Collections.Generic;
+using System.Linq;
+using System.Net;
+using System.Net.Http;
+using System.Security.Claims;
+using System.Text;
+using System.Threading.Tasks;
+using System.Web;
+using System.Web.Helpers;
+using System.Web.Http;
+using System.Web.Http.Controllers;
+using System.Web.Security;
+using AutoMapper;
+using Microsoft.AspNet.Identity;
+using Microsoft.Owin;
+using Microsoft.Owin.Security;
+using Umbraco.Core;
+using Umbraco.Core.Configuration;
+using Umbraco.Core.Models.Membership;
+using Umbraco.Web.Models;
+using Umbraco.Web.Models.ContentEditing;
+using Umbraco.Web.Models.Mapping;
+using Umbraco.Web.Mvc;
+using Umbraco.Core.Security;
+using Umbraco.Web.Security;
+using Umbraco.Web.WebApi;
+using Umbraco.Web.WebApi.Filters;
+using umbraco.providers;
+using Microsoft.AspNet.Identity.Owin;
+using Umbraco.Core.Logging;
+using Newtonsoft.Json.Linq;
+using Umbraco.Core.Models.Identity;
+using IUser = Umbraco.Core.Models.Membership.IUser;
+
+namespace Umbraco.Web.Editors
+{
+
+    /// <summary>
+    /// The API controller used for editing content
+    /// </summary>
+    [PluginController("UmbracoApi")]
+    [ValidationFilter]
+    [AngularJsonOnlyConfiguration]
+    [IsBackOffice]
+    public class AuthenticationController : UmbracoApiController
+    {
+
+        private BackOfficeUserManager _userManager;
+
+        protected BackOfficeUserManager UserManager
+        {
+            get
+            {
+                if (_userManager == null)
+                {
+                    var mgr = TryGetOwinContext().Result.GetUserManager<BackOfficeUserManager>();
+                    if (mgr == null)
+                    {
+                        throw new NullReferenceException("Could not resolve an instance of " + typeof(BackOfficeUserManager) + " from the " + typeof(IOwinContext) + " GetUserManager method");
+                    }
+                    _userManager = mgr;
+                }
+                return _userManager;
+            }
+        }
+
+        /// <summary>
+        /// This is a special method that will return the current users' remaining session seconds, the reason
+        /// it is special is because this route is ignored in the UmbracoModule so that the auth ticket doesn't get
+        /// updated with a new timeout.
+        /// </summary>
+        /// <returns></returns>
+        [WebApi.UmbracoAuthorize]
+        [ValidateAngularAntiForgeryToken]
+        public double GetRemainingTimeoutSeconds()
+        {
+            var httpContextAttempt = TryGetHttpContext();
+            if (httpContextAttempt.Success)
+            {
+                return httpContextAttempt.Result.GetRemainingAuthSeconds();
+            }
+
+            //we need an http context
+            throw new NotSupportedException("An HttpContext is required for this request");
+        }
+
+        [WebApi.UmbracoAuthorize]
+        [ValidateAngularAntiForgeryToken]
+        public async Task<HttpResponseMessage> PostUnLinkLogin(UnLinkLoginModel unlinkLoginModel)
+        {
+            var result = await UserManager.RemoveLoginAsync(
+                User.Identity.GetUserId<int>(),
+                new UserLoginInfo(unlinkLoginModel.LoginProvider, unlinkLoginModel.ProviderKey));
+
+            if (result.Succeeded)
+            {
+                var user = await UserManager.FindByIdAsync(User.Identity.GetUserId<int>());
+                await SignInAsync(user, isPersistent: false);
+                return Request.CreateResponse(HttpStatusCode.OK);
+            }
+            else
+            {
+                AddModelErrors(result);
+                return Request.CreateValidationErrorResponse(ModelState);
+            }
+        }
+
+        /// <summary>
+        /// Checks if the current user's cookie is valid and if so returns OK or a 400 (BadRequest)
+        /// </summary>
+        /// <returns></returns>
+        [HttpGet]
+        public bool IsAuthenticated()
+        {
+            var attempt = UmbracoContext.Security.AuthorizeRequest();
+            if (attempt == ValidateRequestAttempt.Success)
+            {
+                return true;
+            }            
+            return false;
+        }
+
+
+        /// <summary>
+        /// Returns the currently logged in Umbraco user
+        /// </summary>
+        /// <returns></returns>
+        /// <remarks>
+        /// We have the attribute [SetAngularAntiForgeryTokens] applied because this method is called initially to determine if the user
+        /// is valid before the login screen is displayed. The Auth cookie can be persisted for up to a day but the csrf cookies are only session
+        /// cookies which means that the auth cookie could be valid but the csrf cookies are no longer there, in that case we need to re-set the csrf cookies.
+        /// </remarks>
+        [WebApi.UmbracoAuthorize]
+        [SetAngularAntiForgeryTokens]
+        public UserDetail GetCurrentUser()
+        {
+            var user = Services.UserService.GetUserById(UmbracoContext.Security.GetUserId());
+            var result = Mapper.Map<UserDetail>(user);
+            var httpContextAttempt = TryGetHttpContext();
+            if (httpContextAttempt.Success)
+            {
+                //set their remaining seconds
+                result.SecondsUntilTimeout = httpContextAttempt.Result.GetRemainingAuthSeconds();
+            }
+
+            return result;
+        }
+
+        [WebApi.UmbracoAuthorize]
+        [ValidateAngularAntiForgeryToken]
+        public async Task<Dictionary<string, string>>  GetCurrentUserLinkedLogins()
+        {
+            var identityUser = await UserManager.FindByIdAsync(UmbracoContext.Security.GetUserId());
+            return identityUser.Logins.ToDictionary(x => x.LoginProvider, x => x.ProviderKey);
+        }
+
+        /// <summary>
+        /// Logs a user in
+        /// </summary>
+        /// <returns></returns>
+        [SetAngularAntiForgeryTokens]
+        public async Task<HttpResponseMessage> PostLogin(LoginModel loginModel)
+        {
+            var http = this.TryGetHttpContext();
+            if (http.Success == false)
+                throw new InvalidOperationException("This method requires that an HttpContext be active");
+
+            if (UmbracoContext.Security.ValidateBackOfficeCredentials(loginModel.Username, loginModel.Password))
+            {
+                //get the user
+                var user = Security.GetBackOfficeUser(loginModel.Username);
+                var userDetail = Mapper.Map<UserDetail>(user);
+
+                //create a response with the userDetail object
+                var response = Request.CreateResponse(HttpStatusCode.OK, userDetail);
+
+                //set the response cookies with the ticket (NOTE: This needs to be done with the custom webapi extension because
+                // we cannot mix HttpContext.Response.Cookies and the way WebApi/Owin work)
+                var ticket = response.UmbracoLoginWebApi(user);
+
+                //Identity does some of it's own checks as well so we need to use it's sign in process too... this will essentially re-create the
+                // ticket/cookie above but we need to create the ticket now so we can assign the Current Thread User/IPrinciple below                
+                await SignInAsync(Mapper.Map<IUser, BackOfficeIdentityUser>(user), isPersistent: true);
+                //This ensure the current principal is set, otherwise any logic executing after this wouldn't actually be authenticated
+                http.Result.AuthenticateCurrentRequest(ticket, false);
+                
+                //update the userDetail and set their remaining seconds
+                userDetail.SecondsUntilTimeout = ticket.GetRemainingAuthSeconds();
+
+                return response;
+            }
+
+            //return BadRequest (400), we don't want to return a 401 because that get's intercepted 
+            // by our angular helper because it thinks that we need to re-perform the request once we are
+            // authorized and we don't want to return a 403 because angular will show a warning msg indicating 
+            // that the user doesn't have access to perform this function, we just want to return a normal invalid msg.            
+            throw new HttpResponseException(HttpStatusCode.BadRequest);
+        }
+
+
+        /// <summary>
+        /// Logs the current user out
+        /// </summary>
+        /// <returns></returns>
+        [UmbracoBackOfficeLogout]
+        [ClearAngularAntiForgeryToken]
+        [ValidateAngularAntiForgeryToken]
+        public HttpResponseMessage PostLogout()
+        {           
+            return Request.CreateResponse(HttpStatusCode.OK);
+        }
+
+        private void AddModelErrors(IdentityResult result, string prefix = "")
+        {
+            foreach (var error in result.Errors)
+            {
+                ModelState.AddModelError(prefix, error);
+            }
+        }
+
+        private async Task SignInAsync(BackOfficeIdentityUser user, bool isPersistent)
+        {
+            var owinContext = TryGetOwinContext().Result;
+
+            owinContext.Authentication.SignOut(Core.Constants.Security.BackOfficeExternalAuthenticationType);
+
+            owinContext.Authentication.SignIn(
+                new AuthenticationProperties() { IsPersistent = isPersistent },
+                await user.GenerateUserIdentityAsync(UserManager));
+        }
+
+    }
 }