﻿using System;
using System.Collections.Generic;
using System.Linq;
using System.Web.Http;
using Umbraco.Core.Composing;
using Umbraco.Core.Configuration;
using Umbraco.Core.IO;
using Umbraco.Core.Logging;
using Umbraco.Web.Mvc;

namespace Umbraco.Web.Editors
{
    [PluginController("UmbracoApi")]
    public class BackOfficeAssetsController : UmbracoAuthorizedJsonController
    {
        private readonly IFileSystem _jsLibFileSystem;

<<<<<<< HEAD
        public BackOfficeAssetsController(IIOHelper ioHelper, ILogger logger, IGlobalSettings globalSettings)
        {
            _jsLibFileSystem = new PhysicalFileSystem(ioHelper, logger, globalSettings.UmbracoPath + Current.IOHelper.DirSepChar + "lib");
        }


=======
        public BackOfficeAssetsController(IIOHelper ioHelper)
        {
            _jsLibFileSystem =
                new PhysicalFileSystem(Current.Configs.Global().UmbracoPath + Current.IOHelper.DirSepChar + "lib",
                    ioHelper);
        }
>>>>>>> 44e2019e

        [HttpGet]
        public object GetSupportedLocales()
        {
            const string momentLocaleFolder = "moment";
            const string flatpickrLocaleFolder = "flatpickr/l10n";

            return new
            {
                moment = GetLocales(momentLocaleFolder),
                flatpickr = GetLocales(flatpickrLocaleFolder)
            };
        }

        private IEnumerable<string> GetLocales(string path)
        {
            var cultures = _jsLibFileSystem.GetFiles(path, "*.js").ToList();
            for (var i = 0; i < cultures.Count; i++)
            {
                cultures[i] = cultures[i]
                    .Substring(cultures[i].IndexOf(path, StringComparison.Ordinal) + path.Length + 1);
            }
            return cultures;
        }
    }
}<|MERGE_RESOLUTION|>--- conflicted
+++ resolved
@@ -15,21 +15,10 @@
     {
         private readonly IFileSystem _jsLibFileSystem;
 
-<<<<<<< HEAD
         public BackOfficeAssetsController(IIOHelper ioHelper, ILogger logger, IGlobalSettings globalSettings)
         {
             _jsLibFileSystem = new PhysicalFileSystem(ioHelper, logger, globalSettings.UmbracoPath + Current.IOHelper.DirSepChar + "lib");
         }
-
-
-=======
-        public BackOfficeAssetsController(IIOHelper ioHelper)
-        {
-            _jsLibFileSystem =
-                new PhysicalFileSystem(Current.Configs.Global().UmbracoPath + Current.IOHelper.DirSepChar + "lib",
-                    ioHelper);
-        }
->>>>>>> 44e2019e
 
         [HttpGet]
         public object GetSupportedLocales()
