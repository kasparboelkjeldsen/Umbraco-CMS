--- conflicted
+++ resolved
@@ -1,4 +1,3 @@
-<<<<<<< HEAD
 ﻿using AutoMapper;
 using System;
 using System.Collections.Generic;
@@ -28,7 +27,7 @@
             long totalRecords;
             var dateQuery = sinceDate.HasValue ? SqlContext.Query<IAuditItem>().Where(x => x.CreateDate >= sinceDate) : null;
             var result = Services.AuditService.GetPagedItemsByEntity(id, pageNumber - 1, pageSize, out totalRecords, orderDirection, customFilter: dateQuery);
-            var mapped = Mapper.Map<IEnumerable<AuditLog>>(result);
+            var mapped = result.Select(item => Mapper.Map<AuditLog>(item));        
 
             var page = new PagedResult<AuditLog>(totalRecords, pageNumber, pageSize)
             {
@@ -57,11 +56,12 @@
         
         private IEnumerable<AuditLog> MapAvatarsAndNames(IEnumerable<AuditLog> items)
         {
-            var userIds = items.Select(x => x.UserId).ToArray();
+            var mappedItems = items.ToList();
+            var userIds = mappedItems.Select(x => x.UserId).ToArray();
             var userAvatars = Services.UserService.GetUsersById(userIds)
                 .ToDictionary(x => x.Id, x => x.GetUserAvatarUrls(ApplicationCache.RuntimeCache));
             var userNames = Services.UserService.GetUsersById(userIds).ToDictionary(x => x.Id, x => x.Name);
-            foreach (var item in items)
+            foreach (var item in mappedItems)
             {
                 if (userAvatars.TryGetValue(item.UserId, out var avatars))
                 {
@@ -74,110 +74,7 @@
                 
 
             }
-            return items;
-        }
-    }
-}
-=======
-﻿using AutoMapper;
-using System;
-using System.Collections.Generic;
-using System.Linq;
-using umbraco.BusinessLogic;
-using Umbraco.Core;
-using Umbraco.Core.Models;
-using Umbraco.Core.Persistence.DatabaseModelDefinitions;
-using Umbraco.Core.Persistence.Querying;
-using Umbraco.Web.Models.ContentEditing;
-using Umbraco.Web.Mvc;
-
-namespace Umbraco.Web.Editors
-{
-    /// <summary>
-    /// The API controller used for getting log history
-    /// </summary>
-    [PluginController("UmbracoApi")]
-    public class LogController : UmbracoAuthorizedJsonController
-    {
-        public PagedResult<AuditLog> GetPagedEntityLog(int id,
-            int pageNumber = 1,
-            int pageSize = 0,
-            Direction orderDirection = Direction.Descending,
-            DateTime? sinceDate = null)
-        {
-            long totalRecords;
-            var dateQuery = sinceDate.HasValue ? Query<IAuditItem>.Builder.Where(x => x.CreateDate >= sinceDate) : null;
-            var result = Services.AuditService.GetPagedItemsByEntity(id, pageNumber - 1, pageSize, out totalRecords, orderDirection, customFilter: dateQuery);
-            var mapped = result.Select(item => Mapper.Map<AuditLog>(item));        
-            
-            var page = new PagedResult<AuditLog>(totalRecords, pageNumber, pageSize)
-            {
-                Items = MapAvatarsAndNames(mapped)
-            };
-
-            return page;
-        }
-
-        public PagedResult<AuditLog> GetPagedCurrentUserLog(
-            int pageNumber = 1,
-            int pageSize = 0,
-            Direction orderDirection = Direction.Descending,
-            DateTime? sinceDate = null)
-        {
-            long totalRecords;
-            var dateQuery = sinceDate.HasValue ? Query<IAuditItem>.Builder.Where(x => x.CreateDate >= sinceDate) : null;
-            var result = Services.AuditService.GetPagedItemsByUser(Security.GetUserId(), pageNumber - 1, pageSize, out totalRecords, orderDirection, customFilter:dateQuery);
-            var mapped = Mapper.Map<IEnumerable<AuditLog>>(result);
-            return new PagedResult<AuditLog>(totalRecords, pageNumber, pageSize)
-            {
-                Items = MapAvatarsAndNames(mapped)
-            };
-        }
-
-        [Obsolete("Use GetPagedEntityLog instead")]
-        public IEnumerable<AuditLog> GetEntityLog(int id)
-        {
-            long totalRecords;
-            var result = Services.AuditService.GetPagedItemsByEntity(id, 1, int.MaxValue, out totalRecords);
-            return Mapper.Map<IEnumerable<AuditLog>>(result);
-        }
-       
-        [Obsolete("Use GetPagedCurrentUserLog instead")]
-        public IEnumerable<AuditLog> GetCurrentUserLog(AuditType logType, DateTime? sinceDate)
-        {
-            long totalRecords;
-
-            if (sinceDate == null)
-                sinceDate = DateTime.Now.Subtract(new TimeSpan(7, 0, 0, 0, 0));
-
-            var dateQuery = sinceDate.HasValue ? Query<IAuditItem>.Builder.Where(x => x.CreateDate >= sinceDate) : null;
-            var result = Services.AuditService.GetPagedItemsByUser(Security.GetUserId(), 0, int.MaxValue, out totalRecords, auditTypeFilter: new[] {logType},customFilter: dateQuery);
-            return Mapper.Map<IEnumerable<AuditLog>>(result);
-        }
-        
-        public IEnumerable<AuditLog> GetLog(AuditType logType, DateTime? sinceDate)
-        {
-            if (sinceDate == null)
-                sinceDate = DateTime.Now.Subtract(new TimeSpan(7, 0, 0, 0, 0));
-
-            return Mapper.Map<IEnumerable<AuditLog>>(
-                Log.Instance.GetLogItems(Enum<LogTypes>.Parse(logType.ToString()), sinceDate.Value));
-        }
-
-        private IEnumerable<AuditLog> MapAvatarsAndNames(IEnumerable<AuditLog> items)
-        {
-            var mappedItems = items.ToList();
-            var userIds = mappedItems.Select(x => x.UserId).ToArray();
-            var users = Services.UserService.GetUsersById(userIds)
-                .ToDictionary(x => x.Id, x => x.GetUserAvatarUrls(ApplicationContext.ApplicationCache.RuntimeCache));
-            var userNames = Services.UserService.GetUsersById(userIds).ToDictionary(x => x.Id, x => x.Name);
-            foreach (var item in mappedItems)
-            {
-                item.UserAvatars = users[item.UserId];
-                item.UserName = userNames[item.UserId];
-            }
             return mappedItems;
         }
     }
-}
->>>>>>> 0150b972
+}