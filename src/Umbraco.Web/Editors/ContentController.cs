﻿using System;
using System.Collections.Generic;
using System.Globalization;
using System.Linq;
using System.Net;
using System.Net.Http;
using System.Text;
using System.Web.Http;
using System.Web.Http.Controllers;
using System.Web.Http.ModelBinding;
using System.Web.Http.ValueProviders;
using AutoMapper;
using Umbraco.Core;
using Umbraco.Core.Logging;
using Umbraco.Core.Models;
using Umbraco.Core.Models.Membership;
using Umbraco.Core.Persistence.DatabaseModelDefinitions;
using Umbraco.Core.Services;
using Umbraco.Web.Models.ContentEditing;
using Umbraco.Web.Models.Mapping;
using Umbraco.Web.Mvc;
using Umbraco.Web.WebApi;
using Umbraco.Web.WebApi.Filters;
using Umbraco.Core.Persistence.Querying;
using Umbraco.Web.PublishedCache;
using Umbraco.Core.Events;
using Umbraco.Core.Models.Validation;
using Umbraco.Web.Composing;
using Umbraco.Web.Models;
using Umbraco.Web.WebServices;
using Umbraco.Web._Legacy.Actions;
using Constants = Umbraco.Core.Constants;
using Language = Umbraco.Web.Models.ContentEditing.Language;
using Umbraco.Core.PropertyEditors;
using Umbraco.Web.Editors.Binders;
using Umbraco.Web.Editors.Filters;


namespace Umbraco.Web.Editors
{
    /// <summary>
    /// The API controller used for editing content
    /// </summary>
    /// <remarks>
    /// This controller is decorated with the UmbracoApplicationAuthorizeAttribute which means that any user requesting
    /// access to ALL of the methods on this controller will need access to the content application.
    /// </remarks>
    [PluginController("UmbracoApi")]
    [UmbracoApplicationAuthorize(Constants.Applications.Content)]
    [ContentControllerConfiguration]
    public class ContentController : ContentControllerBase
    {
        private readonly IPublishedSnapshotService _publishedSnapshotService;
        private readonly PropertyEditorCollection _propertyEditors;
        private readonly Lazy<IDictionary<string, ILanguage>> _allLangs;

        public ContentController(IPublishedSnapshotService publishedSnapshotService, PropertyEditorCollection propertyEditors)
        {
            if (publishedSnapshotService == null) throw new ArgumentNullException(nameof(publishedSnapshotService));
            _publishedSnapshotService = publishedSnapshotService;
            _propertyEditors = propertyEditors ?? throw new ArgumentNullException(nameof(propertyEditors));
            _allLangs = new Lazy<IDictionary<string, ILanguage>>(() => Services.LocalizationService.GetAllLanguages().ToDictionary(x => x.IsoCode, x => x, StringComparer.InvariantCultureIgnoreCase));
        }

        /// <summary>
        /// Configures this controller with a custom action selector
        /// </summary>
        private class ContentControllerConfigurationAttribute : Attribute, IControllerConfiguration
        {
            public void Initialize(HttpControllerSettings controllerSettings, HttpControllerDescriptor controllerDescriptor)
            {
                controllerSettings.Services.Replace(typeof(IHttpActionSelector), new ParameterSwapControllerActionSelector(
                    new ParameterSwapControllerActionSelector.ParameterSwapInfo("GetNiceUrl", "id", typeof(int), typeof(Guid), typeof(Udi)),
                    new ParameterSwapControllerActionSelector.ParameterSwapInfo("GetById", "id", typeof(int), typeof(Guid), typeof(Udi))    
                ));
            }
        }

        /// <summary>
        /// Returns true if any content types have culture variation enabled
        /// </summary>
        /// <returns></returns>
        [HttpGet]
        [WebApi.UmbracoAuthorize, OverrideAuthorization]
        public bool AllowsCultureVariation()
        {
            var contentTypes = Services.ContentTypeService.GetAll();
            return contentTypes.Any(contentType => contentType.VariesByCulture());
        }

        /// <summary>
        /// Return content for the specified ids
        /// </summary>
        /// <param name="ids"></param>
        /// <returns></returns>
        [FilterAllowedOutgoingContent(typeof(IEnumerable<ContentItemDisplay>))]
        public IEnumerable<ContentItemDisplay> GetByIds([FromUri]int[] ids)
        {
            //fixme what about cultures?

            var foundContent = Services.ContentService.GetByIds(ids);
            return foundContent.Select(x => MapToDisplay(x));
        }

        /// <summary>
        /// Updates the permissions for a content item for a particular user group
        /// </summary>
        /// <param name="saveModel"></param>
        /// <returns></returns>
        /// <remarks>
        /// Permission check is done for letter 'R' which is for <see cref="ActionRights"/> which the user must have access to to update
        /// </remarks>
        [EnsureUserPermissionForContent("saveModel.ContentId", 'R')]
        public IEnumerable<AssignedUserGroupPermissions> PostSaveUserGroupPermissions(UserGroupPermissionsSave saveModel)
        {
            if (saveModel.ContentId <= 0) throw new HttpResponseException(Request.CreateResponse(HttpStatusCode.NotFound));

            //TODO: Should non-admins be alowed to set granular permissions?

            var content = Services.ContentService.GetById(saveModel.ContentId);
            if (content == null) throw new HttpResponseException(Request.CreateResponse(HttpStatusCode.NotFound));

            //current permissions explicitly assigned to this content item
            var contentPermissions = Services.ContentService.GetPermissions(content)
                .ToDictionary(x => x.UserGroupId, x => x);

            var allUserGroups = Services.UserService.GetAllUserGroups().ToArray();

            //loop through each user group
            foreach (var userGroup in allUserGroups)
            {
                //check if there's a permission set posted up for this user group
                IEnumerable<string> groupPermissions;
                if (saveModel.AssignedPermissions.TryGetValue(userGroup.Id, out groupPermissions))
                {
                    //create a string collection of the assigned letters
                    var groupPermissionCodes = groupPermissions.ToArray();

                    //check if there are no permissions assigned for this group save model, if that is the case we want to reset the permissions
                    //for this group/node which will go back to the defaults
                    if (groupPermissionCodes.Length == 0)
                    {
                        Services.UserService.RemoveUserGroupPermissions(userGroup.Id, content.Id);
                    }
                    //check if they are the defaults, if so we should just remove them if they exist since it's more overhead having them stored
                    else if (userGroup.Permissions.UnsortedSequenceEqual(groupPermissionCodes))
                    {
                        //only remove them if they are actually currently assigned
                        if (contentPermissions.ContainsKey(userGroup.Id))
                        {
                            //remove these permissions from this node for this group since the ones being assigned are the same as the defaults
                            Services.UserService.RemoveUserGroupPermissions(userGroup.Id, content.Id);
                        }
                    }
                    //if they are different we need to update, otherwise there's nothing to update
                    else if (contentPermissions.ContainsKey(userGroup.Id) == false || contentPermissions[userGroup.Id].AssignedPermissions.UnsortedSequenceEqual(groupPermissionCodes) == false)
                    {

                        Services.UserService.ReplaceUserGroupPermissions(userGroup.Id, groupPermissionCodes.Select(x => x[0]), content.Id);
                    }
                }
            }

            return GetDetailedPermissions(content, allUserGroups);
        }

        /// <summary>
        /// Returns the user group permissions for user groups assigned to this node
        /// </summary>
        /// <param name="contentId"></param>
        /// <returns></returns>
        /// <remarks>
        /// Permission check is done for letter 'R' which is for <see cref="ActionRights"/> which the user must have access to to view
        /// </remarks>
        [EnsureUserPermissionForContent("contentId", 'R')]
        public IEnumerable<AssignedUserGroupPermissions> GetDetailedPermissions(int contentId)
        {
            if (contentId <= 0) throw new HttpResponseException(Request.CreateResponse(HttpStatusCode.NotFound));
            var content = Services.ContentService.GetById(contentId);
            if (content == null) throw new HttpResponseException(Request.CreateResponse(HttpStatusCode.NotFound));

            //TODO: Should non-admins be able to see detailed permissions?

            var allUserGroups = Services.UserService.GetAllUserGroups();

            return GetDetailedPermissions(content, allUserGroups);
        }

        private IEnumerable<AssignedUserGroupPermissions> GetDetailedPermissions(IContent content, IEnumerable<IUserGroup> allUserGroups)
        {
            //get all user groups and map their default permissions to the AssignedUserGroupPermissions model.
            //we do this because not all groups will have true assigned permissions for this node so if they don't have assigned permissions, we need to show the defaults.

            var defaultPermissionsByGroup = Mapper.Map<IEnumerable<AssignedUserGroupPermissions>>(allUserGroups).ToArray();

            var defaultPermissionsAsDictionary = defaultPermissionsByGroup
                .ToDictionary(x => Convert.ToInt32(x.Id), x => x);

            //get the actual assigned permissions
            var assignedPermissionsByGroup = Services.ContentService.GetPermissions(content).ToArray();

            //iterate over assigned and update the defaults with the real values
            foreach (var assignedGroupPermission in assignedPermissionsByGroup)
            {
                var defaultUserGroupPermissions = defaultPermissionsAsDictionary[assignedGroupPermission.UserGroupId];

                //clone the default permissions model to the assigned ones
                defaultUserGroupPermissions.AssignedPermissions = AssignedUserGroupPermissions.ClonePermissions(defaultUserGroupPermissions.DefaultPermissions);

                //since there is custom permissions assigned to this node for this group, we need to clear all of the default permissions
                //and we'll re-check it if it's one of the explicitly assigned ones
                foreach (var permission in defaultUserGroupPermissions.AssignedPermissions.SelectMany(x => x.Value))
                {
                    permission.Checked = false;
                    permission.Checked = assignedGroupPermission.AssignedPermissions.Contains(permission.PermissionCode, StringComparer.InvariantCulture);
                }

            }

            return defaultPermissionsByGroup;
        }

        /// <summary>
        /// Returns an item to be used to display the recycle bin for content
        /// </summary>
        /// <returns></returns>
        public ContentItemDisplay GetRecycleBin()
        {
            var apps = new List<ContentApp>();
            apps.AppendListViewApp(Services.DataTypeService, _propertyEditors, "recycleBin", "content");
            apps[0].Active = true;
            var display = new ContentItemDisplay
            {
                Id = Constants.System.RecycleBinContent,
                ParentId = -1,
                ContentTypeAlias = "recycleBin",
                IsContainer = true,
                Path = "-1," + Constants.System.RecycleBinContent,
                Variants = new List<ContentVariantDisplay>
                {
                    new ContentVariantDisplay
                    {
                        CreateDate = DateTime.Now,
                        Name = Services.TextService.Localize("general/recycleBin")
                    }
                },
                ContentApps = apps
            };

            return display;
        }

        //fixme what about cultures?
        public ContentItemDisplay GetBlueprintById(int id)
        {
            var foundContent = Services.ContentService.GetBlueprintById(id);
            if (foundContent == null)
            {
                HandleContentNotFound(id);
            }

            var content = MapToDisplay(foundContent);

            SetupBlueprint(content, foundContent);

            return content;
        }

        private static void SetupBlueprint(ContentItemDisplay content, IContent persistedContent)
        {
            content.AllowPreview = false;

            //set a custom path since the tree that renders this has the content type id as the parent
            content.Path = string.Format("-1,{0},{1}", persistedContent.ContentTypeId, content.Id);

            content.AllowedActions = new[] { "A" };
            content.IsBlueprint = true;

            //fixme - exclude the content apps here
            //var excludeProps = new[] { "_umb_urls", "_umb_releasedate", "_umb_expiredate", "_umb_template" };
            //var propsTab = content.Tabs.Last();
            //propsTab.Properties = propsTab.Properties
            //    .Where(p => excludeProps.Contains(p.Alias) == false);
        }

        /// <summary>
        /// Gets the content json for the content id
        /// </summary>
        /// <param name="id"></param>
        /// <param name="culture"></param>
        /// <returns></returns>
        [OutgoingEditorModelEvent]
        [EnsureUserPermissionForContent("id")]
        public ContentItemDisplay GetById(int id)
        {
            var foundContent = GetObjectFromRequest(() => Services.ContentService.GetById(id));
            if (foundContent == null)
            {
                HandleContentNotFound(id);
                return null;//irrelevant since the above throws
            }
            var content = MapToDisplay(foundContent);
            return content;
        }

        /// <summary>
        /// Gets the content json for the content id
        /// </summary>
        /// <param name="id"></param>
        /// <returns></returns>
        [OutgoingEditorModelEvent]
        [EnsureUserPermissionForContent("id")]
        public ContentItemDisplay GetById(Guid id)
        {
            var foundContent = GetObjectFromRequest(() => Services.ContentService.GetById(id));
            if (foundContent == null)
            {
                HandleContentNotFound(id);
                return null;//irrelevant since the above throws
            }

            var content = MapToDisplay(foundContent);
            return content;
        }

        /// <summary>
        /// Gets the content json for the content id
        /// </summary>
        /// <param name="id"></param>
        /// <returns></returns>
        [OutgoingEditorModelEvent]
        [EnsureUserPermissionForContent("id")]
        public ContentItemDisplay GetById(Udi id)
        {
            var guidUdi = id as GuidUdi;
            if (guidUdi != null)
            {
                return GetById(guidUdi.Guid);
            }

            throw new HttpResponseException(HttpStatusCode.NotFound);
        }   

        /// <summary>
        /// Gets an empty content item for the
        /// </summary>
        /// <param name="contentTypeAlias"></param>
        /// <param name="parentId"></param>        
        [OutgoingEditorModelEvent]
        public ContentItemDisplay GetEmpty(string contentTypeAlias, int parentId)
        {
            var contentType = Services.ContentTypeService.Get(contentTypeAlias);
            if (contentType == null)
            {
                throw new HttpResponseException(HttpStatusCode.NotFound);
            }

            var emptyContent = Services.ContentService.Create("", parentId, contentType.Alias, Security.GetUserId().ResultOr(0));
            var mapped = MapToDisplay(emptyContent);

            //remove the listview app if it exists
            mapped.ContentApps = mapped.ContentApps.Where(x => x.Alias != "childItems").ToList();
            
            return mapped;
        }

        [OutgoingEditorModelEvent]
        public ContentItemDisplay GetEmpty(int blueprintId, int parentId)
        {
            var blueprint = Services.ContentService.GetBlueprintById(blueprintId);
            if (blueprint == null)
            {
                throw new HttpResponseException(HttpStatusCode.NotFound);
            }

            blueprint.Id = 0;
            blueprint.Name = string.Empty;
            blueprint.ParentId = parentId;

            var mapped = Mapper.Map<ContentItemDisplay>(blueprint);

            //remove the listview app if it exists
            mapped.ContentApps = mapped.ContentApps.Where(x => x.Alias != "childItems").ToList();

            return mapped;
        }

        /// <summary>
        /// Gets the Url for a given node ID
        /// </summary>
        /// <param name="id"></param>
        /// <returns></returns>
        public HttpResponseMessage GetNiceUrl(int id)
        {
            var url = Umbraco.Url(id);
            var response = Request.CreateResponse(HttpStatusCode.OK);
            response.Content = new StringContent(url, Encoding.UTF8, "text/plain");
            return response;
        }

        /// <summary>
        /// Gets the Url for a given node ID
        /// </summary>
        /// <param name="id"></param>
        /// <returns></returns>
        public HttpResponseMessage GetNiceUrl(Guid id)
        {
            var url = Umbraco.UrlProvider.GetUrl(id);
            var response = Request.CreateResponse(HttpStatusCode.OK);
            response.Content = new StringContent(url, Encoding.UTF8, "text/plain");
            return response;
        }

        /// <summary>
        /// Gets the Url for a given node ID
        /// </summary>
        /// <param name="id"></param>
        /// <returns></returns>
        public HttpResponseMessage GetNiceUrl(Udi id)
        {
            var guidUdi = id as GuidUdi;
            if (guidUdi != null)
            {
                return GetNiceUrl(guidUdi.Guid);
            }
            throw new HttpResponseException(HttpStatusCode.NotFound);
        }

        /// <summary>
        /// Gets the children for the content id passed in
        /// </summary>
        /// <returns></returns>
        [FilterAllowedOutgoingContent(typeof(IEnumerable<ContentItemBasic<ContentPropertyBasic>>), "Items")]
        public PagedResult<ContentItemBasic<ContentPropertyBasic>> GetChildren(
                int id,
                int pageNumber = 0,  //TODO: This should be '1' as it's not the index
                int pageSize = 0,
                string orderBy = "SortOrder",
                Direction orderDirection = Direction.Ascending,
                bool orderBySystemField = true,
                string filter = "")
        {
            return GetChildren(id, null, pageNumber, pageSize, orderBy, orderDirection, orderBySystemField, filter);
        }

        /// <summary>
        /// Gets the children for the content id passed in
        /// </summary>
        /// <returns></returns>
        [FilterAllowedOutgoingContent(typeof(IEnumerable<ContentItemBasic<ContentPropertyBasic>>), "Items")]
        public PagedResult<ContentItemBasic<ContentPropertyBasic>> GetChildren(
                int id,
                string includeProperties,
                int pageNumber = 0,  //TODO: This should be '1' as it's not the index
                int pageSize = 0,
                string orderBy = "SortOrder",
                Direction orderDirection = Direction.Ascending,
                bool orderBySystemField = true,
                string filter = "")
        {
            long totalChildren;
            IContent[] children;
            if (pageNumber > 0 && pageSize > 0)
            {
                IQuery<IContent> queryFilter = null;
                if (filter.IsNullOrWhiteSpace() == false)
                {
                    //add the default text filter
                    queryFilter = SqlContext.Query<IContent>()
                        .Where(x => x.Name.Contains(filter));
                }

                children = Services.ContentService
                    .GetPagedChildren(
                        id, (pageNumber - 1), pageSize,
                        out totalChildren,
                        orderBy, orderDirection, orderBySystemField,
                        queryFilter).ToArray();
            }
            else
            {
                children = Services.ContentService.GetChildren(id).ToArray();
                totalChildren = children.Length;
            }

            if (totalChildren == 0)
            {
                return new PagedResult<ContentItemBasic<ContentPropertyBasic>>(0, 0, 0);
            }

            var pagedResult = new PagedResult<ContentItemBasic<ContentPropertyBasic>>(totalChildren, pageNumber, pageSize);
            pagedResult.Items = children.Select(content =>
                Mapper.Map<IContent, ContentItemBasic<ContentPropertyBasic>>(content,
                    opts =>
                    {
                        // if there's a list of property aliases to map - we will make sure to store this in the mapping context.
                        if (String.IsNullOrWhiteSpace(includeProperties) == false)
                        {
                            opts.Items["IncludeProperties"] = includeProperties.Split(new[] { ", ", "," }, StringSplitOptions.RemoveEmptyEntries);
                        }
                    }));

            return pagedResult;
        }

        /// <summary>
        /// Creates a blueprint from a content item
        /// </summary>
        /// <param name="contentId">The content id to copy</param>
        /// <param name="name">The name of the blueprint</param>
        /// <returns></returns>
        [HttpPost]
        public SimpleNotificationModel CreateBlueprintFromContent([FromUri]int contentId, [FromUri]string name)
        {
            if (string.IsNullOrWhiteSpace(name)) throw new ArgumentException("Value cannot be null or whitespace.", "name");

            var content = Services.ContentService.GetById(contentId);
            if (content == null)
                throw new HttpResponseException(Request.CreateResponse(HttpStatusCode.NotFound));

            EnsureUniqueName(name, content, "name");

            var blueprint = Services.ContentService.CreateContentFromBlueprint(content, name, Security.GetUserId().ResultOr(0));

            Services.ContentService.SaveBlueprint(blueprint, Security.GetUserId().ResultOr(0));

            var notificationModel = new SimpleNotificationModel();
            notificationModel.AddSuccessNotification(
                Services.TextService.Localize("blueprints/createdBlueprintHeading"),
                Services.TextService.Localize("blueprints/createdBlueprintMessage", new[] { content.Name })
            );

            return notificationModel;
        }

        private void EnsureUniqueName(string name, IContent content, string modelName)
        {
            var existing = Services.ContentService.GetBlueprintsForContentTypes(content.ContentTypeId);
            if (existing.Any(x => x.Name == name && x.Id != content.Id))
            {
                ModelState.AddModelError(modelName, Services.TextService.Localize("blueprints/duplicateBlueprintMessage"));
                throw new HttpResponseException(Request.CreateValidationErrorResponse(ModelState));
            }
        }

        /// <summary>
        /// Saves content
        /// </summary>
        /// <returns></returns>
        [FileUploadCleanupFilter]
        [ContentSaveValidation]
        public ContentItemDisplay PostSaveBlueprint([ModelBinder(typeof(ContentItemBinder))] ContentItemSave contentItem)
        {
            var contentItemDisplay = PostSaveInternal(contentItem,
                content =>
                {
                    EnsureUniqueName(content.Name, content, "Name");

                    Services.ContentService.SaveBlueprint(contentItem.PersistedContent, Security.CurrentUser.Id);
                    //we need to reuse the underlying logic so return the result that it wants
                    return OperationResult.Succeed(new EventMessages());
                });
            SetupBlueprint(contentItemDisplay, contentItemDisplay.PersistedContent);

            return contentItemDisplay;
        }

        /// <summary>
        /// Saves content
        /// </summary>
        /// <returns></returns>
        [FileUploadCleanupFilter]
        [ContentSaveValidation]
        [OutgoingEditorModelEvent]
        public ContentItemDisplay PostSave([ModelBinder(typeof(ContentItemBinder))] ContentItemSave contentItem)
        {
            var contentItemDisplay = PostSaveInternal(contentItem, content => Services.ContentService.Save(contentItem.PersistedContent, Security.CurrentUser.Id));
            return contentItemDisplay;
        }

        private ContentItemDisplay PostSaveInternal(ContentItemSave contentItem, Func<IContent, OperationResult> saveMethod)
        {
            //If we've reached here it means:
            // * Our model has been bound
            // * and validated
            // * any file attachments have been saved to their temporary location for us to use
            // * we have a reference to the DTO object and the persisted object
            // * Permissions are valid
            MapValuesForPersistence(contentItem);

            //This a custom check for any variants not being flagged for Saving since we'll need to manually
            //remove the ModelState validation for the Name.
            //We are also tracking which cultures have an invalid Name
            var variantCount = 0;
            var variantNameErrors = new List<string>();
            foreach (var variant in contentItem.Variants)
            {
                var msKey = $"Variants[{variantCount}].Name";
                if (ModelState.ContainsKey(msKey))
                {
                    if (!variant.Save)
                        ModelState.Remove(msKey);
                    else
                        variantNameErrors.Add(variant.Culture);
                }
                variantCount++;
            }

            //We need to manually check the validation results here because:
            // * We still need to save the entity even if there are validation value errors
            // * Depending on if the entity is new, and if there are non property validation errors (i.e. the name is null)
            //      then we cannot continue saving, we can only display errors
            // * If there are validation errors and they were attempting to publish, we can only save, NOT publish and display
            //      a message indicating this
            if (ModelState.IsValid == false)
            {
                //another special case, if there's more than 1 variant, then we need to add the culture specific error
                //messages based on the variants in error so that the messages show in the publish/save dialog
                if (variantCount > 1)
                {
                    foreach (var c in variantNameErrors)
                    {
                        AddCultureValidationError(c, "speechBubbles/contentCultureValidationError");
                    }
                }

                if (IsCreatingAction(contentItem.Action))
                {
                    if (!RequiredForPersistenceAttribute.HasRequiredValuesForPersistence(contentItem)
                        || contentItem.Variants
                            .Where(x => x.Save)
                            .Select(RequiredForPersistenceAttribute.HasRequiredValuesForPersistence)
                            .Any(x => x == false))
                    {
                        //ok, so the absolute mandatory data is invalid and it's new, we cannot actually continue!
                        // add the modelstate to the outgoing object and throw a validation message
                        var forDisplay = MapToDisplay(contentItem.PersistedContent);
                        forDisplay.Errors = ModelState.ToErrorDictionary();
                        throw new HttpResponseException(Request.CreateValidationErrorResponse(forDisplay));
                    }
                }

                //if there's only one variant and the model state is not valid we cannot publish so change it to save
                if (variantCount == 1)
                {
                    switch (contentItem.Action)
                    {
                        case ContentSaveAction.Publish:
                            contentItem.Action = ContentSaveAction.Save;
                            break;
                        case ContentSaveAction.PublishNew:
                            contentItem.Action = ContentSaveAction.SaveNew;
                            break;
                    }
                }
               
            }

            //initialize this to successful
            var publishStatus = new PublishResult(null, contentItem.PersistedContent);
            bool wasCancelled;

            //used to track successful notifications
            var globalNotifications = new SimpleNotificationModel();
            var notifications = new Dictionary<string, SimpleNotificationModel>
            {
                //global (non variant specific) notifications
                [string.Empty] = globalNotifications
            };

            switch (contentItem.Action)
            {
                case ContentSaveAction.Save:
                case ContentSaveAction.SaveNew:
                    var saveResult = saveMethod(contentItem.PersistedContent);
                    wasCancelled = saveResult.Success == false && saveResult.Result == OperationResultType.FailedCancelledByEvent;
                    if (saveResult.Success)
                    {
                        if (variantCount > 1)
                        {
                            var cultureErrors = ModelState.GetCulturesWithPropertyErrors();
                            foreach (var c in contentItem.Variants.Where(x => x.Save && !cultureErrors.Contains(x.Culture)).Select(x => x.Culture).ToArray())
                            {
                                AddSuccessNotification(notifications, c,
                                    Services.TextService.Localize("speechBubbles/editContentSavedHeader"),
                                    Services.TextService.Localize("speechBubbles/editVariantSavedText", new[] {_allLangs.Value[c].CultureName}));
                            }
                        }
                        else if (ModelState.IsValid)
                        {
                            globalNotifications.AddSuccessNotification(
                                Services.TextService.Localize("speechBubbles/editContentSavedHeader"),
                                Services.TextService.Localize("speechBubbles/editContentSavedText"));
                        }
                    }
                    break;
                case ContentSaveAction.SendPublish:
                case ContentSaveAction.SendPublishNew:
                    var sendResult = Services.ContentService.SendToPublication(contentItem.PersistedContent, Security.CurrentUser.Id);
                    wasCancelled = sendResult == false;
                    if (sendResult)
                    {
                        if (variantCount > 1)
                        {
                            var cultureErrors = ModelState.GetCulturesWithPropertyErrors();
                            foreach (var c in contentItem.Variants.Where(x => x.Save && !cultureErrors.Contains(x.Culture)).Select(x => x.Culture).ToArray())
                            {
                                AddSuccessNotification(notifications, c,
                                    Services.TextService.Localize("speechBubbles/editContentSendToPublish"),
                                    Services.TextService.Localize("speechBubbles/editVariantSendToPublishText", new[] { _allLangs.Value[c].CultureName }));
                            }
                        }
                        else if (ModelState.IsValid)
                        {
                            globalNotifications.AddSuccessNotification(
                                Services.TextService.Localize("speechBubbles/editContentSendToPublish"),
                                Services.TextService.Localize("speechBubbles/editContentSendToPublishText"));
                        }
                    }
                    break;
                case ContentSaveAction.Publish:
                case ContentSaveAction.PublishNew:
                    PublishInternal(contentItem, ref publishStatus, out wasCancelled, out var successfulCultures);
                    //global notifications
                    AddMessageForPublishStatus(publishStatus, globalNotifications, successfulCultures);
                    //variant specific notifications
                    foreach (var c in successfulCultures)
                    {
                        AddMessageForPublishStatus(publishStatus, notifications.GetOrCreate(c), successfulCultures);
                    }
                    break;
                default:
                    throw new ArgumentOutOfRangeException();
            }

            //get the updated model
            var display = MapToDisplay(contentItem.PersistedContent);

            //merge the tracked success messages with the outgoing model
            display.Notifications.AddRange(globalNotifications.Notifications);
            foreach (var v in display.Variants.Where(x => x.Language != null))
            {
                if (notifications.TryGetValue(v.Language.IsoCode, out var n))
                    v.Notifications.AddRange(n.Notifications);
            }

            //lasty, if it is not valid, add the modelstate to the outgoing object and throw a 403
            HandleInvalidModelState(display);

            if (wasCancelled)
            {
                AddCancelMessage(display);
                if (IsCreatingAction(contentItem.Action))
                {
                    //If the item is new and the operation was cancelled, we need to return a different
                    // status code so the UI can handle it since it won't be able to redirect since there
                    // is no Id to redirect to!
                    throw new HttpResponseException(Request.CreateValidationErrorResponse(display));
                }
            }
            
            display.PersistedContent = contentItem.PersistedContent;

            return display;
        }

        /// <summary>
        /// Used to add success notifications globally and for the culture
        /// </summary>
        /// <param name="notifications"></param>
        /// <param name="culture"></param>
        /// <param name="header"></param>
        /// <param name="msg"></param>
        /// <remarks>
        /// global notifications will be shown if all variant processing is successful and the save/publish dialog is closed, otherwise
        /// variant specific notifications are used to show success messagse in the save/publish dialog.
        /// </remarks>
        private static void AddSuccessNotification(IDictionary<string, SimpleNotificationModel> notifications, string culture, string header, string msg)
        {
            //add the global notification (which will display globally if all variants are successfully processed)
            notifications[string.Empty].AddSuccessNotification(header, msg);
            //add the variant specific notification (which will display in the dialog if all variants are not successfully processed)
            notifications.GetOrCreate(culture).AddSuccessNotification(header, msg);
        }

        /// <summary>
        /// Performs the publishing operation for a content item
        /// </summary>
        /// <param name="contentItem"></param>
        /// <param name="publishStatus"></param>
        /// <param name="wasCancelled"></param>
        /// <param name="successfulCultures">
        /// if the content is variant this will return an array of cultures that will be published (passed validation rules)
        /// </param>
        /// <remarks>
        /// If this is a culture variant than we need to do some validation, if it's not we'll publish as normal
        /// </remarks>
        private void PublishInternal(ContentItemSave contentItem, ref PublishResult publishStatus, out bool wasCancelled, out string[] successfulCultures)
        {
            if (publishStatus == null) throw new ArgumentNullException(nameof(publishStatus));

            if (!contentItem.PersistedContent.ContentType.VariesByCulture())
            {
                //its invariant, proceed normally
                publishStatus = Services.ContentService.SaveAndPublish(contentItem.PersistedContent, userId: Security.CurrentUser.Id);
                wasCancelled = publishStatus.Result == PublishResultType.FailedCancelledByEvent;
                successfulCultures = Array.Empty<string>();
            }
            else
            {
                //All variants in this collection should have a culture if we get here! but we'll double check and filter here
                var cultureVariants = contentItem.Variants.Where(x => !x.Culture.IsNullOrWhiteSpace()).ToList();

<<<<<<< HEAD
                //check if we are publishing other variants and validate them
                var allLangs = Services.LocalizationService.GetAllLanguages().ToDictionary(x => x.IsoCode, x => x, StringComparer.InvariantCultureIgnoreCase);
                
                //validate any mandatory variants that are not in the list
                var mandatoryLangs = Mapper.Map<IEnumerable<ILanguage>, IEnumerable<Language>>(allLangs.Values).Where(x => x.IsMandatory);
=======
                //validate if we can publish based on the mandatory language requirements
                var canPublish = ValidatePublishingMandatoryLanguages(contentItem, cultureVariants);
>>>>>>> 04c654c2

                //Now check if there are validation errors on each variant.
                //If validation errors are detected on a variant and it's state is set to 'publish', then we
                //need to change it to 'save'.
                //It is a requirement that this is performed AFTER ValidatePublishingMandatoryLanguages.
                var cultureErrors = ModelState.GetCulturesWithPropertyErrors();
                foreach (var variant in contentItem.Variants)
                {
                    if (cultureErrors.Contains(variant.Culture))
                        variant.Publish = false;
                }

                if (canPublish)
                {
                    //try to publish all the values on the model
                    canPublish = PublishCulture(contentItem.PersistedContent, cultureVariants);
                }

                if (canPublish)
                {
                    //proceed to publish if all validation still succeeds
                    publishStatus = Services.ContentService.SavePublishing(contentItem.PersistedContent, Security.CurrentUser.Id);
                    wasCancelled = publishStatus.Result == PublishResultType.FailedCancelledByEvent;
                    successfulCultures = contentItem.Variants.Where(x => x.Publish).Select(x => x.Culture).ToArray();
                }
                else
                {
                    //can only save
                    var saveResult = Services.ContentService.Save(contentItem.PersistedContent, Security.CurrentUser.Id);
                    publishStatus = new PublishResult(PublishResultType.FailedCannotPublish, null, contentItem.PersistedContent);
                    wasCancelled = saveResult.Result == OperationResultType.FailedCancelledByEvent;
                    successfulCultures = Array.Empty<string>();
                }
            }
        }

        /// <summary>
        /// Validate if publishing is possible based on the mandatory language requirements
        /// </summary>
        /// <param name="contentItem"></param>
        /// <param name="cultureVariants"></param>
        /// <returns></returns>
        private bool ValidatePublishingMandatoryLanguages(ContentItemSave contentItem, IReadOnlyCollection<ContentVariantSave> cultureVariants)
        {
            var canPublish = true;

            //validate any mandatory variants that are not in the list
            var mandatoryLangs = Mapper.Map<IEnumerable<ILanguage>, IEnumerable<Language>>(_allLangs.Value.Values).Where(x => x.Mandatory);

            foreach (var lang in mandatoryLangs)
            {
                //Check if a mandatory language is missing from being published

                var variant = cultureVariants.First(x => x.Culture == lang.IsoCode);
                var isPublished = contentItem.PersistedContent.IsCulturePublished(lang.IsoCode);
                var isPublishing = variant.Publish;

                if (isPublished || isPublishing) continue;

                //cannot continue publishing since a required language that is not currently being published isn't published
                AddCultureValidationError(lang.IsoCode, "speechBubbles/contentReqCulturePublishError");
                canPublish = false;
            }

            return canPublish;
        }

        /// <summary>
        /// This will call PublishCulture on the content item for each culture that needs to be published including the invariant culture
        /// </summary>
        /// <param name="persistentContent"></param>
        /// <param name="cultureVariants"></param>
        /// <returns></returns>
        private bool PublishCulture(IContent persistentContent, IEnumerable<ContentVariantSave> cultureVariants)
        {
            foreach(var variant in cultureVariants.Where(x => x.Publish))
            {
                // publishing any culture, implies the invariant culture
                var valid = persistentContent.PublishCulture(variant.Culture);
                if (!valid)
                {
                    AddCultureValidationError(variant.Culture, "speechBubbles/contentCultureValidationError");
                    return false;
                }
            }

            return true;
        }

        /// <summary>
        /// Adds a generic culture error for use in displaying the culture validation error in the save/publish dialogs
        /// </summary>
        /// <param name="culture"></param>
        /// <param name="localizationKey"></param>
        private void AddCultureValidationError(string culture, string localizationKey)
        {
            var key = "_content_variant_" + culture + "_";
            if (ModelState.ContainsKey(key)) return;
            var errMsg = Services.TextService.Localize(localizationKey, new[] { _allLangs.Value[culture].CultureName });
            ModelState.AddModelError(key, errMsg);
        }
        
        /// <summary>
        /// Publishes a document with a given ID
        /// </summary>
        /// <param name="id"></param>
        /// <returns></returns>
        /// <remarks>
        /// The CanAccessContentAuthorize attribute will deny access to this method if the current user
        /// does not have Publish access to this node.
        /// </remarks>
        ///
        [EnsureUserPermissionForContent("id", 'U')]
        public HttpResponseMessage PostPublishById(int id)
        {
            var foundContent = GetObjectFromRequest(() => Services.ContentService.GetById(id));

            if (foundContent == null)
            {
                return HandleContentNotFound(id, false);
            }

            var publishResult = Services.ContentService.SavePublishing(foundContent, Security.GetUserId().ResultOr(0));
            if (publishResult.Success == false)
            {
                var notificationModel = new SimpleNotificationModel();
                AddMessageForPublishStatus(publishResult, notificationModel);
                return Request.CreateValidationErrorResponse(notificationModel);
            }

            //return ok
            return Request.CreateResponse(HttpStatusCode.OK);

        }

        [HttpDelete]
        [HttpPost]
        public HttpResponseMessage DeleteBlueprint(int id)
        {
            var found = Services.ContentService.GetBlueprintById(id);

            if (found == null)
            {
                return HandleContentNotFound(id, false);
            }

            Services.ContentService.DeleteBlueprint(found);

            return Request.CreateResponse(HttpStatusCode.OK);
        }

        /// <summary>
        /// Moves an item to the recycle bin, if it is already there then it will permanently delete it
        /// </summary>
        /// <param name="id"></param>
        /// <returns></returns>
        /// <remarks>
        /// The CanAccessContentAuthorize attribute will deny access to this method if the current user
        /// does not have Delete access to this node.
        /// </remarks>
        [EnsureUserPermissionForContent("id", 'D')]
        [HttpDelete]
        [HttpPost]
        public HttpResponseMessage DeleteById(int id)
        {
            var foundContent = GetObjectFromRequest(() => Services.ContentService.GetById(id));

            if (foundContent == null)
            {
                return HandleContentNotFound(id, false);
            }

            //if the current item is in the recycle bin
            if (foundContent.Trashed == false)
            {
                var moveResult = Services.ContentService.MoveToRecycleBin(foundContent, Security.GetUserId().ResultOr(0));
                if (moveResult.Success == false)
                {
                    //returning an object of INotificationModel will ensure that any pending
                    // notification messages are added to the response.
                    return Request.CreateValidationErrorResponse(new SimpleNotificationModel());
                }
            }
            else
            {
                var deleteResult = Services.ContentService.Delete(foundContent, Security.GetUserId().ResultOr(0));
                if (deleteResult.Success == false)
                {
                    //returning an object of INotificationModel will ensure that any pending
                    // notification messages are added to the response.
                    return Request.CreateValidationErrorResponse(new SimpleNotificationModel());
                }
            }

            return Request.CreateResponse(HttpStatusCode.OK);
        }

        /// <summary>
        /// Empties the recycle bin
        /// </summary>
        /// <returns></returns>
        /// <remarks>
        /// attributed with EnsureUserPermissionForContent to verify the user has access to the recycle bin
        /// </remarks>
        [HttpDelete]
        [HttpPost]
        [EnsureUserPermissionForContent(Constants.System.RecycleBinContent)]
        public HttpResponseMessage EmptyRecycleBin()
        {
            Services.ContentService.EmptyRecycleBin();

            return Request.CreateNotificationSuccessResponse(Services.TextService.Localize("defaultdialogs/recycleBinIsEmpty"));
        }

        /// <summary>
        /// Change the sort order for content
        /// </summary>
        /// <param name="sorted"></param>
        /// <returns></returns>
        [EnsureUserPermissionForContent("sorted.ParentId", 'S')]
        public HttpResponseMessage PostSort(ContentSortOrder sorted)
        {
            if (sorted == null)
            {
                return Request.CreateResponse(HttpStatusCode.NotFound);
            }

            //if there's nothing to sort just return ok
            if (sorted.IdSortOrder.Length == 0)
            {
                return Request.CreateResponse(HttpStatusCode.OK);
            }

            try
            {
                var contentService = Services.ContentService;

                // Save content with new sort order and update content xml in db accordingly
                if (contentService.Sort(sorted.IdSortOrder) == false)
                {
                    Logger.Warn<ContentController>("Content sorting failed, this was probably caused by an event being cancelled");
                    return Request.CreateValidationErrorResponse("Content sorting failed, this was probably caused by an event being cancelled");
                }

                if (sorted.ParentId > 0)
                {
                    Services.NotificationService.SendNotification(contentService.GetById(sorted.ParentId), ActionSort.Instance, UmbracoContext, Services.TextService, GlobalSettings);
                }

                return Request.CreateResponse(HttpStatusCode.OK);
            }
            catch (Exception ex)
            {
                Logger.Error<ContentController>(ex, "Could not update content sort order");
                throw;
            }
        }

        /// <summary>
        /// Change the sort order for media
        /// </summary>
        /// <param name="move"></param>
        /// <returns></returns>
        [EnsureUserPermissionForContent("move.ParentId", 'M')]
        public HttpResponseMessage PostMove(MoveOrCopy move)
        {
            var toMove = ValidateMoveOrCopy(move);

            Services.ContentService.Move(toMove, move.ParentId, Security.GetUserId().ResultOr(0));

            var response = Request.CreateResponse(HttpStatusCode.OK);
            response.Content = new StringContent(toMove.Path, Encoding.UTF8, "text/plain");
            return response;
        }

        /// <summary>
        /// Copies a content item and places the copy as a child of a given parent Id
        /// </summary>
        /// <param name="copy"></param>
        /// <returns></returns>
        [EnsureUserPermissionForContent("copy.ParentId", 'C')]
        public HttpResponseMessage PostCopy(MoveOrCopy copy)
        {
            var toCopy = ValidateMoveOrCopy(copy);

            var c = Services.ContentService.Copy(toCopy, copy.ParentId, copy.RelateToOriginal, copy.Recursive, Security.GetUserId().ResultOr(0));

            var response = Request.CreateResponse(HttpStatusCode.OK);
            response.Content = new StringContent(c.Path, Encoding.UTF8, "text/plain");
            return response;
        }

        /// <summary>
        /// Unpublishes a node with a given Id and returns the unpublished entity
        /// </summary>
        /// <param name="id">The content id to unpublish</param>
        /// <param name="culture">The culture variant for the content id to unpublish, if none specified will unpublish all variants of the content</param>
        /// <returns></returns>
        [EnsureUserPermissionForContent("id", 'U')]
        [OutgoingEditorModelEvent]
        public ContentItemDisplay PostUnPublish(int id, string culture = null)
        {
            var foundContent = GetObjectFromRequest(() => Services.ContentService.GetById(id));

            if (foundContent == null)
                HandleContentNotFound(id);

            var unpublishResult = Services.ContentService.Unpublish(foundContent, culture: culture, userId: Security.GetUserId().ResultOr(0));

            var content = MapToDisplay(foundContent);

            if (!unpublishResult.Success)
            {
                AddCancelMessage(content);
                throw new HttpResponseException(Request.CreateValidationErrorResponse(content));
            }
            else
            {
                //fixme should have a better localized method for when we have the UnpublishResultType.SuccessMandatoryCulture status

                content.AddSuccessNotification(
                    Services.TextService.Localize("content/unPublish"),
                    unpublishResult.Result == UnpublishResultType.SuccessCulture
                        ? Services.TextService.Localize("speechBubbles/contentVariationUnpublished", new[] { culture })
                        : Services.TextService.Localize("speechBubbles/contentUnpublished"));

                return content;
            }
        }

        [HttpPost]
        public DomainSave PostSaveLanguageAndDomains(DomainSave model)
        {
            var node = Services.ContentService.GetById(model.NodeId);

            if (node == null)
            {
                var response = Request.CreateResponse(HttpStatusCode.BadRequest);
                response.Content = new StringContent($"There is no content node with id {model.NodeId}.");
                response.ReasonPhrase = "Node Not Found.";
                throw new HttpResponseException(response);
            }

            var permission = Services.UserService.GetPermissions(Security.CurrentUser, node.Path);

            if (permission.AssignedPermissions.Contains(ActionAssignDomain.Instance.Letter.ToString(), StringComparer.Ordinal) == false)
            {
                var response = Request.CreateResponse(HttpStatusCode.BadRequest);
                response.Content = new StringContent("You do not have permission to assign domains on that node.");
                response.ReasonPhrase = "Permission Denied.";
                throw new HttpResponseException(response);
            }

            model.Valid = true;
            var domains = Services.DomainService.GetAssignedDomains(model.NodeId, true).ToArray();
            var languages = Services.LocalizationService.GetAllLanguages().ToArray();
            var language = model.Language > 0 ? languages.FirstOrDefault(l => l.Id == model.Language) : null;

            // process wildcard
            if (language != null)
            {
                // yet there is a race condition here...
                var wildcard = domains.FirstOrDefault(d => d.IsWildcard);
                if (wildcard != null)
                {
                    wildcard.LanguageId = language.Id;
                }
                else
                {
                    wildcard = new UmbracoDomain("*" + model.NodeId)
                    {
                        LanguageId = model.Language,
                        RootContentId = model.NodeId
                    };
                }

                var saveAttempt = Services.DomainService.Save(wildcard);
                if (saveAttempt == false)
                {
                    var response = Request.CreateResponse(HttpStatusCode.BadRequest);
                    response.Content = new StringContent("Saving domain failed");
                    response.ReasonPhrase = saveAttempt.Result.Result.ToString();
                    throw new HttpResponseException(response);
                }
            }
            else
            {
                var wildcard = domains.FirstOrDefault(d => d.IsWildcard);
                if (wildcard != null)
                {
                    Services.DomainService.Delete(wildcard);
                }
            }

            // process domains
            // delete every (non-wildcard) domain, that exists in the DB yet is not in the model
            foreach (var domain in domains.Where(d => d.IsWildcard == false && model.Domains.All(m => m.Name.InvariantEquals(d.DomainName) == false)))
            {
                Services.DomainService.Delete(domain);
            }
            
            var names = new List<string>();

            // create or update domains in the model
            foreach (var domainModel in model.Domains.Where(m => string.IsNullOrWhiteSpace(m.Name) == false))
            {
                language = languages.FirstOrDefault(l => l.Id == domainModel.Lang);
                if (language == null)
                {
                    continue;
                }

                var name = domainModel.Name.ToLowerInvariant();
                if (names.Contains(name))
                {
                    domainModel.Duplicate = true;
                    continue;
                }
                names.Add(name);
                var domain = domains.FirstOrDefault(d => d.DomainName.InvariantEquals(domainModel.Name));
                if (domain != null)
                {
                    domain.LanguageId = language.Id;
                    Services.DomainService.Save(domain);
                }
                else if (Services.DomainService.Exists(domainModel.Name))
                {
                    domainModel.Duplicate = true;
                    var xdomain = Services.DomainService.GetByName(domainModel.Name);
                    var xrcid = xdomain.RootContentId;
                    if (xrcid.HasValue)
                    {
                        var xcontent = Services.ContentService.GetById(xrcid.Value);
                        var xnames = new List<string>();
                        while (xcontent != null)
                        {
                            xnames.Add(xcontent.Name);
                            if (xcontent.ParentId < -1)
                                xnames.Add("Recycle Bin");
                            xcontent = xcontent.Parent(Services.ContentService);
                        }
                        xnames.Reverse();
                        domainModel.Other = "/" + string.Join("/", xnames);
                    }
                }
                else
                {
                    // yet there is a race condition here...
                    var newDomain = new UmbracoDomain(name)
                    {
                        LanguageId = domainModel.Lang,
                        RootContentId = model.NodeId
                    };
                    var saveAttempt = Services.DomainService.Save(newDomain);
                    if (saveAttempt == false)
                    {
                        var response = Request.CreateResponse(HttpStatusCode.BadRequest);
                        response.Content = new StringContent("Saving new domain failed");
                        response.ReasonPhrase = saveAttempt.Result.Result.ToString();
                        throw new HttpResponseException(response);
                    }
                }
            }

            model.Valid = model.Domains.All(m => m.Duplicate == false);

            return model;
        }

        /// <summary>
        /// Override to ensure there is culture specific errors in the result if any errors are for culture properties
        /// </summary>
        /// <param name="display"></param>
        /// <remarks>
        /// This is required to wire up the validation in the save/publish dialog
        /// </remarks>
        protected override void HandleInvalidModelState(IErrorModel display)
        {
            if (!ModelState.IsValid)
            {
                //Add any culture specific errors here
                var cultureErrors = ModelState.GetCulturesWithPropertyErrors();

                foreach (var cultureError in cultureErrors)
                {
                    AddCultureValidationError(cultureError, "speechBubbles/contentCultureValidationError");
                }
            }
                
            base.HandleInvalidModelState(display);
        }

        /// <summary>
        /// Maps the dto property values and names to the persisted model
        /// </summary>
        /// <param name="contentSave"></param>
        private void MapValuesForPersistence(ContentItemSave contentSave)
        {
            //inline method to determine if a property type varies
            bool Varies(Property property) => property.PropertyType.VariesByCulture();

            var variantIndex = 0;

            //loop through each variant, set the correct name and property values
            foreach (var variant in contentSave.Variants)
            {
                //Don't update anything for this variant if Save is not true
                if (!variant.Save) continue;

                //Don't update the name if it is empty
                if (!variant.Name.IsNullOrWhiteSpace())
                {
                    if (contentSave.PersistedContent.ContentType.VariesByCulture())
                    {
                        if (variant.Culture.IsNullOrWhiteSpace())
                            throw new InvalidOperationException($"Cannot set culture name without a culture.");
                        contentSave.PersistedContent.SetCultureName(variant.Name, variant.Culture);
                    }
                    else
                    {
                        contentSave.PersistedContent.Name = variant.Name;
                    }
                }

                //This is important! We only want to process invariant properties with the first variant, for any other variant
                // we need to exclude invariant properties from being processed, otherwise they will be double processed for the
                // same value which can cause some problems with things such as file uploads.
                var propertyCollection = variantIndex == 0
                    ? variant.PropertyCollectionDto
                    : new ContentPropertyCollectionDto
                    {
                        Properties = variant.PropertyCollectionDto.Properties.Where(x => !x.Culture.IsNullOrWhiteSpace())
                    };

                //for each variant, map the property values
                MapPropertyValuesForPersistence<IContent, ContentItemSave>(
                    contentSave,
                    propertyCollection,
                    (save, property) => Varies(property) ? property.GetValue(variant.Culture) : property.GetValue(),         //get prop val
                    (save, property, v) => { if (Varies(property)) property.SetValue(v, variant.Culture); else property.SetValue(v); });  //set prop val

                variantIndex++;
            }

            //TODO: We need to support 'send to publish'

            contentSave.PersistedContent.ExpireDate = contentSave.ExpireDate;
            contentSave.PersistedContent.ReleaseDate = contentSave.ReleaseDate;

            //only set the template if it didn't change
            var templateChanged = (contentSave.PersistedContent.Template == null && contentSave.TemplateAlias.IsNullOrWhiteSpace() == false)
                                                        || (contentSave.PersistedContent.Template != null && contentSave.PersistedContent.Template.Alias != contentSave.TemplateAlias)
                                                        || (contentSave.PersistedContent.Template != null && contentSave.TemplateAlias.IsNullOrWhiteSpace());
            if (templateChanged)
            {
                var template = Services.FileService.GetTemplate(contentSave.TemplateAlias);
                if (template == null && contentSave.TemplateAlias.IsNullOrWhiteSpace() == false)
                {
                    //ModelState.AddModelError("Template", "No template exists with the specified alias: " + contentItem.TemplateAlias);
                    Logger.Warn<ContentController>("No template exists with the specified alias: " + contentSave.TemplateAlias);
                }
                else
                {
                    //NOTE: this could be null if there was a template and the posted template is null, this should remove the assigned template
                    contentSave.PersistedContent.Template = template;
                }
            }
        }

        /// <summary>
        /// Ensures the item can be moved/copied to the new location
        /// </summary>
        /// <param name="model"></param>
        /// <returns></returns>
        private IContent ValidateMoveOrCopy(MoveOrCopy model)
        {
            if (model == null)
            {
                throw new HttpResponseException(HttpStatusCode.NotFound);
            }

            var contentService = Services.ContentService;
            var toMove = contentService.GetById(model.Id);
            if (toMove == null)
            {
                throw new HttpResponseException(HttpStatusCode.NotFound);
            }
            if (model.ParentId < 0)
            {
                //cannot move if the content item is not allowed at the root
                if (toMove.ContentType.AllowedAsRoot == false)
                {
                    throw new HttpResponseException(
                            Request.CreateNotificationValidationErrorResponse(
                                    Services.TextService.Localize("moveOrCopy/notAllowedAtRoot")));
                }
            }
            else
            {
                var parent = contentService.GetById(model.ParentId);
                if (parent == null)
                {
                    throw new HttpResponseException(HttpStatusCode.NotFound);
                }

                //check if the item is allowed under this one
                if (parent.ContentType.AllowedContentTypes.Select(x => x.Id).ToArray()
                        .Any(x => x.Value == toMove.ContentType.Id) == false)
                {
                    throw new HttpResponseException(
                            Request.CreateNotificationValidationErrorResponse(
                                    Services.TextService.Localize("moveOrCopy/notAllowedByContentType")));
                }

                // Check on paths
                if ((string.Format(",{0},", parent.Path)).IndexOf(string.Format(",{0},", toMove.Id), StringComparison.Ordinal) > -1)
                {
                    throw new HttpResponseException(
                            Request.CreateNotificationValidationErrorResponse(
                                    Services.TextService.Localize("moveOrCopy/notAllowedByPath")));
                }
            }

            return toMove;
        }

        /// <summary>
        /// Adds notification messages to the outbound display model for a given published status
        /// </summary>
        /// <param name="status"></param>
        /// <param name="display"></param>
        /// <param name="successfulCultures">
        /// This is null when dealing with invariant content, else it's the cultures that were succesfully published
        /// </param>
        private void AddMessageForPublishStatus(PublishResult status, INotificationModel display, string[] successfulCultures = null)
        {
            switch (status.Result)
            {
                case PublishResultType.Success:
                case PublishResultType.SuccessAlready:
                    if (successfulCultures == null)
                    {
                        display.AddSuccessNotification(
                            Services.TextService.Localize("speechBubbles/editContentPublishedHeader"),
                            Services.TextService.Localize("speechBubbles/editContentPublishedText"));
                    }
                    else
                    {
                        foreach (var c in successfulCultures)
                        {
                            display.AddSuccessNotification(
                                Services.TextService.Localize("speechBubbles/editContentPublishedHeader"),
                                Services.TextService.Localize("speechBubbles/editVariantPublishedText", new[] { _allLangs.Value[c].CultureName }));
                        }
                    }
                    break;
                case PublishResultType.FailedPathNotPublished:
                    display.AddWarningNotification(
                            Services.TextService.Localize("publish"),
                            Services.TextService.Localize("publish/contentPublishedFailedByParent",
                                new[] { $"{status.Content.Name} ({status.Content.Id})" }).Trim());
                    break;
                case PublishResultType.FailedCancelledByEvent:
                    AddCancelMessage(display, "publish", "speechBubbles/contentPublishedFailedByEvent");
                    break;
                case PublishResultType.FailedAwaitingRelease:
                    //TODO: We'll need to deal with variants here eventually
                    display.AddWarningNotification(
                            Services.TextService.Localize("publish"),
                            Services.TextService.Localize("publish/contentPublishedFailedAwaitingRelease",
                                new[] { $"{status.Content.Name} ({status.Content.Id})" }).Trim());
                    break;
                case PublishResultType.FailedHasExpired:
                    //TODO: We'll need to deal with variants here eventually
                    display.AddWarningNotification(
                            Services.TextService.Localize("publish"),
                            Services.TextService.Localize("publish/contentPublishedFailedExpired",
                                new[] { $"{status.Content.Name} ({status.Content.Id})", }).Trim());
                    break;
                case PublishResultType.FailedIsTrashed:
                    display.AddWarningNotification(
                        Services.TextService.Localize("publish"),
                        "publish/contentPublishedFailedIsTrashed"); // fixme properly localize, these keys are missing from lang files!
                    break;
                case PublishResultType.FailedContentInvalid:
                    display.AddWarningNotification(
                            Services.TextService.Localize("publish"),
                            Services.TextService.Localize("publish/contentPublishedFailedInvalid",
                                new[]
                                {
                                    $"{status.Content.Name} ({status.Content.Id})",
                                    string.Join(",", status.InvalidProperties.Select(x => x.Alias))
                                }).Trim());
                    break;
                case PublishResultType.FailedByCulture:
                    display.AddWarningNotification(
                        Services.TextService.Localize("publish"),
                        "publish/contentPublishedFailedByCulture"); // fixme properly localize, these keys are missing from lang files!
                    break;
                default:
                    throw new IndexOutOfRangeException($"PublishedResultType \"{status.Result}\" was not expected.");
            }
        }

        /// <summary>
        /// Performs a permissions check for the user to check if it has access to the node based on
        /// start node and/or permissions for the node
        /// </summary>
        /// <param name="storage">The storage to add the content item to so it can be reused</param>
        /// <param name="user"></param>
        /// <param name="userService"></param>
        /// <param name="contentService"></param>
        /// <param name="entityService"></param>
        /// <param name="nodeId">The content to lookup, if the contentItem is not specified</param>
        /// <param name="permissionsToCheck"></param>
        /// <param name="contentItem">Specifies the already resolved content item to check against</param>
        /// <returns></returns>
        internal static bool CheckPermissions(
                IDictionary<string, object> storage,
                IUser user,
                IUserService userService,
                IContentService contentService,
                IEntityService entityService,
                int nodeId,
                char[] permissionsToCheck = null,
                IContent contentItem = null)
        {
            if (storage == null) throw new ArgumentNullException("storage");
            if (user == null) throw new ArgumentNullException("user");
            if (userService == null) throw new ArgumentNullException("userService");
            if (contentService == null) throw new ArgumentNullException("contentService");
            if (entityService == null) throw new ArgumentNullException("entityService");

            if (contentItem == null && nodeId != Constants.System.Root && nodeId != Constants.System.RecycleBinContent)
            {
                contentItem = contentService.GetById(nodeId);
                //put the content item into storage so it can be retreived
                // in the controller (saves a lookup)
                storage[typeof(IContent).ToString()] = contentItem;
            }

            if (contentItem == null && nodeId != Constants.System.Root && nodeId != Constants.System.RecycleBinContent)
            {
                throw new HttpResponseException(HttpStatusCode.NotFound);
            }

            var hasPathAccess = (nodeId == Constants.System.Root)
                ? user.HasContentRootAccess(entityService)
                : (nodeId == Constants.System.RecycleBinContent)
                    ? user.HasContentBinAccess(entityService)
                    : user.HasPathAccess(contentItem, entityService);

            if (hasPathAccess == false)
            {
                return false;
            }

            if (permissionsToCheck == null || permissionsToCheck.Length == 0)
            {
                return true;
            }

            //get the implicit/inherited permissions for the user for this path,
            //if there is no content item for this id, than just use the id as the path (i.e. -1 or -20)
            var path = contentItem != null ? contentItem.Path : nodeId.ToString();
            var permission = userService.GetPermissionsForPath(user, path);

            var allowed = true;
            foreach (var p in permissionsToCheck)
            {
                if (permission == null
                    || permission.GetAllPermissions().Contains(p.ToString(CultureInfo.InvariantCulture)) == false)
                {
                    allowed = false;
                }
            }
            return allowed;
        }

        /// <summary>
        /// Used to map an <see cref="IContent"/> instance to a <see cref="ContentItemDisplay"/> and ensuring a language is present if required
        /// </summary>
        /// <param name="content"></param>
        /// <returns></returns>
        private ContentItemDisplay MapToDisplay(IContent content)
        {
            var display = Mapper.Map<ContentItemDisplay>(content);
            return display;
        }
		
        [EnsureUserPermissionForContent("contentId", 'R')]
        public IEnumerable<NotifySetting> GetNotificationOptions(int contentId)
        {
            var notifications = new List<NotifySetting>();
            if (contentId <= 0) throw new HttpResponseException(Request.CreateResponse(HttpStatusCode.NotFound));

            var content = Services.ContentService.GetById(contentId);
            if (content == null) throw new HttpResponseException(Request.CreateResponse(HttpStatusCode.NotFound));

            var userNotifications = Services.NotificationService.GetUserNotifications(Security.CurrentUser, content.Path).ToList();

            foreach (var a in Current.Actions.Where(x => x.ShowInNotifier))
            {
                var n = new NotifySetting
                {
                    Name = Services.TextService.Localize("actions", a.Alias),
                    Checked = userNotifications.FirstOrDefault(x=> x.Action == a.Letter.ToString()) != null,
                    NotifyCode = a.Letter.ToString()
                };
                notifications.Add(n);
            }

            return notifications;
        }

        public void PostNotificationOptions(int contentId, [FromUri] string[] notifyOptions)
        {
            if (contentId <= 0) throw new HttpResponseException(Request.CreateResponse(HttpStatusCode.NotFound));
            var content = Services.ContentService.GetById(contentId);
            if (content == null) throw new HttpResponseException(Request.CreateResponse(HttpStatusCode.NotFound));

            Services.NotificationService.SetNotifications(Security.CurrentUser, content, notifyOptions);
        }

    }
}<|MERGE_RESOLUTION|>--- conflicted
+++ resolved
@@ -811,16 +811,8 @@
                 //All variants in this collection should have a culture if we get here! but we'll double check and filter here
                 var cultureVariants = contentItem.Variants.Where(x => !x.Culture.IsNullOrWhiteSpace()).ToList();
 
-<<<<<<< HEAD
-                //check if we are publishing other variants and validate them
-                var allLangs = Services.LocalizationService.GetAllLanguages().ToDictionary(x => x.IsoCode, x => x, StringComparer.InvariantCultureIgnoreCase);
-                
-                //validate any mandatory variants that are not in the list
-                var mandatoryLangs = Mapper.Map<IEnumerable<ILanguage>, IEnumerable<Language>>(allLangs.Values).Where(x => x.IsMandatory);
-=======
                 //validate if we can publish based on the mandatory language requirements
                 var canPublish = ValidatePublishingMandatoryLanguages(contentItem, cultureVariants);
->>>>>>> 04c654c2
 
                 //Now check if there are validation errors on each variant.
                 //If validation errors are detected on a variant and it's state is set to 'publish', then we
