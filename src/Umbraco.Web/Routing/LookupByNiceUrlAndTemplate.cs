--- conflicted
+++ resolved
@@ -1,72 +1,69 @@
-using System.Diagnostics;
-using System.Xml;
-using Umbraco.Core.Logging;
-using Umbraco.Core.Models;
-using umbraco.cms.businesslogic.template;
-<<<<<<< HEAD
-using Template = umbraco.cms.businesslogic.template.Template;
-=======
-using Umbraco.Core;
->>>>>>> f9aa4b28
-
-namespace Umbraco.Web.Routing
-{
-	/// <summary>
-	/// Provides an implementation of <see cref="IPublishedContentLookup"/> that handles page nice urls and a template.
-	/// </summary>
-	/// <remarks>
-	/// <para>Handles <c>/foo/bar/template</c> where <c>/foo/bar</c> is the nice url of a document, and <c>template</c> a template alias.</para>
-	/// <para>If successful, then the template of the document request is also assigned.</para>
-	/// </remarks>
-	//[ResolutionWeight(30)]
-    internal class LookupByNiceUrlAndTemplate : LookupByNiceUrl, IPublishedContentLookup
-    {
-		/// <summary>
-		/// Tries to find and assign an Umbraco document to a <c>PublishedContentRequest</c>.
-		/// </summary>
-		/// <param name="docRequest">The <c>PublishedContentRequest</c>.</param>		
-		/// <returns>A value indicating whether an Umbraco document was found and assigned.</returns>
-		/// <remarks>If successful, also assigns the template.</remarks>
-		public override bool TrySetDocument(PublishedContentRequest docRequest)
-        {
-            IPublishedContent node = null;
-			string path = docRequest.Uri.GetAbsolutePathDecoded();
-
-			if (docRequest.HasDomain)
-				path = DomainHelper.PathRelativeToDomain(docRequest.DomainUri, path);
-
-			if (path != "/") // no template if "/"
-            {
-				var pos = path.LastIndexOf('/');
-				var templateAlias = path.Substring(pos + 1);
-				path = pos == 0 ? "/" : path.Substring(0, pos);
-
-				//TODO: We need to check if the altTemplate is for MVC or not, though I'm not exactly sure how the best
-				// way to do that would be since the template is just an alias and if we are not having a flag on the 
-				// doc type for rendering engine and basing it only on template name, then how would we handle this?
-
-                var template = Template.GetByAlias(templateAlias);
-                if (template != null)
-                {
-					LogHelper.Debug<LookupByNiceUrlAndTemplate>("Valid template: \"{0}\"", () => templateAlias);
-
-					var route = docRequest.HasDomain ? (docRequest.Domain.RootNodeId.ToString() + path) : path;
-					node = LookupDocumentNode(docRequest, route);
-
-                    if (node != null)
-						docRequest.Template = template;
-                }
-                else
-                {
-					LogHelper.Debug<LookupByNiceUrlAndTemplate>("Not a valid template: \"{0}\"", () => templateAlias);
-                }
-            }
-            else
-            {
-				LogHelper.Debug<LookupByNiceUrlAndTemplate>("No template in path \"/\"");
-            }
-
-            return node != null;
-        }
-    }
+using System.Diagnostics;
+using System.Xml;
+using Umbraco.Core.Logging;
+using Umbraco.Core.Models;
+using umbraco.cms.businesslogic.template;
+using Umbraco.Core;
+using Template = umbraco.cms.businesslogic.template.Template;
+
+namespace Umbraco.Web.Routing
+{
+	/// <summary>
+	/// Provides an implementation of <see cref="IPublishedContentLookup"/> that handles page nice urls and a template.
+	/// </summary>
+	/// <remarks>
+	/// <para>Handles <c>/foo/bar/template</c> where <c>/foo/bar</c> is the nice url of a document, and <c>template</c> a template alias.</para>
+	/// <para>If successful, then the template of the document request is also assigned.</para>
+	/// </remarks>
+	//[ResolutionWeight(30)]
+    internal class LookupByNiceUrlAndTemplate : LookupByNiceUrl, IPublishedContentLookup
+    {
+		/// <summary>
+		/// Tries to find and assign an Umbraco document to a <c>PublishedContentRequest</c>.
+		/// </summary>
+		/// <param name="docRequest">The <c>PublishedContentRequest</c>.</param>		
+		/// <returns>A value indicating whether an Umbraco document was found and assigned.</returns>
+		/// <remarks>If successful, also assigns the template.</remarks>
+		public override bool TrySetDocument(PublishedContentRequest docRequest)
+        {
+            IPublishedContent node = null;
+			string path = docRequest.Uri.GetAbsolutePathDecoded();
+
+			if (docRequest.HasDomain)
+				path = DomainHelper.PathRelativeToDomain(docRequest.DomainUri, path);
+
+			if (path != "/") // no template if "/"
+            {
+				var pos = path.LastIndexOf('/');
+				var templateAlias = path.Substring(pos + 1);
+				path = pos == 0 ? "/" : path.Substring(0, pos);
+
+				//TODO: We need to check if the altTemplate is for MVC or not, though I'm not exactly sure how the best
+				// way to do that would be since the template is just an alias and if we are not having a flag on the 
+				// doc type for rendering engine and basing it only on template name, then how would we handle this?
+
+                var template = Template.GetByAlias(templateAlias);
+                if (template != null)
+                {
+					LogHelper.Debug<LookupByNiceUrlAndTemplate>("Valid template: \"{0}\"", () => templateAlias);
+
+					var route = docRequest.HasDomain ? (docRequest.Domain.RootNodeId.ToString() + path) : path;
+					node = LookupDocumentNode(docRequest, route);
+
+                    if (node != null)
+						docRequest.Template = template;
+                }
+                else
+                {
+					LogHelper.Debug<LookupByNiceUrlAndTemplate>("Not a valid template: \"{0}\"", () => templateAlias);
+                }
+            }
+            else
+            {
+				LogHelper.Debug<LookupByNiceUrlAndTemplate>("No template in path \"/\"");
+            }
+
+            return node != null;
+        }
+    }
 }