--- conflicted
+++ resolved
@@ -1,5 +1,5 @@
-<<<<<<< HEAD
 using System;
+using System.Globalization;
 using System.Linq;
 using Umbraco.Core;
 using Umbraco.Core.Configuration.UmbracoSettings;
@@ -15,348 +15,6 @@
     /// </summary>
     internal class NotFoundHandlerHelper
     {
-        /// <summary>
-        /// Returns the Umbraco page id to use as the Not Found page based on the configured 404 pages and the current request
-        /// </summary>
-        /// <param name="error404Collection"></param>
-        /// <param name="requestServerName">
-        /// The server name attached to the request, normally would be the source of HttpContext.Current.Request.ServerVariables["SERVER_NAME"]
-        /// </param>
-        /// <param name="entityService"></param>
-        /// <param name="publishedContentQuery"></param>
-        /// <param name="domainService"></param>
-        /// <returns></returns>
-        internal static int? GetCurrentNotFoundPageId(
-            IContentErrorPage[] error404Collection,
-            string requestServerName,
-            IEntityService entityService,
-            ITypedPublishedContentQuery publishedContentQuery,
-            IDomainService domainService)
-        {
-            if (error404Collection.Length > 1)
-            {
-                // try to get the 404 based on current culture (via domain)
-                IContentErrorPage cultureErr;
-
-                var d = domainService.GetByName(requestServerName);
-
-                if (d != null && d.LanguageId.HasValue)
-                {
-                    // test if a 404 page exists with current culture
-                    cultureErr = error404Collection
-                        .FirstOrDefault(x => x.Culture == d.LanguageIsoCode);
-
-                    if (cultureErr != null)
-                    {
-                        return GetContentIdFromErrorPageConfig(cultureErr, entityService, publishedContentQuery);
-                    }
-                }
-
-                // test if a 404 page exists with current culture thread
-                cultureErr = error404Collection
-                    .FirstOrDefault(x => x.Culture == System.Threading.Thread.CurrentThread.CurrentUICulture.Name);
-                if (cultureErr != null)
-                {
-                    return GetContentIdFromErrorPageConfig(cultureErr, entityService, publishedContentQuery);
-                }
-
-                // there should be a default one!
-                cultureErr = error404Collection
-                    .FirstOrDefault(x => x.Culture == "default");
-
-                if (cultureErr != null)
-                {
-                    return GetContentIdFromErrorPageConfig(cultureErr, entityService, publishedContentQuery);
-                }
-            }
-            else
-            {
-                return GetContentIdFromErrorPageConfig(error404Collection.First(), entityService, publishedContentQuery);
-            }
-
-            return null;
-        }
-
-        /// <summary>
-        /// Returns the content id based on the configured IContentErrorPage section
-        /// </summary>
-        /// <param name="errorPage"></param>
-        /// <param name="entityService"></param>
-        /// <param name="publishedContentQuery"></param>
-        /// <returns></returns>
-        internal static int? GetContentIdFromErrorPageConfig(IContentErrorPage errorPage, IEntityService entityService, ITypedPublishedContentQuery publishedContentQuery)
-        {
-            if (errorPage.HasContentId) return errorPage.ContentId;
-
-            if (errorPage.HasContentKey)
-            {
-                //need to get the Id for the GUID
-                //TODO: When we start storing GUIDs into the IPublishedContent, then we won't have to look this up 
-                // but until then we need to look it up in the db. For now we've implemented a cached service for 
-                // converting Int -> Guid and vice versa.
-                var found = entityService.GetIdForKey(errorPage.ContentKey, UmbracoObjectTypes.Document);
-                if (found)
-                {
-                    return found.Result;
-                }
-                return null;
-            }
-
-            if (errorPage.ContentXPath.IsNullOrWhiteSpace() == false)
-            {
-                try
-                {
-                    //we have an xpath statement to execute
-                    var xpathResult = UmbracoXPathPathSyntaxParser.ParseXPathQuery(
-                        xpathExpression: errorPage.ContentXPath,
-                        nodeContextId: null,
-                        getPath: nodeid =>
-                        {
-                            var ent = entityService.Get(nodeid);
-                            return ent.Path.Split(',').Reverse();
-                        },
-                        publishedContentExists: i => publishedContentQuery.TypedContent(i) != null);
-
-                    //now we'll try to execute the expression
-                    var nodeResult = publishedContentQuery.TypedContentSingleAtXPath(xpathResult);
-                    if (nodeResult != null)
-                        return nodeResult.Id;
-                }
-                catch (Exception ex)
-                {
-                    LogHelper.Error<NotFoundHandlerHelper>("Could not parse xpath expression: " + errorPage.ContentXPath, ex);
-                    return null;
-                }
-            }
-            return null;
-        }
-
-    }
-}
-=======
-﻿using System;
-using System.Collections.Generic;
-using System.Globalization;
-using System.Linq;
-using System.Web;
-using System.Xml;
-using System.Reflection;
-using umbraco.cms.businesslogic.web;
-using Umbraco.Core;
-using Umbraco.Core.Logging;
-using umbraco.interfaces;
-using Umbraco.Core.Configuration;
-using Umbraco.Core.Configuration.UmbracoSettings;
-using Umbraco.Core.Models;
-using Umbraco.Core.Services;
-using Umbraco.Core.Xml;
-
-namespace Umbraco.Web.Routing
-{
-    // provides internal access to legacy url -- should get rid of it eventually
-    internal class NotFoundHandlerHelper
-    {
-        const string ContextKey = "Umbraco.Web.Routing.NotFoundHandlerHelper.Url";
-
-        static NotFoundHandlerHelper()
-        {
-            InitializeNotFoundHandlers();
-        }
-
-        public static string GetLegacyUrlForNotFoundHandlers()
-        {
-            // that's not backward-compatible because when requesting "/foo.aspx"
-            // 4.9  : url = "foo.aspx"
-            // 4.10 : url = "/foo"
-            //return pcr.Uri.AbsolutePath;
-
-            // so we have to run the legacy code for url preparation :-(
-
-            var httpContext = HttpContext.Current;
-
-            if (httpContext == null)
-                return "";
-
-            var url = httpContext.Items[ContextKey] as string;
-            if (url != null)
-                return url;
-
-            // code from requestModule.UmbracoRewrite
-            var tmp = httpContext.Request.Path.ToLower();
-
-            // note: requestModule.UmbracoRewrite also did some stripping of &umbPage
-            // from the querystring... that was in v3.x to fix some issues with pre-forms
-            // auth. Paul Sterling confirmed in jan. 2013 that we can get rid of it.
-
-            // code from requestHandler.cleanUrl
-            var root = Core.IO.SystemDirectories.Root.ToLower();
-            if (!string.IsNullOrEmpty(root) && tmp.StartsWith(root))
-                tmp = tmp.Substring(root.Length);
-            tmp = tmp.TrimEnd('/');
-            if (tmp == "/default.aspx")
-                tmp = string.Empty;
-            else if (tmp == root)
-                tmp = string.Empty;
-
-            // code from UmbracoDefault.Page_PreInit
-            if (tmp != "" && httpContext.Request["umbPageID"] == null)
-            {
-                var tryIntParse = tmp.Replace("/", "").Replace(".aspx", string.Empty);
-                int result;
-                if (int.TryParse(tryIntParse, out result))
-                    tmp = tmp.Replace(".aspx", string.Empty);
-            }
-            else if (!string.IsNullOrEmpty(httpContext.Request["umbPageID"]))
-            {
-                int result;
-                if (int.TryParse(httpContext.Request["umbPageID"], out result))
-                {
-                    tmp = httpContext.Request["umbPageID"];
-                }
-            }
-
-            // code from requestHandler.ctor
-            if (tmp != "")
-                tmp = tmp.Substring(1);
-
-            httpContext.Items[ContextKey] = tmp;
-            return tmp;
-        }
-
-        private static IEnumerable<Type> _customHandlerTypes;
-        private static Type _customLastChanceHandlerType;
-
-        static void InitializeNotFoundHandlers()
-        {
-            // initialize handlers
-            // create the definition cache
-
-            LogHelper.Debug<NotFoundHandlerHelper>("Registering custom handlers.");
-
-            var customHandlerTypes = new List<Type>();
-            Type customHandlerType = null;
-
-            var customHandlers = new XmlDocument();
-            customHandlers.Load(Core.IO.IOHelper.MapPath(Core.IO.SystemFiles.NotFoundhandlersConfig));
-
-            foreach (XmlNode n in customHandlers.DocumentElement.SelectNodes("notFound"))
-            {
-                if (customHandlerType != null)
-                {
-                    LogHelper.Debug<NotFoundHandlerHelper>("Registering '{0}'.", () => customHandlerType.FullName);
-                    customHandlerTypes.Add(customHandlerType);
-                }
-
-                var assemblyName = n.Attributes.GetNamedItem("assembly").Value;
-                var typeName = n.Attributes.GetNamedItem("type").Value;
-
-                var ns = assemblyName;
-                var nsAttr = n.Attributes.GetNamedItem("namespace");
-                if (nsAttr != null && string.IsNullOrWhiteSpace(nsAttr.Value) == false)
-                    ns = nsAttr.Value;
-
-                LogHelper.Debug<NotFoundHandlerHelper>("Configured: '{0}.{1},{2}'.", () => ns, () => typeName, () => assemblyName);
-
-                customHandlerType = null;
-                try
-                {
-                    var assembly = Assembly.Load(new AssemblyName(assemblyName));
-                    customHandlerType = assembly.GetType(ns + "." + typeName);
-                }
-                catch (Exception e)
-                {
-                    LogHelper.Error<NotFoundHandlerHelper>("Error: could not load handler, ignoring.", e);
-                }
-            }
-
-            // what shall we do with the last one, assuming it's not null?
-            // if the last chance finder wants a handler, then use the last one as the last chance handler
-            // else assume that the last one is a normal handler since noone else wants it, and add it to the list
-            if (customHandlerType != null)
-            {
-                var lastChanceFinder = ContentLastChanceFinderResolver.Current.Finder; // can be null
-                var finderWantsHandler = lastChanceFinder != null &&
-                    lastChanceFinder.GetType() == typeof(ContentLastChanceFinderByNotFoundHandlers);
-
-                if (finderWantsHandler)
-                {
-                    LogHelper.Debug<NotFoundHandlerHelper>("Registering '{0}' as \"last chance\" handler.", () => customHandlerType.FullName);
-                    _customLastChanceHandlerType = customHandlerType;
-                }
-                else
-                {
-                    LogHelper.Debug<NotFoundHandlerHelper>("Registering '{0}'.", () => customHandlerType.FullName);
-                    customHandlerTypes.Add(customHandlerType);
-                    _customLastChanceHandlerType = null;
-                }
-            }
-
-            _customHandlerTypes = customHandlerTypes.ToArray();
-        }
-
-        public static IEnumerable<INotFoundHandler> GetNotFoundHandlers()
-        {
-            // instanciate new handlers
-            // using definition cache
-
-            var handlers = new List<INotFoundHandler>();
-
-            foreach (var type in _customHandlerTypes)
-            {
-                try
-                {
-                    var handler = Activator.CreateInstance(type) as INotFoundHandler;
-                    if (handler != null)
-                        handlers.Add(handler);
-                }
-                catch (Exception e)
-                {
-                    LogHelper.Error<ContentFinderByNotFoundHandlers>(string.Format("Error instanciating handler {0}, ignoring.", type.FullName), e);
-                }
-            }
-
-            return handlers;
-        }
-
-        public static bool IsNotFoundHandlerEnabled<T>()
-        {
-            return _customHandlerTypes.Contains(typeof(T));
-        }
-
-        public static INotFoundHandler GetNotFoundLastChanceHandler()
-        {
-            if (_customLastChanceHandlerType == null) return null;
-
-            try
-            {
-                var handler = Activator.CreateInstance(_customLastChanceHandlerType) as INotFoundHandler;
-                if (handler != null)
-                    return handler;
-            }
-            catch (Exception e)
-            {
-                LogHelper.Error<ContentFinderByNotFoundHandlers>(string.Format("Error instanciating handler {0}, ignoring.", _customLastChanceHandlerType.FullName), e);
-            }
-
-            return null;
-        }
-
-        public static IContentFinder SubsituteFinder(INotFoundHandler handler)
-        {
-            IContentFinder finder = null;
-
-            if (handler is global::umbraco.SearchForAlias)
-                finder = new ContentFinderByUrlAlias();
-            else if (handler is global::umbraco.SearchForProfile)
-                finder = new ContentFinderByProfile();
-            else if (handler is global::umbraco.SearchForTemplate)
-                finder = new ContentFinderByNiceUrlAndTemplate();
-            else if (handler is global::umbraco.handle404)
-                finder = new ContentFinderByLegacy404();
-
-            return finder;
-        }
-
         /// <summary>
         /// Returns the Umbraco page id to use as the Not Found page based on the configured 404 pages and the current request
         /// </summary>
@@ -443,7 +101,7 @@
 
                     //now we'll try to execute the expression
                     var nodeResult = publishedContentQuery.TypedContentSingleAtXPath(xpathResult);
-                    if (nodeResult != null) 
+                    if (nodeResult != null)
                         return nodeResult.Id;
                 }
                 catch (Exception ex)
@@ -456,5 +114,4 @@
         }
 
     }
-}
->>>>>>> cff7dbc8
+}