--- conflicted
+++ resolved
@@ -30,11 +30,7 @@
         private readonly IUserService _userService;
         private readonly IHttpContextAccessor _httpContextAccessor;
 
-<<<<<<< HEAD
-        public MacroRenderer(IProfilingLogger plogger, IUmbracoContextAccessor umbracoContextAccessor, IContentSection contentSection, ILocalizedTextService textService, AppCaches appCaches, IMacroService macroService, IUserService userService, IHttpContextAccessor httpContextAccessor)
-=======
-        public MacroRenderer(IProfilingLogger plogger, IUmbracoContextAccessor umbracoContextAccessor, IContentSection contentSection, ILocalizedTextService textService, AppCaches appCaches, IMacroService macroService, IUserService userService, IIOHelper ioHelper)
->>>>>>> 9449ed9a
+        public MacroRenderer(IProfilingLogger plogger, IUmbracoContextAccessor umbracoContextAccessor, IContentSection contentSection, ILocalizedTextService textService, AppCaches appCaches, IMacroService macroService, IUserService userService, IHttpContextAccessor httpContextAccessor, IIOHelper ioHelper)
         {
             _plogger = plogger ?? throw new ArgumentNullException(nameof(plogger));
             _umbracoContextAccessor = umbracoContextAccessor ?? throw new ArgumentNullException(nameof(umbracoContextAccessor));
