--- conflicted
+++ resolved
@@ -9,6 +9,7 @@
 using Umbraco.Core.Models.PublishedContent;
 using Umbraco.Core.Xml;
 using Umbraco.Web.Mvc;
+using Umbraco.Web.Security;
 
 namespace Umbraco.Web
 {
@@ -22,6 +23,7 @@
     {
         private readonly IPublishedContentQuery _publishedContentQuery;
         private readonly IUmbracoComponentRenderer _componentRenderer;
+        private readonly MembershipHelper _membershipHelper;
         private readonly ICultureDictionaryFactory _cultureDictionaryFactory;
 
         private IPublishedContent _currentPage;
@@ -36,14 +38,17 @@
         /// <param name="cultureDictionary"></param>
         /// <param name="componentRenderer"></param>
         /// <param name="publishedContentQuery"></param>
+        /// <param name="membershipHelper"></param>
         /// <remarks>Sets the current page to the context's published content request's content item.</remarks>
         public UmbracoHelper(IPublishedContent currentPage,
             ICultureDictionaryFactory cultureDictionary,
             IUmbracoComponentRenderer componentRenderer,
-            IPublishedContentQuery publishedContentQuery)
+            IPublishedContentQuery publishedContentQuery,
+            MembershipHelper membershipHelper)
         {
             _cultureDictionaryFactory = cultureDictionary ?? throw new ArgumentNullException(nameof(cultureDictionary));
             _componentRenderer = componentRenderer ?? throw new ArgumentNullException(nameof(componentRenderer));
+            _membershipHelper = membershipHelper ?? throw new ArgumentNullException(nameof(membershipHelper));
             _publishedContentQuery = publishedContentQuery ?? throw new ArgumentNullException(nameof(publishedContentQuery));
             _currentPage = currentPage;
         }
@@ -172,11 +177,7 @@
         /// <summary>
         /// Returns the ICultureDictionary for access to dictionary items
         /// </summary>
-<<<<<<< HEAD
         public ICultureDictionary CultureDictionary => _cultureDictionary ??= _cultureDictionaryFactory.CreateDictionary();
-=======
-        public ICultureDictionary CultureDictionary => _cultureDictionary
-            ?? (_cultureDictionary = _cultureDictionaryFactory.CreateDictionary());
 
         #endregion
 
@@ -200,35 +201,12 @@
         {
             return _membershipHelper.IsLoggedIn();
         }
->>>>>>> 862a7fdc
-
-        #endregion
-
-
-
-<<<<<<< HEAD
-=======
+
+        #endregion
+
+
+
         #region Member/Content/Media from Udi
-
-        public IPublishedContent PublishedContent(Udi udi)
-        {
-            var guidUdi = udi as GuidUdi;
-            if (guidUdi == null) return null;
-
-            var umbracoType = Constants.UdiEntityType.ToUmbracoObjectType(udi.EntityType);
-
-            switch (umbracoType)
-            {
-                case UmbracoObjectTypes.Document:
-                    return Content(guidUdi.Guid);
-                case UmbracoObjectTypes.Media:
-                    return Media(guidUdi.Guid);
-                case UmbracoObjectTypes.Member:
-                    return Member(guidUdi.Guid);
-            }
-
-            return null;
-        }
 
         #endregion
 
@@ -245,17 +223,6 @@
             return _membershipHelper.GetById(id);
         }
 
-        public IPublishedContent Member(object id)
-        {
-            if (ConvertIdObjectToInt(id, out var intId))
-                return Member(intId);
-            if (ConvertIdObjectToGuid(id, out var guidId))
-                return Member(guidId);
-            if (ConvertIdObjectToUdi(id, out var udiId))
-                return Member(udiId);
-            return null;
-        }
-
         public IPublishedContent Member(int id)
         {
             return _membershipHelper.GetById(id);
@@ -286,40 +253,28 @@
         {
             return ids.Select(Member).WhereNotNull();
         }
-
-        public IEnumerable<IPublishedContent> Members(IEnumerable<object> ids)
+        public IEnumerable<IPublishedContent> Members(params int[] ids)
         {
             return ids.Select(Member).WhereNotNull();
         }
 
-        public IEnumerable<IPublishedContent> Members(params int[] ids)
+        public IEnumerable<IPublishedContent> Members(params string[] ids)
         {
             return ids.Select(Member).WhereNotNull();
         }
 
-        public IEnumerable<IPublishedContent> Members(params string[] ids)
+        public IEnumerable<IPublishedContent> Members(params Guid[] ids)
+        {
+            return _membershipHelper.GetByIds(ids);
+        }
+
+        public IEnumerable<IPublishedContent> Members(params Udi[] ids)
         {
             return ids.Select(Member).WhereNotNull();
         }
 
-        public IEnumerable<IPublishedContent> Members(params Guid[] ids)
-        {
-            return _membershipHelper.GetByIds(ids);
-        }
-
-        public IEnumerable<IPublishedContent> Members(params Udi[] ids)
-        {
-            return ids.Select(Member).WhereNotNull();
-        }
-
-        public IEnumerable<IPublishedContent> Members(params object[] ids)
-        {
-            return ids.Select(Member).WhereNotNull();
-        }
-
-        #endregion
-
->>>>>>> 862a7fdc
+        #endregion
+
         #region Content
 
         /// <summary>
@@ -336,17 +291,7 @@
 
         public IPublishedContent ContentSingleAtXPath(string xpath, params XPathVariable[] vars)
         {
-<<<<<<< HEAD
             return _publishedContentQuery.ContentSingleAtXPath(xpath, vars);
-=======
-            if (ConvertIdObjectToInt(id, out var intId))
-                return _publishedContentQuery.Content(intId);
-            if (ConvertIdObjectToGuid(id, out var guidId))
-                return _publishedContentQuery.Content(guidId);
-            if (ConvertIdObjectToUdi(id, out var udiId))
-                return _publishedContentQuery.Content(udiId);
-            return null;
->>>>>>> 862a7fdc
         }
 
         /// <summary>
@@ -354,28 +299,14 @@
         /// </summary>
         /// <param name="id">The unique identifier of the content item.</param>
         /// <returns>The content, or null of the content item is not in the cache.</returns>
-<<<<<<< HEAD
         public IPublishedContent Content(int id) => _publishedContentQuery.Content(id);
-=======
-        public IPublishedContent Content(int id)
-        {
-            return _publishedContentQuery.Content(id);
-        }
->>>>>>> 862a7fdc
 
         /// <summary>
         /// Gets a content item from the cache.
         /// </summary>
         /// <param name="id">The key of the content item.</param>
         /// <returns>The content, or null of the content item is not in the cache.</returns>
-<<<<<<< HEAD
         public IPublishedContent Content(Guid id) => _publishedContentQuery.Content(id);
-=======
-        public IPublishedContent Content(Guid id)
-        {
-            return _publishedContentQuery.Content(id);
-        }
->>>>>>> 862a7fdc
 
         /// <summary>
         /// Gets a content item from the cache.
@@ -384,19 +315,7 @@
         /// <returns>The content, or null of the content item is not in the cache.</returns>
         public IPublishedContent Content(string id) => _publishedContentQuery.Content(id);
 
-<<<<<<< HEAD
         public IPublishedContent Content(Udi id) => _publishedContentQuery.Content(id);
-=======
-        public IPublishedContent Content(Udi id)
-        {
-            return _publishedContentQuery.Content(id);
-        }
-
-        public IPublishedContent ContentSingleAtXPath(string xpath, params XPathVariable[] vars)
-        {
-            return _publishedContentQuery.ContentSingleAtXPath(xpath, vars);
-        }
->>>>>>> 862a7fdc
 
         /// <summary>
         /// Gets content items from the cache.
@@ -412,69 +331,28 @@
         /// <param name="ids">The content identifiers.</param>
         /// <returns>The existing contents corresponding to the identifiers.</returns>
         /// <remarks>If an identifier does not match an existing content, it will be missing in the returned value.</remarks>
-<<<<<<< HEAD
         public IEnumerable<IPublishedContent> Content(params Udi[] ids) => _publishedContentQuery.Content(ids);
-=======
-        public IEnumerable<IPublishedContent> Content(params Udi[] ids)
-        {
-            return ids.Select(id => _publishedContentQuery.Content(id)).WhereNotNull();
-        }
->>>>>>> 862a7fdc
-
-        /// <summary>
-        /// Gets the contents corresponding to the identifiers.
-        /// </summary>
-        /// <param name="ids">The content identifiers.</param>
-        /// <returns>The existing contents corresponding to the identifiers.</returns>
-        /// <remarks>If an identifier does not match an existing content, it will be missing in the returned value.</remarks>
-<<<<<<< HEAD
+
+        /// <summary>
+        /// Gets the contents corresponding to the identifiers.
+        /// </summary>
+        /// <param name="ids">The content identifiers.</param>
+        /// <returns>The existing contents corresponding to the identifiers.</returns>
+        /// <remarks>If an identifier does not match an existing content, it will be missing in the returned value.</remarks>
         public IEnumerable<IPublishedContent> Content(params GuidUdi[] ids) => _publishedContentQuery.Content(ids);
-
-        private IEnumerable<IPublishedContent> ContentForObjects(IEnumerable<object> ids) => _publishedContentQuery.Content(ids);
-=======
-        public IEnumerable<IPublishedContent> Content(params GuidUdi[] ids)
-        {
-            return ids.Select(id => _publishedContentQuery.Content(id));
-        }
-
-        private IEnumerable<IPublishedContent> ContentForObjects(IEnumerable<object> ids)
-        {
-            var idsA = ids.ToArray();
-            if (ConvertIdsObjectToInts(idsA, out var intIds))
-                return _publishedContentQuery.Content(intIds);
-            if (ConvertIdsObjectToGuids(idsA, out var guidIds))
-                return _publishedContentQuery.Content(guidIds);
-            return Enumerable.Empty<IPublishedContent>();
-        }
->>>>>>> 862a7fdc
-
         /// <summary>
         /// Gets content items from the cache.
         /// </summary>
         /// <param name="ids">The unique identifiers of the content items.</param>
         /// <returns>The content items that were found in the cache.</returns>
-<<<<<<< HEAD
         public IEnumerable<IPublishedContent> Content(params int[] ids) => _publishedContentQuery.Content(ids);
-=======
-        public IEnumerable<IPublishedContent> Content(params int[] ids)
-        {
-            return _publishedContentQuery.Content(ids);
-        }
->>>>>>> 862a7fdc
 
         /// <summary>
         /// Gets content items from the cache.
         /// </summary>
         /// <param name="ids">The keys of the content items.</param>
         /// <returns>The content items that were found in the cache.</returns>
-<<<<<<< HEAD
         public IEnumerable<IPublishedContent> Content(params Guid[] ids) => _publishedContentQuery.Content(ids);
-=======
-        public IEnumerable<IPublishedContent> Content(params Guid[] ids)
-        {
-            return _publishedContentQuery.Content(ids);
-        }
->>>>>>> 862a7fdc
 
         /// <summary>
         /// Gets content items from the cache.
@@ -498,29 +376,15 @@
         /// <param name="ids">The content identifiers.</param>
         /// <returns>The existing contents corresponding to the identifiers.</returns>
         /// <remarks>If an identifier does not match an existing content, it will be missing in the returned value.</remarks>
-<<<<<<< HEAD
         public IEnumerable<IPublishedContent> Content(IEnumerable<Udi> ids) => _publishedContentQuery.Content(ids);
-=======
-        public IEnumerable<IPublishedContent> Content(IEnumerable<Udi> ids)
-        {
-            return ids.Select(id => _publishedContentQuery.Content(id)).WhereNotNull();
-        }
->>>>>>> 862a7fdc
-
-        /// <summary>
-        /// Gets the contents corresponding to the identifiers.
-        /// </summary>
-        /// <param name="ids">The content identifiers.</param>
-        /// <returns>The existing contents corresponding to the identifiers.</returns>
-        /// <remarks>If an identifier does not match an existing content, it will be missing in the returned value.</remarks>
-<<<<<<< HEAD
+
+        /// <summary>
+        /// Gets the contents corresponding to the identifiers.
+        /// </summary>
+        /// <param name="ids">The content identifiers.</param>
+        /// <returns>The existing contents corresponding to the identifiers.</returns>
+        /// <remarks>If an identifier does not match an existing content, it will be missing in the returned value.</remarks>
         public IEnumerable<IPublishedContent> Content(IEnumerable<GuidUdi> ids) => _publishedContentQuery.Content(ids);
-=======
-        public IEnumerable<IPublishedContent> Content(IEnumerable<GuidUdi> ids)
-        {
-            return ids.Select(id => _publishedContentQuery.Content(id));
-        }
->>>>>>> 862a7fdc
 
         /// <summary>
         /// Gets the contents corresponding to the identifiers.
@@ -536,14 +400,7 @@
         /// <param name="ids">The content identifiers.</param>
         /// <returns>The existing contents corresponding to the identifiers.</returns>
         /// <remarks>If an identifier does not match an existing content, it will be missing in the returned value.</remarks>
-<<<<<<< HEAD
         public IEnumerable<IPublishedContent> Content(IEnumerable<int> ids) => _publishedContentQuery.Content(ids);
-=======
-        public IEnumerable<IPublishedContent> Content(IEnumerable<int> ids)
-        {
-            return _publishedContentQuery.Content(ids);
-        }
->>>>>>> 862a7fdc
 
         public IEnumerable<IPublishedContent> ContentAtXPath(string xpath, params XPathVariable[] vars)
         {
@@ -558,74 +415,6 @@
         public IEnumerable<IPublishedContent> ContentAtRoot()
         {
             return _publishedContentQuery.ContentAtRoot();
-<<<<<<< HEAD
-=======
-        }
-
-        internal static bool ConvertIdObjectToInt(object id, out int intId)
-        {
-            switch (id)
-            {
-                case string s:
-                    return int.TryParse(s, out intId);
-
-                case int i:
-                    intId = i;
-                    return true;
-
-                default:
-                    intId = default;
-                    return false;
-            }
-        }
-
-        internal static bool ConvertIdObjectToGuid(object id, out Guid guidId)
-        {
-            switch (id)
-            {
-                case string s:
-                    return Guid.TryParse(s, out guidId);
-
-                case Guid g:
-                    guidId = g;
-                    return true;
-
-                default:
-                    guidId = default;
-                    return false;
-            }
-        }
-
-        private static bool ConvertIdsObjectToInts(IEnumerable<object> ids, out IEnumerable<int> intIds)
-        {
-            var list = new List<int>();
-            intIds = null;
-            foreach (var id in ids)
-            {
-                if (ConvertIdObjectToInt(id, out var intId))
-                    list.Add(intId);
-                else
-                    return false; // if one of them is not an int, fail
-            }
-            intIds = list;
-            return true;
-        }
-
-        private static bool ConvertIdsObjectToGuids(IEnumerable<object> ids, out IEnumerable<Guid> guidIds)
-        {
-            var list = new List<Guid>();
-            guidIds = null;
-            foreach (var id in ids)
-            {
-                Guid guidId;
-                if (ConvertIdObjectToGuid(id, out guidId))
-                    list.Add(guidId);
-                else
-                    return false; // if one of them is not a guid, fail
-            }
-            guidIds = list;
-            return true;
->>>>>>> 862a7fdc
         }
 
 
@@ -636,14 +425,7 @@
 
         public IPublishedContent Media(Udi id) => _publishedContentQuery.Media(id);
 
-<<<<<<< HEAD
         public IPublishedContent Media(Guid id) => _publishedContentQuery.Media(id);
-=======
-        public IPublishedContent Media(Guid id)
-        {
-            return _publishedContentQuery.Media(id);
-        }
->>>>>>> 862a7fdc
 
         /// <summary>
         /// Overloaded method accepting an 'object' type
@@ -660,27 +442,9 @@
             return MediaForObject(id);
         }
 
-<<<<<<< HEAD
         private IPublishedContent MediaForObject(object id) => _publishedContentQuery.Media(id);
 
         public IPublishedContent Media(int id) => _publishedContentQuery.Media(id);
-=======
-        private IPublishedContent MediaForObject(object id)
-        {
-            if (ConvertIdObjectToInt(id, out var intId))
-                return _publishedContentQuery.Media(intId);
-            if (ConvertIdObjectToGuid(id, out var guidId))
-                return _publishedContentQuery.Media(guidId);
-            if (ConvertIdObjectToUdi(id, out var udiId))
-                return _publishedContentQuery.Media(udiId);
-            return null;
-        }
-
-        public IPublishedContent Media(int id)
-        {
-            return _publishedContentQuery.Media(id);
-        }
->>>>>>> 862a7fdc
 
         public IPublishedContent Media(string id) => _publishedContentQuery.Media(id);
 
@@ -692,34 +456,13 @@
         /// <remarks>If an identifier does not match an existing media, it will be missing in the returned value.</remarks>
         public IEnumerable<IPublishedContent> Media(params object[] ids) => _publishedContentQuery.Media(ids);
 
-<<<<<<< HEAD
-        private IEnumerable<IPublishedContent> MediaForObjects(IEnumerable<object> ids) => _publishedContentQuery.Media(ids);
-=======
-        private IEnumerable<IPublishedContent> MediaForObjects(IEnumerable<object> ids)
-        {
-            var idsA = ids.ToArray();
-            if (ConvertIdsObjectToInts(idsA, out var intIds))
-                return _publishedContentQuery.Media(intIds);
-            if (ConvertIdsObjectToGuids(idsA, out var guidIds))
-                return _publishedContentQuery.Media(guidIds);
-            return Enumerable.Empty<IPublishedContent>();
-        }
->>>>>>> 862a7fdc
-
-        /// <summary>
-        /// Gets the medias corresponding to the identifiers.
-        /// </summary>
-        /// <param name="ids">The media identifiers.</param>
-        /// <returns>The existing medias corresponding to the identifiers.</returns>
-        /// <remarks>If an identifier does not match an existing media, it will be missing in the returned value.</remarks>
-<<<<<<< HEAD
+        /// <summary>
+        /// Gets the medias corresponding to the identifiers.
+        /// </summary>
+        /// <param name="ids">The media identifiers.</param>
+        /// <returns>The existing medias corresponding to the identifiers.</returns>
+        /// <remarks>If an identifier does not match an existing media, it will be missing in the returned value.</remarks>
         public IEnumerable<IPublishedContent> Media(params int[] ids) => _publishedContentQuery.Media(ids);
-=======
-        public IEnumerable<IPublishedContent> Media(params int[] ids)
-        {
-            return _publishedContentQuery.Media(ids);
-        }
->>>>>>> 862a7fdc
 
         /// <summary>
         /// Gets the medias corresponding to the identifiers.
@@ -736,29 +479,15 @@
         /// <param name="ids">The media identifiers.</param>
         /// <returns>The existing medias corresponding to the identifiers.</returns>
         /// <remarks>If an identifier does not match an existing media, it will be missing in the returned value.</remarks>
-<<<<<<< HEAD
         public IEnumerable<IPublishedContent> Media(params Udi[] ids) => _publishedContentQuery.Media(ids);
-=======
-        public IEnumerable<IPublishedContent> Media(params Udi[] ids)
-        {
-            return ids.Select(id => _publishedContentQuery.Media(id)).WhereNotNull();
-        }
->>>>>>> 862a7fdc
-
-        /// <summary>
-        /// Gets the medias corresponding to the identifiers.
-        /// </summary>
-        /// <param name="ids">The media identifiers.</param>
-        /// <returns>The existing medias corresponding to the identifiers.</returns>
-        /// <remarks>If an identifier does not match an existing media, it will be missing in the returned value.</remarks>
-<<<<<<< HEAD
+
+        /// <summary>
+        /// Gets the medias corresponding to the identifiers.
+        /// </summary>
+        /// <param name="ids">The media identifiers.</param>
+        /// <returns>The existing medias corresponding to the identifiers.</returns>
+        /// <remarks>If an identifier does not match an existing media, it will be missing in the returned value.</remarks>
         public IEnumerable<IPublishedContent> Media(params GuidUdi[] ids) => _publishedContentQuery.Media(ids);
-=======
-        public IEnumerable<IPublishedContent> Media(params GuidUdi[] ids)
-        {
-            return ids.Select(id => _publishedContentQuery.Media(id));
-        }
->>>>>>> 862a7fdc
 
         /// <summary>
         /// Gets the medias corresponding to the identifiers.
@@ -774,44 +503,23 @@
         /// <param name="ids">The media identifiers.</param>
         /// <returns>The existing medias corresponding to the identifiers.</returns>
         /// <remarks>If an identifier does not match an existing media, it will be missing in the returned value.</remarks>
-<<<<<<< HEAD
         public IEnumerable<IPublishedContent> Media(IEnumerable<int> ids) => _publishedContentQuery.Media(ids);
-=======
-        public IEnumerable<IPublishedContent> Media(IEnumerable<int> ids)
-        {
-            return _publishedContentQuery.Media(ids);
-        }
->>>>>>> 862a7fdc
-
-        /// <summary>
-        /// Gets the medias corresponding to the identifiers.
-        /// </summary>
-        /// <param name="ids">The media identifiers.</param>
-        /// <returns>The existing medias corresponding to the identifiers.</returns>
-        /// <remarks>If an identifier does not match an existing media, it will be missing in the returned value.</remarks>
-<<<<<<< HEAD
+
+        /// <summary>
+        /// Gets the medias corresponding to the identifiers.
+        /// </summary>
+        /// <param name="ids">The media identifiers.</param>
+        /// <returns>The existing medias corresponding to the identifiers.</returns>
+        /// <remarks>If an identifier does not match an existing media, it will be missing in the returned value.</remarks>
         public IEnumerable<IPublishedContent> Media(IEnumerable<Udi> ids) => _publishedContentQuery.Media(ids);
-=======
-        public IEnumerable<IPublishedContent> Media(IEnumerable<Udi> ids)
-        {
-            return ids.Select(id => _publishedContentQuery.Media(id)).WhereNotNull();
-        }
->>>>>>> 862a7fdc
-
-        /// <summary>
-        /// Gets the medias corresponding to the identifiers.
-        /// </summary>
-        /// <param name="ids">The media identifiers.</param>
-        /// <returns>The existing medias corresponding to the identifiers.</returns>
-        /// <remarks>If an identifier does not match an existing media, it will be missing in the returned value.</remarks>
-<<<<<<< HEAD
+
+        /// <summary>
+        /// Gets the medias corresponding to the identifiers.
+        /// </summary>
+        /// <param name="ids">The media identifiers.</param>
+        /// <returns>The existing medias corresponding to the identifiers.</returns>
+        /// <remarks>If an identifier does not match an existing media, it will be missing in the returned value.</remarks>
         public IEnumerable<IPublishedContent> Media(IEnumerable<GuidUdi> ids) => _publishedContentQuery.Media(ids);
-=======
-        public IEnumerable<IPublishedContent> Media(IEnumerable<GuidUdi> ids)
-        {
-            return ids.Select(id => _publishedContentQuery.Media(id));
-        }
->>>>>>> 862a7fdc
 
         /// <summary>
         /// Gets the medias corresponding to the identifiers.
