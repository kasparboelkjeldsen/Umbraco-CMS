﻿using System;
using System.Web.Script.Serialization;
using umbraco;
using Umbraco.Core;
using Umbraco.Core.Cache;
using Umbraco.Core.Models;
using System.Linq;

using Umbraco.Core.Persistence.Repositories;
using Umbraco.Core.Sync;

namespace Umbraco.Web.Cache
{
    /// <summary>
    /// A cache refresher used for non-published content, this is primarily to notify Examine indexes to update and to refresh the RuntimeCacheRefresher
    /// </summary>
    public sealed class UnpublishedPageCacheRefresher : TypedCacheRefresherBase<UnpublishedPageCacheRefresher, IContent>, IJsonCacheRefresher
    {
        protected override UnpublishedPageCacheRefresher Instance
        {
            get { return this; }
        }

        public override Guid UniqueIdentifier
        {
            get { return new Guid(DistributedCache.UnpublishedPageCacheRefresherId); }
        }

        public override string Name
        {
            get { return "Unpublished Page Refresher"; }
        }

        #region Static helpers

        /// <summary>
        /// Converts the json to a JsonPayload object
        /// </summary>
        /// <param name="json"></param>
        /// <returns></returns>
        internal static JsonPayload[] DeserializeFromJsonPayload(string json)
        {
            var serializer = new JavaScriptSerializer();
            var jsonObject = serializer.Deserialize<JsonPayload[]>(json);
            return jsonObject;
        }

      
        internal static string SerializeToJsonPayloadForPermanentDeletion(params int[] contentIds)
        {
            var serializer = new JavaScriptSerializer();
            var items = contentIds.Select(x => new JsonPayload
            {
                Id = x,
                Operation = OperationType.Deleted
            }).ToArray();
            var json = serializer.Serialize(items);
            return json;
        }

        #endregion

        #region Sub classes

        internal enum OperationType
        {            
            Deleted
        }

        internal class JsonPayload
        {            
            public int Id { get; set; }
            public OperationType Operation { get; set; }
        }

        #endregion

        public override void RefreshAll()
        {
            ApplicationContext.Current.ApplicationCache.RuntimeCache.ClearCacheObjectTypes<IContent>();
<<<<<<< HEAD
=======
            ApplicationContext.Current.ApplicationCache.RuntimeCache.ClearCacheObjectTypes<PublicAccessEntry>();
>>>>>>> 0ae1453f
            base.RefreshAll();
        }

        public override void Refresh(int id)
        {
            ApplicationContext.Current.ApplicationCache.RuntimeCache.ClearCacheItem(RepositoryBase.GetCacheIdKey<IContent>(id));
<<<<<<< HEAD
=======
            ApplicationContext.Current.ApplicationCache.RuntimeCache.ClearCacheObjectTypes<PublicAccessEntry>();
>>>>>>> 0ae1453f
            content.Instance.UpdateSortOrder(id);
            base.Refresh(id);
        }

        public override void Remove(int id)
        {
            ApplicationContext.Current.ApplicationCache.RuntimeCache.ClearCacheItem(RepositoryBase.GetCacheIdKey<IContent>(id));
<<<<<<< HEAD
=======
            ApplicationContext.Current.ApplicationCache.RuntimeCache.ClearCacheObjectTypes<PublicAccessEntry>();
>>>>>>> 0ae1453f
            base.Remove(id);
        }


        public override void Refresh(IContent instance)
        {
            ApplicationContext.Current.ApplicationCache.RuntimeCache.ClearCacheItem(RepositoryBase.GetCacheIdKey<IContent>(instance.Id));
<<<<<<< HEAD
=======
            ApplicationContext.Current.ApplicationCache.RuntimeCache.ClearCacheObjectTypes<PublicAccessEntry>();
>>>>>>> 0ae1453f
            content.Instance.UpdateSortOrder(instance);
            base.Refresh(instance);
        }

        public override void Remove(IContent instance)
        {
            ApplicationContext.Current.ApplicationCache.RuntimeCache.ClearCacheItem(RepositoryBase.GetCacheIdKey<IContent>(instance.Id));
<<<<<<< HEAD
=======
            ApplicationContext.Current.ApplicationCache.RuntimeCache.ClearCacheObjectTypes<PublicAccessEntry>();
>>>>>>> 0ae1453f
            base.Remove(instance);
        }

        /// <summary>
        /// Implement the IJsonCacheRefresher so that we can bulk delete the cache based on multiple IDs for when the recycle bin is emptied
        /// </summary>
        /// <param name="jsonPayload"></param>
        public void Refresh(string jsonPayload)
        {
            ApplicationContext.Current.ApplicationCache.RuntimeCache.ClearCacheObjectTypes<PublicAccessEntry>();

            foreach (var payload in DeserializeFromJsonPayload(jsonPayload))
            {
                ApplicationContext.Current.ApplicationCache.RuntimeCache.ClearCacheItem(RepositoryBase.GetCacheIdKey<IContent>(payload.Id));
                content.Instance.UpdateSortOrder(payload.Id);
            }

            OnCacheUpdated(Instance, new CacheRefresherEventArgs(jsonPayload, MessageType.RefreshByJson));
        }
        
    }
}<|MERGE_RESOLUTION|>--- conflicted
+++ resolved
@@ -78,20 +78,14 @@
         public override void RefreshAll()
         {
             ApplicationContext.Current.ApplicationCache.RuntimeCache.ClearCacheObjectTypes<IContent>();
-<<<<<<< HEAD
-=======
             ApplicationContext.Current.ApplicationCache.RuntimeCache.ClearCacheObjectTypes<PublicAccessEntry>();
->>>>>>> 0ae1453f
             base.RefreshAll();
         }
 
         public override void Refresh(int id)
         {
             ApplicationContext.Current.ApplicationCache.RuntimeCache.ClearCacheItem(RepositoryBase.GetCacheIdKey<IContent>(id));
-<<<<<<< HEAD
-=======
             ApplicationContext.Current.ApplicationCache.RuntimeCache.ClearCacheObjectTypes<PublicAccessEntry>();
->>>>>>> 0ae1453f
             content.Instance.UpdateSortOrder(id);
             base.Refresh(id);
         }
@@ -99,10 +93,7 @@
         public override void Remove(int id)
         {
             ApplicationContext.Current.ApplicationCache.RuntimeCache.ClearCacheItem(RepositoryBase.GetCacheIdKey<IContent>(id));
-<<<<<<< HEAD
-=======
             ApplicationContext.Current.ApplicationCache.RuntimeCache.ClearCacheObjectTypes<PublicAccessEntry>();
->>>>>>> 0ae1453f
             base.Remove(id);
         }
 
@@ -110,10 +101,7 @@
         public override void Refresh(IContent instance)
         {
             ApplicationContext.Current.ApplicationCache.RuntimeCache.ClearCacheItem(RepositoryBase.GetCacheIdKey<IContent>(instance.Id));
-<<<<<<< HEAD
-=======
             ApplicationContext.Current.ApplicationCache.RuntimeCache.ClearCacheObjectTypes<PublicAccessEntry>();
->>>>>>> 0ae1453f
             content.Instance.UpdateSortOrder(instance);
             base.Refresh(instance);
         }
@@ -121,10 +109,7 @@
         public override void Remove(IContent instance)
         {
             ApplicationContext.Current.ApplicationCache.RuntimeCache.ClearCacheItem(RepositoryBase.GetCacheIdKey<IContent>(instance.Id));
-<<<<<<< HEAD
-=======
             ApplicationContext.Current.ApplicationCache.RuntimeCache.ClearCacheObjectTypes<PublicAccessEntry>();
->>>>>>> 0ae1453f
             base.Remove(instance);
         }
 
