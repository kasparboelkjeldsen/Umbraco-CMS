--- conflicted
+++ resolved
@@ -1,189 +1,185 @@
-﻿using System;
-using System.Configuration.Provider;
-using System.Security.Cryptography;
-using System.Text;
-using System.Web;
-using System.Web.Security;
-using Umbraco.Core;
-using Umbraco.Core.Configuration;
-using Umbraco.Core.Models.Identity;
-using Umbraco.Core.Models.Membership;
-using Umbraco.Core.Security;
-using Umbraco.Core.Services;
-
-namespace Umbraco.Web.Security.Providers
-{
-    /// <summary>
-    /// Custom Membership Provider for Umbraco Users (User authentication for Umbraco Backend CMS)  
-    /// </summary>
-    public class UsersMembershipProvider : UmbracoMembershipProvider<IMembershipUserService, IUser>, IUsersMembershipProvider
-    {
-
-        public UsersMembershipProvider()
-            : this(ApplicationContext.Current.Services.UserService)
-        {
-        }
-
-        public UsersMembershipProvider(IMembershipMemberService<IUser> memberService)
-            : base(memberService)
-        {
-        }
-
-        private string _defaultMemberTypeAlias = "writer";
-        private volatile bool _hasDefaultMember = false;
-        private static readonly object Locker = new object();
-
-        public override string ProviderName
-        {
-            get { return UmbracoConfig.For.UmbracoSettings().Providers.DefaultBackOfficeUserProvider; }
-        }
-
-        protected override MembershipUser ConvertToMembershipUser(IUser entity)
-        {
-            //the provider user key is always the int id
-            return entity.AsConcreteMembershipUser(Name, true);
-        }
-
-        private bool _allowManuallyChangingPassword = false;
-        private bool _enablePasswordReset = false;
-
-        /// <summary>
-        /// Indicates whether the membership provider is configured to allow users to reset their passwords.
-        /// </summary>
-        /// <value></value>
-        /// <returns>true if the membership provider supports password reset; otherwise, false. The default is FALSE for users.</returns>
-        public override bool EnablePasswordReset
-        {
-            get { return _enablePasswordReset; }
-        }
-
-        /// <summary>
-        /// For backwards compatibility, this provider supports this option by default it is FALSE for users
-        /// </summary>
-        public override bool AllowManuallyChangingPassword
-        {
-            get { return _allowManuallyChangingPassword; }
-        }
-
-        public override void Initialize(string name, System.Collections.Specialized.NameValueCollection config)
-        {
-            base.Initialize(name, config);
-
-            if (config == null) { throw new ArgumentNullException("config"); }
-            
-            _allowManuallyChangingPassword = config.GetValue("allowManuallyChangingPassword", false);
-            _enablePasswordReset = config.GetValue("enablePasswordReset", false);
-
-            // test for membertype (if not specified, choose the first member type available)
-            // We'll support both names for legacy reasons: defaultUserTypeAlias & defaultUserGroupAlias
-
-            if (config["defaultUserTypeAlias"] != null)
-            {
-                if (config["defaultUserTypeAlias"].IsNullOrWhiteSpace() == false)
-                {
-                    _defaultMemberTypeAlias = config["defaultUserTypeAlias"];
-                    _hasDefaultMember = true;
-                }
-            }
-            if (_hasDefaultMember == false && config["defaultUserGroupAlias"] != null)
-            {                
-                if (config["defaultUserGroupAlias"].IsNullOrWhiteSpace() == false)
-                {
-                    _defaultMemberTypeAlias = config["defaultUserGroupAlias"];
-                    _hasDefaultMember = true;
-                }
-            }
-        }
-
-        public override string DefaultMemberTypeAlias
-        {
-            get
-            {
-                if (_hasDefaultMember == false)
-                {
-                    lock (Locker)
-                    {
-                        if (_hasDefaultMember == false)
-                        {
-                            _defaultMemberTypeAlias = MemberService.GetDefaultMemberType();
-                            if (_defaultMemberTypeAlias.IsNullOrWhiteSpace())
-                            {
-                                throw new ProviderException("No default user group alias is specified in the web.config string. Please add a 'defaultUserTypeAlias' to the add element in the provider declaration in web.config");
-                            }
-                            _hasDefaultMember = true;
-                        }
-                    }
-                }
-                return _defaultMemberTypeAlias;
-            }
-        }
-<<<<<<< HEAD
-        
-=======
-
-        /// <summary>
-        /// Overridden in order to call the BackOfficeUserManager.UnlockUser method in order to raise the user audit events
-        /// </summary>
-        /// <param name="username"></param>
-        /// <param name="member"></param>
-        /// <returns></returns>
-        internal override bool PerformUnlockUser(string username, out IUser member)
-        {
-            var result = base.PerformUnlockUser(username, out member);
-            if (result)
-            {
-                var userManager = GetBackofficeUserManager();
-                if (userManager != null)
-                {
-                    userManager.RaiseAccountUnlockedEvent(member.Id);
-                }   
-            }
-            return result;
-        }
-
->>>>>>> 8b39f495
-        /// <summary>
-        /// Override in order to raise appropriate events via the <see cref="BackOfficeUserManager"/>
-        /// </summary>
-        /// <param name="username"></param>
-        /// <param name="password"></param>
-        /// <returns></returns>
-        internal override ValidateUserResult PerformValidateUser(string username, string password)
-        {
-            var result = base.PerformValidateUser(username, password);
-
-            var userManager = GetBackofficeUserManager();
-
-            if (userManager == null) return result;
-
-            if (result.Authenticated == false)
-            {
-                var count = result.Member.FailedPasswordAttempts;
-                if (count >= MaxInvalidPasswordAttempts)
-                {
-                    userManager.RaiseAccountLockedEvent(result.Member.Id);
-                }
-            }
-            else
-            {
-                if (result.Member.FailedPasswordAttempts > 0)
-                {
-                    //we have successfully logged in, if the failed password attempts was modified it means it was reset
-                    if (result.Member.WasPropertyDirty("FailedPasswordAttempts"))
-                    {                        
-                        userManager.RaiseResetAccessFailedCountEvent(result.Member.Id);
-                    }
-                }
-            }
-
-            return result;
-        }
-
-        internal BackOfficeUserManager<BackOfficeIdentityUser> GetBackofficeUserManager()
-        {
-            return HttpContext.Current == null
-                ? null
-                : HttpContext.Current.GetOwinContext().GetBackOfficeUserManager();
-        }
-    }
+﻿using System;
+using System.Configuration.Provider;
+using System.Security.Cryptography;
+using System.Text;
+using System.Web;
+using System.Web.Security;
+using Umbraco.Core;
+using Umbraco.Core.Configuration;
+using Umbraco.Core.Models.Identity;
+using Umbraco.Core.Models.Membership;
+using Umbraco.Core.Security;
+using Umbraco.Core.Services;
+
+namespace Umbraco.Web.Security.Providers
+{
+    /// <summary>
+    /// Custom Membership Provider for Umbraco Users (User authentication for Umbraco Backend CMS)  
+    /// </summary>
+    public class UsersMembershipProvider : UmbracoMembershipProvider<IMembershipUserService, IUser>, IUsersMembershipProvider
+    {
+
+        public UsersMembershipProvider()
+            : this(ApplicationContext.Current.Services.UserService)
+        {
+        }
+
+        public UsersMembershipProvider(IMembershipMemberService<IUser> memberService)
+            : base(memberService)
+        {
+        }
+
+        private string _defaultMemberTypeAlias = "writer";
+        private volatile bool _hasDefaultMember = false;
+        private static readonly object Locker = new object();
+
+        public override string ProviderName
+        {
+            get { return UmbracoConfig.For.UmbracoSettings().Providers.DefaultBackOfficeUserProvider; }
+        }
+
+        protected override MembershipUser ConvertToMembershipUser(IUser entity)
+        {
+            //the provider user key is always the int id
+            return entity.AsConcreteMembershipUser(Name, true);
+        }
+
+        private bool _allowManuallyChangingPassword = false;
+        private bool _enablePasswordReset = false;
+
+        /// <summary>
+        /// Indicates whether the membership provider is configured to allow users to reset their passwords.
+        /// </summary>
+        /// <value></value>
+        /// <returns>true if the membership provider supports password reset; otherwise, false. The default is FALSE for users.</returns>
+        public override bool EnablePasswordReset
+        {
+            get { return _enablePasswordReset; }
+        }
+
+        /// <summary>
+        /// For backwards compatibility, this provider supports this option by default it is FALSE for users
+        /// </summary>
+        public override bool AllowManuallyChangingPassword
+        {
+            get { return _allowManuallyChangingPassword; }
+        }
+
+        public override void Initialize(string name, System.Collections.Specialized.NameValueCollection config)
+        {
+            base.Initialize(name, config);
+
+            if (config == null) { throw new ArgumentNullException("config"); }
+            
+            _allowManuallyChangingPassword = config.GetValue("allowManuallyChangingPassword", false);
+            _enablePasswordReset = config.GetValue("enablePasswordReset", false);
+
+            // test for membertype (if not specified, choose the first member type available)
+            // We'll support both names for legacy reasons: defaultUserTypeAlias & defaultUserGroupAlias
+
+            if (config["defaultUserTypeAlias"] != null)
+            {
+                if (config["defaultUserTypeAlias"].IsNullOrWhiteSpace() == false)
+                {
+                    _defaultMemberTypeAlias = config["defaultUserTypeAlias"];
+                    _hasDefaultMember = true;
+                }
+            }
+            if (_hasDefaultMember == false && config["defaultUserGroupAlias"] != null)
+            {                
+                if (config["defaultUserGroupAlias"].IsNullOrWhiteSpace() == false)
+                {
+                    _defaultMemberTypeAlias = config["defaultUserGroupAlias"];
+                    _hasDefaultMember = true;
+                }
+            }
+        }
+
+        public override string DefaultMemberTypeAlias
+        {
+            get
+            {
+                if (_hasDefaultMember == false)
+                {
+                    lock (Locker)
+                    {
+                        if (_hasDefaultMember == false)
+                        {
+                            _defaultMemberTypeAlias = MemberService.GetDefaultMemberType();
+                            if (_defaultMemberTypeAlias.IsNullOrWhiteSpace())
+                            {
+                                throw new ProviderException("No default user group alias is specified in the web.config string. Please add a 'defaultUserTypeAlias' to the add element in the provider declaration in web.config");
+                            }
+                            _hasDefaultMember = true;
+                        }
+                    }
+                }
+                return _defaultMemberTypeAlias;
+            }
+        }
+        
+        /// <summary>
+        /// Overridden in order to call the BackOfficeUserManager.UnlockUser method in order to raise the user audit events
+        /// </summary>
+        /// <param name="username"></param>
+        /// <param name="member"></param>
+        /// <returns></returns>
+        internal override bool PerformUnlockUser(string username, out IUser member)
+        {
+            var result = base.PerformUnlockUser(username, out member);
+            if (result)
+            {
+                var userManager = GetBackofficeUserManager();
+                if (userManager != null)
+                {
+                    userManager.RaiseAccountUnlockedEvent(member.Id);
+                }   
+            }
+            return result;
+        }
+
+        /// <summary>
+        /// Override in order to raise appropriate events via the <see cref="BackOfficeUserManager"/>
+        /// </summary>
+        /// <param name="username"></param>
+        /// <param name="password"></param>
+        /// <returns></returns>
+        internal override ValidateUserResult PerformValidateUser(string username, string password)
+        {
+            var result = base.PerformValidateUser(username, password);
+
+            var userManager = GetBackofficeUserManager();
+
+            if (userManager == null) return result;
+
+            if (result.Authenticated == false)
+            {
+                var count = result.Member.FailedPasswordAttempts;
+                if (count >= MaxInvalidPasswordAttempts)
+                {
+                    userManager.RaiseAccountLockedEvent(result.Member.Id);
+                }
+            }
+            else
+            {
+                if (result.Member.FailedPasswordAttempts > 0)
+                {
+                    //we have successfully logged in, if the failed password attempts was modified it means it was reset
+                    if (result.Member.WasPropertyDirty("FailedPasswordAttempts"))
+                    {                        
+                        userManager.RaiseResetAccessFailedCountEvent(result.Member.Id);
+                    }
+                }
+            }
+
+            return result;
+        }
+
+        internal BackOfficeUserManager<BackOfficeIdentityUser> GetBackofficeUserManager()
+        {
+            return HttpContext.Current == null
+                ? null
+                : HttpContext.Current.GetOwinContext().GetBackOfficeUserManager();
+        }
+    }
 }