--- conflicted
+++ resolved
@@ -14,15 +14,17 @@
     {
         private readonly IRuntimeState _runtime;
         private readonly IUserService _userService;
+        private readonly DatabaseContext _databaseContext;
         private readonly ILogger _logger;
         private readonly ProfilingLogger _proflog;
 
         public ScheduledPublishing(IBackgroundTaskRunner<RecurringTaskBase> runner, int delayMilliseconds, int periodMilliseconds,
-            IRuntimeState runtime, IUserService userService, ILogger logger, ProfilingLogger proflog)
+            IRuntimeState runtime, IUserService userService, DatabaseContext databaseContext, ILogger logger, ProfilingLogger proflog)
             : base(runner, delayMilliseconds, periodMilliseconds)
         {
             _runtime = runtime;
             _userService = userService;
+            _databaseContext = databaseContext;
             _logger = logger;
             _proflog = proflog;
         }
@@ -34,13 +36,7 @@
 
         public override async Task<bool> PerformRunAsync(CancellationToken token)
         {
-<<<<<<< HEAD
             switch (_runtime.ServerRole)
-=======
-            if (_appContext == null) return true; // repeat...
-
-            switch (_appContext.GetCurrentServerRole())
->>>>>>> 4863052a
             {
                 case ServerRole.Slave:
                     _logger.Debug<ScheduledPublishing>("Does not run on slave servers.");
@@ -75,13 +71,7 @@
 
             var url = umbracoAppUrl + "/RestServices/ScheduledPublish/Index";
 
-<<<<<<< HEAD
             using (_proflog.DebugDuration<ScheduledPublishing>($"Scheduled publishing executing at {url}",  "Scheduled publishing complete"))
-=======
-            using (DisposableTimer.DebugDuration<ScheduledPublishing>(
-                () => string.Format("Scheduled publishing executing @ {0}", url),
-                () => "Scheduled publishing complete"))
->>>>>>> 4863052a
             {
                 try
                 {
@@ -92,18 +82,13 @@
                             Content = new StringContent(string.Empty)
                         };
 
-<<<<<<< HEAD
-                        //pass custom the authorization header
-                        request.Headers.Authorization = AdminTokenAuthorizeAttribute.GetAuthenticationHeaderValue(_userService);
-=======
-                        // running on a background task, requires a safe database (see UsingSafeDatabase doc)
+                        // running on a background task, requires a database scope
                         // (GetAuthenticationHeaderValue uses UserService to load the current user, hence requires a database)
-                        using (ApplicationContext.Current.DatabaseContext.UseSafeDatabase())
+                        using (_databaseContext.CreateDatabaseScope())
                         {
                             //pass custom the authorization header
-                            request.Headers.Authorization = AdminTokenAuthorizeAttribute.GetAuthenticationHeaderValue(_appContext);
+                        request.Headers.Authorization = AdminTokenAuthorizeAttribute.GetAuthenticationHeaderValue(_userService);
                         }
->>>>>>> 4863052a
 
                         var result = await wc.SendAsync(request, token);
                     }
@@ -117,21 +102,8 @@
             return true; // repeat
         }
 
-<<<<<<< HEAD
         public override bool IsAsync => true;
 
-    
         public override bool RunsOnShutdown => false;
-=======
-        public override bool IsAsync
-        {
-            get { return true; }
-        }
-
-        public override bool RunsOnShutdown
-        {
-            get { return false; }
-        }
->>>>>>> 4863052a
     }
 }