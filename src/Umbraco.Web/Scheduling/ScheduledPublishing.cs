--- conflicted
+++ resolved
@@ -41,15 +41,12 @@
             // ensure we do not run if not main domain, but do NOT lock it
             if (_appContext.MainDom.IsMainDom == false)
             {
-<<<<<<< HEAD
-=======
                 LogHelper.Debug<ScheduledPublishing>("Does not run if not MainDom.");
                 return false; // do NOT repeat, going down
             }
 
             using (DisposableTimer.DebugDuration<ScheduledPublishing>(() => "Scheduled publishing executing", () => "Scheduled publishing complete"))
             {
->>>>>>> 6aa633c8
                 string umbracoAppUrl = null;
 
                 try
