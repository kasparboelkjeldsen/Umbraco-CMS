--- conflicted
+++ resolved
@@ -75,14 +75,8 @@
                     using (var client = new SmtpClient())
                     using (var mailMessage = new MailMessage())
                     {
-<<<<<<< HEAD
-                        mailMessage.Body = "Results"; // TODO - get from results
-                        mailMessage.To.Add(healthCheckConfig.NotificationSettings.EmailSettings.RecipientEmail);
-=======
                         mailMessage.Body = string.Format("<html><body><p>Results of the scheduled Umbraco Health Checks run on {0} at {1} are as follows:</p>{2}</body></html>",
                             DateTime.Now.ToShortDateString(), DateTime.Now.ToShortTimeString(), results.ResultsAsHtml());
-                        mailMessage.To.Add(healthCheckConfig.NotificationSettings.RecipientEmail);
->>>>>>> 0a997ae0
                         mailMessage.Subject = "Umbraco Scheduled HeathChecks Results";
                         mailMessage.IsBodyHtml = true;
 
