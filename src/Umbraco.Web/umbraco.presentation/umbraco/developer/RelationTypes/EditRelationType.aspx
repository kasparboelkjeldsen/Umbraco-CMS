<<<<<<< HEAD
﻿<%@ Page Language="C#" AutoEventWireup="true" CodeBehind="EditRelationType.aspx.cs" Inherits="umbraco.cms.presentation.developer.RelationTypes.EditRelationType" MasterPageFile="../../masterpages/umbracoPage.Master" %>
<%@ Register TagPrefix="umb" Namespace="Umbraco.Web._Legacy.Controls" %>

<asp:Content ID="headContent" ContentPlaceHolderID="head" runat="server">
    <style type="text/css">
        table.relations  { }
        table.relations th { width:auto; }

        table.relations th.objectTypeIcon { width:20px; }
        table.relations th.directionIcon { width:16px; height:16px; }

        table.relations td { background: transparent none no-repeat scroll center center }

        /* objectType icons */
        table.relations td.ContentItemType {}
        table.relations td.ROOT {}
        table.relations td.Document {}
        table.relations td.Media {}
        table.relations td.MemberType {}
        table.relations td.Template {}
        table.relations td.MemberGroup {}
        table.relations td.ContentItem {}
        table.relations td.MediaType {}
        table.relations td.DocumentType {}
        table.relations td.RecycleBin {}
        table.relations td.Stylesheet {}
        table.relations td.Member {}
        table.relations td.DataType {}

        /* direction icons */
        table.relations td.parentToChild { background-image: url('/umbraco/developer/RelationTypes/Images/ParentToChild.png'); }
        table.relations td.bidirectional { background-image: url('/umbraco/developer/RelationTypes/Images/Bidirectional.png'); }
    </style>


</asp:Content>

<asp:Content ID="bodyContent" ContentPlaceHolderID="body" runat="server">

    <umb:TabView runat="server" ID="tabControl" Width="200" />

    <umb:Pane ID="idPane" runat="server" Text="">

        <umb:PropertyPanel runat="server" id="idPropertyPanel" Text="Id">
            <asp:Literal ID="idLiteral" runat="server" />
        </umb:PropertyPanel>

    </umb:Pane>


    <umb:Pane ID="nameAliasPane" runat="server" Text="">

		<umb:PropertyPanel runat="server" ID="nameProperyPanel" Text="Name">
			<asp:TextBox ID="nameTextBox" runat="server" Columns="40" ></asp:TextBox>
            <asp:RequiredFieldValidator ID="nameRequiredFieldValidator" runat="server" ControlToValidate="nameTextBox" ValidationGroup="RelationType" ErrorMessage="Name Required" Display="Dynamic" />

		</umb:PropertyPanel>

		<umb:PropertyPanel runat="server" id="aliasPropertyPanel" Text="Alias">
			<asp:TextBox ID="aliasTextBox" runat="server"  Columns="40"></asp:TextBox>
            <asp:RequiredFieldValidator ID="aliasRequiredFieldValidator" runat="server" ControlToValidate="aliasTextBox" ValidationGroup="RelationType" ErrorMessage="Alias Required" Display="Dynamic" />
            <asp:CustomValidator ID="aliasCustomValidator" runat="server" ControlToValidate="aliasTextBox" ValidationGroup="RelationType" onservervalidate="AliasCustomValidator_ServerValidate" ErrorMessage="Duplicate Alias" Display="Dynamic" />

		</umb:PropertyPanel>

	</umb:Pane>


    <umb:Pane ID="directionPane" runat="server" Text="">

        <umb:PropertyPanel runat="server" id="dualPropertyPanel" Text="Direction">
                <asp:RadioButtonList ID="dualRadioButtonList" runat="server" RepeatDirection="Horizontal">
                    <asp:ListItem Enabled="true" Selected="False" Text="Parent to Child" Value="0" />
                    <asp:ListItem Enabled="true" Selected="False" Text="Bidirectional" Value="1"/>
                </asp:RadioButtonList>
        </umb:PropertyPanel>

    </umb:Pane>


    <umb:Pane ID="objectTypePane" runat="server" Text="">

        <umb:PropertyPanel runat="server" id="parentPropertyPanel" Text="Parent">
            <asp:Literal ID="parentLiteral" runat="server" />
        </umb:PropertyPanel>

        <umb:PropertyPanel runat="server" id="childPropertyPanel" Text="Child">
            <asp:Literal ID="childLiteral" runat="server" />
        </umb:PropertyPanel>

    </umb:Pane>


    <umb:Pane ID="relationsCountPane" runat="server" Text="">

        <umb:PropertyPanel runat="server" id="relationsCountPropertyPanel" Text="Count">
            <asp:Literal ID="relationsCountLiteral" runat="server" />
        </umb:PropertyPanel>

    </umb:Pane>


    <umb:Pane ID="relationsPane" runat="server" Text="">

        <umb:PropertyPanel runat="server" id="relationsPropertyPanel" Text="Relations">

            <asp:Repeater ID="relationsRepeater" runat="server">
                <HeaderTemplate>
                    <table class="relations">
                        <thead>
                            <tr>
                                <th class="objectTypeIcon">&nbsp;</th>
                                <th>Parent</th>
                                <th class="directionIcon">&nbsp;</th>
                                <th class="objectTypeIcon">&nbsp;</th>
                                <th>Child</th>
                                <th>Created</th>
                                <th>Comment</th>
                            </tr>
                        </thead>
                        <tbody>
                </HeaderTemplate>
                <ItemTemplate>
                            <tr>
                                <td class="<%= this.ParentObjectType %>">&nbsp;</td>
                                <td><%# DataBinder.Eval(Container.DataItem, "ParentText") %></td>
                                <td class="<%= this.RelationTypeDirection %>">&nbsp;</td>
                                <td class="<%= this.ChildObjectType %>">&nbsp;</td>
                                <td><%# DataBinder.Eval(Container.DataItem, "ChildText") %></td>
                                <td><%# DataBinder.Eval(Container.DataItem, "DateTime") %></td>
                                <td><%# DataBinder.Eval(Container.DataItem, "Comment") %></td>
                            </tr>
                </ItemTemplate>
                <FooterTemplate>
                        </tbody>
                    </table>
                </FooterTemplate>
            </asp:Repeater>


        </umb:PropertyPanel>

    </umb:Pane>


</asp:Content>
=======
﻿<%@ Page Language="C#" AutoEventWireup="true" CodeBehind="EditRelationType.aspx.cs" Inherits="umbraco.cms.presentation.developer.RelationTypes.EditRelationType" MasterPageFile="../../masterpages/umbracoPage.Master" %>
<%@ Register TagPrefix="umb" Namespace="umbraco.uicontrols" Assembly="controls" %>

<asp:Content ID="headContent" ContentPlaceHolderID="head" runat="server">
    <style type="text/css">
        table.relations  { }
        table.relations th { width:auto; }
                
        table.relations th.objectTypeIcon { width:20px; }
        table.relations th.directionIcon { width:16px; height:16px; }
        
        table.relations td { background: transparent none no-repeat scroll center center }

        table.relations td a { text-decoration: underline; }
        
        /* objectType icons */
        table.relations td.ContentItemType {}
        table.relations td.ROOT {}
        table.relations td.Document {}
        table.relations td.Media {}
        table.relations td.MemberType {}
        table.relations td.Template {}
        table.relations td.MemberGroup {}
        table.relations td.ContentItem {}
        table.relations td.MediaType {}
        table.relations td.DocumentType {}
        table.relations td.RecycleBin {}
        table.relations td.Stylesheet {}
        table.relations td.Member {}
        table.relations td.DataType {}
                
        /* direction icons */
        table.relations td.parentToChild { background-image: url('/umbraco/developer/RelationTypes/Images/ParentToChild.png'); }
        table.relations td.bidirectional { background-image: url('/umbraco/developer/RelationTypes/Images/Bidirectional.png'); }
    </style>  
  
    <script type="text/javascript">
    </script>
</asp:Content>

<asp:Content ID="bodyContent" ContentPlaceHolderID="body" runat="server">

    <umb:TabView runat="server" ID="tabControl" Width="200" />
       
    <umb:Pane ID="idPane" runat="server" Text="">

        <umb:PropertyPanel runat="server" id="idPropertyPanel" Text="Id">
            <asp:Literal ID="idLiteral" runat="server" />
        </umb:PropertyPanel>

    </umb:Pane>
       
       
    <umb:Pane ID="nameAliasPane" runat="server" Text="">
	
		<umb:PropertyPanel runat="server" ID="nameProperyPanel" Text="Name">			
			<asp:TextBox ID="nameTextBox" runat="server" Columns="40" ></asp:TextBox>
            <asp:RequiredFieldValidator ID="nameRequiredFieldValidator" runat="server" ControlToValidate="nameTextBox" ValidationGroup="RelationType" ErrorMessage="Name Required" Display="Dynamic" />
			
		</umb:PropertyPanel>
		
		<umb:PropertyPanel runat="server" id="aliasPropertyPanel" Text="Alias">
			<asp:TextBox ID="aliasTextBox" runat="server"  Columns="40"></asp:TextBox>				
            <asp:RequiredFieldValidator ID="aliasRequiredFieldValidator" runat="server" ControlToValidate="aliasTextBox" ValidationGroup="RelationType" ErrorMessage="Alias Required" Display="Dynamic" />
            <asp:CustomValidator ID="aliasCustomValidator" runat="server" ControlToValidate="aliasTextBox" ValidationGroup="RelationType" onservervalidate="AliasCustomValidator_ServerValidate" ErrorMessage="Duplicate Alias" Display="Dynamic" />

		</umb:PropertyPanel>

	</umb:Pane>

	
    <umb:Pane ID="directionPane" runat="server" Text="">

        <umb:PropertyPanel runat="server" id="dualPropertyPanel" Text="Direction">
                <asp:RadioButtonList ID="dualRadioButtonList" runat="server" RepeatDirection="Horizontal">
                    <asp:ListItem Enabled="true" Selected="False" Text="Parent to Child" Value="0" /> 
                    <asp:ListItem Enabled="true" Selected="False" Text="Bidirectional" Value="1"/>
                </asp:RadioButtonList>
        </umb:PropertyPanel>

    </umb:Pane>


    <umb:Pane ID="objectTypePane" runat="server" Text="">

        <umb:PropertyPanel runat="server" id="parentPropertyPanel" Text="Parent">
            <asp:Literal ID="parentLiteral" runat="server" />
        </umb:PropertyPanel>

        <umb:PropertyPanel runat="server" id="childPropertyPanel" Text="Child">
            <asp:Literal ID="childLiteral" runat="server" />
        </umb:PropertyPanel>

    </umb:Pane>

    
    <umb:Pane ID="relationsCountPane" runat="server" Text="">

        <umb:PropertyPanel runat="server" id="relationsCountPropertyPanel" Text="Count">
            <asp:Literal ID="relationsCountLiteral" runat="server" />
        </umb:PropertyPanel>

    </umb:Pane>
	

    <umb:Pane ID="relationsPane" runat="server" Text="">

        <umb:PropertyPanel runat="server" id="relationsPropertyPanel" Text="Relations">
            
            <asp:Repeater ID="relationsRepeater" runat="server">
                <HeaderTemplate>
                    <table class="relations">
                        <thead>
                            <tr>
                                <th class="objectTypeIcon">&nbsp;</th>
                                <th>Parent</th>
                                <th class="directionIcon">&nbsp;</th>
                                <th class="objectTypeIcon">&nbsp;</th>
                                <th>Child</th>
                                <th>Created</th>
                                <th>Comment</th>
                            </tr>                        
                        </thead>
                        <tbody>
                </HeaderTemplate>
                <ItemTemplate>
                            <tr>
                                <td class="<%= this.ParentObjectType %>">&nbsp;</td>
                                <td><a href="<%# GetEditUrl(this.ParentObjectType, (int)DataBinder.Eval(Container.DataItem, "ParentId")) %>" target="_blank"><%# DataBinder.Eval(Container.DataItem, "ParentText") %></a></td>
                                <td class="<%= this.RelationTypeDirection %>">&nbsp;</td>
                                <td class="<%= this.ChildObjectType %>">&nbsp;</td>
                                <td><a href="<%# GetEditUrl(this.ChildObjectType, (int)DataBinder.Eval(Container.DataItem, "ChildId")) %>" target="_blank"><%# DataBinder.Eval(Container.DataItem, "ChildText") %></a></td>
                                <td><%# DataBinder.Eval(Container.DataItem, "DateTime") %></td>
                                <td><%# DataBinder.Eval(Container.DataItem, "Comment") %></td>                
                            </tr>
                </ItemTemplate>            
                <FooterTemplate>
                        </tbody>
                    </table>
                </FooterTemplate>
            </asp:Repeater>
            

        </umb:PropertyPanel>

    </umb:Pane>


</asp:Content>
>>>>>>> 9ad69c11
<|MERGE_RESOLUTION|>--- conflicted
+++ resolved
@@ -1,4 +1,3 @@
-<<<<<<< HEAD
 ﻿<%@ Page Language="C#" AutoEventWireup="true" CodeBehind="EditRelationType.aspx.cs" Inherits="umbraco.cms.presentation.developer.RelationTypes.EditRelationType" MasterPageFile="../../masterpages/umbracoPage.Master" %>
 <%@ Register TagPrefix="umb" Namespace="Umbraco.Web._Legacy.Controls" %>
 
@@ -12,6 +11,8 @@
 
         table.relations td { background: transparent none no-repeat scroll center center }
 
+        table.relations td a { text-decoration: underline; }
+        
         /* objectType icons */
         table.relations td.ContentItemType {}
         table.relations td.ROOT {}
@@ -124,10 +125,10 @@
                 <ItemTemplate>
                             <tr>
                                 <td class="<%= this.ParentObjectType %>">&nbsp;</td>
-                                <td><%# DataBinder.Eval(Container.DataItem, "ParentText") %></td>
+                                <td><a href="<%# GetEditUrl(this.ParentObjectType, (int)DataBinder.Eval(Container.DataItem, "ParentId")) %>" target="_blank"><%# DataBinder.Eval(Container.DataItem, "ParentText") %></a></td>
                                 <td class="<%= this.RelationTypeDirection %>">&nbsp;</td>
                                 <td class="<%= this.ChildObjectType %>">&nbsp;</td>
-                                <td><%# DataBinder.Eval(Container.DataItem, "ChildText") %></td>
+                                <td><a href="<%# GetEditUrl(this.ChildObjectType, (int)DataBinder.Eval(Container.DataItem, "ChildId")) %>" target="_blank"><%# DataBinder.Eval(Container.DataItem, "ChildText") %></a></td>
                                 <td><%# DataBinder.Eval(Container.DataItem, "DateTime") %></td>
                                 <td><%# DataBinder.Eval(Container.DataItem, "Comment") %></td>
                             </tr>
@@ -144,155 +145,4 @@
     </umb:Pane>
 
 
-</asp:Content>
-=======
-﻿<%@ Page Language="C#" AutoEventWireup="true" CodeBehind="EditRelationType.aspx.cs" Inherits="umbraco.cms.presentation.developer.RelationTypes.EditRelationType" MasterPageFile="../../masterpages/umbracoPage.Master" %>
-<%@ Register TagPrefix="umb" Namespace="umbraco.uicontrols" Assembly="controls" %>
-
-<asp:Content ID="headContent" ContentPlaceHolderID="head" runat="server">
-    <style type="text/css">
-        table.relations  { }
-        table.relations th { width:auto; }
-                
-        table.relations th.objectTypeIcon { width:20px; }
-        table.relations th.directionIcon { width:16px; height:16px; }
-        
-        table.relations td { background: transparent none no-repeat scroll center center }
-
-        table.relations td a { text-decoration: underline; }
-        
-        /* objectType icons */
-        table.relations td.ContentItemType {}
-        table.relations td.ROOT {}
-        table.relations td.Document {}
-        table.relations td.Media {}
-        table.relations td.MemberType {}
-        table.relations td.Template {}
-        table.relations td.MemberGroup {}
-        table.relations td.ContentItem {}
-        table.relations td.MediaType {}
-        table.relations td.DocumentType {}
-        table.relations td.RecycleBin {}
-        table.relations td.Stylesheet {}
-        table.relations td.Member {}
-        table.relations td.DataType {}
-                
-        /* direction icons */
-        table.relations td.parentToChild { background-image: url('/umbraco/developer/RelationTypes/Images/ParentToChild.png'); }
-        table.relations td.bidirectional { background-image: url('/umbraco/developer/RelationTypes/Images/Bidirectional.png'); }
-    </style>  
-  
-    <script type="text/javascript">
-    </script>
-</asp:Content>
-
-<asp:Content ID="bodyContent" ContentPlaceHolderID="body" runat="server">
-
-    <umb:TabView runat="server" ID="tabControl" Width="200" />
-       
-    <umb:Pane ID="idPane" runat="server" Text="">
-
-        <umb:PropertyPanel runat="server" id="idPropertyPanel" Text="Id">
-            <asp:Literal ID="idLiteral" runat="server" />
-        </umb:PropertyPanel>
-
-    </umb:Pane>
-       
-       
-    <umb:Pane ID="nameAliasPane" runat="server" Text="">
-	
-		<umb:PropertyPanel runat="server" ID="nameProperyPanel" Text="Name">			
-			<asp:TextBox ID="nameTextBox" runat="server" Columns="40" ></asp:TextBox>
-            <asp:RequiredFieldValidator ID="nameRequiredFieldValidator" runat="server" ControlToValidate="nameTextBox" ValidationGroup="RelationType" ErrorMessage="Name Required" Display="Dynamic" />
-			
-		</umb:PropertyPanel>
-		
-		<umb:PropertyPanel runat="server" id="aliasPropertyPanel" Text="Alias">
-			<asp:TextBox ID="aliasTextBox" runat="server"  Columns="40"></asp:TextBox>				
-            <asp:RequiredFieldValidator ID="aliasRequiredFieldValidator" runat="server" ControlToValidate="aliasTextBox" ValidationGroup="RelationType" ErrorMessage="Alias Required" Display="Dynamic" />
-            <asp:CustomValidator ID="aliasCustomValidator" runat="server" ControlToValidate="aliasTextBox" ValidationGroup="RelationType" onservervalidate="AliasCustomValidator_ServerValidate" ErrorMessage="Duplicate Alias" Display="Dynamic" />
-
-		</umb:PropertyPanel>
-
-	</umb:Pane>
-
-	
-    <umb:Pane ID="directionPane" runat="server" Text="">
-
-        <umb:PropertyPanel runat="server" id="dualPropertyPanel" Text="Direction">
-                <asp:RadioButtonList ID="dualRadioButtonList" runat="server" RepeatDirection="Horizontal">
-                    <asp:ListItem Enabled="true" Selected="False" Text="Parent to Child" Value="0" /> 
-                    <asp:ListItem Enabled="true" Selected="False" Text="Bidirectional" Value="1"/>
-                </asp:RadioButtonList>
-        </umb:PropertyPanel>
-
-    </umb:Pane>
-
-
-    <umb:Pane ID="objectTypePane" runat="server" Text="">
-
-        <umb:PropertyPanel runat="server" id="parentPropertyPanel" Text="Parent">
-            <asp:Literal ID="parentLiteral" runat="server" />
-        </umb:PropertyPanel>
-
-        <umb:PropertyPanel runat="server" id="childPropertyPanel" Text="Child">
-            <asp:Literal ID="childLiteral" runat="server" />
-        </umb:PropertyPanel>
-
-    </umb:Pane>
-
-    
-    <umb:Pane ID="relationsCountPane" runat="server" Text="">
-
-        <umb:PropertyPanel runat="server" id="relationsCountPropertyPanel" Text="Count">
-            <asp:Literal ID="relationsCountLiteral" runat="server" />
-        </umb:PropertyPanel>
-
-    </umb:Pane>
-	
-
-    <umb:Pane ID="relationsPane" runat="server" Text="">
-
-        <umb:PropertyPanel runat="server" id="relationsPropertyPanel" Text="Relations">
-            
-            <asp:Repeater ID="relationsRepeater" runat="server">
-                <HeaderTemplate>
-                    <table class="relations">
-                        <thead>
-                            <tr>
-                                <th class="objectTypeIcon">&nbsp;</th>
-                                <th>Parent</th>
-                                <th class="directionIcon">&nbsp;</th>
-                                <th class="objectTypeIcon">&nbsp;</th>
-                                <th>Child</th>
-                                <th>Created</th>
-                                <th>Comment</th>
-                            </tr>                        
-                        </thead>
-                        <tbody>
-                </HeaderTemplate>
-                <ItemTemplate>
-                            <tr>
-                                <td class="<%= this.ParentObjectType %>">&nbsp;</td>
-                                <td><a href="<%# GetEditUrl(this.ParentObjectType, (int)DataBinder.Eval(Container.DataItem, "ParentId")) %>" target="_blank"><%# DataBinder.Eval(Container.DataItem, "ParentText") %></a></td>
-                                <td class="<%= this.RelationTypeDirection %>">&nbsp;</td>
-                                <td class="<%= this.ChildObjectType %>">&nbsp;</td>
-                                <td><a href="<%# GetEditUrl(this.ChildObjectType, (int)DataBinder.Eval(Container.DataItem, "ChildId")) %>" target="_blank"><%# DataBinder.Eval(Container.DataItem, "ChildText") %></a></td>
-                                <td><%# DataBinder.Eval(Container.DataItem, "DateTime") %></td>
-                                <td><%# DataBinder.Eval(Container.DataItem, "Comment") %></td>                
-                            </tr>
-                </ItemTemplate>            
-                <FooterTemplate>
-                        </tbody>
-                    </table>
-                </FooterTemplate>
-            </asp:Repeater>
-            
-
-        </umb:PropertyPanel>
-
-    </umb:Pane>
-
-
-</asp:Content>
->>>>>>> 9ad69c11
+</asp:Content>