--- conflicted
+++ resolved
@@ -1,223 +1,218 @@
-﻿using Umbraco.Core.Services;
-using System;
-using System.Linq;
-using System.Web.UI.WebControls;
-using System.Web.UI.HtmlControls;
-using System.Collections.Generic;
-using Umbraco.Core;
-using Umbraco.Web;
-using umbraco.cms.businesslogic;
-using Umbraco.Web.UI.Pages;
-using Umbraco.Web._Legacy.Actions;
-
-namespace umbraco.dialogs
-{
-    /// <summary>
-    /// Summary description for cruds.
-    /// </summary>
-    public partial class cruds : UmbracoEnsuredPage
-    {
-
-        public cruds()
-        {
-            CurrentApp = Constants.Applications.Content.ToString();
-
-        }
-
-        private readonly Dictionary<string, HtmlTableRow> _permissions = new Dictionary<string, HtmlTableRow>();
-        private CMSNode _node;
-        
-        protected void Page_Load(object sender, EventArgs e)
-        {
-<<<<<<< HEAD
-            Button1.Text = Services.TextService.Localize("update");
-            pane_form.Text = "Set permissions for the page " + _node.Text;
-=======
-            Button1.Text = ui.Text("update");
-            pane_form.Text = ui.Text("actions", "SetPermissionsForThePage",_node.Text); 
->>>>>>> 35aac2cd
-        }
-
-        override protected void OnInit(EventArgs e)
-        {
-            base.OnInit(e);
-
-            _node = new CMSNode(Request.GetItemAs<int>("id"));
-
-            var ht = new HtmlTable();
-            ht.Attributes.Add("class", "table");
-
-            var names = new HtmlTableRow();
-
-            var corner = new HtmlTableCell("th");
-            corner.Style.Add("border", "none");
-            names.Cells.Add(corner);
-            
-            foreach (var a in Current.Actions)
-            {
-                if (a.CanBePermissionAssigned == false) continue;
-
-                var permissionRow = new HtmlTableRow();
-                var label = new HtmlTableCell
-                    {
-                        InnerText = Services.TextService.Localize("actions", a.Alias)
-                    };
-                permissionRow.Cells.Add(label);
-                _permissions.Add(a.Alias, permissionRow);
-            }
-
-            ht.Rows.Add(names);
-
-            long totalUsers;
-            foreach (var u in Services.UserService.GetAll(0, int.MaxValue, out totalUsers))
-            {
-                // Not disabled users and not system account
-                if (u.IsApproved && u.Id > 0)
-                {
-                    var hc = new HtmlTableCell("th")
-                        {
-                            InnerText = u.Name
-                        };
-                    hc.Style.Add("text-align", "center");
-                    hc.Style.Add("border", "none");
-                    names.Cells.Add(hc);
-
-                    foreach (var a in Current.Actions)
-                    {
-                        var chk = new CheckBox
-                            {
-                                //Each checkbox is named with the user _ permission alias so we can parse
-                                ID = u.Id + "_" + a.Letter                                
-                            };
-
-                        if (a.CanBePermissionAssigned == false) continue;
-
-                        var permission = Services.UserService.GetPermissions(u, _node.Path);
-
-                        if (permission.AssignedPermissions.Contains(a.Letter.ToString(), StringComparer.Ordinal))
-                        {
-                            chk.Checked = true;
-                        }
-
-                        var cell = new HtmlTableCell();
-                        cell.Style.Add("text-align", "center");
-                        cell.Controls.Add(chk);
-
-                        _permissions[a.Alias].Cells.Add(cell);
-                    }
-                }
-            }
-
-            //add all collected rows
-            foreach (var perm in _permissions.Values)
-            {
-                ht.Rows.Add(perm);    
-            }
-
-            PlaceHolder1.Controls.Add(ht);
-        }
-
-
-        protected void Button1_Click(object sender, EventArgs e)
-        {
-            //get non disabled, non admin users and project to a dictionary, 
-            // the string (value) portion will store the array of chars = their permissions
-            long totalUsers;
-            var usersPermissions = Services.UserService.GetAll(0, int.MaxValue, out totalUsers)
-                .Where(user => user.IsApproved && user.Id > 0)
-                .ToDictionary(user => user, user => "");
-            
-            //iterate over each row which equals:
-            // * a certain permission and the user's who will be allowed/denied that permission
-            foreach (var row in _permissions)
-            {
-                //iterate each cell that is not the first cell (which is the permission header cell)
-                for (var i = 1; i < row.Value.Cells.Count; i++)
-                {
-                    var currCell = row.Value.Cells[i];
-                    //there's only one control per cell = the check box
-                    var chk = (CheckBox)currCell.Controls[0];
-                    //if it's checked then append the permissions
-                    if (chk.Checked)
-                    {
-                        //now we will parse the checkbox ID which is the userId_permissionAlias
-                        var split = chk.ID.Split(new[] { '_' }, StringSplitOptions.RemoveEmptyEntries);
-                        //get the reference to the user
-                        var user = usersPermissions.Keys.Single(x => x.Id == int.Parse(split[0]));
-                        //get the char permission
-                        var permAlias = split[1];
-                        //now append that char permission to the user
-                        usersPermissions[user] += permAlias;    
-                    }
-                }
-            }
-            
-            // Loop through the users and update their permissions
-            foreach (var user in usersPermissions)
-            {
-                //default to "-" for whatever reason (was here before so we'll leave it)
-                var cruds = "-";
-                if (user.Value.IsNullOrWhiteSpace() == false)
-                {
-                    cruds = user.Value;
-                }
-                BusinessLogic.Permission.UpdateCruds(user.Key, _node, cruds);       
-            }
-
-            // Update feedback message
-            //FeedBackMessage.Text = "<div class=\"feedbackCreate\">" + Services.TextService.Localize("rights") + " " + Services.TextService.Localize("ok") + "</div>";
-            feedback1.type = uicontrols.Feedback.feedbacktype.success;
-            feedback1.Text = Services.TextService.Localize("rights") + " " + Services.TextService.Localize("ok");
-            PlaceHolder1.Visible = false;
-            panel_buttons.Visible = false;
-
-
-        }
-
-        /// <summary>
-        /// pane_form control.
-        /// </summary>
-        /// <remarks>
-        /// Auto-generated field.
-        /// To modify move field declaration from designer file to code-behind file.
-        /// </remarks>
-        protected global::umbraco.uicontrols.Pane pane_form;
-
-        /// <summary>
-        /// feedback1 control.
-        /// </summary>
-        /// <remarks>
-        /// Auto-generated field.
-        /// To modify move field declaration from designer file to code-behind file.
-        /// </remarks>
-        protected global::umbraco.uicontrols.Feedback feedback1;
-
-        /// <summary>
-        /// PlaceHolder1 control.
-        /// </summary>
-        /// <remarks>
-        /// Auto-generated field.
-        /// To modify move field declaration from designer file to code-behind file.
-        /// </remarks>
-        protected global::System.Web.UI.WebControls.PlaceHolder PlaceHolder1;
-
-        /// <summary>
-        /// panel_buttons control.
-        /// </summary>
-        /// <remarks>
-        /// Auto-generated field.
-        /// To modify move field declaration from designer file to code-behind file.
-        /// </remarks>
-        protected global::System.Web.UI.HtmlControls.HtmlGenericControl panel_buttons;
-
-        /// <summary>
-        /// Button1 control.
-        /// </summary>
-        /// <remarks>
-        /// Auto-generated field.
-        /// To modify move field declaration from designer file to code-behind file.
-        /// </remarks>
-        protected global::System.Web.UI.WebControls.Button Button1;
-
-    }
-}
+﻿using Umbraco.Core.Services;
+using System;
+using System.Linq;
+using System.Web.UI.WebControls;
+using System.Web.UI.HtmlControls;
+using System.Collections.Generic;
+using Umbraco.Core;
+using Umbraco.Web;
+using umbraco.cms.businesslogic;
+using Umbraco.Web.UI.Pages;
+using Umbraco.Web._Legacy.Actions;
+
+namespace umbraco.dialogs
+{
+    /// <summary>
+    /// Summary description for cruds.
+    /// </summary>
+    public partial class cruds : UmbracoEnsuredPage
+    {
+
+        public cruds()
+        {
+            CurrentApp = Constants.Applications.Content.ToString();
+
+        }
+
+        private readonly Dictionary<string, HtmlTableRow> _permissions = new Dictionary<string, HtmlTableRow>();
+        private CMSNode _node;
+        
+        protected void Page_Load(object sender, EventArgs e)
+        {
+            Button1.Text = Services.TextService.Localize("update");
+            pane_form.Text = Services.TextService.Localize("actions/SetPermissionsForThePage",_node.Text); 
+        }
+
+        override protected void OnInit(EventArgs e)
+        {
+            base.OnInit(e);
+
+            _node = new CMSNode(Request.GetItemAs<int>("id"));
+
+            var ht = new HtmlTable();
+            ht.Attributes.Add("class", "table");
+
+            var names = new HtmlTableRow();
+
+            var corner = new HtmlTableCell("th");
+            corner.Style.Add("border", "none");
+            names.Cells.Add(corner);
+            
+            foreach (var a in Current.Actions)
+            {
+                if (a.CanBePermissionAssigned == false) continue;
+
+                var permissionRow = new HtmlTableRow();
+                var label = new HtmlTableCell
+                    {
+                        InnerText = Services.TextService.Localize("actions", a.Alias)
+                    };
+                permissionRow.Cells.Add(label);
+                _permissions.Add(a.Alias, permissionRow);
+            }
+
+            ht.Rows.Add(names);
+
+            long totalUsers;
+            foreach (var u in Services.UserService.GetAll(0, int.MaxValue, out totalUsers))
+            {
+                // Not disabled users and not system account
+                if (u.IsApproved && u.Id > 0)
+                {
+                    var hc = new HtmlTableCell("th")
+                        {
+                            InnerText = u.Name
+                        };
+                    hc.Style.Add("text-align", "center");
+                    hc.Style.Add("border", "none");
+                    names.Cells.Add(hc);
+
+                    foreach (var a in Current.Actions)
+                    {
+                        var chk = new CheckBox
+                            {
+                                //Each checkbox is named with the user _ permission alias so we can parse
+                                ID = u.Id + "_" + a.Letter                                
+                            };
+
+                        if (a.CanBePermissionAssigned == false) continue;
+
+                        var permission = Services.UserService.GetPermissions(u, _node.Path);
+
+                        if (permission.AssignedPermissions.Contains(a.Letter.ToString(), StringComparer.Ordinal))
+                        {
+                            chk.Checked = true;
+                        }
+
+                        var cell = new HtmlTableCell();
+                        cell.Style.Add("text-align", "center");
+                        cell.Controls.Add(chk);
+
+                        _permissions[a.Alias].Cells.Add(cell);
+                    }
+                }
+            }
+
+            //add all collected rows
+            foreach (var perm in _permissions.Values)
+            {
+                ht.Rows.Add(perm);    
+            }
+
+            PlaceHolder1.Controls.Add(ht);
+        }
+
+
+        protected void Button1_Click(object sender, EventArgs e)
+        {
+            //get non disabled, non admin users and project to a dictionary, 
+            // the string (value) portion will store the array of chars = their permissions
+            long totalUsers;
+            var usersPermissions = Services.UserService.GetAll(0, int.MaxValue, out totalUsers)
+                .Where(user => user.IsApproved && user.Id > 0)
+                .ToDictionary(user => user, user => "");
+            
+            //iterate over each row which equals:
+            // * a certain permission and the user's who will be allowed/denied that permission
+            foreach (var row in _permissions)
+            {
+                //iterate each cell that is not the first cell (which is the permission header cell)
+                for (var i = 1; i < row.Value.Cells.Count; i++)
+                {
+                    var currCell = row.Value.Cells[i];
+                    //there's only one control per cell = the check box
+                    var chk = (CheckBox)currCell.Controls[0];
+                    //if it's checked then append the permissions
+                    if (chk.Checked)
+                    {
+                        //now we will parse the checkbox ID which is the userId_permissionAlias
+                        var split = chk.ID.Split(new[] { '_' }, StringSplitOptions.RemoveEmptyEntries);
+                        //get the reference to the user
+                        var user = usersPermissions.Keys.Single(x => x.Id == int.Parse(split[0]));
+                        //get the char permission
+                        var permAlias = split[1];
+                        //now append that char permission to the user
+                        usersPermissions[user] += permAlias;    
+                    }
+                }
+            }
+            
+            // Loop through the users and update their permissions
+            foreach (var user in usersPermissions)
+            {
+                //default to "-" for whatever reason (was here before so we'll leave it)
+                var cruds = "-";
+                if (user.Value.IsNullOrWhiteSpace() == false)
+                {
+                    cruds = user.Value;
+                }
+                BusinessLogic.Permission.UpdateCruds(user.Key, _node, cruds);       
+            }
+
+            // Update feedback message
+            //FeedBackMessage.Text = "<div class=\"feedbackCreate\">" + Services.TextService.Localize("rights") + " " + Services.TextService.Localize("ok") + "</div>";
+            feedback1.type = uicontrols.Feedback.feedbacktype.success;
+            feedback1.Text = Services.TextService.Localize("rights") + " " + Services.TextService.Localize("ok");
+            PlaceHolder1.Visible = false;
+            panel_buttons.Visible = false;
+
+
+        }
+
+        /// <summary>
+        /// pane_form control.
+        /// </summary>
+        /// <remarks>
+        /// Auto-generated field.
+        /// To modify move field declaration from designer file to code-behind file.
+        /// </remarks>
+        protected global::umbraco.uicontrols.Pane pane_form;
+
+        /// <summary>
+        /// feedback1 control.
+        /// </summary>
+        /// <remarks>
+        /// Auto-generated field.
+        /// To modify move field declaration from designer file to code-behind file.
+        /// </remarks>
+        protected global::umbraco.uicontrols.Feedback feedback1;
+
+        /// <summary>
+        /// PlaceHolder1 control.
+        /// </summary>
+        /// <remarks>
+        /// Auto-generated field.
+        /// To modify move field declaration from designer file to code-behind file.
+        /// </remarks>
+        protected global::System.Web.UI.WebControls.PlaceHolder PlaceHolder1;
+
+        /// <summary>
+        /// panel_buttons control.
+        /// </summary>
+        /// <remarks>
+        /// Auto-generated field.
+        /// To modify move field declaration from designer file to code-behind file.
+        /// </remarks>
+        protected global::System.Web.UI.HtmlControls.HtmlGenericControl panel_buttons;
+
+        /// <summary>
+        /// Button1 control.
+        /// </summary>
+        /// <remarks>
+        /// Auto-generated field.
+        /// To modify move field declaration from designer file to code-behind file.
+        /// </remarks>
+        protected global::System.Web.UI.WebControls.Button Button1;
+
+    }
+}