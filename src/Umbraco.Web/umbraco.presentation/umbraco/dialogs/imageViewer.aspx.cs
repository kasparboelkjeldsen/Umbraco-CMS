using System;
using System.Collections;
using System.ComponentModel;
using System.Data;
using System.Drawing;
using System.Web;
using System.Web.SessionState;
using System.Web.UI;
using System.Web.UI.WebControls;
using System.Web.UI.HtmlControls;

using System.IO;
using umbraco.BusinessLogic;
using umbraco.IO;
using Umbraco.Core;

namespace umbraco.dialogs
{
	[Obsolete("Use the ImageViewer user control instead")]
	public partial class imageViewer : BasePages.UmbracoEnsuredPage
	{

	    public imageViewer()
	    {
	        CurrentApp = DefaultApps.media.ToString();
	    }
	
		protected void Page_Load(object sender, EventArgs e)
		{
			//Response.Write(umbraco.helper.Request("id"));
			//Response.End();
			// Put user code to initialize the page here
			if (Request.QueryString["id"] != null) 
			{
				if (Request.QueryString["id"] != "")  
				{
					//TODO: fix Nasty FAST'N'CANELINE HACK. ..
					var mediaId = int.Parse(Request.QueryString["id"]);
					
					image.Controls.Clear();
					var fileWidth = 0;
					var fileHeight = 0;
					var fileName = "/blank.gif";
					var altText = "";

				    try
				    {
				        var m = new cms.businesslogic.media.Media(mediaId);

				        // TODO: Remove "Magic strings" from code.
				        try
				        {
				            fileName = m.getProperty("fileName").Value.ToString();
				        }
				        catch
				        {
				            try
				            {
				                fileName = m.getProperty("umbracoFile").Value.ToString();
				            }
				            catch
				            {
				                fileName = m.getProperty("file").Value.ToString();
				            }
				        }

<<<<<<< HEAD
						// TODO: Remove "Magic strings" from code.
						try 
						{
							fileName = m.getProperty("fileName").Value.ToString();
						} 
						catch 
						{
							try 
							{
								fileName = m.getProperty(Constants.Conventions.Media.File).Value.ToString();
							} 
							catch 
							{
								fileName = m.getProperty("file").Value.ToString();
							}
						}

						altText = m.Text;
						try 
							{
								fileWidth = int.Parse(m.getProperty(Constants.Conventions.Media.Width).Value.ToString());
								fileHeight = int.Parse(m.getProperty(Constants.Conventions.Media.Height).Value.ToString());
							}
						catch {
						
						}
						string fileNameOrg = fileName;
						string ext = fileNameOrg.Substring(fileNameOrg.LastIndexOf(".")+1, fileNameOrg.Length-fileNameOrg.LastIndexOf(".")-1);
						string fileNameThumb = SystemDirectories.Root + fileNameOrg.Replace("."+ext, "_thumb.jpg");
						image.Controls.Add(new LiteralControl("<a href=\"" + SystemDirectories.Root + fileNameOrg + "\" title=\"Zoom\"><img src=\"" + fileNameThumb + "\" border=\"0\"/></a>"));
					} 
					catch {
					}
=======
				        altText = m.Text;
				        try
				        {
				            fileWidth = int.Parse(m.getProperty("umbracoWidth").Value.ToString());
				            fileHeight = int.Parse(m.getProperty("umbracoHeight").Value.ToString());
				        }
				        catch
				        {

				        }
				        var fileNameOrg = fileName;
				        var ext = fileNameOrg.Substring(fileNameOrg.LastIndexOf(".") + 1, fileNameOrg.Length - fileNameOrg.LastIndexOf(".") - 1);
				        var fileNameThumb = SystemDirectories.Root + fileNameOrg.Replace("." + ext, "_thumb.jpg");
				        image.Controls.Add(new LiteralControl("<a href=\"" + SystemDirectories.Root + fileNameOrg + "\" title=\"Zoom\"><img src=\"" + fileNameThumb + "\" border=\"0\"/></a>"));
				    }
				    catch
				    {
				    }
>>>>>>> 1b086e22

				    image.Controls.Add(new LiteralControl("<script>\nparent.updateImageSource('" + SystemDirectories.Root  + fileName.Replace("'", "\\'") + "','" + altText + "','" + fileWidth.ToString() + "','" + fileHeight.ToString() + "')\n</script>"));

				}
			}
		}

	}
}
<|MERGE_RESOLUTION|>--- conflicted
+++ resolved
@@ -1,129 +1,93 @@
-using System;
-using System.Collections;
-using System.ComponentModel;
-using System.Data;
-using System.Drawing;
-using System.Web;
-using System.Web.SessionState;
-using System.Web.UI;
-using System.Web.UI.WebControls;
-using System.Web.UI.HtmlControls;
-
-using System.IO;
-using umbraco.BusinessLogic;
-using umbraco.IO;
-using Umbraco.Core;
-
-namespace umbraco.dialogs
-{
-	[Obsolete("Use the ImageViewer user control instead")]
-	public partial class imageViewer : BasePages.UmbracoEnsuredPage
-	{
-
-	    public imageViewer()
-	    {
-	        CurrentApp = DefaultApps.media.ToString();
-	    }
-	
-		protected void Page_Load(object sender, EventArgs e)
-		{
-			//Response.Write(umbraco.helper.Request("id"));
-			//Response.End();
-			// Put user code to initialize the page here
-			if (Request.QueryString["id"] != null) 
-			{
-				if (Request.QueryString["id"] != "")  
-				{
-					//TODO: fix Nasty FAST'N'CANELINE HACK. ..
-					var mediaId = int.Parse(Request.QueryString["id"]);
-					
-					image.Controls.Clear();
-					var fileWidth = 0;
-					var fileHeight = 0;
-					var fileName = "/blank.gif";
-					var altText = "";
-
-				    try
-				    {
-				        var m = new cms.businesslogic.media.Media(mediaId);
-
-				        // TODO: Remove "Magic strings" from code.
-				        try
-				        {
-				            fileName = m.getProperty("fileName").Value.ToString();
-				        }
-				        catch
-				        {
-				            try
-				            {
-				                fileName = m.getProperty("umbracoFile").Value.ToString();
-				            }
-				            catch
-				            {
-				                fileName = m.getProperty("file").Value.ToString();
-				            }
-				        }
-
-<<<<<<< HEAD
-						// TODO: Remove "Magic strings" from code.
-						try 
-						{
-							fileName = m.getProperty("fileName").Value.ToString();
-						} 
-						catch 
-						{
-							try 
-							{
-								fileName = m.getProperty(Constants.Conventions.Media.File).Value.ToString();
-							} 
-							catch 
-							{
-								fileName = m.getProperty("file").Value.ToString();
-							}
-						}
-
-						altText = m.Text;
-						try 
-							{
-								fileWidth = int.Parse(m.getProperty(Constants.Conventions.Media.Width).Value.ToString());
-								fileHeight = int.Parse(m.getProperty(Constants.Conventions.Media.Height).Value.ToString());
-							}
-						catch {
-						
-						}
-						string fileNameOrg = fileName;
-						string ext = fileNameOrg.Substring(fileNameOrg.LastIndexOf(".")+1, fileNameOrg.Length-fileNameOrg.LastIndexOf(".")-1);
-						string fileNameThumb = SystemDirectories.Root + fileNameOrg.Replace("."+ext, "_thumb.jpg");
-						image.Controls.Add(new LiteralControl("<a href=\"" + SystemDirectories.Root + fileNameOrg + "\" title=\"Zoom\"><img src=\"" + fileNameThumb + "\" border=\"0\"/></a>"));
-					} 
-					catch {
-					}
-=======
-				        altText = m.Text;
-				        try
-				        {
-				            fileWidth = int.Parse(m.getProperty("umbracoWidth").Value.ToString());
-				            fileHeight = int.Parse(m.getProperty("umbracoHeight").Value.ToString());
-				        }
-				        catch
-				        {
-
-				        }
-				        var fileNameOrg = fileName;
-				        var ext = fileNameOrg.Substring(fileNameOrg.LastIndexOf(".") + 1, fileNameOrg.Length - fileNameOrg.LastIndexOf(".") - 1);
-				        var fileNameThumb = SystemDirectories.Root + fileNameOrg.Replace("." + ext, "_thumb.jpg");
-				        image.Controls.Add(new LiteralControl("<a href=\"" + SystemDirectories.Root + fileNameOrg + "\" title=\"Zoom\"><img src=\"" + fileNameThumb + "\" border=\"0\"/></a>"));
-				    }
-				    catch
-				    {
-				    }
->>>>>>> 1b086e22
-
-				    image.Controls.Add(new LiteralControl("<script>\nparent.updateImageSource('" + SystemDirectories.Root  + fileName.Replace("'", "\\'") + "','" + altText + "','" + fileWidth.ToString() + "','" + fileHeight.ToString() + "')\n</script>"));
-
-				}
-			}
-		}
-
-	}
-}
+using System;
+using System.Collections;
+using System.ComponentModel;
+using System.Data;
+using System.Drawing;
+using System.Web;
+using System.Web.SessionState;
+using System.Web.UI;
+using System.Web.UI.WebControls;
+using System.Web.UI.HtmlControls;
+
+using System.IO;
+using umbraco.BusinessLogic;
+using umbraco.IO;
+using Umbraco.Core;
+
+namespace umbraco.dialogs
+{
+	[Obsolete("Use the ImageViewer user control instead")]
+	public partial class imageViewer : BasePages.UmbracoEnsuredPage
+	{
+
+	    public imageViewer()
+	    {
+	        CurrentApp = DefaultApps.media.ToString();
+	    }
+	
+		protected void Page_Load(object sender, EventArgs e)
+		{
+			//Response.Write(umbraco.helper.Request("id"));
+			//Response.End();
+			// Put user code to initialize the page here
+			if (Request.QueryString["id"] != null) 
+			{
+				if (Request.QueryString["id"] != "")  
+				{
+					//TODO: fix Nasty FAST'N'CANELINE HACK. ..
+					var mediaId = int.Parse(Request.QueryString["id"]);
+					
+					image.Controls.Clear();
+					var fileWidth = 0;
+					var fileHeight = 0;
+					var fileName = "/blank.gif";
+					var altText = "";
+
+				    try
+				    {
+				        var m = new cms.businesslogic.media.Media(mediaId);
+
+				        // TODO: Remove "Magic strings" from code.
+				        try
+				        {
+				            fileName = m.getProperty("fileName").Value.ToString();
+				        }
+				        catch
+				        {
+				            try
+				            {
+								fileName = m.getProperty(Constants.Conventions.Media.File).Value.ToString();
+				            }
+				            catch
+				            {
+				                fileName = m.getProperty("file").Value.ToString();
+				            }
+				        }
+
+				        altText = m.Text;
+				        try
+				        {
+								fileWidth = int.Parse(m.getProperty(Constants.Conventions.Media.Width).Value.ToString());
+								fileHeight = int.Parse(m.getProperty(Constants.Conventions.Media.Height).Value.ToString());
+				        }
+				        catch
+				        {
+
+				        }
+				        var fileNameOrg = fileName;
+				        var ext = fileNameOrg.Substring(fileNameOrg.LastIndexOf(".") + 1, fileNameOrg.Length - fileNameOrg.LastIndexOf(".") - 1);
+				        var fileNameThumb = SystemDirectories.Root + fileNameOrg.Replace("." + ext, "_thumb.jpg");
+				        image.Controls.Add(new LiteralControl("<a href=\"" + SystemDirectories.Root + fileNameOrg + "\" title=\"Zoom\"><img src=\"" + fileNameThumb + "\" border=\"0\"/></a>"));
+				    }
+				    catch
+				    {
+				    }
+
+				    image.Controls.Add(new LiteralControl("<script>\nparent.updateImageSource('" + SystemDirectories.Root  + fileName.Replace("'", "\\'") + "','" + altText + "','" + fileWidth.ToString() + "','" + fileHeight.ToString() + "')\n</script>"));
+
+				}
+			}
+		}
+
+	}
+}