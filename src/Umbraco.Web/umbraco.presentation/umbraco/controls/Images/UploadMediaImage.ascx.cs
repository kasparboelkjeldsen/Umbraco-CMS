﻿using System;
using System.Web.UI;
using System.Web.UI.HtmlControls;
using System.Linq;
using System.Xml;
using umbraco.BasePages;
using umbraco.cms.businesslogic.datatype;
using umbraco.interfaces;
using Media = umbraco.cms.businesslogic.media.Media;

namespace umbraco.controls.Images
{

    /// <summary>
    /// A control to render out the controls to upload a new image to media.
    /// Includes ability to select where in the media you would like it to upload and also supports client
    /// callback methods once complete.
    /// </summary>
    public partial class UploadMediaImage : UserControl
    {

        public UploadMediaImage()
        {
            OnClientUpload = "";
        }

        /// <summary>
        /// The JavaScript method to be invoked once the image is uploaded, the page is rendered and the document is ready.
        /// The method will receive a JSON object with the following parameters:
        /// - imagePath
        /// - thumbnailPath
        /// - width
        /// - height
        /// - id
        /// </summary>
        public string OnClientUpload { get; set; }

        protected IDataType UploadField = DataTypeDefinition.GetByDataTypeId(new Guid("5032a6e6-69e3-491d-bb28-cd31cd11086c")).DataType;

        protected override void OnInit(EventArgs e)
        {

            base.OnInit(e);
            // Get upload field from datafield factory
            UploadControl.Controls.Add((Control)UploadField.DataEditor);
        }

        protected void Page_Load(object sender, EventArgs e)
        {

            ((HtmlInputFile)UploadField.DataEditor).ID = "uploadFile";
            if (!IsPostBack)
            {
                DataBind();
            }
            

       }

        protected void SubmitButton_Click(object sender, EventArgs e)
        {
            var media = Media.MakeNew(TextBoxTitle.Text, cms.businesslogic.media.MediaType.GetByAlias("image"), BasePage.Current.getUser(), int.Parse(MediaPickerControl.Value));

<<<<<<< HEAD
            Media m = Media.MakeNew(TextBoxTitle.Text, cms.businesslogic.media.MediaType.GetByAlias("image"), BasePage.Current.getUser(), int.Parse(MediaPickerControl.Value));
            var props = m.GenericProperties;
            foreach (cms.businesslogic.property.Property p in props)
=======
            foreach (var property in media.GenericProperties)
>>>>>>> 30cf0e20
            {
                if (property.PropertyType.DataTypeDefinition.DataType.Id == UploadField.Id)
                {
                    UploadField.DataTypeDefinitionId = property.PropertyType.DataTypeDefinition.Id;
                    UploadField.Data.PropertyId = property.Id;
                }
            }
            UploadField.DataEditor.Save();

            // Generate xml on image
            media.XmlGenerate(new XmlDocument());
            pane_upload.Visible = false;
            
            //this seems real ugly since we apparently already have the properties above (props)... but this data layer is insane and undecipherable:)
            string mainImage = media.getProperty("umbracoFile").Value.ToString();
            string extension = mainImage.Substring(mainImage.LastIndexOf(".") + 1, mainImage.Length - mainImage.LastIndexOf(".") - 1);            
            var thumbnail = mainImage.Remove(mainImage.Length - extension.Length - 1, extension.Length + 1) + "_thumb.jpg";
            string width = media.getProperty("umbracoWidth").Value.ToString();
            string height = media.getProperty("umbracoHeight").Value.ToString();
            int id = media.Id;

            feedback.Style.Add("margin-top", "8px");
            feedback.type = uicontrols.Feedback.feedbacktype.success;
            if (mainImage.StartsWith("~")) mainImage = mainImage.Substring(1);
            if (thumbnail.StartsWith("~")) thumbnail = thumbnail.Substring(1);
            feedback.Text += "<div style=\"text-align: center\"> <a target=\"_blank\" href='" + mainImage + "'><img src='" + thumbnail + "' style='border: none;'/><br/><br/>";
            feedback.Text += ui.Text("thumbnailimageclickfororiginal") + "</a><br/><br/></div>";

            if (!string.IsNullOrEmpty(OnClientUpload))
            {
                feedback.Text += @"
                <script type=""text/javascript"">
                jQuery(document).ready(function() { 
                " + OnClientUpload + @".call(this, {imagePath: '" + mainImage + @"', thumbnailPath: '" + thumbnail + @"', width: " + width + @", height: " + height + @", id: " + id + @"});  
                });
                </script>";
            }
            
        }

        protected override void OnPreRender(EventArgs e)
        {
            base.OnPreRender(e);

            ((HtmlInputFile)UploadField.DataEditor).Attributes.Add("onChange", "uploader_" + this.ClientID + ".validateImage();");
        }
    }
}<|MERGE_RESOLUTION|>--- conflicted
+++ resolved
@@ -1,118 +1,112 @@
-﻿using System;
-using System.Web.UI;
-using System.Web.UI.HtmlControls;
-using System.Linq;
-using System.Xml;
-using umbraco.BasePages;
-using umbraco.cms.businesslogic.datatype;
-using umbraco.interfaces;
-using Media = umbraco.cms.businesslogic.media.Media;
-
-namespace umbraco.controls.Images
-{
-
-    /// <summary>
-    /// A control to render out the controls to upload a new image to media.
-    /// Includes ability to select where in the media you would like it to upload and also supports client
-    /// callback methods once complete.
-    /// </summary>
-    public partial class UploadMediaImage : UserControl
-    {
-
-        public UploadMediaImage()
-        {
-            OnClientUpload = "";
-        }
-
-        /// <summary>
-        /// The JavaScript method to be invoked once the image is uploaded, the page is rendered and the document is ready.
-        /// The method will receive a JSON object with the following parameters:
-        /// - imagePath
-        /// - thumbnailPath
-        /// - width
-        /// - height
-        /// - id
-        /// </summary>
-        public string OnClientUpload { get; set; }
-
-        protected IDataType UploadField = DataTypeDefinition.GetByDataTypeId(new Guid("5032a6e6-69e3-491d-bb28-cd31cd11086c")).DataType;
-
-        protected override void OnInit(EventArgs e)
-        {
-
-            base.OnInit(e);
-            // Get upload field from datafield factory
-            UploadControl.Controls.Add((Control)UploadField.DataEditor);
-        }
-
-        protected void Page_Load(object sender, EventArgs e)
-        {
-
-            ((HtmlInputFile)UploadField.DataEditor).ID = "uploadFile";
-            if (!IsPostBack)
-            {
-                DataBind();
-            }
-            
-
-       }
-
-        protected void SubmitButton_Click(object sender, EventArgs e)
-        {
-            var media = Media.MakeNew(TextBoxTitle.Text, cms.businesslogic.media.MediaType.GetByAlias("image"), BasePage.Current.getUser(), int.Parse(MediaPickerControl.Value));
-
-<<<<<<< HEAD
-            Media m = Media.MakeNew(TextBoxTitle.Text, cms.businesslogic.media.MediaType.GetByAlias("image"), BasePage.Current.getUser(), int.Parse(MediaPickerControl.Value));
-            var props = m.GenericProperties;
-            foreach (cms.businesslogic.property.Property p in props)
-=======
-            foreach (var property in media.GenericProperties)
->>>>>>> 30cf0e20
-            {
-                if (property.PropertyType.DataTypeDefinition.DataType.Id == UploadField.Id)
-                {
-                    UploadField.DataTypeDefinitionId = property.PropertyType.DataTypeDefinition.Id;
-                    UploadField.Data.PropertyId = property.Id;
-                }
-            }
-            UploadField.DataEditor.Save();
-
-            // Generate xml on image
-            media.XmlGenerate(new XmlDocument());
-            pane_upload.Visible = false;
-            
-            //this seems real ugly since we apparently already have the properties above (props)... but this data layer is insane and undecipherable:)
-            string mainImage = media.getProperty("umbracoFile").Value.ToString();
-            string extension = mainImage.Substring(mainImage.LastIndexOf(".") + 1, mainImage.Length - mainImage.LastIndexOf(".") - 1);            
-            var thumbnail = mainImage.Remove(mainImage.Length - extension.Length - 1, extension.Length + 1) + "_thumb.jpg";
-            string width = media.getProperty("umbracoWidth").Value.ToString();
-            string height = media.getProperty("umbracoHeight").Value.ToString();
-            int id = media.Id;
-
-            feedback.Style.Add("margin-top", "8px");
-            feedback.type = uicontrols.Feedback.feedbacktype.success;
-            if (mainImage.StartsWith("~")) mainImage = mainImage.Substring(1);
-            if (thumbnail.StartsWith("~")) thumbnail = thumbnail.Substring(1);
-            feedback.Text += "<div style=\"text-align: center\"> <a target=\"_blank\" href='" + mainImage + "'><img src='" + thumbnail + "' style='border: none;'/><br/><br/>";
-            feedback.Text += ui.Text("thumbnailimageclickfororiginal") + "</a><br/><br/></div>";
-
-            if (!string.IsNullOrEmpty(OnClientUpload))
-            {
-                feedback.Text += @"
-                <script type=""text/javascript"">
-                jQuery(document).ready(function() { 
-                " + OnClientUpload + @".call(this, {imagePath: '" + mainImage + @"', thumbnailPath: '" + thumbnail + @"', width: " + width + @", height: " + height + @", id: " + id + @"});  
-                });
-                </script>";
-            }
-            
-        }
-
-        protected override void OnPreRender(EventArgs e)
-        {
-            base.OnPreRender(e);
-
-            ((HtmlInputFile)UploadField.DataEditor).Attributes.Add("onChange", "uploader_" + this.ClientID + ".validateImage();");
-        }
-    }
+﻿using System;
+using System.Web.UI;
+using System.Web.UI.HtmlControls;
+using System.Linq;
+using System.Xml;
+using umbraco.BasePages;
+using umbraco.cms.businesslogic.datatype;
+using umbraco.interfaces;
+using Media = umbraco.cms.businesslogic.media.Media;
+
+namespace umbraco.controls.Images
+{
+
+    /// <summary>
+    /// A control to render out the controls to upload a new image to media.
+    /// Includes ability to select where in the media you would like it to upload and also supports client
+    /// callback methods once complete.
+    /// </summary>
+    public partial class UploadMediaImage : UserControl
+    {
+
+        public UploadMediaImage()
+        {
+            OnClientUpload = "";
+        }
+
+        /// <summary>
+        /// The JavaScript method to be invoked once the image is uploaded, the page is rendered and the document is ready.
+        /// The method will receive a JSON object with the following parameters:
+        /// - imagePath
+        /// - thumbnailPath
+        /// - width
+        /// - height
+        /// - id
+        /// </summary>
+        public string OnClientUpload { get; set; }
+
+        protected IDataType UploadField = DataTypeDefinition.GetByDataTypeId(new Guid("5032a6e6-69e3-491d-bb28-cd31cd11086c")).DataType;
+
+        protected override void OnInit(EventArgs e)
+        {
+
+            base.OnInit(e);
+            // Get upload field from datafield factory
+            UploadControl.Controls.Add((Control)UploadField.DataEditor);
+        }
+
+        protected void Page_Load(object sender, EventArgs e)
+        {
+
+            ((HtmlInputFile)UploadField.DataEditor).ID = "uploadFile";
+            if (!IsPostBack)
+            {
+                DataBind();
+            }
+            
+
+       }
+
+        protected void SubmitButton_Click(object sender, EventArgs e)
+        {
+            var media = Media.MakeNew(TextBoxTitle.Text, cms.businesslogic.media.MediaType.GetByAlias("image"), BasePage.Current.getUser(), int.Parse(MediaPickerControl.Value));
+
+            foreach (var property in media.GenericProperties)
+            {
+                if (property.PropertyType.DataTypeDefinition.DataType.Id == UploadField.Id)
+                {
+                    UploadField.DataTypeDefinitionId = property.PropertyType.DataTypeDefinition.Id;
+                    UploadField.Data.PropertyId = property.Id;
+                }
+            }
+            UploadField.DataEditor.Save();
+
+            // Generate xml on image
+            media.XmlGenerate(new XmlDocument());
+            pane_upload.Visible = false;
+            
+            //this seems real ugly since we apparently already have the properties above (props)... but this data layer is insane and undecipherable:)
+            string mainImage = media.getProperty("umbracoFile").Value.ToString();
+            string extension = mainImage.Substring(mainImage.LastIndexOf(".") + 1, mainImage.Length - mainImage.LastIndexOf(".") - 1);            
+            var thumbnail = mainImage.Remove(mainImage.Length - extension.Length - 1, extension.Length + 1) + "_thumb.jpg";
+            string width = media.getProperty("umbracoWidth").Value.ToString();
+            string height = media.getProperty("umbracoHeight").Value.ToString();
+            int id = media.Id;
+
+            feedback.Style.Add("margin-top", "8px");
+            feedback.type = uicontrols.Feedback.feedbacktype.success;
+            if (mainImage.StartsWith("~")) mainImage = mainImage.Substring(1);
+            if (thumbnail.StartsWith("~")) thumbnail = thumbnail.Substring(1);
+            feedback.Text += "<div style=\"text-align: center\"> <a target=\"_blank\" href='" + mainImage + "'><img src='" + thumbnail + "' style='border: none;'/><br/><br/>";
+            feedback.Text += ui.Text("thumbnailimageclickfororiginal") + "</a><br/><br/></div>";
+
+            if (!string.IsNullOrEmpty(OnClientUpload))
+            {
+                feedback.Text += @"
+                <script type=""text/javascript"">
+                jQuery(document).ready(function() { 
+                " + OnClientUpload + @".call(this, {imagePath: '" + mainImage + @"', thumbnailPath: '" + thumbnail + @"', width: " + width + @", height: " + height + @", id: " + id + @"});  
+                });
+                </script>";
+            }
+            
+        }
+
+        protected override void OnPreRender(EventArgs e)
+        {
+            base.OnPreRender(e);
+
+            ((HtmlInputFile)UploadField.DataEditor).Attributes.Add("onChange", "uploader_" + this.ClientID + ".validateImage();");
+        }
+    }
 }