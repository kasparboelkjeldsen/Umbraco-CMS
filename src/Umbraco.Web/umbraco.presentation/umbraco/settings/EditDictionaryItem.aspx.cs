--- conflicted
+++ resolved
@@ -1,287 +1,175 @@
-using System;
-<<<<<<< HEAD
-using System.Linq;
-using System.Web.UI;
-using System.Web.UI.WebControls;
-using umbraco.cms.presentation.Trees;
-using Umbraco.Core;
-using Umbraco.Core.Models;
-using Umbraco.Core.Services;
-using Umbraco.Web;
-using Umbraco.Web.UI;
-=======
-using System.Web.UI;
-using System.Web.UI.WebControls;
-using umbraco.BusinessLogic;
-using umbraco.cms.businesslogic;
-using umbraco.cms.presentation.Trees;
-using Umbraco.Core;
->>>>>>> 8fa1499a
-
-namespace umbraco.settings
-{
-    /// <summary>
-    /// Summary description for EditDictionaryItem.
-    /// </summary>
-    [WebformsPageTreeAuthorize(Constants.Trees.Dictionary)]
-<<<<<<< HEAD
-	public partial class EditDictionaryItem : Umbraco.Web.UI.Pages.UmbracoEnsuredPage
-	{
-	    
-		protected LiteralControl keyTxt = new LiteralControl();
-		protected uicontrols.TabView tbv = new uicontrols.TabView();
-		private System.Collections.ArrayList languageFields = new System.Collections.ArrayList();
-        private IDictionaryItem currentItem;
-
-		protected void Page_Load(object sender, System.EventArgs e)
-		{
-		    currentItem = Services.LocalizationService.GetDictionaryItemById(int.Parse(Request.QueryString["id"]));                
-
-			// Put user code to initialize the page here
-			Panel1.hasMenu = true;
-			Panel1.Text = Services.TextService.Localize("editdictionary") + ": " + currentItem.ItemKey;
-			
-            uicontrols.Pane p = new uicontrols.Pane();
-
-			var save = Panel1.Menu.NewButton();
-            save.Text = Services.TextService.Localize("save");
-            save.Click += save_Click;
-			save.ToolTip = Services.TextService.Localize("save");
-            save.ID = "save";
-            save.ButtonType = uicontrols.MenuButtonType.Primary;
-
-            Literal txt = new Literal();
-            txt.Text = "<p>" + Services.TextService.Localize("dictionaryItem/description", new[] { currentItem.ItemKey }) + "</p><br/>";
-=======
-    public partial class EditDictionaryItem : BasePages.UmbracoEnsuredPage
-    {
-
-        protected LiteralControl keyTxt = new LiteralControl();
-        protected uicontrols.TabView tbv = new uicontrols.TabView();
-        private System.Collections.ArrayList languageFields = new System.Collections.ArrayList();
-        private cms.businesslogic.Dictionary.DictionaryItem currentItem;
-        protected TextBox boxChangeKey;
-        protected Label labelChangeKey;
-        protected Literal txt;
-        protected User currentUser;
-
-        protected void Page_Load(object sender, System.EventArgs e)
-        {
-            currentItem = new cms.businesslogic.Dictionary.DictionaryItem(int.Parse(Request.QueryString["id"]));
-            currentUser = getUser();
-
-            // Put user code to initialize the page here
-            Panel1.hasMenu = true;
-            Panel1.Text = ui.Text("editdictionary") + ": " + currentItem.key;
-
-            var save = Panel1.Menu.NewButton();
-            save.Text = ui.Text("save");
-            save.Click += save_Click;
-            save.ToolTip = ui.Text("save");
-            save.ID = "save";
-            save.ButtonType = uicontrols.MenuButtonType.Primary;
-
-            uicontrols.Pane p = new uicontrols.Pane();
-
-            boxChangeKey = new TextBox
-            {
-                ID = "changeKey-" + currentItem.id,
-                CssClass = "umbEditorTextField",
-                Text = currentItem.key
-            };
-
-            labelChangeKey = new Label
-            {
-                ID = "changeKeyLabel",
-                CssClass = "text-error"
-            };
-
-            p.addProperty(new Literal
-            {
-                Text = "<p>" + ui.Text("dictionaryItem", "changeKey", currentUser) + "</p>"
-            });
-            p.addProperty(boxChangeKey);
-            p.addProperty(labelChangeKey);
-
-
-            txt = new Literal();
-            txt.Text = "<br/><p>" + ui.Text("dictionaryItem", "description", currentItem.key, currentUser) + "</p><br/>";
->>>>>>> 8fa1499a
-            p.addProperty(txt);
-
-            foreach (cms.businesslogic.language.Language l in cms.businesslogic.language.Language.getAll)
-            {
-
-                TextBox languageBox = new TextBox();
-                languageBox.TextMode = TextBoxMode.MultiLine;
-                languageBox.ID = l.id.ToString();
-                languageBox.CssClass = "umbEditorTextFieldMultiple";
-
-			    if (!IsPostBack)
-			    {
-			        languageBox.Text = currentItem.GetTranslatedValue(l.id);
-			    }
-
-                languageFields.Add(languageBox);
-                p.addProperty(l.FriendlyName, languageBox);
-
-            }
-
-<<<<<<< HEAD
-			if (!IsPostBack)
-			{
-			    var path = BuildPath(currentItem);
-				ClientTools
-					.SetActiveTreeType(Constants.Trees.Dictionary)
-                    .SyncTree(path, false);
-			}
-=======
->>>>>>> 8fa1499a
-
-            if (!IsPostBack)
-            {
-                var path = BuildPath(currentItem);
-                ClientTools
-                    .SetActiveTreeType(TreeDefinitionCollection.Instance.FindTree<loadDictionary>().Tree.Alias)
-                    .SyncTree(path, false);
-            }
-
-            Panel1.Controls.Add(p);
-        }
-
-<<<<<<< HEAD
-	    private string BuildPath(IDictionaryItem current)
-	    {
-	        var parentPath = current.ParentId.HasValue == false ? "" : BuildPath(current) + ",";
-	        return parentPath + current.Id;
-	    }
-=======
-        private string BuildPath(cms.businesslogic.Dictionary.DictionaryItem current)
-        {
-            var parentPath = current.IsTopMostItem() ? "" : BuildPath(current.Parent) + ",";
-            return parentPath + current.id;
-        }
->>>>>>> 8fa1499a
-
-        void save_Click(object sender, EventArgs e)
-        {
-            foreach (TextBox t in languageFields)
-            {
-                //check for null but allow empty string!
-                // http://issues.umbraco.org/issue/U4-1931
-<<<<<<< HEAD
-				if (t.Text != null)
-				{
-				    Services.LocalizationService.AddOrUpdateDictionaryValue(
-				        currentItem,
-				        Services.LocalizationService.GetLanguageById(int.Parse(t.ID)),
-				        t.Text);
-
-                    Services.LocalizationService.Save(currentItem);
-
-                }
-			}
-            ClientTools.ShowSpeechBubble(SpeechBubbleIcon.Save, Services.TextService.Localize("speechBubbles/dictionaryItemSaved"), "");	
-		}
-		#region Web Form Designer generated code
-		override protected void OnInit(EventArgs e)
-		{
-			//
-			// CODEGEN: This call is required by the ASP.NET Web Form Designer.
-			//
-            /*
-			tbv.ID="tabview1";
-			tbv.Width = 400;
-			tbv.Height = 200;
-		*/
-
-			InitializeComponent();
-			base.OnInit(e);
-		}
-		
-		/// <summary>
-		/// Required method for Designer support - do not modify
-		/// the contents of this method with the code editor.
-		/// </summary>
-		private void InitializeComponent()
-		{    
-		}
-		#endregion
-	}
-=======
-                if (t.Text != null)
-                {
-                    currentItem.setValue(int.Parse(t.ID), t.Text);
-                }
-            }
-
-            labelChangeKey.Text = ""; // reset error text 
-            var newKey = boxChangeKey.Text;
-            if (string.IsNullOrWhiteSpace(newKey) == false && newKey != currentItem.key)
-            {
-                // key already exists, save but inform
-                if (Dictionary.DictionaryItem.hasKey(newKey) == true)
-                {
-                    labelChangeKey.Text = ui.Text("dictionaryItem", "changeKeyError", newKey, currentUser);
-                    boxChangeKey.Text = currentItem.key; // reset key                    
-                }
-                else
-                {
-                    // set the new key
-                    currentItem.setKey(newKey);
-
-                    // update the title with the new key
-                    Panel1.title.InnerHtml = ui.Text("editdictionary") + ": " + newKey;
-
-                    // sync the content tree
-                    var path = BuildPath(currentItem);
-                    ClientTools.SyncTree(path, true);
-                }
-            }
-            txt.Text = "<br/><p>" + ui.Text("dictionaryItem", "description", currentItem.key, currentUser) + "</p><br/>";
-            ClientTools.ShowSpeechBubble(speechBubbleIcon.save, ui.Text("speechBubbles", "dictionaryItemSaved"), "");
-        }
-
-        #region Web Form Designer generated code
-
-        override protected void OnInit(EventArgs e)
-        {
-            InitializeComponent();
-            base.OnInit(e);
-        }
-
-        /// <summary>
-        /// Required method for Designer support - do not modify
-        /// the contents of this method with the code editor.
-        /// </summary>
-        private void InitializeComponent()
-        {
-        }
-
-        #endregion
-
-
-        private class languageTextbox : TextBox
-        {
-
-            private int _languageid;
-
-            public int languageid
-            {
-                set { _languageid = value; }
-                get { return _languageid; }
-            }
-
-            public languageTextbox(int languageId) : base()
-            {
-                this.TextMode = TextBoxMode.MultiLine;
-                this.Rows = 10;
-                this.Columns = 40;
-                this.Attributes.Add("style", "margin: 3px; width: 98%;");
-
-                this.languageid = languageId;
-            }
-        }
-    }
->>>>>>> 8fa1499a
-}
+using System;
+using System.Linq;
+using System.Web.UI;
+using System.Web.UI.WebControls;
+using umbraco.cms.presentation.Trees;
+using Umbraco.Core;
+using Umbraco.Core.Models;
+using Umbraco.Core.Models.Membership;
+using Umbraco.Core.Services;
+using Umbraco.Web;
+using Umbraco.Web.UI;
+
+namespace umbraco.settings
+{
+    /// <summary>
+    /// Summary description for EditDictionaryItem.
+    /// </summary>
+    [WebformsPageTreeAuthorize(Constants.Trees.Dictionary)]
+	public partial class EditDictionaryItem : Umbraco.Web.UI.Pages.UmbracoEnsuredPage
+    {
+        protected LiteralControl keyTxt = new LiteralControl();
+        protected uicontrols.TabView tbv = new uicontrols.TabView();
+        private System.Collections.ArrayList languageFields = new System.Collections.ArrayList();
+        private IDictionaryItem currentItem;
+        protected TextBox boxChangeKey;
+        protected Label labelChangeKey;
+        protected Literal txt;
+
+        protected void Page_Load(object sender, System.EventArgs e)
+        {
+		    currentItem = Services.LocalizationService.GetDictionaryItemById(int.Parse(Request.QueryString["id"]));
+
+            // Put user code to initialize the page here
+            Panel1.hasMenu = true;
+			Panel1.Text = Services.TextService.Localize("editdictionary") + ": " + currentItem.ItemKey;
+
+            var save = Panel1.Menu.NewButton();
+            save.Text = Services.TextService.Localize("save");
+            save.Click += save_Click;
+			save.ToolTip = Services.TextService.Localize("save");
+            save.ID = "save";
+            save.ButtonType = uicontrols.MenuButtonType.Primary;
+
+            uicontrols.Pane p = new uicontrols.Pane();
+
+            boxChangeKey = new TextBox
+            {
+                ID = "changeKey-" + currentItem.Id,
+                CssClass = "umbEditorTextField",
+                Text = currentItem.ItemKey
+            };
+
+            labelChangeKey = new Label
+            {
+                ID = "changeKeyLabel",
+                CssClass = "text-error"
+            };
+
+            p.addProperty(new Literal
+            {
+                Text = "<p>" + Services.TextService.Localize("dictionaryItem/changeKey") + "</p>"
+            });
+            p.addProperty(boxChangeKey);
+            p.addProperty(labelChangeKey);
+
+
+            txt = new Literal();
+            txt.Text = "<p>" + Services.TextService.Localize("dictionaryItem/description", new[] { currentItem.ItemKey }) + "</p><br/>";
+            p.addProperty(txt);
+
+            foreach (cms.businesslogic.language.Language l in cms.businesslogic.language.Language.getAll)
+            {
+
+                TextBox languageBox = new TextBox();
+                languageBox.TextMode = TextBoxMode.MultiLine;
+                languageBox.ID = l.id.ToString();
+                languageBox.CssClass = "umbEditorTextFieldMultiple";
+
+			    if (!IsPostBack)
+			    {
+			        languageBox.Text = currentItem.GetTranslatedValue(l.id);
+			    }
+
+                languageFields.Add(languageBox);
+                p.addProperty(l.FriendlyName, languageBox);
+
+            }
+
+
+            if (!IsPostBack)
+            {
+                var path = BuildPath(currentItem);
+                ClientTools
+					.SetActiveTreeType(Constants.Trees.Dictionary)
+                    .SyncTree(path, false);
+            }
+
+            Panel1.Controls.Add(p);
+        }
+
+	    private string BuildPath(IDictionaryItem current)
+        {
+	        var parentPath = current.ParentId.HasValue == false ? "" : BuildPath(current) + ",";
+	        return parentPath + current.Id;
+        }
+
+        void save_Click(object sender, EventArgs e)
+        {
+            labelChangeKey.Text = ""; // reset error text
+            var newKey = boxChangeKey.Text;
+            var save = true;
+            if (string.IsNullOrWhiteSpace(newKey) == false && newKey != currentItem.ItemKey)
+            {
+                if (Services.LocalizationService.DictionaryItemExists(newKey))
+                {
+                    // reject
+                    labelChangeKey.Text = Services.TextService.Localize("dictionaryItem/changeKeyError", newKey);
+                    boxChangeKey.Text = currentItem.ItemKey; // reset key
+                    save = false;
+                }
+                else
+                {
+                    // update key
+                    currentItem.ItemKey = newKey;
+
+                    // update title
+                    Panel1.title.InnerHtml = Services.TextService.Localize("editdictionary") + ": " + newKey;
+
+                    // sync the content tree
+                    var path = BuildPath(currentItem);
+                    ClientTools.SyncTree(path, true);
+                }
+            }
+
+            if (save)
+            {
+                foreach (TextBox t in languageFields)
+                {
+                    //check for null but allow empty string!
+                    // http://issues.umbraco.org/issue/U4-1931
+                    if (t.Text != null)
+                    {
+                        Services.LocalizationService.AddOrUpdateDictionaryValue(
+                            currentItem,
+                            Services.LocalizationService.GetLanguageById(int.Parse(t.ID)),
+                            t.Text);
+                    }
+                }
+
+                Services.LocalizationService.Save(currentItem);
+                ClientTools.ShowSpeechBubble(SpeechBubbleIcon.Save, Services.TextService.Localize("speechBubbles/dictionaryItemSaved"), "");
+            }
+
+            txt.Text = "<br/><p>" + Services.TextService.Localize("dictionaryItem/description", currentItem.ItemKey) + "</p><br/>";
+        }
+
+        #region Web Form Designer generated code
+
+        override protected void OnInit(EventArgs e)
+        {
+            InitializeComponent();
+            base.OnInit(e);
+        }
+
+        /// <summary>
+        /// Required method for Designer support - do not modify
+        /// the contents of this method with the code editor.
+        /// </summary>
+        private void InitializeComponent()
+        {
+        }
+
+        #endregion
+	}
+}