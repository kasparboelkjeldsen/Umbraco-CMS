﻿using System;
using System.Collections.Generic;
using System.Diagnostics;
using System.Globalization;
using System.IO;
using System.Linq;
using CSharpTest.Net.Collections;
using Newtonsoft.Json;
using Umbraco.Core;
using Umbraco.Core.Cache;
using Umbraco.Core.Composing;
using Umbraco.Core.Configuration;
using Umbraco.Core.Hosting;
using Umbraco.Core.Logging;
using Umbraco.Core.Models;
using Umbraco.Core.Models.Membership;
using Umbraco.Core.Models.PublishedContent;
using Umbraco.Core.Persistence;
using Umbraco.Core.Persistence.Dtos;
using Umbraco.Core.Persistence.Repositories;
using Umbraco.Core.Persistence.Repositories.Implement;
using Umbraco.Core.Scoping;
using Umbraco.Core.Services;
using Umbraco.Core.Services.Changes;
using Umbraco.Core.Services.Implement;
using Umbraco.Core.Strings;
using Umbraco.Web.Cache;
using Umbraco.Web.Install;
using Umbraco.Web.PublishedCache.NuCache.DataSource;
using Umbraco.Web.Routing;
using File = System.IO.File;

namespace Umbraco.Web.PublishedCache.NuCache
{

    internal class PublishedSnapshotService : PublishedSnapshotServiceBase
    {
        private readonly ServiceContext _serviceContext;
        private readonly IPublishedContentTypeFactory _publishedContentTypeFactory;
        private readonly IScopeProvider _scopeProvider;
        private readonly IDataSource _dataSource;
        private readonly IProfilingLogger _logger;
        private readonly IDocumentRepository _documentRepository;
        private readonly IMediaRepository _mediaRepository;
        private readonly IMemberRepository _memberRepository;
        private readonly IGlobalSettings _globalSettings;
        private readonly IEntityXmlSerializer _entitySerializer;
        private readonly IPublishedModelFactory _publishedModelFactory;
        private readonly IDefaultCultureAccessor _defaultCultureAccessor;
        private readonly UrlSegmentProviderCollection _urlSegmentProviders;
        private readonly ITypeFinder _typeFinder;
        private readonly IHostingEnvironment _hostingEnvironment;

        // volatile because we read it with no lock
        private volatile bool _isReady;

        private readonly ContentStore _contentStore;
        private readonly ContentStore _mediaStore;
        private readonly SnapDictionary<int, Domain> _domainStore;
        private readonly object _storesLock = new object();

        private BPlusTree<int, ContentNodeKit> _localContentDb;
        private BPlusTree<int, ContentNodeKit> _localMediaDb;
        private bool _localContentDbExists;
        private bool _localMediaDbExists;

        // define constant - determines whether to use cache when previewing
        // to store eg routes, property converted values, anything - caching
        // means faster execution, but uses memory - not sure if we want it
        // so making it configurable.
        public static readonly bool FullCacheWhenPreviewing = true;

        #region Constructors

        //private static int _singletonCheck;

        public PublishedSnapshotService(PublishedSnapshotServiceOptions options, IMainDom mainDom, IRuntimeState runtime,
            ServiceContext serviceContext, IPublishedContentTypeFactory publishedContentTypeFactory, IdkMap idkMap,
            IPublishedSnapshotAccessor publishedSnapshotAccessor, IVariationContextAccessor variationContextAccessor, IProfilingLogger logger, IScopeProvider scopeProvider,
            IDocumentRepository documentRepository, IMediaRepository mediaRepository, IMemberRepository memberRepository,
            IDefaultCultureAccessor defaultCultureAccessor,
            IDataSource dataSource, IGlobalSettings globalSettings,
            IEntityXmlSerializer entitySerializer,
            IPublishedModelFactory publishedModelFactory,
            UrlSegmentProviderCollection urlSegmentProviders,
            ITypeFinder typeFinder,
            IHostingEnvironment hostingEnvironment)
            : base(publishedSnapshotAccessor, variationContextAccessor)
        {
            //if (Interlocked.Increment(ref _singletonCheck) > 1)
            //    throw new Exception("Singleton must be instantiated only once!");

            _serviceContext = serviceContext;
            _publishedContentTypeFactory = publishedContentTypeFactory;
            _dataSource = dataSource;
            _logger = logger;
            _scopeProvider = scopeProvider;
            _documentRepository = documentRepository;
            _mediaRepository = mediaRepository;
            _memberRepository = memberRepository;
            _defaultCultureAccessor = defaultCultureAccessor;
            _globalSettings = globalSettings;
            _urlSegmentProviders = urlSegmentProviders;
            _typeFinder = typeFinder;
            _hostingEnvironment = hostingEnvironment;

            // we need an Xml serializer here so that the member cache can support XPath,
            // for members this is done by navigating the serialized-to-xml member
            _entitySerializer = entitySerializer;
            _publishedModelFactory = publishedModelFactory;

            // we always want to handle repository events, configured or not
            // assuming no repository event will trigger before the whole db is ready
            // (ideally we'd have Upgrading.App vs Upgrading.Data application states...)
            InitializeRepositoryEvents();

            // however, the cache is NOT available until we are configured, because loading
            // content (and content types) from database cannot be consistent (see notes in "Handle
            // Notifications" region), so
            // - notifications will be ignored
            // - trying to obtain a published snapshot from the service will throw
            if (runtime.Level != RuntimeLevel.Run)
                return;

            // lock this entire call, we only want a single thread to be accessing the stores at once and within
            // the call below to mainDom.Register, a callback may occur on a threadpool thread to MainDomRelease
            // at the same time as we are trying to write to the stores. MainDomRelease also locks on _storesLock so
            // it will not be able to close the stores until we are done populating (if the store is empty)
            lock (_storesLock)
            {
                if (options.IgnoreLocalDb == false)
                {
                    var registered = mainDom.Register(MainDomRegister, MainDomRelease);

                    // stores are created with a db so they can write to it, but they do not read from it,
                    // stores need to be populated, happens in OnResolutionFrozen which uses _localDbExists to
                    // figure out whether it can read the databases or it should populate them from sql

<<<<<<< HEAD
                    _logger.Info<PublishedSnapshotService>("Creating the content store, localContentDbExists? {LocalContentDbExists}", _localDbExists);
                    _contentStore = new ContentStore(publishedSnapshotAccessor, variationContextAccessor, logger, Current.PublishedModelFactory, _localContentDb);
                    _logger.Info<PublishedSnapshotService>("Creating the media store, localMediaDbExists? {LocalMediaDbExists}", _localDbExists);
                    _mediaStore = new ContentStore(publishedSnapshotAccessor, variationContextAccessor, logger, Current.PublishedModelFactory, _localMediaDb);
=======
                    _logger.Info<PublishedSnapshotService>("Creating the content store, localContentDbExists? {LocalContentDbExists}", _localContentDbExists);
                    _contentStore = new ContentStore(publishedSnapshotAccessor, variationContextAccessor, logger, _localContentDb);
                    _logger.Info<PublishedSnapshotService>("Creating the media store, localMediaDbExists? {LocalMediaDbExists}", _localMediaDbExists);
                    _mediaStore = new ContentStore(publishedSnapshotAccessor, variationContextAccessor, logger, _localMediaDb);
>>>>>>> 8b51b7f7
                }
                else
                {
                    _logger.Info<PublishedSnapshotService>("Creating the content store (local db ignored)");
                    _contentStore = new ContentStore(publishedSnapshotAccessor, variationContextAccessor, logger, Current.PublishedModelFactory);
                    _logger.Info<PublishedSnapshotService>("Creating the media store (local db ignored)");
                    _mediaStore = new ContentStore(publishedSnapshotAccessor, variationContextAccessor, logger, Current.PublishedModelFactory);
                }

                _domainStore = new SnapDictionary<int, Domain>();

                LoadCachesOnStartup();
            }

            Guid GetUid(ContentStore store, int id) => store.LiveSnapshot.Get(id)?.Uid ?? default;
            int GetId(ContentStore store, Guid uid) => store.LiveSnapshot.Get(uid)?.Id ?? default;

            if (idkMap != null)
            {
                idkMap.SetMapper(UmbracoObjectTypes.Document, id => GetUid(_contentStore, id), uid => GetId(_contentStore, uid));
                idkMap.SetMapper(UmbracoObjectTypes.Media, id => GetUid(_mediaStore, id), uid => GetId(_mediaStore, uid));
            }
        }

        /// <summary>
        /// Install phase of <see cref="IMainDom"/>
        /// </summary>
        /// <remarks>
        /// This is inside of a lock in MainDom so this is guaranteed to run if MainDom was acquired and guaranteed
        /// to not run if MainDom wasn't acquired.
        /// If MainDom was not acquired, then _localContentDb and _localMediaDb will remain null which means this appdomain
        /// will load in published content via the DB and in that case this appdomain will probably not exist long enough to
        /// serve more than a page of content.
        /// </remarks>
        private void MainDomRegister()
        {
            var path = GetLocalFilesPath();
            var localContentDbPath = Path.Combine(path, "NuCache.Content.db");
            var localMediaDbPath = Path.Combine(path, "NuCache.Media.db");
            
            _localContentDbExists = File.Exists(localContentDbPath);
            _localMediaDbExists = File.Exists(localMediaDbPath);

            // if both local databases exist then GetTree will open them, else new databases will be created
            _localContentDb = BTree.GetTree(localContentDbPath, _localContentDbExists);
            _localMediaDb = BTree.GetTree(localMediaDbPath, _localMediaDbExists);

            _logger.Info<PublishedSnapshotService>("Registered with MainDom, localContentDbExists? {LocalContentDbExists}, localMediaDbExists? {LocalMediaDbExists}", _localContentDbExists, _localMediaDbExists);
        }

        /// <summary>
        /// Release phase of MainDom
        /// </summary>
        /// <remarks>
        /// This will execute on a threadpool thread
        /// </remarks>
        private void MainDomRelease()
        {
            lock (_storesLock)
            {
                _contentStore?.ReleaseLocalDb(); //null check because we could shut down before being assigned
                _localContentDb = null;
                _mediaStore?.ReleaseLocalDb(); //null check because we could shut down before being assigned
                _localMediaDb = null;

                _logger.Info<PublishedSnapshotService>("Released from MainDom");
            }
        }

        /// <summary>
        /// Populates the stores
        /// </summary>
        /// <remarks>This is called inside of a lock for _storesLock</remarks>
        private void LoadCachesOnStartup()
        {
            var okContent = false;
            var okMedia = false;

            try
            {
                if (_localContentDbExists)
                {
                    okContent = LockAndLoadContent(scope => LoadContentFromLocalDbLocked(true));
                    if (!okContent)
                        _logger.Warn<PublishedSnapshotService>("Loading content from local db raised warnings, will reload from database.");                    
                }

                if (_localMediaDbExists)
                {
                    okMedia = LockAndLoadMedia(scope => LoadMediaFromLocalDbLocked(true));
                    if (!okMedia)
                        _logger.Warn<PublishedSnapshotService>("Loading media from local db raised warnings, will reload from database.");
                }

                if (!okContent)
                    LockAndLoadContent(scope => LoadContentFromDatabaseLocked(scope, true));

                if (!okMedia)
                    LockAndLoadMedia(scope => LoadMediaFromDatabaseLocked(scope, true));

                LockAndLoadDomains();
            }
            catch (Exception ex)
            {
                _logger.Fatal<PublishedSnapshotService>(ex, "Panic, exception while loading cache data.");
                throw;
            }

            // finally, cache is ready!
            _isReady = true;
        }

        private void InitializeRepositoryEvents()
        {
            // TODO: The reason these events are in the repository is for legacy, the events should exist at the service
            // level now since we can fire these events within the transaction... so move the events to service level

            // plug repository event handlers
            // these trigger within the transaction to ensure consistency
            // and are used to maintain the central, database-level XML cache
            DocumentRepository.ScopeEntityRemove += OnContentRemovingEntity;
            //ContentRepository.RemovedVersion += OnContentRemovedVersion;
            DocumentRepository.ScopedEntityRefresh += OnContentRefreshedEntity;
            MediaRepository.ScopeEntityRemove += OnMediaRemovingEntity;
            //MediaRepository.RemovedVersion += OnMediaRemovedVersion;
            MediaRepository.ScopedEntityRefresh += OnMediaRefreshedEntity;
            MemberRepository.ScopeEntityRemove += OnMemberRemovingEntity;
            //MemberRepository.RemovedVersion += OnMemberRemovedVersion;
            MemberRepository.ScopedEntityRefresh += OnMemberRefreshedEntity;

            // plug
            ContentTypeService.ScopedRefreshedEntity += OnContentTypeRefreshedEntity;
            MediaTypeService.ScopedRefreshedEntity += OnMediaTypeRefreshedEntity;
            MemberTypeService.ScopedRefreshedEntity += OnMemberTypeRefreshedEntity;

            LocalizationService.SavedLanguage += OnLanguageSaved;
        }

        private void TearDownRepositoryEvents()
        {
            DocumentRepository.ScopeEntityRemove -= OnContentRemovingEntity;
            //ContentRepository.RemovedVersion -= OnContentRemovedVersion;
            DocumentRepository.ScopedEntityRefresh -= OnContentRefreshedEntity;
            MediaRepository.ScopeEntityRemove -= OnMediaRemovingEntity;
            //MediaRepository.RemovedVersion -= OnMediaRemovedVersion;
            MediaRepository.ScopedEntityRefresh -= OnMediaRefreshedEntity;
            MemberRepository.ScopeEntityRemove -= OnMemberRemovingEntity;
            //MemberRepository.RemovedVersion -= OnMemberRemovedVersion;
            MemberRepository.ScopedEntityRefresh -= OnMemberRefreshedEntity;

            ContentTypeService.ScopedRefreshedEntity -= OnContentTypeRefreshedEntity;
            MediaTypeService.ScopedRefreshedEntity -= OnMediaTypeRefreshedEntity;
            MemberTypeService.ScopedRefreshedEntity -= OnMemberTypeRefreshedEntity;

            LocalizationService.SavedLanguage -= OnLanguageSaved;
        }

        public override void Dispose()
        {
            TearDownRepositoryEvents();
            base.Dispose();
        }

        #endregion

        #region Local files

        private string GetLocalFilesPath()
        {
            var path = Path.Combine(_hostingEnvironment.LocalTempPath, "NuCache");

            if (!Directory.Exists(path))
                Directory.CreateDirectory(path);

            return path;
        }

        private void DeleteLocalFilesForContent()
        {
            if (_isReady && _localContentDb != null)
                throw new InvalidOperationException("Cannot delete local files while the cache uses them.");

            var path = GetLocalFilesPath();
            var localContentDbPath = Path.Combine(path, "NuCache.Content.db");
            if (File.Exists(localContentDbPath))
                File.Delete(localContentDbPath);
        }

        private void DeleteLocalFilesForMedia()
        {
            if (_isReady && _localMediaDb != null)
                throw new InvalidOperationException("Cannot delete local files while the cache uses them.");

            var path = GetLocalFilesPath();
            var localMediaDbPath = Path.Combine(path, "NuCache.Media.db");
            if (File.Exists(localMediaDbPath))
                File.Delete(localMediaDbPath);
        }

        #endregion

        #region Environment

        public override bool EnsureEnvironment(out IEnumerable<string> errors)
        {
            // must have app_data and be able to write files into it
            var ok = FilePermissionHelper.TryCreateDirectory(GetLocalFilesPath());
            errors = ok ? Enumerable.Empty<string>() : new[] { "NuCache local files." };
            return ok;
        }

        #endregion

        #region Populate Stores

        // sudden panic... but in RepeatableRead can a content that I haven't already read, be removed
        // before I read it? NO! because the WHOLE content tree is read-locked using WithReadLocked.
        // don't panic.

        private bool LockAndLoadContent(Func<IScope, bool> action)
        {


            // first get a writer, then a scope
            // if there already is a scope, the writer will attach to it
            // otherwise, it will only exist here - cheap
            using (_contentStore.GetScopedWriteLock(_scopeProvider))
            using (var scope = _scopeProvider.CreateScope())
            {
                scope.ReadLock(Constants.Locks.ContentTree);
                var ok = action(scope);
                scope.Complete();
                return ok;
            }
        }

        private bool LoadContentFromDatabaseLocked(IScope scope, bool onStartup)
        {
            // locks:
            // contentStore is wlocked (1 thread)
            // content (and types) are read-locked

            var contentTypes = _serviceContext.ContentTypeService.GetAll()
                .Select(x => _publishedContentTypeFactory.CreateContentType(x));

            _contentStore.SetAllContentTypes(contentTypes);

            using (_logger.TraceDuration<PublishedSnapshotService>("Loading content from database"))
            {
                // beware! at that point the cache is inconsistent,
                // assuming we are going to SetAll content items!

                _localContentDb?.Clear();

                // IMPORTANT GetAllContentSources sorts kits by level + parentId + sortOrder
                var kits = _dataSource.GetAllContentSources(scope);
                return onStartup ? _contentStore.SetAllFastSorted(kits, true) : _contentStore.SetAll(kits);
            }
        }

        private bool LoadContentFromLocalDbLocked(bool onStartup)
        {
            var contentTypes = _serviceContext.ContentTypeService.GetAll()
                    .Select(x => _publishedContentTypeFactory.CreateContentType(x));
            _contentStore.SetAllContentTypes(contentTypes);

            using (_logger.TraceDuration<PublishedSnapshotService>("Loading content from local cache file"))
            {
                // beware! at that point the cache is inconsistent,
                // assuming we are going to SetAll content items!

                return LoadEntitiesFromLocalDbLocked(onStartup, _localContentDb, _contentStore, "content");
            }
        }

        // keep these around - might be useful

        //private void LoadContentBranch(IContent content)
        //{
        //    LoadContent(content);

        //    foreach (var child in content.Children())
        //        LoadContentBranch(child);
        //}

        //private void LoadContent(IContent content)
        //{
        //    var contentService = _serviceContext.ContentService as ContentService;
        //    var newest = content;
        //    var published = newest.Published
        //        ? newest
        //        : (newest.HasPublishedVersion ? contentService.GetByVersion(newest.PublishedVersionGuid) : null);

        //    var contentNode = CreateContentNode(newest, published);
        //    _contentStore.Set(contentNode);
        //}

        private bool LockAndLoadMedia(Func<IScope, bool> action)
        {
            // see note in LockAndLoadContent
            using (_mediaStore.GetScopedWriteLock(_scopeProvider))
            using (var scope = _scopeProvider.CreateScope())
            {
                scope.ReadLock(Constants.Locks.MediaTree);
                var ok = action(scope);
                scope.Complete();
                return ok;
            }
        }

        private bool LoadMediaFromDatabaseLocked(IScope scope, bool onStartup)
        {
            // locks & notes: see content

            var mediaTypes = _serviceContext.MediaTypeService.GetAll()
                .Select(x => _publishedContentTypeFactory.CreateContentType(x));
            _mediaStore.SetAllContentTypes(mediaTypes);

            using (_logger.TraceDuration<PublishedSnapshotService>("Loading media from database"))
            {
                // beware! at that point the cache is inconsistent,
                // assuming we are going to SetAll content items!

                _localMediaDb?.Clear();

                _logger.Debug<PublishedSnapshotService>("Loading media from database...");
                // IMPORTANT GetAllMediaSources sorts kits by level + parentId + sortOrder
                var kits = _dataSource.GetAllMediaSources(scope);
                return onStartup ? _mediaStore.SetAllFastSorted(kits, true) : _mediaStore.SetAll(kits);
            }
        }

        private bool LoadMediaFromLocalDbLocked(bool onStartup)
        {
            var mediaTypes = _serviceContext.MediaTypeService.GetAll()
                    .Select(x => _publishedContentTypeFactory.CreateContentType(x));
            _mediaStore.SetAllContentTypes(mediaTypes);

            using (_logger.TraceDuration<PublishedSnapshotService>("Loading media from local cache file"))
            {
                // beware! at that point the cache is inconsistent,
                // assuming we are going to SetAll content items!

                return LoadEntitiesFromLocalDbLocked(onStartup, _localMediaDb, _mediaStore, "media");
            }

        }

        private bool LoadEntitiesFromLocalDbLocked(bool onStartup, BPlusTree<int, ContentNodeKit> localDb, ContentStore store, string entityType)
        {
            var kits = localDb.Select(x => x.Value)
                    .OrderBy(x => x.Node.Level)
                    .ThenBy(x => x.Node.ParentContentId)
                    .ThenBy(x => x.Node.SortOrder) // IMPORTANT sort by level + parentId + sortOrder
                    .ToList();

            if (kits.Count == 0)
            {
                // If there's nothing in the local cache file, we should return false? YES even though the site legitately might be empty.
                // Is it possible that the cache file is empty but the database is not? YES... (well, it used to be possible)
                // * A new file is created when one doesn't exist, this will only be done when MainDom is acquired
                // * The new file will be populated as soon as LoadCachesOnStartup is called
                // * If the appdomain is going down the moment after MainDom was acquired and we've created an empty cache file,
                //      then the MainDom release callback is triggered from on a different thread, which will close the file and
                //      set the cache file reference to null. At this moment, it is possible that the file is closed and the
                //      reference is set to null BEFORE LoadCachesOnStartup which would mean that the current appdomain would load
                //      in the in-mem cache via DB calls, BUT this now means that there is an empty cache file which will be
                //      loaded by the next appdomain and it won't check if it's empty, it just assumes that since the cache
                //      file is there, that is correct.

                // Update: We will still return false here even though the above mentioned race condition has been fixed since we now
                // lock the entire operation of creating/populating the cache file with the same lock as releasing/closing the cache file

                _logger.Info<PublishedSnapshotService>($"Tried to load {entityType} from the local cache file but it was empty.");
                return false;
            }

            return onStartup ? store.SetAllFastSorted(kits, false) : store.SetAll(kits);
        }

        // keep these around - might be useful

        //private void LoadMediaBranch(IMedia media)
        //{
        //    LoadMedia(media);

        //    foreach (var child in media.Children())
        //        LoadMediaBranch(child);
        //}

        //private void LoadMedia(IMedia media)
        //{
        //    var mediaType = _contentTypeCache.Get(PublishedItemType.Media, media.ContentTypeId);

        //    var mediaData = new ContentData
        //    {
        //        Name = media.Name,
        //        Published = true,
        //        Version = media.Version,
        //        VersionDate = media.UpdateDate,
        //        WriterId = media.CreatorId, // what else?
        //        TemplateId = -1, // have none
        //        Properties = GetPropertyValues(media)
        //    };

        //    var mediaNode = new ContentNode(media.Id, mediaType,
        //        media.Level, media.Path, media.SortOrder,
        //        media.ParentId, media.CreateDate, media.CreatorId,
        //        null, mediaData);

        //    _mediaStore.Set(mediaNode);
        //}

        //private Dictionary<string, object> GetPropertyValues(IContentBase content)
        //{
        //    var propertyEditorResolver = PropertyEditorResolver.Current; // should inject

        //    return content
        //        .Properties
        //        .Select(property =>
        //        {
        //            var e = propertyEditorResolver.GetByAlias(property.PropertyType.PropertyEditorAlias);
        //            var v = e == null
        //                ? property.Value
        //                : e.ValueEditor.ConvertDbToString(property, property.PropertyType, _serviceContext.DataTypeService);
        //            return new KeyValuePair<string, object>(property.Alias, v);
        //        })
        //        .ToDictionary(x => x.Key, x => x.Value);
        //}

        //private ContentData CreateContentData(IContent content)
        //{
        //    return new ContentData
        //    {
        //        Name = content.Name,
        //        Published = content.Published,
        //        Version = content.Version,
        //        VersionDate = content.UpdateDate,
        //        WriterId = content.WriterId,
        //        TemplateId = content.Template == null ? -1 : content.Template.Id,
        //        Properties = GetPropertyValues(content)
        //    };
        //}

        //private ContentNode CreateContentNode(IContent newest, IContent published)
        //{
        //    var contentType = _contentTypeCache.Get(PublishedItemType.Content, newest.ContentTypeId);

        //    var draftData = newest.Published
        //        ? null
        //        : CreateContentData(newest);

        //    var publishedData = newest.Published
        //        ? CreateContentData(newest)
        //        : (published == null ? null : CreateContentData(published));

        //    var contentNode = new ContentNode(newest.Id, contentType,
        //        newest.Level, newest.Path, newest.SortOrder,
        //        newest.ParentId, newest.CreateDate, newest.CreatorId,
        //        draftData, publishedData);

        //    return contentNode;
        //}

        private void LockAndLoadDomains()
        {
            // see note in LockAndLoadContent
            using (_domainStore.GetScopedWriteLock(_scopeProvider))
            using (var scope = _scopeProvider.CreateScope())
            {
                scope.ReadLock(Constants.Locks.Domains);
                LoadDomainsLocked();
                scope.Complete();
            }
        }

        private void LoadDomainsLocked()
        {
            var domains = _serviceContext.DomainService.GetAll(true);
            foreach (var domain in domains
                .Where(x => x.RootContentId.HasValue && x.LanguageIsoCode.IsNullOrWhiteSpace() == false)
                .Select(x => new Domain(x.Id, x.DomainName, x.RootContentId.Value, CultureInfo.GetCultureInfo(x.LanguageIsoCode), x.IsWildcard)))
            {
                _domainStore.Set(domain.Id, domain);
            }
        }

        #endregion

        #region Handle Notifications

        // note: if the service is not ready, ie _isReady is false, then notifications are ignored

        // SetUmbracoVersionStep issues a DistributedCache.Instance.RefreshAll...() call which should cause
        // the entire content, media etc caches to reload from database -- and then the app restarts -- however,
        // at the time SetUmbracoVersionStep runs, Umbraco is not fully initialized and therefore some property
        // value converters, etc are not registered, and rebuilding the NuCache may not work properly.
        //
        // More details: ApplicationContext.IsConfigured being false, ApplicationEventHandler.ExecuteWhen... is
        // called and in most cases events are skipped, so property value converters are not registered or
        // removed, so PublishedPropertyType either initializes with the wrong converter, or throws because it
        // detects more than one converter for a property type.
        //
        // It's not an issue for XmlStore - the app restart takes place *after* the install has refreshed the
        // cache, and XmlStore just writes a new umbraco.config file upon RefreshAll, so that's OK.
        //
        // But for NuCache... we cannot rebuild the cache now. So it will NOT work and we are not fixing it,
        // because now we should ALWAYS run with the database server messenger, and then the RefreshAll will
        // be processed as soon as we are configured and the messenger processes instructions.

        // note: notifications for content type and data type changes should be invoked with the
        // pure live model factory, if any, locked and refreshed - see ContentTypeCacheRefresher and
        // DataTypeCacheRefresher

        public override void Notify(ContentCacheRefresher.JsonPayload[] payloads, out bool draftChanged, out bool publishedChanged)
        {
            // no cache, trash everything
            if (_isReady == false)
            {
                DeleteLocalFilesForContent();
                draftChanged = publishedChanged = true;
                return;
            }

            using (_contentStore.GetScopedWriteLock(_scopeProvider))
            {
                NotifyLocked(payloads, out bool draftChanged2, out bool publishedChanged2);
                draftChanged = draftChanged2;
                publishedChanged = publishedChanged2;
            }

            if (draftChanged || publishedChanged)
                ((PublishedSnapshot)CurrentPublishedSnapshot)?.Resync();
        }

        private void NotifyLocked(IEnumerable<ContentCacheRefresher.JsonPayload> payloads, out bool draftChanged, out bool publishedChanged)
        {
            publishedChanged = false;
            draftChanged = false;

            // locks:
            // content (and content types) are read-locked while reading content
            // contentStore is wlocked (so readable, only no new views)
            // and it can be wlocked by 1 thread only at a time
            // contentStore is write-locked during changes

            foreach (var payload in payloads)
            {
                _logger.Debug<PublishedSnapshotService>("Notified {ChangeTypes} for content {ContentId}", payload.ChangeTypes, payload.Id);

                if (payload.ChangeTypes.HasType(TreeChangeTypes.RefreshAll))
                {
                    using (var scope = _scopeProvider.CreateScope())
                    {
                        scope.ReadLock(Constants.Locks.ContentTree);
                        LoadContentFromDatabaseLocked(scope, false);
                        scope.Complete();
                    }
                    draftChanged = publishedChanged = true;
                    continue;
                }

                if (payload.ChangeTypes.HasType(TreeChangeTypes.Remove))
                {
                    if (_contentStore.Clear(payload.Id))
                        draftChanged = publishedChanged = true;
                    continue;
                }

                if (payload.ChangeTypes.HasTypesNone(TreeChangeTypes.RefreshNode | TreeChangeTypes.RefreshBranch))
                {
                    // ?!
                    continue;
                }

                // TODO: should we do some RV check here? (later)

                var capture = payload;
                using (var scope = _scopeProvider.CreateScope())
                {
                    scope.ReadLock(Constants.Locks.ContentTree);

                    if (capture.ChangeTypes.HasType(TreeChangeTypes.RefreshBranch))
                    {
                        // ?? should we do some RV check here?
                        // IMPORTANT GetbranchContentSources sorts kits by level and by sort order
                        var kits = _dataSource.GetBranchContentSources(scope, capture.Id);
                        _contentStore.SetBranch(capture.Id, kits);
                    }
                    else
                    {
                        // ?? should we do some RV check here?
                        var kit = _dataSource.GetContentSource(scope, capture.Id);
                        if (kit.IsEmpty)
                        {
                            _contentStore.Clear(capture.Id);
                        }
                        else
                        {
                            _contentStore.Set(kit);
                        }
                    }

                    scope.Complete();
                }

                // ?? cannot tell really because we're not doing RV checks
                draftChanged = publishedChanged = true;
            }
        }

        /// <inheritdoc />
        public override void Notify(MediaCacheRefresher.JsonPayload[] payloads, out bool anythingChanged)
        {
            // no cache, trash everything
            if (_isReady == false)
            {
                DeleteLocalFilesForMedia();
                anythingChanged = true;
                return;
            }

            using (_mediaStore.GetScopedWriteLock(_scopeProvider))
            {
                NotifyLocked(payloads, out bool anythingChanged2);
                anythingChanged = anythingChanged2;
            }

            if (anythingChanged)
                ((PublishedSnapshot)CurrentPublishedSnapshot)?.Resync();
        }

        private void NotifyLocked(IEnumerable<MediaCacheRefresher.JsonPayload> payloads, out bool anythingChanged)
        {
            anythingChanged = false;

            // locks:
            // see notes for content cache refresher

            foreach (var payload in payloads)
            {
                _logger.Debug<PublishedSnapshotService>("Notified {ChangeTypes} for media {MediaId}", payload.ChangeTypes, payload.Id);

                if (payload.ChangeTypes.HasType(TreeChangeTypes.RefreshAll))
                {
                    using (var scope = _scopeProvider.CreateScope())
                    {
                        scope.ReadLock(Constants.Locks.MediaTree);
                        LoadMediaFromDatabaseLocked(scope, false);
                        scope.Complete();
                    }
                    anythingChanged = true;
                    continue;
                }

                if (payload.ChangeTypes.HasType(TreeChangeTypes.Remove))
                {
                    if (_mediaStore.Clear(payload.Id))
                        anythingChanged = true;
                    continue;
                }

                if (payload.ChangeTypes.HasTypesNone(TreeChangeTypes.RefreshNode | TreeChangeTypes.RefreshBranch))
                {
                    // ?!
                    continue;
                }

                // TODO: should we do some RV checks here? (later)

                var capture = payload;
                using (var scope = _scopeProvider.CreateScope())
                {
                    scope.ReadLock(Constants.Locks.MediaTree);

                    if (capture.ChangeTypes.HasType(TreeChangeTypes.RefreshBranch))
                    {
                        // ?? should we do some RV check here?
                        // IMPORTANT GetbranchContentSources sorts kits by level and by sort order
                        var kits = _dataSource.GetBranchMediaSources(scope, capture.Id);
                        _mediaStore.SetBranch(capture.Id, kits);
                    }
                    else
                    {
                        // ?? should we do some RV check here?
                        var kit = _dataSource.GetMediaSource(scope, capture.Id);
                        if (kit.IsEmpty)
                        {
                            _mediaStore.Clear(capture.Id);
                        }
                        else
                        {
                            _mediaStore.Set(kit);
                        }
                    }

                    scope.Complete();
                }

                // ?? cannot tell really because we're not doing RV checks
                anythingChanged = true;
            }
        }

        /// <inheritdoc />
        public override void Notify(ContentTypeCacheRefresher.JsonPayload[] payloads)
        {
            // no cache, nothing we can do
            if (_isReady == false)
                return;

            foreach (var payload in payloads)
                _logger.Debug<PublishedSnapshotService>("Notified {ChangeTypes} for {ItemType} {ItemId}", payload.ChangeTypes, payload.ItemType, payload.Id);

            Notify<IContentType>(_contentStore, payloads, RefreshContentTypesLocked);
            Notify<IMediaType>(_mediaStore, payloads, RefreshMediaTypesLocked);

            if (_publishedModelFactory.IsLiveFactory())
            {
                //In the case of Pure Live - we actually need to refresh all of the content and the media
                //see https://github.com/umbraco/Umbraco-CMS/issues/5671
                //The underlying issue is that in Pure Live the ILivePublishedModelFactory will re-compile all of the classes/models
                //into a new DLL for the application which includes both content types and media types.
                //Since the models in the cache are based on these actual classes, all of the objects in the cache need to be updated
                //to use the newest version of the class.
                using (_contentStore.GetScopedWriteLock(_scopeProvider))
                using (_mediaStore.GetScopedWriteLock(_scopeProvider))
                {
                    NotifyLocked(new[] { new ContentCacheRefresher.JsonPayload(0, null, TreeChangeTypes.RefreshAll) }, out var draftChanged, out var publishedChanged);
                    NotifyLocked(new[] { new MediaCacheRefresher.JsonPayload(0, null, TreeChangeTypes.RefreshAll) }, out var anythingChanged);
                }
            }

            ((PublishedSnapshot)CurrentPublishedSnapshot)?.Resync();
        }

        private void Notify<T>(ContentStore store, ContentTypeCacheRefresher.JsonPayload[] payloads, Action<List<int>, List<int>, List<int>, List<int>> action)
            where T : IContentTypeComposition
        {
            if (payloads.Length == 0) return; //nothing to do

            var nameOfT = typeof(T).Name;

            List<int> removedIds = null, refreshedIds = null, otherIds = null, newIds = null;

            foreach (var payload in payloads)
            {
                if (payload.ItemType != nameOfT) continue;

                if (payload.ChangeTypes.HasType(ContentTypeChangeTypes.Remove))
                    AddToList(ref removedIds, payload.Id);
                else if (payload.ChangeTypes.HasType(ContentTypeChangeTypes.RefreshMain))
                    AddToList(ref refreshedIds, payload.Id);
                else if (payload.ChangeTypes.HasType(ContentTypeChangeTypes.RefreshOther))
                    AddToList(ref otherIds, payload.Id);
                else if (payload.ChangeTypes.HasType(ContentTypeChangeTypes.Create))
                    AddToList(ref newIds, payload.Id);
            }

            if (removedIds.IsCollectionEmpty() && refreshedIds.IsCollectionEmpty() && otherIds.IsCollectionEmpty() && newIds.IsCollectionEmpty()) return;

            using (store.GetScopedWriteLock(_scopeProvider))
            {
                // ReSharper disable AccessToModifiedClosure
                action(removedIds, refreshedIds, otherIds, newIds);
                // ReSharper restore AccessToModifiedClosure
            }
        }

        public override void Notify(DataTypeCacheRefresher.JsonPayload[] payloads)
        {
            // no cache, nothing we can do
            if (_isReady == false)
                return;

            var idsA = payloads.Select(x => x.Id).ToArray();

            foreach (var payload in payloads)
                _logger.Debug<PublishedSnapshotService>("Notified {RemovedStatus} for data type {DataTypeId}",
                    payload.Removed ? "Removed" : "Refreshed",
                    payload.Id);

            using (_contentStore.GetScopedWriteLock(_scopeProvider))
            using (_mediaStore.GetScopedWriteLock(_scopeProvider))
            {
                // TODO: need to add a datatype lock
                // this is triggering datatypes reload in the factory, and right after we create some
                // content types by loading them ... there's a race condition here, which would require
                // some locking on datatypes
                _publishedContentTypeFactory.NotifyDataTypeChanges(idsA);

                using (var scope = _scopeProvider.CreateScope())
                {
                    scope.ReadLock(Constants.Locks.ContentTree);
                    _contentStore.UpdateDataTypes(idsA, id => CreateContentType(PublishedItemType.Content, id));
                    scope.Complete();
                }

                using (var scope = _scopeProvider.CreateScope())
                {
                    scope.ReadLock(Constants.Locks.MediaTree);
                    _mediaStore.UpdateDataTypes(idsA, id => CreateContentType(PublishedItemType.Media, id));
                    scope.Complete();
                }
            }

            ((PublishedSnapshot)CurrentPublishedSnapshot)?.Resync();
        }

        public override void Notify(DomainCacheRefresher.JsonPayload[] payloads)
        {
            // no cache, nothing we can do
            if (_isReady == false)
                return;

            // see note in LockAndLoadContent
            using (_domainStore.GetScopedWriteLock(_scopeProvider))
            {
                foreach (var payload in payloads)
                {
                    switch (payload.ChangeType)
                    {
                        case DomainChangeTypes.RefreshAll:
                            using (var scope = _scopeProvider.CreateScope())
                            {
                                scope.ReadLock(Constants.Locks.Domains);
                                LoadDomainsLocked();
                                scope.Complete();
                            }
                            break;
                        case DomainChangeTypes.Remove:
                            _domainStore.Clear(payload.Id);
                            break;
                        case DomainChangeTypes.Refresh:
                            var domain = _serviceContext.DomainService.GetById(payload.Id);
                            if (domain == null) continue;
                            if (domain.RootContentId.HasValue == false) continue; // anomaly
                            if (domain.LanguageIsoCode.IsNullOrWhiteSpace()) continue; // anomaly
                            var culture = CultureInfo.GetCultureInfo(domain.LanguageIsoCode);
                            _domainStore.Set(domain.Id, new Domain(domain.Id, domain.DomainName, domain.RootContentId.Value, culture, domain.IsWildcard));
                            break;
                    }
                }
            }
        }

        //Methods used to prevent allocations of lists
        private void AddToList(ref List<int> list, int val) => GetOrCreateList(ref list).Add(val);
        private List<int> GetOrCreateList(ref List<int> list) => list ?? (list = new List<int>());

        #endregion

        #region Content Types

        private IReadOnlyCollection<IPublishedContentType> CreateContentTypes(PublishedItemType itemType, int[] ids)
        {
            // XxxTypeService.GetAll(empty) returns everything!
            if (ids.Length == 0)
                return Array.Empty<IPublishedContentType>();

            IEnumerable<IContentTypeComposition> contentTypes;
            switch (itemType)
            {
                case PublishedItemType.Content:
                    contentTypes = _serviceContext.ContentTypeService.GetAll(ids);
                    break;
                case PublishedItemType.Media:
                    contentTypes = _serviceContext.MediaTypeService.GetAll(ids);
                    break;
                case PublishedItemType.Member:
                    contentTypes = _serviceContext.MemberTypeService.GetAll(ids);
                    break;
                default:
                    throw new ArgumentOutOfRangeException(nameof(itemType));
            }

            // some may be missing - not checking here

            return contentTypes.Select(x => _publishedContentTypeFactory.CreateContentType(x)).ToList();
        }

        private IPublishedContentType CreateContentType(PublishedItemType itemType, int id)
        {
            IContentTypeComposition contentType;
            switch (itemType)
            {
                case PublishedItemType.Content:
                    contentType = _serviceContext.ContentTypeService.Get(id);
                    break;
                case PublishedItemType.Media:
                    contentType = _serviceContext.MediaTypeService.Get(id);
                    break;
                case PublishedItemType.Member:
                    contentType = _serviceContext.MemberTypeService.Get(id);
                    break;
                default:
                    throw new ArgumentOutOfRangeException(nameof(itemType));
            }

            return contentType == null ? null : _publishedContentTypeFactory.CreateContentType(contentType);
        }

        private void RefreshContentTypesLocked(List<int> removedIds, List<int> refreshedIds, List<int> otherIds, List<int> newIds)
        {
            if (removedIds.IsCollectionEmpty() && refreshedIds.IsCollectionEmpty() && otherIds.IsCollectionEmpty() && newIds.IsCollectionEmpty())
                return;

            // locks:
            // content (and content types) are read-locked while reading content
            // contentStore is wlocked (so readable, only no new views)
            // and it can be wlocked by 1 thread only at a time

            using (var scope = _scopeProvider.CreateScope())
            {
                scope.ReadLock(Constants.Locks.ContentTypes);

                var typesA = refreshedIds.IsCollectionEmpty()
                    ? Array.Empty<IPublishedContentType>()
                    : CreateContentTypes(PublishedItemType.Content, refreshedIds.ToArray()).ToArray();

                var kits = refreshedIds.IsCollectionEmpty()
                    ? Array.Empty<ContentNodeKit>()
                    : _dataSource.GetTypeContentSources(scope, refreshedIds).ToArray();

                _contentStore.UpdateContentTypes(removedIds, typesA, kits);
                if (!otherIds.IsCollectionEmpty())
                    _contentStore.UpdateContentTypes(CreateContentTypes(PublishedItemType.Content, otherIds.ToArray()));
                if (!newIds.IsCollectionEmpty())
                    _contentStore.NewContentTypes(CreateContentTypes(PublishedItemType.Content, newIds.ToArray()));
                scope.Complete();
            }
        }

        private void RefreshMediaTypesLocked(List<int> removedIds, List<int> refreshedIds, List<int> otherIds, List<int> newIds)
        {
            if (removedIds.IsCollectionEmpty() && refreshedIds.IsCollectionEmpty() && otherIds.IsCollectionEmpty() && newIds.IsCollectionEmpty())
                return;

            // locks:
            // media (and content types) are read-locked while reading media
            // mediaStore is wlocked (so readable, only no new views)
            // and it can be wlocked by 1 thread only at a time

            using (var scope = _scopeProvider.CreateScope())
            {
                scope.ReadLock(Constants.Locks.MediaTypes);

                var typesA = refreshedIds == null
                    ? Array.Empty<IPublishedContentType>()
                    : CreateContentTypes(PublishedItemType.Media, refreshedIds.ToArray()).ToArray();

                var kits = refreshedIds == null
                    ? Array.Empty<ContentNodeKit>()
                    : _dataSource.GetTypeMediaSources(scope, refreshedIds).ToArray();

                _mediaStore.UpdateContentTypes(removedIds, typesA, kits);
                if (!otherIds.IsCollectionEmpty())
                    _mediaStore.UpdateContentTypes(CreateContentTypes(PublishedItemType.Media, otherIds.ToArray()).ToArray());
                if (!newIds.IsCollectionEmpty())
                    _mediaStore.NewContentTypes(CreateContentTypes(PublishedItemType.Media, newIds.ToArray()).ToArray());
                scope.Complete();
            }
        }

        #endregion

        #region Create, Get Published Snapshot

        private long _contentGen, _mediaGen, _domainGen;
        private IAppCache _elementsCache;

        public override IPublishedSnapshot CreatePublishedSnapshot(string previewToken)
        {
            // no cache, no joy
            if (_isReady == false)
                throw new InvalidOperationException("The published snapshot service has not properly initialized.");

            var preview = previewToken.IsNullOrWhiteSpace() == false;
            return new PublishedSnapshot(this, preview);
        }

        // gets a new set of elements
        // always creates a new set of elements,
        // even though the underlying elements may not change (store snapshots)
        public PublishedSnapshot.PublishedSnapshotElements GetElements(bool previewDefault)
        {
            // note: using ObjectCacheAppCache for elements and snapshot caches
            // is not recommended because it creates an inner MemoryCache which is a heavy
            // thing - better use a dictionary-based cache which "just" creates a concurrent
            // dictionary

            // for snapshot cache, DictionaryAppCache MAY be OK but it is not thread-safe,
            // nothing like that...
            // for elements cache, DictionaryAppCache is a No-No, use something better.
            // ie FastDictionaryAppCache (thread safe and all)

            ContentStore.Snapshot contentSnap, mediaSnap;
            SnapDictionary<int, Domain>.Snapshot domainSnap;
            IAppCache elementsCache;
            lock (_storesLock)
            {
                var scopeContext = _scopeProvider.Context;

                if (scopeContext == null)
                {
                    contentSnap = _contentStore.CreateSnapshot();
                    mediaSnap = _mediaStore.CreateSnapshot();
                    domainSnap = _domainStore.CreateSnapshot();
                    elementsCache = _elementsCache;
                }
                else
                {
                    contentSnap = _contentStore.LiveSnapshot;
                    mediaSnap = _mediaStore.LiveSnapshot;
                    domainSnap = _domainStore.Test.LiveSnapshot;
                    elementsCache = _elementsCache;

                    // this is tricky
                    // we are returning elements composed from live snapshots, which we need to replace
                    // with actual snapshots when the context is gone - but when the action runs, there
                    // still is a context - so we cannot get elements - just resync = nulls the current
                    // elements
                    // just need to make sure nothing gets elements in another enlisted action... so using
                    // a MaxValue to make sure this one runs last, and it should be ok
                    scopeContext.Enlist("Umbraco.Web.PublishedCache.NuCache.PublishedSnapshotService.Resync", () => this, (completed, svc) =>
                    {
                        ((PublishedSnapshot)svc.CurrentPublishedSnapshot)?.Resync();
                    }, int.MaxValue);
                }

                // create a new snapshot cache if snapshots are different gens
                if (contentSnap.Gen != _contentGen || mediaSnap.Gen != _mediaGen || domainSnap.Gen != _domainGen || _elementsCache == null)
                {
                    _contentGen = contentSnap.Gen;
                    _mediaGen = mediaSnap.Gen;
                    _domainGen = domainSnap.Gen;
                    elementsCache = _elementsCache = new FastDictionaryAppCache(_typeFinder);
                }
            }

            var snapshotCache = new DictionaryAppCache();

            var memberTypeCache = new PublishedContentTypeCache(null, null, _serviceContext.MemberTypeService, _publishedContentTypeFactory, _logger);

            var defaultCulture = _defaultCultureAccessor.DefaultCulture;
            var domainCache = new DomainCache(domainSnap, defaultCulture);

            return new PublishedSnapshot.PublishedSnapshotElements
            {
                ContentCache = new ContentCache(previewDefault, contentSnap, snapshotCache, elementsCache, domainCache, _globalSettings, VariationContextAccessor),
                MediaCache = new MediaCache(previewDefault, mediaSnap, VariationContextAccessor),
                MemberCache = new MemberCache(previewDefault, snapshotCache, _serviceContext.MemberService, memberTypeCache, PublishedSnapshotAccessor, VariationContextAccessor, _entitySerializer, _publishedModelFactory),
                DomainCache = domainCache,
                SnapshotCache = snapshotCache,
                ElementsCache = elementsCache
            };
        }

        #endregion

        #region Preview

        public override string EnterPreview(IUser user, int contentId)
        {
            return "preview"; // anything
        }

        public override void RefreshPreview(string previewToken, int contentId)
        {
            // nothing
        }

        public override void ExitPreview(string previewToken)
        {
            // nothing
        }

        #endregion

        #region Handle Repository Events For Database PreCache

        // note: if the service is not ready, ie _isReady is false, then we still handle repository events,
        // because we can, we do not need a working published snapshot to do it - the only reason why it could cause an
        // issue is if the database table is not ready, but that should be prevented by migrations.

        // we need them to be "repository" events ie to trigger from within the repository transaction,
        // because they need to be consistent with the content that is being refreshed/removed - and that
        // should be guaranteed by a DB transaction

        private void OnContentRemovingEntity(DocumentRepository sender, DocumentRepository.ScopedEntityEventArgs args)
        {
            OnRemovedEntity(args.Scope.Database, args.Entity);
        }

        private void OnMediaRemovingEntity(MediaRepository sender, MediaRepository.ScopedEntityEventArgs args)
        {
            OnRemovedEntity(args.Scope.Database, args.Entity);
        }

        private void OnMemberRemovingEntity(MemberRepository sender, MemberRepository.ScopedEntityEventArgs args)
        {
            OnRemovedEntity(args.Scope.Database, args.Entity);
        }

        private void OnRemovedEntity(IUmbracoDatabase db, IContentBase item)
        {
            db.Execute("DELETE FROM cmsContentNu WHERE nodeId=@id", new { id = item.Id });
        }

        private void OnContentRefreshedEntity(DocumentRepository sender, DocumentRepository.ScopedEntityEventArgs args)
        {
            var db = args.Scope.Database;
            var content = (Content)args.Entity;

            // always refresh the edited data
            OnRepositoryRefreshed(db, content, false);

            // if unpublishing, remove published data from table
            if (content.PublishedState == PublishedState.Unpublishing)
                db.Execute("DELETE FROM cmsContentNu WHERE nodeId=@id AND published=1", new { id = content.Id });

            // if publishing, refresh the published data
            else if (content.PublishedState == PublishedState.Publishing)
                OnRepositoryRefreshed(db, content, true);
        }

        private void OnMediaRefreshedEntity(MediaRepository sender, MediaRepository.ScopedEntityEventArgs args)
        {
            var db = args.Scope.Database;
            var media = args.Entity;

            // refresh the edited data
            OnRepositoryRefreshed(db, media, false);
        }

        private void OnMemberRefreshedEntity(MemberRepository sender, MemberRepository.ScopedEntityEventArgs args)
        {
            var db = args.Scope.Database;
            var member = args.Entity;

            // refresh the edited data
            OnRepositoryRefreshed(db, member, true);
        }

        private void OnRepositoryRefreshed(IUmbracoDatabase db, IContentBase content, bool published)
        {
            // use a custom SQL to update row version on each update
            //db.InsertOrUpdate(dto);

            var dto = GetDto(content, published);
            db.InsertOrUpdate(dto,
                "SET data=@data, rv=rv+1 WHERE nodeId=@id AND published=@published",
                new
                {
                    data = dto.Data,
                    id = dto.NodeId,
                    published = dto.Published
                });
        }

        private void OnContentTypeRefreshedEntity(IContentTypeService sender, ContentTypeChange<IContentType>.EventArgs args)
        {
            const ContentTypeChangeTypes types // only for those that have been refreshed
                = ContentTypeChangeTypes.RefreshMain | ContentTypeChangeTypes.RefreshOther;
            var contentTypeIds = args.Changes.Where(x => x.ChangeTypes.HasTypesAny(types)).Select(x => x.Item.Id).ToArray();
            if (contentTypeIds.Any())
                RebuildContentDbCache(contentTypeIds: contentTypeIds);
        }

        private void OnMediaTypeRefreshedEntity(IMediaTypeService sender, ContentTypeChange<IMediaType>.EventArgs args)
        {
            const ContentTypeChangeTypes types // only for those that have been refreshed
                = ContentTypeChangeTypes.RefreshMain | ContentTypeChangeTypes.RefreshOther;
            var mediaTypeIds = args.Changes.Where(x => x.ChangeTypes.HasTypesAny(types)).Select(x => x.Item.Id).ToArray();
            if (mediaTypeIds.Any())
                RebuildMediaDbCache(contentTypeIds: mediaTypeIds);
        }

        private void OnMemberTypeRefreshedEntity(IMemberTypeService sender, ContentTypeChange<IMemberType>.EventArgs args)
        {
            const ContentTypeChangeTypes types // only for those that have been refreshed
                = ContentTypeChangeTypes.RefreshMain | ContentTypeChangeTypes.RefreshOther;
            var memberTypeIds = args.Changes.Where(x => x.ChangeTypes.HasTypesAny(types)).Select(x => x.Item.Id).ToArray();
            if (memberTypeIds.Any())
                RebuildMemberDbCache(contentTypeIds: memberTypeIds);
        }

        /// <summary>
        /// If a <see cref="ILanguage"/> is ever saved with a different culture, we need to rebuild all of the content nucache table
        /// </summary>
        /// <param name="sender"></param>
        /// <param name="e"></param>
        private void OnLanguageSaved(ILocalizationService sender, Core.Events.SaveEventArgs<ILanguage> e)
        {
            //culture changed on an existing language
            var cultureChanged = e.SavedEntities.Any(x => !x.WasPropertyDirty(nameof(ILanguage.Id)) && x.WasPropertyDirty(nameof(ILanguage.IsoCode)));
            if(cultureChanged)
            {
                RebuildContentDbCache();
            }
        }

        private ContentNuDto GetDto(IContentBase content, bool published)
        {
            // should inject these in ctor
            // BUT for the time being we decide not to support ConvertDbToXml/String
            //var propertyEditorResolver = PropertyEditorResolver.Current;
            //var dataTypeService = ApplicationContext.Current.Services.DataTypeService;

            var propertyData = new Dictionary<string, PropertyData[]>();
            foreach (var prop in content.Properties)
            {
                var pdatas = new List<PropertyData>();
                foreach (var pvalue in prop.Values)
                {
                    // sanitize - properties should be ok but ... never knows
                    if (!prop.PropertyType.SupportsVariation(pvalue.Culture, pvalue.Segment))
                        continue;

                    // note: at service level, invariant is 'null', but here invariant becomes 'string.Empty'
                    var value = published ? pvalue.PublishedValue : pvalue.EditedValue;
                    if (value != null)
                        pdatas.Add(new PropertyData { Culture = pvalue.Culture ?? string.Empty, Segment = pvalue.Segment ?? string.Empty, Value = value });

                    //Core.Composing.Current.Logger.Debug<PublishedSnapshotService>($"{content.Id} {prop.Alias} [{pvalue.LanguageId},{pvalue.Segment}] {value} {(published?"pub":"edit")}");

                    //if (value != null)
                    //{
                    //    var e = propertyEditorResolver.GetByAlias(prop.PropertyType.PropertyEditorAlias);

                    //    // We are converting to string, even for database values which are integer or
                    //    // DateTime, which is not optimum. Doing differently would require that we have a way to tell
                    //    // whether the conversion to XML string changes something or not... which we don't, and we
                    //    // don't want to implement it as PropertyValueEditor.ConvertDbToXml/String should die anyway.

                    //    // Don't think about improving the situation here: this is a corner case and the real
                    //    // thing to do is to get rig of PropertyValueEditor.ConvertDbToXml/String.

                    //    // Use ConvertDbToString to keep it simple, although everywhere we use ConvertDbToXml and
                    //    // nothing ensures that the two methods are consistent.

                    //    if (e != null)
                    //        value = e.ValueEditor.ConvertDbToString(prop, prop.PropertyType, dataTypeService);
                    //}
                }
                propertyData[prop.Alias] = pdatas.ToArray();
            }

            var cultureData = new Dictionary<string, CultureVariation>();

            // sanitize - names should be ok but ... never knows
            if (content.ContentType.VariesByCulture())
            {
                var infos = content is IContent document
                    ? (published
                        ? document.PublishCultureInfos
                        : document.CultureInfos)
                    : content.CultureInfos;

                // ReSharper disable once UseDeconstruction
                foreach (var cultureInfo in infos)
                {
                    var cultureIsDraft = !published && content is IContent d && d.IsCultureEdited(cultureInfo.Culture);
                    cultureData[cultureInfo.Culture] = new CultureVariation
                    {
                        Name = cultureInfo.Name,
                        UrlSegment = content.GetUrlSegment(Current.ShortStringHelper, _urlSegmentProviders, cultureInfo.Culture),
                        Date = content.GetUpdateDate(cultureInfo.Culture) ?? DateTime.MinValue,
                        IsDraft = cultureIsDraft
                    };
                }
            }

            //the dictionary that will be serialized
            var nestedData = new ContentNestedData
            {
                PropertyData = propertyData,
                CultureData = cultureData,
                UrlSegment = content.GetUrlSegment(Current.ShortStringHelper, _urlSegmentProviders)
            };

            var dto = new ContentNuDto
            {
                NodeId = content.Id,
                Published = published,

                // note that numeric values (which are Int32) are serialized without their
                // type (eg "value":1234) and JsonConvert by default deserializes them as Int64

                Data = JsonConvert.SerializeObject(nestedData)
            };

            //Core.Composing.Current.Logger.Debug<PublishedSnapshotService>(dto.Data);

            return dto;
        }

        #endregion

        #region Rebuild Database PreCache

        public override void Rebuild()
        {
            _logger.Debug<PublishedSnapshotService>("Rebuilding...");
            using (var scope = _scopeProvider.CreateScope(repositoryCacheMode: RepositoryCacheMode.Scoped))
            {
                scope.ReadLock(Constants.Locks.ContentTree);
                scope.ReadLock(Constants.Locks.MediaTree);
                scope.ReadLock(Constants.Locks.MemberTree);
                RebuildContentDbCacheLocked(scope, 5000, null);
                RebuildMediaDbCacheLocked(scope, 5000, null);
                RebuildMemberDbCacheLocked(scope, 5000, null);
                scope.Complete();
            }
        }

        public void RebuildContentDbCache(int groupSize = 5000, IEnumerable<int> contentTypeIds = null)
        {
            using (var scope = _scopeProvider.CreateScope(repositoryCacheMode: RepositoryCacheMode.Scoped))
            {
                scope.ReadLock(Constants.Locks.ContentTree);
                RebuildContentDbCacheLocked(scope, groupSize, contentTypeIds);
                scope.Complete();
            }
        }

        // assumes content tree lock
        private void RebuildContentDbCacheLocked(IScope scope, int groupSize, IEnumerable<int> contentTypeIds)
        {
            var contentTypeIdsA = contentTypeIds?.ToArray();
            var contentObjectType = Constants.ObjectTypes.Document;
            var db = scope.Database;

            // remove all - if anything fails the transaction will rollback
            if (contentTypeIds == null || contentTypeIdsA.Length == 0)
            {
                // must support SQL-CE
                db.Execute(@"DELETE FROM cmsContentNu
WHERE cmsContentNu.nodeId IN (
    SELECT id FROM umbracoNode WHERE umbracoNode.nodeObjectType=@objType
)",
                    new { objType = contentObjectType });
            }
            else
            {
                // assume number of ctypes won't blow IN(...)
                // must support SQL-CE
                db.Execute($@"DELETE FROM cmsContentNu
WHERE cmsContentNu.nodeId IN (
    SELECT id FROM umbracoNode
    JOIN {Constants.DatabaseSchema.Tables.Content} ON {Constants.DatabaseSchema.Tables.Content}.nodeId=umbracoNode.id
    WHERE umbracoNode.nodeObjectType=@objType
    AND {Constants.DatabaseSchema.Tables.Content}.contentTypeId IN (@ctypes)
)",
                    new { objType = contentObjectType, ctypes = contentTypeIdsA });
            }

            // insert back - if anything fails the transaction will rollback
            var query = scope.SqlContext.Query<IContent>();
            if (contentTypeIds != null && contentTypeIdsA.Length > 0)
                query = query.WhereIn(x => x.ContentTypeId, contentTypeIdsA); // assume number of ctypes won't blow IN(...)

            long pageIndex = 0;
            long processed = 0;
            long total;
            do
            {
                // the tree is locked, counting and comparing to total is safe
                var descendants = _documentRepository.GetPage(query, pageIndex++, groupSize, out total, null, Ordering.By("Path"));
                var items = new List<ContentNuDto>();
                var count = 0;
                foreach (var c in descendants)
                {
                    // always the edited version
                    items.Add(GetDto(c, false));

                    // and also the published version if it makes any sense
                    if (c.Published)
                        items.Add(GetDto(c, true));

                    count++;
                }

                db.BulkInsertRecords(items);
                processed += count;
            } while (processed < total);
        }

        public void RebuildMediaDbCache(int groupSize = 5000, IEnumerable<int> contentTypeIds = null)
        {
            using (var scope = _scopeProvider.CreateScope(repositoryCacheMode: RepositoryCacheMode.Scoped))
            {
                scope.ReadLock(Constants.Locks.MediaTree);
                RebuildMediaDbCacheLocked(scope, groupSize, contentTypeIds);
                scope.Complete();
            }
        }

        // assumes media tree lock
        public void RebuildMediaDbCacheLocked(IScope scope, int groupSize, IEnumerable<int> contentTypeIds)
        {
            var contentTypeIdsA = contentTypeIds?.ToArray();
            var mediaObjectType = Constants.ObjectTypes.Media;
            var db = scope.Database;

            // remove all - if anything fails the transaction will rollback
            if (contentTypeIds == null || contentTypeIdsA.Length == 0)
            {
                // must support SQL-CE
                db.Execute(@"DELETE FROM cmsContentNu
WHERE cmsContentNu.nodeId IN (
    SELECT id FROM umbracoNode WHERE umbracoNode.nodeObjectType=@objType
)",
                    new { objType = mediaObjectType });
            }
            else
            {
                // assume number of ctypes won't blow IN(...)
                // must support SQL-CE
                db.Execute($@"DELETE FROM cmsContentNu
WHERE cmsContentNu.nodeId IN (
    SELECT id FROM umbracoNode
    JOIN {Constants.DatabaseSchema.Tables.Content} ON {Constants.DatabaseSchema.Tables.Content}.nodeId=umbracoNode.id
    WHERE umbracoNode.nodeObjectType=@objType
    AND {Constants.DatabaseSchema.Tables.Content}.contentTypeId IN (@ctypes)
)",
                    new { objType = mediaObjectType, ctypes = contentTypeIdsA });
            }

            // insert back - if anything fails the transaction will rollback
            var query = scope.SqlContext.Query<IMedia>();
            if (contentTypeIds != null && contentTypeIdsA.Length > 0)
                query = query.WhereIn(x => x.ContentTypeId, contentTypeIdsA); // assume number of ctypes won't blow IN(...)

            long pageIndex = 0;
            long processed = 0;
            long total;
            do
            {
                // the tree is locked, counting and comparing to total is safe
                var descendants = _mediaRepository.GetPage(query, pageIndex++, groupSize, out total, null, Ordering.By("Path"));
                var items = descendants.Select(m => GetDto(m, false)).ToList();
                db.BulkInsertRecords(items);
                processed += items.Count;
            } while (processed < total);
        }

        public void RebuildMemberDbCache(int groupSize = 5000, IEnumerable<int> contentTypeIds = null)
        {
            using (var scope = _scopeProvider.CreateScope(repositoryCacheMode: RepositoryCacheMode.Scoped))
            {
                scope.ReadLock(Constants.Locks.MemberTree);
                RebuildMemberDbCacheLocked(scope, groupSize, contentTypeIds);
                scope.Complete();
            }
        }

        // assumes member tree lock
        public void RebuildMemberDbCacheLocked(IScope scope, int groupSize, IEnumerable<int> contentTypeIds)
        {
            var contentTypeIdsA = contentTypeIds?.ToArray();
            var memberObjectType = Constants.ObjectTypes.Member;
            var db = scope.Database;

            // remove all - if anything fails the transaction will rollback
            if (contentTypeIds == null || contentTypeIdsA.Length == 0)
            {
                // must support SQL-CE
                db.Execute(@"DELETE FROM cmsContentNu
WHERE cmsContentNu.nodeId IN (
    SELECT id FROM umbracoNode WHERE umbracoNode.nodeObjectType=@objType
)",
                    new { objType = memberObjectType });
            }
            else
            {
                // assume number of ctypes won't blow IN(...)
                // must support SQL-CE
                db.Execute($@"DELETE FROM cmsContentNu
WHERE cmsContentNu.nodeId IN (
    SELECT id FROM umbracoNode
    JOIN {Constants.DatabaseSchema.Tables.Content} ON {Constants.DatabaseSchema.Tables.Content}.nodeId=umbracoNode.id
    WHERE umbracoNode.nodeObjectType=@objType
    AND {Constants.DatabaseSchema.Tables.Content}.contentTypeId IN (@ctypes)
)",
                    new { objType = memberObjectType, ctypes = contentTypeIdsA });
            }

            // insert back - if anything fails the transaction will rollback
            var query = scope.SqlContext.Query<IMember>();
            if (contentTypeIds != null && contentTypeIdsA.Length > 0)
                query = query.WhereIn(x => x.ContentTypeId, contentTypeIdsA); // assume number of ctypes won't blow IN(...)

            long pageIndex = 0;
            long processed = 0;
            long total;
            do
            {
                var descendants = _memberRepository.GetPage(query, pageIndex++, groupSize, out total, null, Ordering.By("Path"));
                var items = descendants.Select(m => GetDto(m, false)).ToArray();
                db.BulkInsertRecords(items);
                processed += items.Length;
            } while (processed < total);
        }

        public bool VerifyContentDbCache()
        {
            using (var scope = _scopeProvider.CreateScope())
            {
                scope.ReadLock(Constants.Locks.ContentTree);
                var ok = VerifyContentDbCacheLocked(scope);
                scope.Complete();
                return ok;
            }
        }

        // assumes content tree lock
        private bool VerifyContentDbCacheLocked(IScope scope)
        {
            // every document should have a corresponding row for edited properties
            // and if published, may have a corresponding row for published properties

            var contentObjectType = Constants.ObjectTypes.Document;
            var db = scope.Database;

            var count = db.ExecuteScalar<int>($@"SELECT COUNT(*)
FROM umbracoNode
JOIN {Constants.DatabaseSchema.Tables.Document} ON umbracoNode.id={Constants.DatabaseSchema.Tables.Document}.nodeId
LEFT JOIN cmsContentNu nuEdited ON (umbracoNode.id=nuEdited.nodeId AND nuEdited.published=0)
LEFT JOIN cmsContentNu nuPublished ON (umbracoNode.id=nuPublished.nodeId AND nuPublished.published=1)
WHERE umbracoNode.nodeObjectType=@objType
AND nuEdited.nodeId IS NULL OR ({Constants.DatabaseSchema.Tables.Document}.published=1 AND nuPublished.nodeId IS NULL);"
                , new { objType = contentObjectType });

            return count == 0;
        }

        public bool VerifyMediaDbCache()
        {
            using (var scope = _scopeProvider.CreateScope())
            {
                scope.ReadLock(Constants.Locks.MediaTree);
                var ok = VerifyMediaDbCacheLocked(scope);
                scope.Complete();
                return ok;
            }
        }

        // assumes media tree lock
        public bool VerifyMediaDbCacheLocked(IScope scope)
        {
            // every media item should have a corresponding row for edited properties

            var mediaObjectType = Constants.ObjectTypes.Media;
            var db = scope.Database;

            var count = db.ExecuteScalar<int>(@"SELECT COUNT(*)
FROM umbracoNode
LEFT JOIN cmsContentNu ON (umbracoNode.id=cmsContentNu.nodeId AND cmsContentNu.published=0)
WHERE umbracoNode.nodeObjectType=@objType
AND cmsContentNu.nodeId IS NULL
", new { objType = mediaObjectType });

            return count == 0;
        }

        public bool VerifyMemberDbCache()
        {
            using (var scope = _scopeProvider.CreateScope())
            {
                scope.ReadLock(Constants.Locks.MemberTree);
                var ok = VerifyMemberDbCacheLocked(scope);
                scope.Complete();
                return ok;
            }
        }

        // assumes member tree lock
        public bool VerifyMemberDbCacheLocked(IScope scope)
        {
            // every member item should have a corresponding row for edited properties

            var memberObjectType = Constants.ObjectTypes.Member;
            var db = scope.Database;

            var count = db.ExecuteScalar<int>(@"SELECT COUNT(*)
FROM umbracoNode
LEFT JOIN cmsContentNu ON (umbracoNode.id=cmsContentNu.nodeId AND cmsContentNu.published=0)
WHERE umbracoNode.nodeObjectType=@objType
AND cmsContentNu.nodeId IS NULL
", new { objType = memberObjectType });

            return count == 0;
        }

        #endregion

        #region Instrument

        public string GetStatus()
        {
            var dbCacheIsOk = VerifyContentDbCache()
                && VerifyMediaDbCache()
                && VerifyMemberDbCache();

            var cg = _contentStore.GenCount;
            var mg = _mediaStore.GenCount;
            var cs = _contentStore.SnapCount;
            var ms = _mediaStore.SnapCount;
            var ce = _contentStore.Count;
            var me = _mediaStore.Count;

            return
                " Database cache is " + (dbCacheIsOk ? "ok" : "NOT ok (rebuild?)") + "." +
                " ContentStore contains " + ce + " item" + (ce > 1 ? "s" : "") +
                " and has " + cg + " generation" + (cg > 1 ? "s" : "") +
                " and " + cs + " snapshot" + (cs > 1 ? "s" : "") + "." +
                " MediaStore contains " + me + " item" + (ce > 1 ? "s" : "") +
                " and has " + mg + " generation" + (mg > 1 ? "s" : "") +
                " and " + ms + " snapshot" + (ms > 1 ? "s" : "") + ".";
        }

        public void Collect()
        {
            var contentCollect = _contentStore.CollectAsync();
            var mediaCollect = _mediaStore.CollectAsync();
            System.Threading.Tasks.Task.WaitAll(contentCollect, mediaCollect);
        }

        #endregion

        #region Internals/Testing

        internal ContentStore GetContentStore() => _contentStore;
        internal ContentStore GetMediaStore() => _mediaStore;

        #endregion
    }
}<|MERGE_RESOLUTION|>--- conflicted
+++ resolved
@@ -136,17 +136,10 @@
                     // stores need to be populated, happens in OnResolutionFrozen which uses _localDbExists to
                     // figure out whether it can read the databases or it should populate them from sql
 
-<<<<<<< HEAD
-                    _logger.Info<PublishedSnapshotService>("Creating the content store, localContentDbExists? {LocalContentDbExists}", _localDbExists);
-                    _contentStore = new ContentStore(publishedSnapshotAccessor, variationContextAccessor, logger, Current.PublishedModelFactory, _localContentDb);
-                    _logger.Info<PublishedSnapshotService>("Creating the media store, localMediaDbExists? {LocalMediaDbExists}", _localDbExists);
+                    _logger.Info<PublishedSnapshotService>("Creating the content store, localContentDbExists? {LocalContentDbExists}", _localContentDbExists);
+                    _contentStore = new ContentStore(publishedSnapshotAccessor, variationContextAccessor, logger,  Current.PublishedModelFactory, _localContentDb);
+                    _logger.Info<PublishedSnapshotService>("Creating the media store, localMediaDbExists? {LocalMediaDbExists}", _localMediaDbExists);
                     _mediaStore = new ContentStore(publishedSnapshotAccessor, variationContextAccessor, logger, Current.PublishedModelFactory, _localMediaDb);
-=======
-                    _logger.Info<PublishedSnapshotService>("Creating the content store, localContentDbExists? {LocalContentDbExists}", _localContentDbExists);
-                    _contentStore = new ContentStore(publishedSnapshotAccessor, variationContextAccessor, logger, _localContentDb);
-                    _logger.Info<PublishedSnapshotService>("Creating the media store, localMediaDbExists? {LocalMediaDbExists}", _localMediaDbExists);
-                    _mediaStore = new ContentStore(publishedSnapshotAccessor, variationContextAccessor, logger, _localMediaDb);
->>>>>>> 8b51b7f7
                 }
                 else
                 {
@@ -186,7 +179,7 @@
             var path = GetLocalFilesPath();
             var localContentDbPath = Path.Combine(path, "NuCache.Content.db");
             var localMediaDbPath = Path.Combine(path, "NuCache.Media.db");
-            
+
             _localContentDbExists = File.Exists(localContentDbPath);
             _localMediaDbExists = File.Exists(localMediaDbPath);
 
@@ -231,7 +224,7 @@
                 {
                     okContent = LockAndLoadContent(scope => LoadContentFromLocalDbLocked(true));
                     if (!okContent)
-                        _logger.Warn<PublishedSnapshotService>("Loading content from local db raised warnings, will reload from database.");                    
+                        _logger.Warn<PublishedSnapshotService>("Loading content from local db raised warnings, will reload from database.");
                 }
 
                 if (_localMediaDbExists)
