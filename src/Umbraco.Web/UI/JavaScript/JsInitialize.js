--- conflicted
+++ resolved
@@ -23,13 +23,9 @@
     'lib/ng-file-upload/ng-file-upload.min.js',
     'lib/angular-local-storage/angular-local-storage.min.js',
 
-<<<<<<< HEAD
     'lib/chart.js/chart.min.js',
     'lib/angular-chart.js/angular-chart.min.js',
 
-    'lib/bootstrap/js/bootstrap.2.3.2.min.js',
-=======
->>>>>>> 8b5eb1f0
     'lib/umbraco/Extensions.js',
     
     'lib/umbraco/NamespaceManager.js',
