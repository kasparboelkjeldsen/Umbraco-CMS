--- conflicted
+++ resolved
@@ -1,4 +1,4 @@
-﻿using System;
+using System;
 using System.Collections;
 using System.Collections.Generic;
 using System.Linq;
@@ -76,19 +76,10 @@
         {
             if (items.Count > 0)
             {
-<<<<<<< HEAD
-                var toRemove = new List<dynamic>();
-                foreach (dynamic item in items)
-=======
-                var hasPathAccess = (item != null && UserExtensions.HasPathAccess(item.Path, user.StartMediaId, Constants.System.RecycleBinMedia));
+                var hasPathAccess = (item != null && UserExtensions.HasPathAccess(item.Path, user.StartContentId, Constants.System.RecycleBinContent));
                 if (!hasPathAccess)
->>>>>>> a626eeff
                 {
-                    var hasPathAccess = (item != null && UserExtensions.HasPathAccess(item.Path, user.StartContentId, Constants.System.RecycleBinContent));
-                    if (!hasPathAccess)
-                    {
-                        toRemove.Add(item);
-                    }
+					toRemove.Add(item);
                 }
 
                 foreach (var item in toRemove)
