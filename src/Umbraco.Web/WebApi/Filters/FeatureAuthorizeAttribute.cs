--- conflicted
+++ resolved
@@ -23,11 +23,7 @@
             if (features == null) return true;
 
             var controllerType = actionContext.ControllerContext.ControllerDescriptor.ControllerType;
-<<<<<<< HEAD
-            return features.IsEnabled(controllerType);
-=======
-            return FeaturesResolver.Current.Features.IsControllerEnabled(controllerType);
->>>>>>> 71602060
+            return features.IsControllerEnabled(controllerType);
         }
     }
 }