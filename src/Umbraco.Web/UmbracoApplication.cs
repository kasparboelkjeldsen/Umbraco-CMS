﻿using System.Collections;
using System.Collections.Generic;
using System.Linq;
using System.Runtime.InteropServices;
using System.Threading;
using System.Web;
using Umbraco.Core;
using Umbraco.Core.Cache;
using Umbraco.Core.Logging;
using Umbraco.Core.Logging.Serilog;
using Umbraco.Core.Runtime;
using Umbraco.Core.Configuration;
using Umbraco.Core.Hosting;
using Umbraco.Core.IO;
using Umbraco.Core.Logging;
using Umbraco.Web.Runtime;

namespace Umbraco.Web
{
    /// <summary>
    /// Represents the Umbraco global.asax class.
    /// </summary>
    public class UmbracoApplication : UmbracoApplicationBase
    {
        protected override IRuntime GetRuntime(Configs configs, IUmbracoVersion umbracoVersion, IIOHelper ioHelper, ILogger logger, IProfiler profiler, IHostingEnvironment hostingEnvironment, IBackOfficeInfo backOfficeInfo)
        {

            var connectionStringConfig = configs.ConnectionStrings()[Constants.System.UmbracoConnectionName];

            var dbProviderFactoryCreator = new UmbracoDbProviderFactoryCreator(connectionStringConfig?.ProviderName);

            var globalSettings = configs.Global();
            var connectionStrings = configs.ConnectionStrings();

            // Determine if we should use the sql main dom or the default
            var appSettingMainDomLock = globalSettings.MainDomLock;
<<<<<<< HEAD
            var isLinux = RuntimeInformation.IsOSPlatform(OSPlatform.Linux);
            var mainDomLock = appSettingMainDomLock == "SqlMainDomLock" || isLinux == true
                ? (IMainDomLock)new SqlMainDomLock(logger, globalSettings, connectionStrings, dbProviderFactoryCreator)
=======
            var mainDomLock = appSettingMainDomLock == "SqlMainDomLock"
                ? (IMainDomLock)new SqlMainDomLock(logger, globalSettings, connectionStrings, dbProviderFactoryCreator, hostingEnvironment)
>>>>>>> 6d30f311
                : new MainDomSemaphoreLock(logger, hostingEnvironment);

            var mainDom = new MainDom(logger, mainDomLock);

            var requestCache = new HttpRequestAppCache(() => HttpContext.Current != null ? HttpContext.Current.Items : null);
            var umbracoBootPermissionChecker = new AspNetUmbracoBootPermissionChecker();
            return new CoreRuntime(configs, umbracoVersion, ioHelper, logger, profiler, umbracoBootPermissionChecker, hostingEnvironment, backOfficeInfo, dbProviderFactoryCreator, mainDom,
                GetTypeFinder(hostingEnvironment, logger, profiler), requestCache);
        }


    }
}<|MERGE_RESOLUTION|>--- conflicted
+++ resolved
@@ -34,14 +34,10 @@
 
             // Determine if we should use the sql main dom or the default
             var appSettingMainDomLock = globalSettings.MainDomLock;
-<<<<<<< HEAD
+
             var isLinux = RuntimeInformation.IsOSPlatform(OSPlatform.Linux);
             var mainDomLock = appSettingMainDomLock == "SqlMainDomLock" || isLinux == true
-                ? (IMainDomLock)new SqlMainDomLock(logger, globalSettings, connectionStrings, dbProviderFactoryCreator)
-=======
-            var mainDomLock = appSettingMainDomLock == "SqlMainDomLock"
                 ? (IMainDomLock)new SqlMainDomLock(logger, globalSettings, connectionStrings, dbProviderFactoryCreator, hostingEnvironment)
->>>>>>> 6d30f311
                 : new MainDomSemaphoreLock(logger, hostingEnvironment);
 
             var mainDom = new MainDom(logger, mainDomLock);
