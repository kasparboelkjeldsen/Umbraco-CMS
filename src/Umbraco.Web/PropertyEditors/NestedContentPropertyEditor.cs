﻿using System;
using System.Collections;
using System.Collections.Generic;
using System.ComponentModel.DataAnnotations;
using System.Linq;
using System.Text.RegularExpressions;
using Newtonsoft.Json;
using Newtonsoft.Json.Linq;
using Umbraco.Core;
using Umbraco.Core.Composing;
using Umbraco.Core.Logging;
using Umbraco.Core.Models;
using Umbraco.Core.Models.Editors;
using Umbraco.Core.PropertyEditors;
using Umbraco.Core.Services;

namespace Umbraco.Web.PropertyEditors
{
    /// <summary>
    /// Represents a nested content property editor.
    /// </summary>
    [DataEditor(
        Constants.PropertyEditors.Aliases.NestedContent,
        "Nested Content",
        "nestedcontent",
        ValueType = ValueTypes.Json,
        Group = Constants.PropertyEditors.Groups.Lists,
        Icon = "icon-thumbnail-list")]
    public class NestedContentPropertyEditor : DataEditor
    {
        private readonly Lazy<PropertyEditorCollection> _propertyEditors;
        private readonly IDataTypeService _dataTypeService;
<<<<<<< HEAD
        private readonly ILocalizationService _localizationService;

        internal const string ContentTypeAliasPropertyKey = "ncContentTypeAlias";

        public NestedContentPropertyEditor(ILogger logger, Lazy<PropertyEditorCollection> propertyEditors, IDataTypeService dataTypeService, ILocalizationService localizationService)
=======
        private readonly IContentTypeService _contentTypeService;
        internal const string ContentTypeAliasPropertyKey = "ncContentTypeAlias";

        public NestedContentPropertyEditor(ILogger logger, Lazy<PropertyEditorCollection> propertyEditors, IDataTypeService dataTypeService, IContentTypeService contentTypeService)
>>>>>>> 4d78a2c8
            : base (logger)
        {
            _propertyEditors = propertyEditors;
            _dataTypeService = dataTypeService;
<<<<<<< HEAD
            _localizationService = localizationService;
=======
            _contentTypeService = contentTypeService;
>>>>>>> 4d78a2c8
        }

        // has to be lazy else circular dep in ctor
        private PropertyEditorCollection PropertyEditors => _propertyEditors.Value;

        #region Pre Value Editor

        protected override IConfigurationEditor CreateConfigurationEditor() => new NestedContentConfigurationEditor();

        #endregion

        #region Value Editor

<<<<<<< HEAD
        protected override IDataValueEditor CreateValueEditor() => new NestedContentPropertyValueEditor(_dataTypeService, _localizationService, Attribute, PropertyEditors);
=======
        protected override IDataValueEditor CreateValueEditor() => new NestedContentPropertyValueEditor(Attribute, PropertyEditors, _dataTypeService, _contentTypeService);
>>>>>>> 4d78a2c8

        internal class NestedContentPropertyValueEditor : DataValueEditor, IDataValueReference
        {
            private readonly PropertyEditorCollection _propertyEditors;
<<<<<<< HEAD

            private readonly Lazy<Dictionary<string, IContentType>> _contentTypes = new Lazy<Dictionary<string, IContentType>>(() =>
                    Current.Services.ContentTypeService.GetAll().ToDictionary(c => c.Alias)
            );

            public NestedContentPropertyValueEditor(IDataTypeService dataTypeService, ILocalizationService localizationService, DataEditorAttribute attribute, PropertyEditorCollection propertyEditors)
                : base(dataTypeService, localizationService, attribute)
=======
            private readonly IDataTypeService _dataTypeService;
            private readonly NestedContentValues _nestedContentValues;
            
            public NestedContentPropertyValueEditor(DataEditorAttribute attribute, PropertyEditorCollection propertyEditors, IDataTypeService dataTypeService, IContentTypeService contentTypeService)
                : base(attribute)
>>>>>>> 4d78a2c8
            {
                _propertyEditors = propertyEditors;
                _dataTypeService = dataTypeService;
                _nestedContentValues = new NestedContentValues(contentTypeService);
                Validators.Add(new NestedContentValidator(propertyEditors, dataTypeService, _nestedContentValues));
            }

            /// <inheritdoc />
            public override object Configuration
            {
                get => base.Configuration;
                set
                {
                    if (value == null)
                        throw new ArgumentNullException(nameof(value));
                    if (!(value is NestedContentConfiguration configuration))
                        throw new ArgumentException($"Expected a {typeof(NestedContentConfiguration).Name} instance, but got {value.GetType().Name}.", nameof(value));
                    base.Configuration = value;

                    HideLabel = configuration.HideLabel.TryConvertTo<bool>().Result;
                }
            }

            #region DB to String

            public override string ConvertDbToString(IPropertyType propertyType, object propertyValue)
            {
                var vals = _nestedContentValues.GetPropertyValues(propertyValue, out var deserialized).ToList();

                if (vals.Count == 0)
                    return string.Empty;

                foreach (var row in vals)
                {
                    if (row.PropType == null)
                    {
                        // type not found, and property is not system: just delete the value
                        if (IsSystemPropertyKey(row.PropKey) == false)
                            row.JsonRowValue[row.PropKey] = null;
                    }
                    else
                    {
                        try
                        {
                            // convert the value, and store the converted value
                            var propEditor = _propertyEditors[row.PropType.PropertyEditorAlias];
                            if (propEditor == null) continue;

                            var tempConfig = dataTypeService.GetDataType(row.PropType.DataTypeId).Configuration;
                            var valEditor = propEditor.GetValueEditor(tempConfig);
                            var convValue = valEditor.ConvertDbToString(row.PropType, row.JsonRowValue[row.PropKey]?.ToString(), dataTypeService);
                            row.JsonRowValue[row.PropKey] = convValue;
                        }
                        catch (InvalidOperationException)
                        {
<<<<<<< HEAD
                            try
                            {
                                // convert the value, and store the converted value
                                var propEditor = _propertyEditors[propType.PropertyEditorAlias];
                                if (propEditor == null)
                                {
                                    continue;
                                }
                                var tempConfig = DataTypeService.GetDataType(propType.DataTypeId).Configuration;
                                var valEditor = propEditor.GetValueEditor(tempConfig);
                                var convValue = valEditor.ConvertDbToString(propType, propValues[propAlias]?.ToString());
                                propValues[propAlias] = convValue;
                            }
                            catch (InvalidOperationException)
                            {
                                // deal with weird situations by ignoring them (no comment)
                                propValues[propAlias] = null;
                            }
=======
                            // deal with weird situations by ignoring them (no comment)
                            row.JsonRowValue[row.PropKey] = null;
>>>>>>> 4d78a2c8
                        }
                    }
                }

                return JsonConvert.SerializeObject(deserialized).ToXmlString<string>();
            }

            #endregion

            

            #region Convert database // editor

            // note: there is NO variant support here

            public override object ToEditor(IProperty property, string culture = null, string segment = null)
            {
                var val = property.GetValue(culture, segment);

                var vals = _nestedContentValues.GetPropertyValues(val, out var deserialized).ToList();

                if (vals.Count == 0)
                    return string.Empty;

                foreach (var row in vals)
                {
                    if (row.PropType == null)
                    {
                        // type not found, and property is not system: just delete the value
                        if (IsSystemPropertyKey(row.PropKey) == false)
                            row.JsonRowValue[row.PropKey] = null;
                    }
                    else
                    {
                        try
                        {
<<<<<<< HEAD
                            try
                            {
                                // create a temp property with the value
                                // - force it to be culture invariant as NC can't handle culture variant element properties
                                propType.Variations = ContentVariation.Nothing;
                                var tempProp = new Property(propType);
                                tempProp.SetValue(propValues[propAlias] == null ? null : propValues[propAlias].ToString());

                                // convert that temp property, and store the converted value
                                var propEditor = _propertyEditors[propType.PropertyEditorAlias];
                                if(propEditor == null)
                                {
                                    propValues[propAlias] = tempProp.GetValue()?.ToString();
                                    continue;
                                }
                                var tempConfig = DataTypeService.GetDataType(propType.DataTypeId).Configuration;
                                var valEditor = propEditor.GetValueEditor(tempConfig);
                                var convValue = valEditor.ToEditor(tempProp);
                                propValues[propAlias] = convValue == null ? null : JToken.FromObject(convValue);
                            }
                            catch (InvalidOperationException)
=======
                            // create a temp property with the value
                            // - force it to be culture invariant as NC can't handle culture variant element properties
                            row.PropType.Variations = ContentVariation.Nothing;
                            var tempProp = new Property(row.PropType);
                            tempProp.SetValue(row.JsonRowValue[row.PropKey] == null ? null : row.JsonRowValue[row.PropKey].ToString());

                            // convert that temp property, and store the converted value
                            var propEditor = _propertyEditors[row.PropType.PropertyEditorAlias];
                            if (propEditor == null)
>>>>>>> 4d78a2c8
                            {
                                row.JsonRowValue[row.PropKey] = tempProp.GetValue()?.ToString();
                                continue;
                            }

                            var tempConfig = dataTypeService.GetDataType(row.PropType.DataTypeId).Configuration;
                            var valEditor = propEditor.GetValueEditor(tempConfig);
                            var convValue = valEditor.ToEditor(tempProp, dataTypeService);
                            row.JsonRowValue[row.PropKey] = convValue == null ? null : JToken.FromObject(convValue);
                        }
                        catch (InvalidOperationException)
                        {
                            // deal with weird situations by ignoring them (no comment)
                            row.JsonRowValue[row.PropKey] = null;
                        }
                    }
                }

                // return json
                return deserialized;
            }

            public override object FromEditor(ContentPropertyData editorValue, object currentValue)
            {
                if (editorValue.Value == null || string.IsNullOrWhiteSpace(editorValue.Value.ToString()))
                    return null;

                var vals = _nestedContentValues.GetPropertyValues(editorValue.Value, out var deserialized).ToList();

                if (vals.Count == 0)
                    return string.Empty;

                foreach (var row in vals)
                {
                    if (row.PropType == null)
                    {
                        // type not found, and property is not system: just delete the value
                        if (IsSystemPropertyKey(row.PropKey) == false)
                            row.JsonRowValue[row.PropKey] = null;
                    }
                    else
                    {
                        // Fetch the property types prevalue
                        var propConfiguration = _dataTypeService.GetDataType(row.PropType.DataTypeId).Configuration;

                        // Lookup the property editor
                        var propEditor = _propertyEditors[row.PropType.PropertyEditorAlias];
                        if (propEditor == null) continue;

                        // Create a fake content property data object
                        var contentPropData = new ContentPropertyData(row.JsonRowValue[row.PropKey], propConfiguration);

                        // Get the property editor to do it's conversion
                        var newValue = propEditor.GetValueEditor().FromEditor(contentPropData, row.JsonRowValue[row.PropKey]);

                        // Store the value back
                        row.JsonRowValue[row.PropKey] = (newValue == null) ? null : JToken.FromObject(newValue);
                    }
                }

                // return json
                return JsonConvert.SerializeObject(deserialized);
            }
            #endregion

            public IEnumerable<UmbracoEntityReference> GetReferences(object value)
            {
                var rawJson = value == null ? string.Empty : value is string str ? str : value.ToString();

                var result = new List<UmbracoEntityReference>();

                foreach (var row in _nestedContentValues.GetPropertyValues(rawJson, out _))
                {
                    if (row.PropType == null) continue;

                    var propEditor = _propertyEditors[row.PropType.PropertyEditorAlias];

                    var valueEditor = propEditor?.GetValueEditor();
                    if (!(valueEditor is IDataValueReference reference)) continue;

                    var val = row.JsonRowValue[row.PropKey]?.ToString();

                    var refs = reference.GetReferences(val);

                    result.AddRange(refs);
                }

                return result;
            }
        }

        internal class NestedContentValidator : IValueValidator
        {
            private readonly PropertyEditorCollection _propertyEditors;
            private readonly IDataTypeService _dataTypeService;
            private readonly NestedContentValues _nestedContentValues;

            public NestedContentValidator(PropertyEditorCollection propertyEditors, IDataTypeService dataTypeService, NestedContentValues nestedContentValues)
            {
                _propertyEditors = propertyEditors;
                _dataTypeService = dataTypeService;
                _nestedContentValues = nestedContentValues;
            }

            public IEnumerable<ValidationResult> Validate(object rawValue, string valueType, object dataTypeConfiguration)
            {
                var validationResults = new List<ValidationResult>();

                foreach(var row in _nestedContentValues.GetPropertyValues(rawValue, out _))
                {
                    if (row.PropType == null) continue;

                    var config = _dataTypeService.GetDataType(row.PropType.DataTypeId).Configuration;
                    var propertyEditor = _propertyEditors[row.PropType.PropertyEditorAlias];
                    if (propertyEditor == null) continue;

                    foreach (var validator in propertyEditor.GetValueEditor().Validators)
                    {
                        foreach (var result in validator.Validate(row.JsonRowValue[row.PropKey], propertyEditor.GetValueEditor().ValueType, config))
                        {
                            result.ErrorMessage = "Item " + (row.RowIndex + 1) + " '" + row.PropType.Name + "' " + result.ErrorMessage;
                            validationResults.Add(result);
                        }
                    }

                    // Check mandatory
                    if (row.PropType.Mandatory)
                    {
                        if (row.JsonRowValue[row.PropKey] == null)
                            validationResults.Add(new ValidationResult("Item " + (row.RowIndex + 1) + " '" + row.PropType.Name + "' cannot be null", new[] { row.PropKey }));
                        else if (row.JsonRowValue[row.PropKey].ToString().IsNullOrWhiteSpace() || (row.JsonRowValue[row.PropKey].Type == JTokenType.Array && !row.JsonRowValue[row.PropKey].HasValues))
                            validationResults.Add(new ValidationResult("Item " + (row.RowIndex + 1) + " '" + row.PropType.Name + "' cannot be empty", new[] { row.PropKey }));
                    }

                    // Check regex
                    if (!row.PropType.ValidationRegExp.IsNullOrWhiteSpace()
                        && row.JsonRowValue[row.PropKey] != null && !row.JsonRowValue[row.PropKey].ToString().IsNullOrWhiteSpace())
                    {
                        var regex = new Regex(row.PropType.ValidationRegExp);
                        if (!regex.IsMatch(row.JsonRowValue[row.PropKey].ToString()))
                        {
                            validationResults.Add(new ValidationResult("Item " + (row.RowIndex + 1) + " '" + row.PropType.Name + "' is invalid, it does not match the correct pattern", new[] { row.PropKey }));
                        }
                    }
                }

                return validationResults;
            }
        }

        internal class NestedContentValues
        {
            private readonly Lazy<Dictionary<string, IContentType>> _contentTypes;

<<<<<<< HEAD
                            // Check mandatory
                            if (propType.Mandatory)
                            {
                                if (propValues[propKey] == null)
                                {
                                    var message = string.IsNullOrWhiteSpace(propType.MandatoryMessage)
                                                      ? $"'{propType.Name}' cannot be null"
                                                      : propType.MandatoryMessage;
                                    yield return new ValidationResult($"Item {(i + 1)}: {message}", new[] { propKey });
                                }
                                else if (propValues[propKey].ToString().IsNullOrWhiteSpace() || (propValues[propKey].Type == JTokenType.Array && !propValues[propKey].HasValues))
                                {
                                    var message = string.IsNullOrWhiteSpace(propType.MandatoryMessage)
                                                      ? $"'{propType.Name}' cannot be empty"
                                                      : propType.MandatoryMessage;
                                    yield return new ValidationResult($"Item {(i + 1)}: {message}", new[] { propKey });
                                }
                            }

                            // Check regex
                            if (!propType.ValidationRegExp.IsNullOrWhiteSpace()
                                && propValues[propKey] != null && !propValues[propKey].ToString().IsNullOrWhiteSpace())
                            {
                                var regex = new Regex(propType.ValidationRegExp);
                                if (!regex.IsMatch(propValues[propKey].ToString()))
                                {
                                    var message = string.IsNullOrWhiteSpace(propType.ValidationRegExpMessage)
                                                      ? $"'{propType.Name}' is invalid, it does not match the correct pattern"
                                                      : propType.ValidationRegExpMessage;
                                    yield return new ValidationResult($"Item {(i + 1)}: {message}", new[] { propKey });
                                }
                            }
                        }
=======
            public NestedContentValues(IContentTypeService contentTypeService)
            {
                _contentTypes = new Lazy<Dictionary<string, IContentType>>(() => contentTypeService.GetAll().ToDictionary(c => c.Alias));
            }

            private IContentType GetElementType(JObject item)
            {
                var contentTypeAlias = item[ContentTypeAliasPropertyKey]?.ToObject<string>() ?? string.Empty;
                _contentTypes.Value.TryGetValue(contentTypeAlias, out var contentType);
                return contentType;
            }

            public IEnumerable<RowValue> GetPropertyValues(object propertyValue, out List<JObject> deserialized)
            {
                var rowValues = new List<RowValue>();

                deserialized = null;

                if (propertyValue == null || string.IsNullOrWhiteSpace(propertyValue.ToString()))
                    return Enumerable.Empty<RowValue>();

                deserialized = JsonConvert.DeserializeObject<List<JObject>>(propertyValue.ToString());

                // There was a note here about checking if the result had zero items and if so it would return null, so we'll continue to do that
                // The original note was: "Issue #38 - Keep recursive property lookups working"
                // Which is from the original NC tracker: https://github.com/umco/umbraco-nested-content/issues/38
                // This check should be used everywhere when iterating NC prop values, instead of just the one previous place so that
                // empty values don't get persisted when there is nothing, it should actually be null.
                if (deserialized == null || deserialized.Count == 0)
                    return Enumerable.Empty<RowValue>();

                var index = 0;

                foreach (var o in deserialized)
                {
                    var propValues = o;

                    var contentType = GetElementType(propValues);
                    if (contentType == null)
                        continue;

                    var propertyTypes = contentType.CompositionPropertyTypes.ToDictionary(x => x.Alias, x => x);
                    var propAliases = propValues.Properties().Select(x => x.Name);
                    foreach (var propAlias in propAliases)
                    {
                        propertyTypes.TryGetValue(propAlias, out var propType);
                        rowValues.Add(new RowValue(propAlias, propType, propValues, index));
>>>>>>> 4d78a2c8
                    }
                    index++;
                }

                return rowValues;
            }

            internal class RowValue
            {
                public RowValue(string propKey, PropertyType propType, JObject propValues, int index)
                {
                    PropKey = propKey ?? throw new ArgumentNullException(nameof(propKey));
                    PropType = propType;
                    JsonRowValue = propValues ?? throw new ArgumentNullException(nameof(propValues));
                    RowIndex = index;
                }

                /// <summary>
                /// The current property key being iterated for the row value
                /// </summary>
                public string PropKey { get; }

                /// <summary>
                /// The <see cref="PropertyType"/> of the value (if any), this may be null
                /// </summary>
                public PropertyType PropType { get; }

                /// <summary>
                /// The json values for the current row
                /// </summary>
                public JObject JsonRowValue { get; }

                /// <summary>
                /// The Nested Content row index
                /// </summary>
                public int RowIndex { get; }
            }
        }

        #endregion

        private static bool IsSystemPropertyKey(string propKey)
        {
            return propKey == "name" || propKey == "key" || propKey == ContentTypeAliasPropertyKey;
        }
    }
}<|MERGE_RESOLUTION|>--- conflicted
+++ resolved
@@ -30,27 +30,18 @@
     {
         private readonly Lazy<PropertyEditorCollection> _propertyEditors;
         private readonly IDataTypeService _dataTypeService;
-<<<<<<< HEAD
+        private readonly IContentTypeService _contentTypeService;
         private readonly ILocalizationService _localizationService;
 
         internal const string ContentTypeAliasPropertyKey = "ncContentTypeAlias";
 
-        public NestedContentPropertyEditor(ILogger logger, Lazy<PropertyEditorCollection> propertyEditors, IDataTypeService dataTypeService, ILocalizationService localizationService)
-=======
-        private readonly IContentTypeService _contentTypeService;
-        internal const string ContentTypeAliasPropertyKey = "ncContentTypeAlias";
-
-        public NestedContentPropertyEditor(ILogger logger, Lazy<PropertyEditorCollection> propertyEditors, IDataTypeService dataTypeService, IContentTypeService contentTypeService)
->>>>>>> 4d78a2c8
+        public NestedContentPropertyEditor(ILogger logger, Lazy<PropertyEditorCollection> propertyEditors, IDataTypeService dataTypeService, IContentTypeService contentTypeService, ILocalizationService localizationService)
             : base (logger)
         {
             _propertyEditors = propertyEditors;
             _dataTypeService = dataTypeService;
-<<<<<<< HEAD
+            _contentTypeService = contentTypeService;
             _localizationService = localizationService;
-=======
-            _contentTypeService = contentTypeService;
->>>>>>> 4d78a2c8
         }
 
         // has to be lazy else circular dep in ctor
@@ -64,30 +55,20 @@
 
         #region Value Editor
 
-<<<<<<< HEAD
-        protected override IDataValueEditor CreateValueEditor() => new NestedContentPropertyValueEditor(_dataTypeService, _localizationService, Attribute, PropertyEditors);
-=======
-        protected override IDataValueEditor CreateValueEditor() => new NestedContentPropertyValueEditor(Attribute, PropertyEditors, _dataTypeService, _contentTypeService);
->>>>>>> 4d78a2c8
+        protected override IDataValueEditor CreateValueEditor() => new NestedContentPropertyValueEditor(_dataTypeService, _localizationService, Attribute, PropertyEditors, _contentTypeService);
 
         internal class NestedContentPropertyValueEditor : DataValueEditor, IDataValueReference
         {
             private readonly PropertyEditorCollection _propertyEditors;
-<<<<<<< HEAD
+            private readonly IDataTypeService _dataTypeService;
+            private readonly NestedContentValues _nestedContentValues;
 
             private readonly Lazy<Dictionary<string, IContentType>> _contentTypes = new Lazy<Dictionary<string, IContentType>>(() =>
                     Current.Services.ContentTypeService.GetAll().ToDictionary(c => c.Alias)
             );
 
-            public NestedContentPropertyValueEditor(IDataTypeService dataTypeService, ILocalizationService localizationService, DataEditorAttribute attribute, PropertyEditorCollection propertyEditors)
+            public NestedContentPropertyValueEditor(IDataTypeService dataTypeService, ILocalizationService localizationService, DataEditorAttribute attribute, PropertyEditorCollection propertyEditors, IContentTypeService contentTypeService)
                 : base(dataTypeService, localizationService, attribute)
-=======
-            private readonly IDataTypeService _dataTypeService;
-            private readonly NestedContentValues _nestedContentValues;
-            
-            public NestedContentPropertyValueEditor(DataEditorAttribute attribute, PropertyEditorCollection propertyEditors, IDataTypeService dataTypeService, IContentTypeService contentTypeService)
-                : base(attribute)
->>>>>>> 4d78a2c8
             {
                 _propertyEditors = propertyEditors;
                 _dataTypeService = dataTypeService;
@@ -113,7 +94,7 @@
 
             #region DB to String
 
-            public override string ConvertDbToString(IPropertyType propertyType, object propertyValue)
+            public override string ConvertDbToString(IPropertyType propertyType, object propertyValue, IDataTypeService dataTypeService)
             {
                 var vals = _nestedContentValues.GetPropertyValues(propertyValue, out var deserialized).ToList();
 
@@ -136,36 +117,15 @@
                             var propEditor = _propertyEditors[row.PropType.PropertyEditorAlias];
                             if (propEditor == null) continue;
 
-                            var tempConfig = dataTypeService.GetDataType(row.PropType.DataTypeId).Configuration;
+                            var tempConfig = DataTypeService.GetDataType(row.PropType.DataTypeId).Configuration;
                             var valEditor = propEditor.GetValueEditor(tempConfig);
                             var convValue = valEditor.ConvertDbToString(row.PropType, row.JsonRowValue[row.PropKey]?.ToString(), dataTypeService);
                             row.JsonRowValue[row.PropKey] = convValue;
                         }
                         catch (InvalidOperationException)
                         {
-<<<<<<< HEAD
-                            try
-                            {
-                                // convert the value, and store the converted value
-                                var propEditor = _propertyEditors[propType.PropertyEditorAlias];
-                                if (propEditor == null)
-                                {
-                                    continue;
-                                }
-                                var tempConfig = DataTypeService.GetDataType(propType.DataTypeId).Configuration;
-                                var valEditor = propEditor.GetValueEditor(tempConfig);
-                                var convValue = valEditor.ConvertDbToString(propType, propValues[propAlias]?.ToString());
-                                propValues[propAlias] = convValue;
-                            }
-                            catch (InvalidOperationException)
-                            {
-                                // deal with weird situations by ignoring them (no comment)
-                                propValues[propAlias] = null;
-                            }
-=======
                             // deal with weird situations by ignoring them (no comment)
                             row.JsonRowValue[row.PropKey] = null;
->>>>>>> 4d78a2c8
                         }
                     }
                 }
@@ -175,7 +135,7 @@
 
             #endregion
 
-            
+
 
             #region Convert database // editor
 
@@ -202,29 +162,6 @@
                     {
                         try
                         {
-<<<<<<< HEAD
-                            try
-                            {
-                                // create a temp property with the value
-                                // - force it to be culture invariant as NC can't handle culture variant element properties
-                                propType.Variations = ContentVariation.Nothing;
-                                var tempProp = new Property(propType);
-                                tempProp.SetValue(propValues[propAlias] == null ? null : propValues[propAlias].ToString());
-
-                                // convert that temp property, and store the converted value
-                                var propEditor = _propertyEditors[propType.PropertyEditorAlias];
-                                if(propEditor == null)
-                                {
-                                    propValues[propAlias] = tempProp.GetValue()?.ToString();
-                                    continue;
-                                }
-                                var tempConfig = DataTypeService.GetDataType(propType.DataTypeId).Configuration;
-                                var valEditor = propEditor.GetValueEditor(tempConfig);
-                                var convValue = valEditor.ToEditor(tempProp);
-                                propValues[propAlias] = convValue == null ? null : JToken.FromObject(convValue);
-                            }
-                            catch (InvalidOperationException)
-=======
                             // create a temp property with the value
                             // - force it to be culture invariant as NC can't handle culture variant element properties
                             row.PropType.Variations = ContentVariation.Nothing;
@@ -234,15 +171,14 @@
                             // convert that temp property, and store the converted value
                             var propEditor = _propertyEditors[row.PropType.PropertyEditorAlias];
                             if (propEditor == null)
->>>>>>> 4d78a2c8
                             {
                                 row.JsonRowValue[row.PropKey] = tempProp.GetValue()?.ToString();
                                 continue;
                             }
 
-                            var tempConfig = dataTypeService.GetDataType(row.PropType.DataTypeId).Configuration;
+                            var tempConfig = DataTypeService.GetDataType(row.PropType.DataTypeId).Configuration;
                             var valEditor = propEditor.GetValueEditor(tempConfig);
-                            var convValue = valEditor.ToEditor(tempProp, dataTypeService);
+                            var convValue = valEditor.ToEditor(tempProp);
                             row.JsonRowValue[row.PropKey] = convValue == null ? null : JToken.FromObject(convValue);
                         }
                         catch (InvalidOperationException)
@@ -389,41 +325,6 @@
         {
             private readonly Lazy<Dictionary<string, IContentType>> _contentTypes;
 
-<<<<<<< HEAD
-                            // Check mandatory
-                            if (propType.Mandatory)
-                            {
-                                if (propValues[propKey] == null)
-                                {
-                                    var message = string.IsNullOrWhiteSpace(propType.MandatoryMessage)
-                                                      ? $"'{propType.Name}' cannot be null"
-                                                      : propType.MandatoryMessage;
-                                    yield return new ValidationResult($"Item {(i + 1)}: {message}", new[] { propKey });
-                                }
-                                else if (propValues[propKey].ToString().IsNullOrWhiteSpace() || (propValues[propKey].Type == JTokenType.Array && !propValues[propKey].HasValues))
-                                {
-                                    var message = string.IsNullOrWhiteSpace(propType.MandatoryMessage)
-                                                      ? $"'{propType.Name}' cannot be empty"
-                                                      : propType.MandatoryMessage;
-                                    yield return new ValidationResult($"Item {(i + 1)}: {message}", new[] { propKey });
-                                }
-                            }
-
-                            // Check regex
-                            if (!propType.ValidationRegExp.IsNullOrWhiteSpace()
-                                && propValues[propKey] != null && !propValues[propKey].ToString().IsNullOrWhiteSpace())
-                            {
-                                var regex = new Regex(propType.ValidationRegExp);
-                                if (!regex.IsMatch(propValues[propKey].ToString()))
-                                {
-                                    var message = string.IsNullOrWhiteSpace(propType.ValidationRegExpMessage)
-                                                      ? $"'{propType.Name}' is invalid, it does not match the correct pattern"
-                                                      : propType.ValidationRegExpMessage;
-                                    yield return new ValidationResult($"Item {(i + 1)}: {message}", new[] { propKey });
-                                }
-                            }
-                        }
-=======
             public NestedContentValues(IContentTypeService contentTypeService)
             {
                 _contentTypes = new Lazy<Dictionary<string, IContentType>>(() => contentTypeService.GetAll().ToDictionary(c => c.Alias));
@@ -471,7 +372,6 @@
                     {
                         propertyTypes.TryGetValue(propAlias, out var propType);
                         rowValues.Add(new RowValue(propAlias, propType, propValues, index));
->>>>>>> 4d78a2c8
                     }
                     index++;
                 }
@@ -481,7 +381,7 @@
 
             internal class RowValue
             {
-                public RowValue(string propKey, PropertyType propType, JObject propValues, int index)
+                public RowValue(string propKey, IPropertyType propType, JObject propValues, int index)
                 {
                     PropKey = propKey ?? throw new ArgumentNullException(nameof(propKey));
                     PropType = propType;
@@ -497,7 +397,7 @@
                 /// <summary>
                 /// The <see cref="PropertyType"/> of the value (if any), this may be null
                 /// </summary>
-                public PropertyType PropType { get; }
+                public IPropertyType PropType { get; }
 
                 /// <summary>
                 /// The json values for the current row
