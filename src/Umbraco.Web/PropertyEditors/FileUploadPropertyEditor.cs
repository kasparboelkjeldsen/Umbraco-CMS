--- conflicted
+++ resolved
@@ -1,179 +1,174 @@
-using System;
-using System.Collections.Generic;
-using System.ComponentModel.DataAnnotations;
-using System.Drawing;
-using System.Linq;
-using System.Text.RegularExpressions;
-using System.Xml;
-using Newtonsoft.Json.Linq;
-using umbraco.cms.businesslogic.Files;
-using Umbraco.Core;
-using Umbraco.Core.Configuration;
-using Umbraco.Core.Configuration.UmbracoSettings;
-using Umbraco.Core.IO;
-using Umbraco.Core.Logging;
-using Umbraco.Core.Models;
-using Umbraco.Core.PropertyEditors;
-using Umbraco.Core.Services;
-
-namespace Umbraco.Web.PropertyEditors
-{
-    [PropertyEditor(Constants.PropertyEditors.UploadFieldAlias, "File upload", "fileupload")]
-    public class FileUploadPropertyEditor : PropertyEditor
-    {
-        /// <summary>
-        /// We're going to bind to the MediaService Saving event so that we can populate the umbracoFile size, type, etc... label fields
-        /// if we find any attached to the current media item.
-        /// </summary>
-        /// <remarks>
-        /// I think this kind of logic belongs on this property editor, I guess it could exist elsewhere but it all has to do with the upload field.
-        /// </remarks>
-        static FileUploadPropertyEditor()
-        {
-            MediaService.Saving += MediaServiceSaving;
-            MediaService.Creating += MediaServiceCreating;
-        }
-
-        /// <summary>
-        /// Creates our custom value editor
-        /// </summary>
-        /// <returns></returns>
-        protected override PropertyValueEditor CreateValueEditor()
-        {
-            var baseEditor = base.CreateValueEditor();            
-            baseEditor.Validators.Add(new UploadFileTypeValidator());
-            return new FileUploadPropertyValueEditor(baseEditor);
-        }
-
-        protected override PreValueEditor CreatePreValueEditor()
-        {
-            return new FileUploadPreValueEditor();
-        }
-
-        static void MediaServiceCreating(IMediaService sender, Core.Events.NewEventArgs<IMedia> e)
-        {
-            AutoFillProperties(e.Entity);
-        }
-
-        static void MediaServiceSaving(IMediaService sender, Core.Events.SaveEventArgs<IMedia> e)
-        {
-            foreach (var m in e.SavedEntities)
-            {
-                AutoFillProperties(m);
-            }
-        }
-
-        static void AutoFillProperties(IContentBase model)
-        {
-<<<<<<< HEAD
-            foreach (var p in model.Properties)
-=======
-            var mediaFileSystem = FileSystemProviderManager.Current.GetFileSystemProvider<MediaFileSystem>();
-            foreach (var p in model.Properties.Where(x => x.PropertyType.PropertyEditorAlias == Constants.PropertyEditors.UploadFieldAlias))
->>>>>>> c565744a
-            {
-                var uploadFieldConfigNode =
-                    UmbracoConfig.For.UmbracoSettings().Content.ImageAutoFillProperties
-                                        .FirstOrDefault(x => x.Alias == p.Alias);
-
-                if (uploadFieldConfigNode != null)
-                {
-                    model.PopulateFileMetaDataProperties(uploadFieldConfigNode, p.Value == null ? string.Empty : p.Value.ToString());
-                }
-            }            
-        }
-
-        /// <summary>
-        /// A custom pre-val editor to ensure that the data is stored how the legacy data was stored in 
-        /// </summary>
-        internal class FileUploadPreValueEditor : ValueListPreValueEditor
-        {
-            public FileUploadPreValueEditor()
-                : base()
-            {
-                var field = Fields.First();
-                field.Description = "Enter a max width/height for each thumbnail";
-                field.Name = "Add thumbnail size";
-                //need to have some custom validation happening here
-                field.Validators.Add(new ThumbnailListValidator());
-            }
-
-            /// <summary>
-            /// Format the persisted value to work with our multi-val editor.
-            /// </summary>
-            /// <param name="defaultPreVals"></param>
-            /// <param name="persistedPreVals"></param>
-            /// <returns></returns>
-            public override IDictionary<string, object> ConvertDbToEditor(IDictionary<string, object> defaultPreVals, PreValueCollection persistedPreVals)
-            {
-                var result = new Dictionary<string, object>();
-
-                //the pre-values just take up one field with a semi-colon delimiter so we'll just parse
-                var dictionary = persistedPreVals.FormatAsDictionary();
-                if (dictionary.Any())
-                {
-                    //there should only be one val
-                    var delimited = dictionary.First().Value.Value.Split(new[] {';'}, StringSplitOptions.RemoveEmptyEntries);
-                    for (var index = 0; index < delimited.Length; index++)
-                    {
-                        result.Add(index.ToInvariantString(), delimited[index]);
-                    }
-                }
-
-                //the items list will be a dictionary of it's id -> value we need to use the id for persistence for backwards compatibility
-                return new Dictionary<string, object> { { "items", result } };
-            }
-
-            /// <summary>
-            /// Take the posted values and convert them to a semi-colon separated list so that its backwards compatible
-            /// </summary>
-            /// <param name="editorValue"></param>
-            /// <param name="currentValue"></param>
-            /// <returns></returns>
-            public override IDictionary<string, PreValue> ConvertEditorToDb(IDictionary<string, object> editorValue, PreValueCollection currentValue)
-            {
-                var result = base.ConvertEditorToDb(editorValue, currentValue);
-
-                //this should just be a dictionary of values, we want to re-format this so that it is just one value in the dictionary that is 
-                // semi-colon delimited
-                var values = result.Select(item => item.Value.Value).ToList();
-
-                result.Clear();
-                result.Add("thumbs", new PreValue(string.Join(";", values)));
-                return result;
-            }
-
-            internal class ThumbnailListValidator : IPropertyValidator
-            {
-                public IEnumerable<ValidationResult> Validate(object value, PreValueCollection preValues, PropertyEditor editor)
-                {
-                    var json = value as JArray;
-                    if (json == null) yield break;
-
-                    //validate each item which is a json object
-                    for (var index = 0; index < json.Count; index++)
-                    {
-                        var i = json[index];
-                        var jItem = i as JObject;
-                        if (jItem == null || jItem["value"] == null) continue;
-
-                        //NOTE: we will be removing empty values when persisting so no need to validate
-                        var asString = jItem["value"].ToString();
-                        if (asString.IsNullOrWhiteSpace()) continue;
-
-                        int parsed;
-                        if (int.TryParse(asString, out parsed) == false)
-                        {
-                            yield return new ValidationResult("The value " + asString + " is not a valid number", new[]
-                            {
-                                //we'll make the server field the index number of the value so it can be wired up to the view
-                                "item_" + index.ToInvariantString()
-                            });   
-                        }
-                    }
-                }
-            }
-        }
-
-    }
-}
+using System;
+using System.Collections.Generic;
+using System.ComponentModel.DataAnnotations;
+using System.Drawing;
+using System.Linq;
+using System.Text.RegularExpressions;
+using System.Xml;
+using Newtonsoft.Json.Linq;
+using umbraco.cms.businesslogic.Files;
+using Umbraco.Core;
+using Umbraco.Core.Configuration;
+using Umbraco.Core.Configuration.UmbracoSettings;
+using Umbraco.Core.IO;
+using Umbraco.Core.Logging;
+using Umbraco.Core.Models;
+using Umbraco.Core.PropertyEditors;
+using Umbraco.Core.Services;
+
+namespace Umbraco.Web.PropertyEditors
+{
+    [PropertyEditor(Constants.PropertyEditors.UploadFieldAlias, "File upload", "fileupload")]
+    public class FileUploadPropertyEditor : PropertyEditor
+    {
+        /// <summary>
+        /// We're going to bind to the MediaService Saving event so that we can populate the umbracoFile size, type, etc... label fields
+        /// if we find any attached to the current media item.
+        /// </summary>
+        /// <remarks>
+        /// I think this kind of logic belongs on this property editor, I guess it could exist elsewhere but it all has to do with the upload field.
+        /// </remarks>
+        static FileUploadPropertyEditor()
+        {
+            MediaService.Saving += MediaServiceSaving;
+            MediaService.Creating += MediaServiceCreating;
+        }
+
+        /// <summary>
+        /// Creates our custom value editor
+        /// </summary>
+        /// <returns></returns>
+        protected override PropertyValueEditor CreateValueEditor()
+        {
+            var baseEditor = base.CreateValueEditor();            
+            baseEditor.Validators.Add(new UploadFileTypeValidator());
+            return new FileUploadPropertyValueEditor(baseEditor);
+        }
+
+        protected override PreValueEditor CreatePreValueEditor()
+        {
+            return new FileUploadPreValueEditor();
+        }
+
+        static void MediaServiceCreating(IMediaService sender, Core.Events.NewEventArgs<IMedia> e)
+        {
+            AutoFillProperties(e.Entity);
+        }
+
+        static void MediaServiceSaving(IMediaService sender, Core.Events.SaveEventArgs<IMedia> e)
+        {
+            foreach (var m in e.SavedEntities)
+            {
+                AutoFillProperties(m);
+            }
+        }
+
+        static void AutoFillProperties(IContentBase model)
+        {
+            foreach (var p in model.Properties.Where(x => x.PropertyType.PropertyEditorAlias == Constants.PropertyEditors.UploadFieldAlias))
+            {
+                var uploadFieldConfigNode =
+                    UmbracoConfig.For.UmbracoSettings().Content.ImageAutoFillProperties
+                                        .FirstOrDefault(x => x.Alias == p.Alias);
+
+                if (uploadFieldConfigNode != null)
+                {
+                    model.PopulateFileMetaDataProperties(uploadFieldConfigNode, p.Value == null ? string.Empty : p.Value.ToString());
+                }
+            }            
+        }
+
+        /// <summary>
+        /// A custom pre-val editor to ensure that the data is stored how the legacy data was stored in 
+        /// </summary>
+        internal class FileUploadPreValueEditor : ValueListPreValueEditor
+        {
+            public FileUploadPreValueEditor()
+                : base()
+            {
+                var field = Fields.First();
+                field.Description = "Enter a max width/height for each thumbnail";
+                field.Name = "Add thumbnail size";
+                //need to have some custom validation happening here
+                field.Validators.Add(new ThumbnailListValidator());
+            }
+
+            /// <summary>
+            /// Format the persisted value to work with our multi-val editor.
+            /// </summary>
+            /// <param name="defaultPreVals"></param>
+            /// <param name="persistedPreVals"></param>
+            /// <returns></returns>
+            public override IDictionary<string, object> ConvertDbToEditor(IDictionary<string, object> defaultPreVals, PreValueCollection persistedPreVals)
+            {
+                var result = new Dictionary<string, object>();
+
+                //the pre-values just take up one field with a semi-colon delimiter so we'll just parse
+                var dictionary = persistedPreVals.FormatAsDictionary();
+                if (dictionary.Any())
+                {
+                    //there should only be one val
+                    var delimited = dictionary.First().Value.Value.Split(new[] {';'}, StringSplitOptions.RemoveEmptyEntries);
+                    for (var index = 0; index < delimited.Length; index++)
+                    {
+                        result.Add(index.ToInvariantString(), delimited[index]);
+                    }
+                }
+
+                //the items list will be a dictionary of it's id -> value we need to use the id for persistence for backwards compatibility
+                return new Dictionary<string, object> { { "items", result } };
+            }
+
+            /// <summary>
+            /// Take the posted values and convert them to a semi-colon separated list so that its backwards compatible
+            /// </summary>
+            /// <param name="editorValue"></param>
+            /// <param name="currentValue"></param>
+            /// <returns></returns>
+            public override IDictionary<string, PreValue> ConvertEditorToDb(IDictionary<string, object> editorValue, PreValueCollection currentValue)
+            {
+                var result = base.ConvertEditorToDb(editorValue, currentValue);
+
+                //this should just be a dictionary of values, we want to re-format this so that it is just one value in the dictionary that is 
+                // semi-colon delimited
+                var values = result.Select(item => item.Value.Value).ToList();
+
+                result.Clear();
+                result.Add("thumbs", new PreValue(string.Join(";", values)));
+                return result;
+            }
+
+            internal class ThumbnailListValidator : IPropertyValidator
+            {
+                public IEnumerable<ValidationResult> Validate(object value, PreValueCollection preValues, PropertyEditor editor)
+                {
+                    var json = value as JArray;
+                    if (json == null) yield break;
+
+                    //validate each item which is a json object
+                    for (var index = 0; index < json.Count; index++)
+                    {
+                        var i = json[index];
+                        var jItem = i as JObject;
+                        if (jItem == null || jItem["value"] == null) continue;
+
+                        //NOTE: we will be removing empty values when persisting so no need to validate
+                        var asString = jItem["value"].ToString();
+                        if (asString.IsNullOrWhiteSpace()) continue;
+
+                        int parsed;
+                        if (int.TryParse(asString, out parsed) == false)
+                        {
+                            yield return new ValidationResult("The value " + asString + " is not a valid number", new[]
+                            {
+                                //we'll make the server field the index number of the value so it can be wired up to the view
+                                "item_" + index.ToInvariantString()
+                            });   
+                        }
+                    }
+                }
+            }
+        }
+
+    }
+}