﻿using System.Linq;
using System.Text;
using Umbraco.Core.Logging;
using Examine;
using Lucene.Net.Documents;
using Newtonsoft.Json;
using Newtonsoft.Json.Linq;
using Umbraco.Core;
using Umbraco.Core.PropertyEditors;
using Umbraco.Core.Xml;
using UmbracoExamine;

namespace Umbraco.Web.PropertyEditors
{
    [PropertyEditor(Core.Constants.PropertyEditors.GridAlias, "Grid layout", "grid", HideLabel = true, IsParameterEditor = false, ValueType = PropertyEditorValueTypes.Json, Group="rich content", Icon="icon-layout")]
    public class GridPropertyEditor : PropertyEditor, IApplicationEventHandler
<<<<<<< HEAD
    {
        private readonly IExamineIndexCollectionAccessor _indexCollection;

        /// <summary>
        /// Constructor
        /// </summary>        
        public GridPropertyEditor(ILogger logger, IExamineIndexCollectionAccessor indexCollection) : base(logger)
        {
            _indexCollection = indexCollection;
        }
=======
    {        
>>>>>>> aff03997

        private static void DocumentWriting(object sender, Examine.LuceneEngine.DocumentWritingEventArgs e)
        {
            var indexer = (BaseUmbracoIndexer)sender;
            foreach (var field in indexer.IndexerData.UserFields)
            {
                if (e.Fields.ContainsKey(field.Name))
                {
                    if (e.Fields[field.Name].DetectIsJson())
                    {
                        try
                        {
                            var json = JsonConvert.DeserializeObject<JObject>(e.Fields[field.Name]);

                            //check if this is formatted for grid json
                            JToken name;
                            JToken sections;
                            if (json.HasValues && json.TryGetValue("name", out name) && json.TryGetValue("sections", out sections))
                            {
                                //get all values and put them into a single field (using JsonPath)
                                var sb = new StringBuilder();
                                foreach (var row in json.SelectTokens("$.sections[*].rows[*]"))
                                {
                                    var rowName = row["name"].Value<string>();
                                    var areaVals = row.SelectTokens("$.areas[*].controls[*].value");

                                    foreach (var areaVal in areaVals)
                                    {
                                        //TODO: If it's not a string, then it's a json formatted value - 
                                        // we cannot really index this in a smart way since it could be 'anything'
                                        if (areaVal.Type == JTokenType.String)
                                        {
                                            var str = areaVal.Value<string>();
                                            str = XmlHelper.CouldItBeXml(str) ? str.StripHtml() : str;
                                            sb.Append(str);
                                            sb.Append(" ");

                                            //add the row name as an individual field
                                            e.Document.Add(
                                                new Field(
                                                    string.Format("{0}.{1}", field.Name, rowName), str, Field.Store.YES, Field.Index.ANALYZED));
                                        }
                                        
                                    }
                                }

                                if (sb.Length > 0)
                                {
                                    //First save the raw value to a raw field
                                    e.Document.Add(
                                        new Field(
                                            string.Format("{0}{1}", UmbracoContentIndexer.RawFieldPrefix, field.Name),
                                            e.Fields[field.Name], Field.Store.YES, Field.Index.NOT_ANALYZED_NO_NORMS, Field.TermVector.NO));

                                    //now replace the original value with the combined/cleaned value
                                    e.Document.RemoveField(field.Name);
                                    e.Document.Add(
                                        new Field(
                                            field.Name,
                                            sb.ToString(), Field.Store.YES, Field.Index.ANALYZED));                                    
                                }
                            }
                        }
                        catch (JsonException)
                        {
                            //swallow...on purpose, there's a chance that this isn't json and we don't want that to affect 
                            // the website. 
                        }

                    }
                }
            }
        }

        /// <summary>
        /// Overridden to ensure that the value is validated
        /// </summary>
        /// <returns></returns>
        protected override PropertyValueEditor CreateValueEditor()
        {
            var baseEditor = base.CreateValueEditor();
            return new GridPropertyValueEditor(baseEditor);
        }

        protected override PreValueEditor CreatePreValueEditor()
        {
            return new GridPreValueEditor();
        }

        internal class GridPropertyValueEditor : PropertyValueEditorWrapper
        {
            public GridPropertyValueEditor(PropertyValueEditor wrapped)
                : base(wrapped)
            {
            }

        }

        internal class GridPreValueEditor : PreValueEditor
        {
            [PreValueField("items", "Grid", "views/propertyeditors/grid/grid.prevalues.html", Description = "Grid configuration")]
            public string Items { get; set; }

            [PreValueField("rte", "Rich text editor", "views/propertyeditors/rte/rte.prevalues.html", Description = "Rich text editor configuration")]
            public string Rte { get; set; }
        }

        #region Application event handler, used to bind to events on startup
<<<<<<< HEAD
        public void OnApplicationInitialized(UmbracoApplicationBase umbracoApplication, ApplicationContext applicationContext)
        {
        }

        public void OnApplicationStarting(UmbracoApplicationBase umbracoApplication, ApplicationContext applicationContext)
        {
        }

        /// <summary>
        /// We're going to bind to the Examine events so we can ensure grid data is index nicely.
        /// </summary>        
        public void OnApplicationStarted(UmbracoApplicationBase umbracoApplication, ApplicationContext applicationContext)
        {
            foreach (var i in _indexCollection.Indexes.Values.OfType<BaseUmbracoIndexer>())
            {
                i.DocumentWriting += DocumentWriting;
            }
=======

        private readonly GridPropertyEditorApplicationStartup _applicationStartup = new GridPropertyEditorApplicationStartup();

        /// <summary>
        /// we're using a sub -class because this has the logic to prevent it from executing if the application is not configured
        /// </summary>
        private class GridPropertyEditorApplicationStartup : ApplicationEventHandler
        {
            /// <summary>
            /// We're going to bind to the Examine events so we can ensure grid data is index nicely.
            /// </summary>        
            protected override void ApplicationStarted(UmbracoApplicationBase umbracoApplication, ApplicationContext applicationContext)
            {
                foreach (var i in ExamineManager.Instance.IndexProviderCollection.OfType<BaseUmbracoIndexer>())
                {
                    i.DocumentWriting += DocumentWriting;
                }
            }
        }

        public void OnApplicationInitialized(UmbracoApplicationBase umbracoApplication, ApplicationContext applicationContext)
        {
            //wrap
            _applicationStartup.OnApplicationInitialized(umbracoApplication, applicationContext);
        }
        public void OnApplicationStarting(UmbracoApplicationBase umbracoApplication, ApplicationContext applicationContext)
        {
            //wrap
            _applicationStartup.OnApplicationStarting(umbracoApplication, applicationContext);
        }
        public void OnApplicationStarted(UmbracoApplicationBase umbracoApplication, ApplicationContext applicationContext)
        {
            //wrap
            _applicationStartup.OnApplicationStarted(umbracoApplication, applicationContext);            
>>>>>>> aff03997
        }
        #endregion
    }


}<|MERGE_RESOLUTION|>--- conflicted
+++ resolved
@@ -14,20 +14,14 @@
 {
     [PropertyEditor(Core.Constants.PropertyEditors.GridAlias, "Grid layout", "grid", HideLabel = true, IsParameterEditor = false, ValueType = PropertyEditorValueTypes.Json, Group="rich content", Icon="icon-layout")]
     public class GridPropertyEditor : PropertyEditor, IApplicationEventHandler
-<<<<<<< HEAD
-    {
-        private readonly IExamineIndexCollectionAccessor _indexCollection;
-
+    {   
         /// <summary>
         /// Constructor
         /// </summary>        
         public GridPropertyEditor(ILogger logger, IExamineIndexCollectionAccessor indexCollection) : base(logger)
-        {
-            _indexCollection = indexCollection;
+        {            
+            _applicationStartup = new GridPropertyEditorApplicationStartup(indexCollection);
         }
-=======
-    {        
->>>>>>> aff03997
 
         private static void DocumentWriting(object sender, Examine.LuceneEngine.DocumentWritingEventArgs e)
         {
@@ -136,39 +130,27 @@
         }
 
         #region Application event handler, used to bind to events on startup
-<<<<<<< HEAD
-        public void OnApplicationInitialized(UmbracoApplicationBase umbracoApplication, ApplicationContext applicationContext)
-        {
-        }
 
-        public void OnApplicationStarting(UmbracoApplicationBase umbracoApplication, ApplicationContext applicationContext)
-        {
-        }
-
-        /// <summary>
-        /// We're going to bind to the Examine events so we can ensure grid data is index nicely.
-        /// </summary>        
-        public void OnApplicationStarted(UmbracoApplicationBase umbracoApplication, ApplicationContext applicationContext)
-        {
-            foreach (var i in _indexCollection.Indexes.Values.OfType<BaseUmbracoIndexer>())
-            {
-                i.DocumentWriting += DocumentWriting;
-            }
-=======
-
-        private readonly GridPropertyEditorApplicationStartup _applicationStartup = new GridPropertyEditorApplicationStartup();
+        private readonly GridPropertyEditorApplicationStartup _applicationStartup;
 
         /// <summary>
         /// we're using a sub -class because this has the logic to prevent it from executing if the application is not configured
         /// </summary>
         private class GridPropertyEditorApplicationStartup : ApplicationEventHandler
         {
+            private readonly IExamineIndexCollectionAccessor _indexCollection;
+
+            public GridPropertyEditorApplicationStartup(IExamineIndexCollectionAccessor indexCollection)
+            {
+                this._indexCollection = indexCollection;
+            }
+
             /// <summary>
             /// We're going to bind to the Examine events so we can ensure grid data is index nicely.
             /// </summary>        
             protected override void ApplicationStarted(UmbracoApplicationBase umbracoApplication, ApplicationContext applicationContext)
             {
-                foreach (var i in ExamineManager.Instance.IndexProviderCollection.OfType<BaseUmbracoIndexer>())
+                foreach (var i in _indexCollection.Indexes.Values.OfType<BaseUmbracoIndexer>())
                 {
                     i.DocumentWriting += DocumentWriting;
                 }
@@ -189,7 +171,6 @@
         {
             //wrap
             _applicationStartup.OnApplicationStarted(umbracoApplication, applicationContext);            
->>>>>>> aff03997
         }
         #endregion
     }
