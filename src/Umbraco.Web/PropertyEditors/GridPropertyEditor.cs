﻿using Newtonsoft.Json;
using System;
using System.Collections.Generic;
using System.Linq;
using Umbraco.Core;
<<<<<<< HEAD
using Umbraco.Core.Composing;
=======
>>>>>>> ec6b86bb
using Umbraco.Core.IO;
using Umbraco.Core.Logging;
using Umbraco.Core.Models;
using Umbraco.Core.Models.Editors;
using Umbraco.Core.PropertyEditors;
using Umbraco.Core.Services;
using Umbraco.Web.Templates;

namespace Umbraco.Web.PropertyEditors
{

    /// <summary>
    /// Represents a grid property and parameter editor.
    /// </summary>
    [DataEditor(
        Constants.PropertyEditors.Aliases.Grid,
        "Grid layout",
        "grid",
        HideLabel = true,
        ValueType = ValueTypes.Json,
        Icon = "icon-layout",
        Group = Constants.PropertyEditors.Groups.RichContent)]
    public class GridPropertyEditor : DataEditor
    {
        private IUmbracoContextAccessor _umbracoContextAccessor;
        private readonly IDataTypeService _dataTypeService;
        private readonly ILocalizationService _localizationService;
        private readonly IIOHelper _ioHelper;
        private ILogger _logger;
        private readonly IMediaService _mediaService;
        private readonly IContentTypeBaseServiceProvider _contentTypeBaseServiceProvider;
        private readonly HtmlImageSourceParser _imageSourceParser;
        private readonly RichTextEditorPastedImages _pastedImages;
        private readonly HtmlLocalLinkParser _localLinkParser;

        public GridPropertyEditor(
            ILogger logger,
            IMediaService mediaService,
            IContentTypeBaseServiceProvider contentTypeBaseServiceProvider,
            IUmbracoContextAccessor umbracoContextAccessor,
            IDataTypeService dataTypeService,
            ILocalizationService localizationService,
            HtmlImageSourceParser imageSourceParser,
            RichTextEditorPastedImages pastedImages,
<<<<<<< HEAD
            HtmlLocalLinkParser localLinkParser)
            : base(logger, dataTypeService, localizationService, Current.Services.TextService, Current.ShortStringHelper)
=======
            HtmlLocalLinkParser localLinkParser,
            IIOHelper ioHelper)
            : base(logger)
>>>>>>> ec6b86bb
        {
            _umbracoContextAccessor = umbracoContextAccessor;
            _dataTypeService = dataTypeService;
            _localizationService = localizationService;
<<<<<<< HEAD
            _ioHelper = Current.IOHelper;
=======
            _ioHelper = ioHelper;
>>>>>>> ec6b86bb
            _logger = logger;
            _mediaService = mediaService;
            _contentTypeBaseServiceProvider = contentTypeBaseServiceProvider;
            _imageSourceParser = imageSourceParser;
            _pastedImages = pastedImages;
            _localLinkParser = localLinkParser;
        }

        public override IPropertyIndexValueFactory PropertyIndexValueFactory => new GridPropertyIndexValueFactory();

        /// <summary>
        /// Overridden to ensure that the value is validated
        /// </summary>
        /// <returns></returns>
        protected override IDataValueEditor CreateValueEditor() => new GridPropertyValueEditor(Attribute, _mediaService, _contentTypeBaseServiceProvider, _umbracoContextAccessor, _logger, _dataTypeService, _localizationService, _imageSourceParser, _pastedImages, _localLinkParser);

        protected override IConfigurationEditor CreateConfigurationEditor() => new GridConfigurationEditor(_ioHelper);

        internal class GridPropertyValueEditor : DataValueEditor, IDataValueReference
        {
            private readonly IUmbracoContextAccessor _umbracoContextAccessor;
            private readonly HtmlImageSourceParser _imageSourceParser;
            private readonly RichTextEditorPastedImages _pastedImages;
            private readonly RichTextPropertyEditor.RichTextPropertyValueEditor _richTextPropertyValueEditor;
            private readonly MediaPickerPropertyEditor.MediaPickerPropertyValueEditor _mediaPickerPropertyValueEditor;

            public GridPropertyValueEditor(
                DataEditorAttribute attribute,
                IMediaService mediaService,
                IContentTypeBaseServiceProvider contentTypeBaseServiceProvider,
                IUmbracoContextAccessor umbracoContextAccessor,
                ILogger logger,
                IDataTypeService dataTypeService,
                ILocalizationService localizationService,
                HtmlImageSourceParser imageSourceParser,
                RichTextEditorPastedImages pastedImages,
                HtmlLocalLinkParser localLinkParser)
                : base(dataTypeService, localizationService, Current.Services.TextService, Current.ShortStringHelper, attribute)
            {
                _umbracoContextAccessor = umbracoContextAccessor;
                _imageSourceParser = imageSourceParser;
                _pastedImages = pastedImages;
                _richTextPropertyValueEditor = new RichTextPropertyEditor.RichTextPropertyValueEditor(attribute, mediaService, contentTypeBaseServiceProvider, umbracoContextAccessor,logger, dataTypeService, localizationService, imageSourceParser, localLinkParser, pastedImages);
                _mediaPickerPropertyValueEditor = new MediaPickerPropertyEditor.MediaPickerPropertyValueEditor(dataTypeService, localizationService, attribute);
            }

            /// <summary>
            /// Format the data for persistence
            /// This to ensure if a RTE is used in a Grid cell/control that we parse it for tmp stored images
            /// to persist to the media library when we go to persist this to the DB
            /// </summary>
            /// <param name="editorValue"></param>
            /// <param name="currentValue"></param>
            /// <returns></returns>
            public override object FromEditor(ContentPropertyData editorValue, object currentValue)
            {
                if (editorValue.Value == null)
                    return null;

                // editorValue.Value is a JSON string of the grid
                var rawJson = editorValue.Value.ToString();
                if (rawJson.IsNullOrWhiteSpace())
                    return null;

                var config = editorValue.DataTypeConfiguration as GridConfiguration;
                var mediaParent = config?.MediaParentId;
                var mediaParentId = mediaParent == null ? Guid.Empty : mediaParent.Guid;

                var grid = DeserializeGridValue(rawJson, out var rtes, out _);

                var userId = _umbracoContextAccessor.UmbracoContext?.Security?.CurrentUser?.Id ?? Constants.Security.SuperUserId;

                // Process the rte values
                foreach (var rte in rtes)
                {
                    // Parse the HTML
                    var html = rte.Value?.ToString();

                    var parseAndSavedTempImages = _pastedImages.FindAndPersistPastedTempImages(html, mediaParentId, userId);
                    var editorValueWithMediaUrlsRemoved = _imageSourceParser.RemoveImageSources(parseAndSavedTempImages);

                    rte.Value = editorValueWithMediaUrlsRemoved;
                }

                // Convert back to raw JSON for persisting
                return JsonConvert.SerializeObject(grid);
            }

            /// <summary>
            /// Ensures that the rich text editor values are processed within the grid
            /// </summary>
            /// <param name="property"></param>
            /// <param name="dataTypeService"></param>
            /// <param name="culture"></param>
            /// <param name="segment"></param>
            /// <returns></returns>
            public override object ToEditor(IProperty property, string culture = null, string segment = null)
            {
                var val = property.GetValue(culture, segment);
                if (val == null) return string.Empty;

                var grid = DeserializeGridValue(val.ToString(), out var rtes, out _);

                //process the rte values
                foreach (var rte in rtes.ToList())
                {
                    var html = rte.Value?.ToString();

                    var propertyValueWithMediaResolved = _imageSourceParser.EnsureImageSources(html);
                    rte.Value = propertyValueWithMediaResolved;
                }

                return grid;
            }

            private GridValue DeserializeGridValue(string rawJson, out IEnumerable<GridValue.GridControl> richTextValues, out IEnumerable<GridValue.GridControl> mediaValues)
            {
                var grid = JsonConvert.DeserializeObject<GridValue>(rawJson);

                // Find all controls that use the RTE editor
                var controls = grid.Sections.SelectMany(x => x.Rows.SelectMany(r => r.Areas).SelectMany(a => a.Controls)).ToArray();
                richTextValues = controls.Where(x => x.Editor.Alias.ToLowerInvariant() == "rte");
                mediaValues = controls.Where(x => x.Editor.Alias.ToLowerInvariant() == "media");

                return grid;
            }

            /// <summary>
            /// Resolve references from <see cref="IDataValueEditor"/> values
            /// </summary>
            /// <param name="value"></param>
            /// <returns></returns>
            public IEnumerable<UmbracoEntityReference> GetReferences(object value)
            {
                var rawJson = value == null ? string.Empty : value is string str ? str : value.ToString();
                DeserializeGridValue(rawJson, out var richTextEditorValues, out var mediaValues);

                foreach (var umbracoEntityReference in richTextEditorValues.SelectMany(x =>
                    _richTextPropertyValueEditor.GetReferences(x.Value)))
                    yield return umbracoEntityReference;

                foreach (var umbracoEntityReference in mediaValues.SelectMany(x =>
                    _mediaPickerPropertyValueEditor.GetReferences(x.Value["udi"])))
                    yield return umbracoEntityReference;
            }
        }
    }
}<|MERGE_RESOLUTION|>--- conflicted
+++ resolved
@@ -3,10 +3,7 @@
 using System.Collections.Generic;
 using System.Linq;
 using Umbraco.Core;
-<<<<<<< HEAD
 using Umbraco.Core.Composing;
-=======
->>>>>>> ec6b86bb
 using Umbraco.Core.IO;
 using Umbraco.Core.Logging;
 using Umbraco.Core.Models;
@@ -51,23 +48,14 @@
             ILocalizationService localizationService,
             HtmlImageSourceParser imageSourceParser,
             RichTextEditorPastedImages pastedImages,
-<<<<<<< HEAD
-            HtmlLocalLinkParser localLinkParser)
-            : base(logger, dataTypeService, localizationService, Current.Services.TextService, Current.ShortStringHelper)
-=======
             HtmlLocalLinkParser localLinkParser,
             IIOHelper ioHelper)
-            : base(logger)
->>>>>>> ec6b86bb
+            : base(logger, dataTypeService, localizationService, Current.Services.TextService, Current.ShortStringHelper)
         {
             _umbracoContextAccessor = umbracoContextAccessor;
             _dataTypeService = dataTypeService;
             _localizationService = localizationService;
-<<<<<<< HEAD
             _ioHelper = Current.IOHelper;
-=======
-            _ioHelper = ioHelper;
->>>>>>> ec6b86bb
             _logger = logger;
             _mediaService = mediaService;
             _contentTypeBaseServiceProvider = contentTypeBaseServiceProvider;
