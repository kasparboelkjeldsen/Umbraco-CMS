--- conflicted
+++ resolved
@@ -1,17 +1,11 @@
 ﻿using System;
-using System.Collections.Generic;
 using System.IO;
 using System.Text;
-using System.Threading;
-using System.Web;
-using System.Web.Hosting;
 using Umbraco.Core.Configuration;
-using Umbraco.Core.Configuration.UmbracoSettings;
 using Umbraco.Core.IO;
 using Umbraco.Core.Models.PublishedContent;
 using Umbraco.Core.Services;
 using Umbraco.Web.PublishedCache;
-using Umbraco.Web.Routing;
 using Umbraco.Web.Security;
 
 namespace Umbraco.Web
@@ -31,31 +25,22 @@
         private readonly IGlobalSettings _globalSettings;
         private readonly IUserService _userService;
         private readonly IIOHelper _ioHelper;
-<<<<<<< HEAD
         private readonly IHttpContextAccessor _httpContextAccessor;
-=======
         private readonly UriUtility _uriUtility;
->>>>>>> 2b8be2cf
 
         /// <summary>
         /// Initializes a new instance of the <see cref="UmbracoContextFactory"/> class.
         /// </summary>
-<<<<<<< HEAD
-        public UmbracoContextFactory(IUmbracoContextAccessor umbracoContextAccessor, IPublishedSnapshotService publishedSnapshotService, IVariationContextAccessor variationContextAccessor, IDefaultCultureAccessor defaultCultureAccessor, IGlobalSettings globalSettings, IUserService userService, IIOHelper ioHelper, IHttpContextAccessor httpContextAccessor)
-=======
         public UmbracoContextFactory(
             IUmbracoContextAccessor umbracoContextAccessor,
             IPublishedSnapshotService publishedSnapshotService,
             IVariationContextAccessor variationContextAccessor,
             IDefaultCultureAccessor defaultCultureAccessor,
-            IUmbracoSettingsSection umbracoSettings,
             IGlobalSettings globalSettings,
-            UrlProviderCollection urlProviders,
-            MediaUrlProviderCollection mediaUrlProviders,
             IUserService userService,
             IIOHelper ioHelper,
-            UriUtility uriUtility)
->>>>>>> 2b8be2cf
+            UriUtility uriUtility,
+            IHttpContextAccessor httpContextAccessor)
         {
             _umbracoContextAccessor = umbracoContextAccessor ?? throw new ArgumentNullException(nameof(umbracoContextAccessor));
             _publishedSnapshotService = publishedSnapshotService ?? throw new ArgumentNullException(nameof(publishedSnapshotService));
@@ -64,11 +49,8 @@
             _globalSettings = globalSettings ?? throw new ArgumentNullException(nameof(globalSettings));
             _userService = userService ?? throw new ArgumentNullException(nameof(userService));
             _ioHelper = ioHelper;
-<<<<<<< HEAD
+            _uriUtility = uriUtility;
             _httpContextAccessor = httpContextAccessor;
-=======
-            _uriUtility = uriUtility;
->>>>>>> 2b8be2cf
         }
 
         private IUmbracoContext CreateUmbracoContext()
@@ -87,11 +69,7 @@
 
             var webSecurity = new WebSecurity(_httpContextAccessor, _userService, _globalSettings, _ioHelper);
 
-<<<<<<< HEAD
-            return new UmbracoContext(_httpContextAccessor, _publishedSnapshotService, webSecurity, _globalSettings, _variationContextAccessor, _ioHelper);
-=======
-            return new UmbracoContext(httpContext, _publishedSnapshotService, webSecurity, _umbracoSettings, _urlProviders, _mediaUrlProviders, _globalSettings, _variationContextAccessor, _ioHelper, _uriUtility);
->>>>>>> 2b8be2cf
+            return new UmbracoContext(_httpContextAccessor, _publishedSnapshotService, webSecurity, _globalSettings, _variationContextAccessor, _ioHelper, _uriUtility);
         }
 
         /// <inheritdoc />
