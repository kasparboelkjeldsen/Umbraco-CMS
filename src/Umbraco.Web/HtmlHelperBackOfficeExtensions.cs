﻿using System.Collections.Generic;
using System.Linq;
using System.Text;
using System.Web;
using System.Web.Mvc;
using Microsoft.Owin.Security;
using Newtonsoft.Json;
using Umbraco.Core.Hosting;
using Umbraco.Core.IO;
using Umbraco.Core.Runtime;
using Umbraco.Web.Composing;
using Umbraco.Web.Editors;
using Umbraco.Web.Features;
using Umbraco.Web.Models;
using Umbraco.Web.Trees;

namespace Umbraco.Web
{
    using Core.Configuration;
    using Umbraco.Core.Configuration.UmbracoSettings;
    using Umbraco.Web.JavaScript;

    /// <summary>
    /// HtmlHelper extensions for the back office
    /// </summary>
    public static class HtmlHelperBackOfficeExtensions
    {
        /// <summary>
        /// Outputs a script tag containing the bare minimum (non secure) server vars for use with the angular app
        /// </summary>
        /// <param name="html"></param>
        /// <param name="uri"></param>
        /// <param name="externalLoginsUrl">
        /// The post url used to sign in with external logins - this can change depending on for what service the external login is service.
        /// Example: normal back office login or authenticating upgrade login
        /// </param>
        /// <param name="features"></param>
        /// <param name="globalSettings"></param>
        /// <returns></returns>
        /// <remarks>
        /// These are the bare minimal server variables that are required for the application to start without being authenticated,
        /// we will load the rest of the server vars after the user is authenticated.
        /// </remarks>
<<<<<<< HEAD
        public static IHtmlString BareMinimumServerVariablesScript(this HtmlHelper html, UrlHelper uri, string externalLoginsUrl, UmbracoFeatures features, IGlobalSettings globalSettings, IUmbracoVersion umbracoVersion, IUmbracoSettingsSection umbracoSettingsSection, IIOHelper ioHelper, TreeCollection treeCollection, IHttpContextAccessor httpContextAccessor, IHostingEnvironment hostingEnvironment, IRuntimeSettings settings, IRuntimeMinifier runtimeMinifier)
        {
            var serverVars = new BackOfficeServerVariables(uri, Current.RuntimeState, features, globalSettings, umbracoVersion, umbracoSettingsSection, ioHelper, treeCollection, httpContextAccessor, hostingEnvironment, settings, runtimeMinifier);
=======
        public static IHtmlString BareMinimumServerVariablesScript(this HtmlHelper html, UrlHelper uri, string externalLoginsUrl, UmbracoFeatures features, IGlobalSettings globalSettings, IUmbracoVersion umbracoVersion, IContentSettings contentSettings, IIOHelper ioHelper, TreeCollection treeCollection, IHttpContextAccessor httpContextAccessor, IHostingEnvironment hostingEnvironment, IRuntimeSettings settings, ISecuritySettings securitySettings)
        {
            var serverVars = new BackOfficeServerVariables(uri, Current.RuntimeState, features, globalSettings, umbracoVersion, contentSettings, ioHelper, treeCollection, httpContextAccessor, hostingEnvironment, settings, securitySettings);
>>>>>>> 6fafe040
            var minVars = serverVars.BareMinimumServerVariables();

            var str = @"<script type=""text/javascript"">
                var Umbraco = {};
                Umbraco.Sys = {};
                Umbraco.Sys.ServerVariables = " + JsonConvert.SerializeObject(minVars) + @";
            </script>";

            return html.Raw(str);
        }

        /// <summary>
        /// Used to render the script that will pass in the angular "externalLoginInfo" service/value on page load
        /// </summary>
        /// <param name="html"></param>
        /// <param name="externalLoginErrors"></param>
        /// <returns></returns>
        public static IHtmlString AngularValueExternalLoginInfoScript(this HtmlHelper html, IEnumerable<string> externalLoginErrors)
        {
            var loginProviders = html.ViewContext.HttpContext.GetOwinContext().Authentication.GetExternalAuthenticationTypes()
                .Where(p => p.Properties.ContainsKey("UmbracoBackOffice"))
                .Select(p => new
                {
                    authType = p.AuthenticationType,
                    caption = p.Caption,
                    properties = p.Properties
                })
                .ToArray();

            var sb = new StringBuilder();
            sb.AppendLine();
            sb.AppendLine(@"var errors = [];");

            if (externalLoginErrors != null)
            {
                foreach (var error in externalLoginErrors)
                {
                    sb.AppendFormat(@"errors.push(""{0}"");", error).AppendLine();
                }
            }

            sb.AppendLine(@"app.value(""externalLoginInfo"", {");
            sb.AppendLine(@"errors: errors,");
            sb.Append(@"providers: ");
            sb.AppendLine(JsonConvert.SerializeObject(loginProviders));
            sb.AppendLine(@"});");

            return html.Raw(sb.ToString());
        }

        /// <summary>
        /// Used to render the script that will pass in the angular "resetPasswordCodeInfo" service/value on page load
        /// </summary>
        /// <param name="html"></param>
        /// <param name="val"></param>
        /// <returns></returns>
        public static IHtmlString AngularValueResetPasswordCodeInfoScript(this HtmlHelper html, object val)
        {
            var sb = new StringBuilder();
            sb.AppendLine();
            sb.AppendLine(@"var errors = [];");

            var errors = val as IEnumerable<string>;
            if (errors != null)
            {
                foreach (var error in errors)
                {
                    sb.AppendFormat(@"errors.push(""{0}"");", error).AppendLine();
                }
            }

            var resetCodeModel = val as ValidatePasswordResetCodeModel;


            sb.AppendLine(@"app.value(""resetPasswordCodeInfo"", {");
            sb.AppendLine(@"errors: errors,");
            sb.Append(@"resetCodeModel: ");
            sb.AppendLine(JsonConvert.SerializeObject(resetCodeModel));
            sb.AppendLine(@"});");

            return html.Raw(sb.ToString());
        }

        public static IHtmlString AngularValueTinyMceAssets(this HtmlHelper html, IRuntimeMinifier runtimeMinifier)
        {
            var ctx = new HttpContextWrapper(HttpContext.Current);
            var files = JsInitialization.OptimizeTinyMceScriptFiles(ctx, runtimeMinifier);

            var sb = new StringBuilder();

            sb.AppendLine(@"app.value(""tinyMceAssets"",");
            sb.AppendLine(JsonConvert.SerializeObject(files));
            sb.AppendLine(@");");


            return html.Raw(sb.ToString());
        }
    }
}<|MERGE_RESOLUTION|>--- conflicted
+++ resolved
@@ -41,15 +41,9 @@
         /// These are the bare minimal server variables that are required for the application to start without being authenticated,
         /// we will load the rest of the server vars after the user is authenticated.
         /// </remarks>
-<<<<<<< HEAD
-        public static IHtmlString BareMinimumServerVariablesScript(this HtmlHelper html, UrlHelper uri, string externalLoginsUrl, UmbracoFeatures features, IGlobalSettings globalSettings, IUmbracoVersion umbracoVersion, IUmbracoSettingsSection umbracoSettingsSection, IIOHelper ioHelper, TreeCollection treeCollection, IHttpContextAccessor httpContextAccessor, IHostingEnvironment hostingEnvironment, IRuntimeSettings settings, IRuntimeMinifier runtimeMinifier)
+        public static IHtmlString BareMinimumServerVariablesScript(this HtmlHelper html, UrlHelper uri, string externalLoginsUrl, UmbracoFeatures features, IGlobalSettings globalSettings, IUmbracoVersion umbracoVersion, IContentSettings contentSettings, IIOHelper ioHelper, TreeCollection treeCollection, IHttpContextAccessor httpContextAccessor, IHostingEnvironment hostingEnvironment, IRuntimeSettings settings, ISecuritySettings securitySettings, IRuntimeMinifier runtimeMinifier)
         {
-            var serverVars = new BackOfficeServerVariables(uri, Current.RuntimeState, features, globalSettings, umbracoVersion, umbracoSettingsSection, ioHelper, treeCollection, httpContextAccessor, hostingEnvironment, settings, runtimeMinifier);
-=======
-        public static IHtmlString BareMinimumServerVariablesScript(this HtmlHelper html, UrlHelper uri, string externalLoginsUrl, UmbracoFeatures features, IGlobalSettings globalSettings, IUmbracoVersion umbracoVersion, IContentSettings contentSettings, IIOHelper ioHelper, TreeCollection treeCollection, IHttpContextAccessor httpContextAccessor, IHostingEnvironment hostingEnvironment, IRuntimeSettings settings, ISecuritySettings securitySettings)
-        {
-            var serverVars = new BackOfficeServerVariables(uri, Current.RuntimeState, features, globalSettings, umbracoVersion, contentSettings, ioHelper, treeCollection, httpContextAccessor, hostingEnvironment, settings, securitySettings);
->>>>>>> 6fafe040
+            var serverVars = new BackOfficeServerVariables(uri, Current.RuntimeState, features, globalSettings, umbracoVersion, contentSettings, ioHelper, treeCollection, httpContextAccessor, hostingEnvironment, settings, securitySettings, runtimeMinifier);
             var minVars = serverVars.BareMinimumServerVariables();
 
             var str = @"<script type=""text/javascript"">
