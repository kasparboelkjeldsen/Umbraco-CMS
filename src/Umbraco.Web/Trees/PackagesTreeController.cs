<<<<<<< HEAD
﻿using System.Net.Http.Formatting;
using Umbraco.Web.Models.Trees;
using Umbraco.Web.Mvc;
using Umbraco.Web.WebApi.Filters;

=======
﻿using System;
using System.Linq;
using System.Net.Http.Formatting;
using Umbraco.Web.Models.Trees;
using Umbraco.Web.Mvc;
using Umbraco.Web.WebApi.Filters;
using Umbraco.Core.Services;
using Umbraco.Web.Actions;
using Umbraco.Web._Legacy.Packager.PackageInstance;
>>>>>>> 1772bc1e
using Constants = Umbraco.Core.Constants;

namespace Umbraco.Web.Trees
{
    [UmbracoTreeAuthorize(Constants.Trees.Packages)]
    [Tree(Constants.Applications.Packages, Constants.Trees.Packages, null, sortOrder: 0, isSingleNodeTree: true)]
    [PluginController("UmbracoTrees")]
    [CoreTree]
    public class PackagesTreeController : TreeController
    {
        /// <summary>
        /// Helper method to create a root model for a tree
        /// </summary>
        /// <returns></returns>
        protected override TreeNode CreateRootNode(FormDataCollection queryStrings)
        {
            var root = base.CreateRootNode(queryStrings);
<<<<<<< HEAD

            //this will load in a custom UI instead of the dashboard for the root node
            root.RoutePath = string.Format("{0}/{1}/{2}", Constants.Applications.Packages, Constants.Trees.Packages, "overview");
            root.Icon = "icon-box";

            root.HasChildren = false;
=======
            root.RoutePath = $"{Constants.Applications.Packages}/{Constants.Trees.Packages}/overview";
            root.Icon = "icon-box";
>>>>>>> 1772bc1e
            return root;
        }

        protected override TreeNodeCollection GetTreeNodes(string id, FormDataCollection queryStrings)
        {
<<<<<<< HEAD
            //full screen app without tree nodes
            return TreeNodeCollection.Empty;
=======
            var nodes = new TreeNodeCollection();

            var createdPackages = CreatedPackage.GetAllCreatedPackages();

            if (id == "created")
            {
                nodes.AddRange(
                    createdPackages
                        .OrderBy(entity => entity.Data.Name)
                        .Select(dt =>
                        {
                            var node = CreateTreeNode(dt.Data.Id.ToString(), id, queryStrings, dt.Data.Name,
                                "icon-inbox", false,
                                $"/{queryStrings.GetValue<string>("application")}/framed/{Uri.EscapeDataString("developer/Packages/EditPackage.aspx?id=" + dt.Data.Id)}");
                            return node;
                        }));
            }
            else
            {
                //must be root
                var node = CreateTreeNode(
                    "created",
                    id,
                    queryStrings,
                    Services.TextService.Localize("treeHeaders/createdPackages"),
                    "icon-folder",
                    createdPackages.Count > 0,
                    string.Empty);

                //TODO: This isn't the best way to ensure a noop process for clicking a node but it works for now.
                node.AdditionalData["jsClickCallback"] = "javascript:void(0);";

                nodes.Add(node);
            }

            return nodes;
>>>>>>> 1772bc1e
        }

        protected override MenuItemCollection GetMenuForNode(string id, FormDataCollection queryStrings)
        {
<<<<<<< HEAD
            //doesn't have a menu, this is a full screen app without tree nodes
            return MenuItemCollection.Empty;
=======
            var menu = new MenuItemCollection();

            // Root actions
            if (id == "-1")
            {
                menu.Items.Add<ActionNew>(Services.TextService, opensDialog: true)
                    .ConvertLegacyMenuItem(null, Constants.Trees.Packages,
                        queryStrings.GetValue<string>("application"));
            }
            else if (id == "created")
            {
                menu.Items.Add<ActionNew>(Services.TextService, opensDialog: true)
                    .ConvertLegacyMenuItem(null, Constants.Trees.Packages,
                        queryStrings.GetValue<string>("application"));

                menu.Items.Add(new RefreshNode(Services.TextService, true));
            }
            else
            {
                //it's a package node
                menu.Items.Add<ActionDelete>(Services.TextService, opensDialog: true);
            }

            return menu;
>>>>>>> 1772bc1e
        }
    }
}<|MERGE_RESOLUTION|>--- conflicted
+++ resolved
@@ -1,20 +1,8 @@
-<<<<<<< HEAD
 ﻿using System.Net.Http.Formatting;
 using Umbraco.Web.Models.Trees;
 using Umbraco.Web.Mvc;
 using Umbraco.Web.WebApi.Filters;
 
-=======
-﻿using System;
-using System.Linq;
-using System.Net.Http.Formatting;
-using Umbraco.Web.Models.Trees;
-using Umbraco.Web.Mvc;
-using Umbraco.Web.WebApi.Filters;
-using Umbraco.Core.Services;
-using Umbraco.Web.Actions;
-using Umbraco.Web._Legacy.Packager.PackageInstance;
->>>>>>> 1772bc1e
 using Constants = Umbraco.Core.Constants;
 
 namespace Umbraco.Web.Trees
@@ -32,96 +20,26 @@
         protected override TreeNode CreateRootNode(FormDataCollection queryStrings)
         {
             var root = base.CreateRootNode(queryStrings);
-<<<<<<< HEAD
 
             //this will load in a custom UI instead of the dashboard for the root node
-            root.RoutePath = string.Format("{0}/{1}/{2}", Constants.Applications.Packages, Constants.Trees.Packages, "overview");
+            root.RoutePath = $"{Constants.Applications.Packages}/{Constants.Trees.Packages}/overview";
             root.Icon = "icon-box";
 
             root.HasChildren = false;
-=======
-            root.RoutePath = $"{Constants.Applications.Packages}/{Constants.Trees.Packages}/overview";
-            root.Icon = "icon-box";
->>>>>>> 1772bc1e
             return root;
         }
 
+
         protected override TreeNodeCollection GetTreeNodes(string id, FormDataCollection queryStrings)
         {
-<<<<<<< HEAD
             //full screen app without tree nodes
             return TreeNodeCollection.Empty;
-=======
-            var nodes = new TreeNodeCollection();
-
-            var createdPackages = CreatedPackage.GetAllCreatedPackages();
-
-            if (id == "created")
-            {
-                nodes.AddRange(
-                    createdPackages
-                        .OrderBy(entity => entity.Data.Name)
-                        .Select(dt =>
-                        {
-                            var node = CreateTreeNode(dt.Data.Id.ToString(), id, queryStrings, dt.Data.Name,
-                                "icon-inbox", false,
-                                $"/{queryStrings.GetValue<string>("application")}/framed/{Uri.EscapeDataString("developer/Packages/EditPackage.aspx?id=" + dt.Data.Id)}");
-                            return node;
-                        }));
-            }
-            else
-            {
-                //must be root
-                var node = CreateTreeNode(
-                    "created",
-                    id,
-                    queryStrings,
-                    Services.TextService.Localize("treeHeaders/createdPackages"),
-                    "icon-folder",
-                    createdPackages.Count > 0,
-                    string.Empty);
-
-                //TODO: This isn't the best way to ensure a noop process for clicking a node but it works for now.
-                node.AdditionalData["jsClickCallback"] = "javascript:void(0);";
-
-                nodes.Add(node);
-            }
-
-            return nodes;
->>>>>>> 1772bc1e
         }
 
         protected override MenuItemCollection GetMenuForNode(string id, FormDataCollection queryStrings)
         {
-<<<<<<< HEAD
             //doesn't have a menu, this is a full screen app without tree nodes
             return MenuItemCollection.Empty;
-=======
-            var menu = new MenuItemCollection();
-
-            // Root actions
-            if (id == "-1")
-            {
-                menu.Items.Add<ActionNew>(Services.TextService, opensDialog: true)
-                    .ConvertLegacyMenuItem(null, Constants.Trees.Packages,
-                        queryStrings.GetValue<string>("application"));
-            }
-            else if (id == "created")
-            {
-                menu.Items.Add<ActionNew>(Services.TextService, opensDialog: true)
-                    .ConvertLegacyMenuItem(null, Constants.Trees.Packages,
-                        queryStrings.GetValue<string>("application"));
-
-                menu.Items.Add(new RefreshNode(Services.TextService, true));
-            }
-            else
-            {
-                //it's a package node
-                menu.Items.Add<ActionDelete>(Services.TextService, opensDialog: true);
-            }
-
-            return menu;
->>>>>>> 1772bc1e
         }
     }
 }