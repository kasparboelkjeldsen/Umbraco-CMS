--- conflicted
+++ resolved
@@ -19,8 +19,6 @@
   <ItemGroup Condition=" '$(Configuration)' == 'Debug' ">
     <ProjectReference Include="..\Umbraco.Cms.ManagementApi\Umbraco.Cms.ManagementApi.csproj" />
   </ItemGroup>
-<<<<<<< HEAD
-=======
 
   <!-- Generate appsettings.json schema on build (and before copying to project) -->
   <PropertyGroup>
@@ -31,5 +29,4 @@
     <Message Text="Generating appsettings-schema.json because it doesn't exist" Importance="high" />
     <Exec WorkingDirectory="$(JsonSchemaProjectPath)" Command="dotnet run --configuration Release -- --outputFile &quot;$(JsonSchemaPath)&quot;" />
   </Target>
->>>>>>> 3a08ab9b
 </Project>