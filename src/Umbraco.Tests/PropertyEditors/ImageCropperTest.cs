--- conflicted
+++ resolved
@@ -183,22 +183,17 @@
         [Test]
         public void GetCropUrl_SpecifiedCropModeTest()
         {
-<<<<<<< HEAD
+            var urlStringMin = MediaPath.GetCropUrl(imageCropperValue: CropperJson1, width: 300, height: 150, imageCropMode: ImageCropMode.Min);
+            var urlStringBoxPad = MediaPath.GetCropUrl(imageCropperValue: CropperJson1, width: 300, height: 150, imageCropMode: ImageCropMode.BoxPad);
+            var urlStringPad = MediaPath.GetCropUrl(imageCropperValue: CropperJson1, width: 300, height: 150, imageCropMode: ImageCropMode.Pad);
             var urlString = MediaPath.GetCropUrl(imageCropperValue: CropperJson1, width: 300, height: 150, imageCropMode:ImageCropMode.Max);
+            var urlStringStretch = MediaPath.GetCropUrl(imageCropperValue: CropperJson1, width: 300, height: 150, imageCropMode: ImageCropMode.Stretch);
+            
+            Assert.AreEqual(MediaPath + "?mode=min&width=300&height=150", urlStringMin);
+            Assert.AreEqual(MediaPath + "?mode=boxpad&width=300&height=150", urlStringBoxPad);
+            Assert.AreEqual(MediaPath + "?mode=pad&width=300&height=150", urlStringPad);
             Assert.AreEqual(MediaPath + "?mode=max&width=300&height=150", urlString);
-=======
-            var urlStringMin = mediaPath.GetCropUrl(imageCropperValue: cropperJson1, width: 300, height: 150, imageCropMode: ImageCropMode.Min);
-            var urlStringBoxPad = mediaPath.GetCropUrl(imageCropperValue: cropperJson1, width: 300, height: 150, imageCropMode: ImageCropMode.BoxPad);
-            var urlStringPad = mediaPath.GetCropUrl(imageCropperValue: cropperJson1, width: 300, height: 150, imageCropMode: ImageCropMode.Pad);
-            var urlStringMax = mediaPath.GetCropUrl(imageCropperValue: cropperJson1, width: 300, height: 150, imageCropMode: ImageCropMode.Max);
-            var urlStringStretch = mediaPath.GetCropUrl(imageCropperValue: cropperJson1, width: 300, height: 150, imageCropMode: ImageCropMode.Stretch);
-            
-            Assert.AreEqual(mediaPath + "?mode=min&width=300&height=150", urlStringMin);
-            Assert.AreEqual(mediaPath + "?mode=boxpad&width=300&height=150", urlStringBoxPad);
-            Assert.AreEqual(mediaPath + "?mode=pad&width=300&height=150", urlStringPad);
-            Assert.AreEqual(mediaPath + "?mode=max&width=300&height=150", urlStringMax);
-            Assert.AreEqual(mediaPath + "?mode=stretch&width=300&height=150", urlStringStretch);
->>>>>>> 1aade7c2
+            Assert.AreEqual(MediaPath + "?mode=stretch&width=300&height=150", urlStringStretch);
         }
 
         /// <summary>
