﻿using System;
using System.Collections.Generic;
using System.Linq;
using Moq;
using NUnit.Framework;
using Umbraco.Core.Models;
using Umbraco.Core.Models.PublishedContent;
using Umbraco.Core.PropertyEditors;
using Umbraco.Core.PropertyEditors.ValueConverters;
using Umbraco.Core.Serialization;
using Umbraco.Tests.TestHelpers;
using Umbraco.Web.PropertyEditors;
using Umbraco.Web.PropertyEditors.ValueConverters;

namespace Umbraco.Tests.PropertyEditors
{
    [TestFixture]
    public class PropertyEditorValueConverterTests
    {
        // see notes in the converter
        // only ONE date format is expected here

        //[TestCase("2012-11-10", true)]
        //[TestCase("2012/11/10", true)]
        //[TestCase("10/11/2012", true)]
        //[TestCase("11/10/2012", false)]
        //[TestCase("Sat 10, Nov 2012", true)]
        //[TestCase("Saturday 10, Nov 2012", true)]
        //[TestCase("Sat 10, November 2012", true)]
        //[TestCase("Saturday 10, November 2012", true)]
        //[TestCase("2012-11-10 13:14:15", true)]
        [TestCase("2012-11-10 13:14:15", true)]
        [TestCase("2012-11-10T13:14:15", true)]
        [TestCase("", false)]
        public void CanConvertDatePickerPropertyEditor(string date, bool expected)
        {
            var converter = new DatePickerValueConverter();
            var dateTime = new DateTime(2012, 11, 10, 13, 14, 15);
            var result = converter.ConvertSourceToIntermediate(null, null, date, false); // does not use type for conversion

            if (expected)
                Assert.AreEqual(dateTime.Date, ((DateTime) result).Date);
            else
                Assert.AreNotEqual(dateTime.Date, ((DateTime)result).Date);
        }

        [TestCase("TRUE", true)]
        [TestCase("True", true)]
        [TestCase("true", true)]
        [TestCase("1", true)]
        [TestCase(1, true)]
        [TestCase(true, true)]
        [TestCase("FALSE", false)]
        [TestCase("False", false)]
        [TestCase("false", false)]
        [TestCase("0", false)]
        [TestCase(0, false)]
        [TestCase(false, false)]
        [TestCase("", false)]
        [TestCase(null, false)]
        [TestCase("blah", false)]
        public void CanConvertYesNoPropertyEditor(object value, bool expected)
        {
            var converter = new YesNoValueConverter();
            var result = converter.ConvertSourceToIntermediate(null, null, value, false); // does not use type for conversion

            Assert.AreEqual(expected, result);
        }

        [TestCase("[\"apples\"]", new[] { "apples" })]
        [TestCase("[\"apples\",\"oranges\"]", new[] { "apples", "oranges" })]
        [TestCase("[\"apples\",\"oranges\",\"pears\"]", new[] { "apples", "oranges", "pears" })]
        [TestCase("", new string[] { })]
        [TestCase(null, new string[] { })]
        public void CanConvertCheckboxListPropertyEditor(object value, IEnumerable<string> expected)
        {
            var converter = new CheckboxListValueConverter(new JsonNetSerializer());
            var result = converter.ConvertIntermediateToObject(null, null, PropertyCacheLevel.Unknown, value, false);

            Assert.AreEqual(expected, result);
        }

        [TestCase("[\"apples\"]", new[] { "apples" })]
        [TestCase("[\"apples\",\"oranges\"]", new[] { "apples", "oranges" })]
        [TestCase("[\"apples\",\"oranges\",\"pears\"]", new[] { "apples", "oranges", "pears" })]
        [TestCase("", new string[] { })]
        [TestCase(null, new string[] { })]
        public void CanConvertDropdownListMultiplePropertyEditor(object value, IEnumerable<string> expected)
        {
            var mockPublishedContentTypeFactory = new Mock<IPublishedContentTypeFactory>();
            mockPublishedContentTypeFactory.Setup(x => x.GetDataType(123))
                .Returns(new PublishedDataType(123, "test", new Lazy<object>(() => new DropDownFlexibleConfiguration
                    {
                        Multiple = true
                    })));

            var publishedPropType = new PublishedPropertyType(
<<<<<<< HEAD
                new PublishedContentType(1234, "test", PublishedItemType.Content, Enumerable.Empty<string>(), Enumerable.Empty<PublishedPropertyType>(), ContentVariation.Nothing),
                new PropertyType(TestHelper.ShortStringHelper,  "test", ValueStorageType.Nvarchar) { DataTypeId = 123 },
=======
                new PublishedContentType(Guid.NewGuid(), 1234, "test", PublishedItemType.Content, Enumerable.Empty<string>(), Enumerable.Empty<PublishedPropertyType>(), ContentVariation.Nothing),
                new PropertyType("test", ValueStorageType.Nvarchar) { DataTypeId = 123 },
>>>>>>> 9ac38854
                new PropertyValueConverterCollection(Enumerable.Empty<IPropertyValueConverter>()),
                Mock.Of<IPublishedModelFactory>(), mockPublishedContentTypeFactory.Object);

            var converter = new FlexibleDropdownPropertyValueConverter();
            var inter = converter.ConvertSourceToIntermediate(null, publishedPropType, value, false);
            var result = converter.ConvertIntermediateToObject(null, publishedPropType, PropertyCacheLevel.Unknown, inter, false);

            Assert.AreEqual(expected, result);
        }

        [TestCase("1", 1)]
        [TestCase("1", 1)]
        [TestCase("0", 0)]
        [TestCase("0", 0)]
        [TestCase(null, 0)]
        [TestCase(null, 0)]
        [TestCase("-1", -1)]
        [TestCase("-1", -1)]
        [TestCase("1.65", 1.65)]
        [TestCase("1.65", 1.65)]
        [TestCase("-1.65", -1.65)]
        [TestCase("-1.65", -1.65)]
        public void CanConvertDecimalAliasPropertyEditor(object value, double expected)
        {
            var converter = new DecimalValueConverter();
            var inter = converter.ConvertSourceToIntermediate(null, null, value, false);
            var result = converter.ConvertIntermediateToObject(null, null, PropertyCacheLevel.Unknown, inter, false);

            Assert.AreEqual(expected, result);
        }
    }
}<|MERGE_RESOLUTION|>--- conflicted
+++ resolved
@@ -95,13 +95,8 @@
                     })));
 
             var publishedPropType = new PublishedPropertyType(
-<<<<<<< HEAD
-                new PublishedContentType(1234, "test", PublishedItemType.Content, Enumerable.Empty<string>(), Enumerable.Empty<PublishedPropertyType>(), ContentVariation.Nothing),
+                new PublishedContentType(Guid.NewGuid(),1234, "test", PublishedItemType.Content, Enumerable.Empty<string>(), Enumerable.Empty<PublishedPropertyType>(), ContentVariation.Nothing),
                 new PropertyType(TestHelper.ShortStringHelper,  "test", ValueStorageType.Nvarchar) { DataTypeId = 123 },
-=======
-                new PublishedContentType(Guid.NewGuid(), 1234, "test", PublishedItemType.Content, Enumerable.Empty<string>(), Enumerable.Empty<PublishedPropertyType>(), ContentVariation.Nothing),
-                new PropertyType("test", ValueStorageType.Nvarchar) { DataTypeId = 123 },
->>>>>>> 9ac38854
                 new PropertyValueConverterCollection(Enumerable.Empty<IPropertyValueConverter>()),
                 Mock.Of<IPublishedModelFactory>(), mockPublishedContentTypeFactory.Object);
 
