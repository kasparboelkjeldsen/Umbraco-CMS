--- conflicted
+++ resolved
@@ -310,7 +310,6 @@
             return RegisterFactory.Create(GetConfigs().Global());
         }
 
-<<<<<<< HEAD
         public static IHostingEnvironment GetHostingEnvironment()
         {
             return new AspNetHostingEnvironment(SettingsForTests.GetDefaultGlobalSettings(), TestHelper.IOHelper);
@@ -319,11 +318,11 @@
         public static IIpResolver GetIpResolver()
         {
             return new AspNetIpResolver();
-=======
+        }
+
         public static IRequestCache GetRequestCache()
         {
             return new DictionaryAppCache();
->>>>>>> ca07e68d
         }
     }
 }