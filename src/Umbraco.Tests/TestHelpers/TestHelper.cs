--- conflicted
+++ resolved
@@ -87,20 +87,13 @@
             }
         }
 
-<<<<<<< HEAD
-        public static IShortStringHelper ShortStringHelper => new DefaultShortStringHelper(new DefaultShortStringHelperConfig());
-        public static IVariationContextAccessor VariationContextAccessor => new TestVariationContextAccessor();
-        public static IDbProviderFactoryCreator DbProviderFactoryCreator => new UmbracoDbProviderFactoryCreator(Constants.DbProviderNames.SqlCe);
-        public static IBulkSqlInsertProvider BulkSqlInsertProvider => new SqlCeBulkSqlInsertProvider();
-        public static IMarchal Marchal => new FrameworkMarchal();
-        public static ICoreDebug CoreDebug => new CoreDebug();
-=======
         public static IShortStringHelper ShortStringHelper { get; } = new DefaultShortStringHelper(new DefaultShortStringHelperConfig());
+        public static IVariationContextAccessor VariationContextAccessor { get; } = new TestVariationContextAccessor();
         public static IDbProviderFactoryCreator DbProviderFactoryCreator { get; } = new UmbracoDbProviderFactoryCreator(Constants.DbProviderNames.SqlCe);
         public static IBulkSqlInsertProvider BulkSqlInsertProvider { get; } = new SqlCeBulkSqlInsertProvider();
         public static IMarchal Marchal { get; } = new FrameworkMarchal();
         public static ICoreDebug CoreDebug { get; } =  new CoreDebug();
->>>>>>> cfacc491
+
 
         public static IIOHelper IOHelper { get; } = new IOHelper(GetHostingEnvironment());
 
