--- conflicted
+++ resolved
@@ -1,1112 +1,932 @@
-﻿using System;
-using System.Collections.Generic;
-using System.Linq;
-using AutoMapper;
-using Moq;
-using NUnit.Framework;
-using Umbraco.Core;
-using Umbraco.Core.Configuration.UmbracoSettings;
-using Umbraco.Core.IO;
-using Umbraco.Core.Logging;
-using Umbraco.Core.Models;
-using Umbraco.Core.Models.EntityBase;
-using Umbraco.Core.Models.Rdbms;
-using Umbraco.Core.Persistence;
-using Umbraco.Core.Persistence.Querying;
-using Umbraco.Core.Persistence.Mappers;
-using Umbraco.Core.Persistence.Repositories;
-using Umbraco.Core.Persistence.UnitOfWork;
-using Umbraco.Tests.TestHelpers;
-using Umbraco.Tests.TestHelpers.Entities;
-using Umbraco.Web.Models.ContentEditing;
-
-namespace Umbraco.Tests.Persistence.Repositories
-{
-    [RequiresAutoMapperMappings]
-    [DatabaseTestBehavior(DatabaseBehavior.NewDbFileAndSchemaPerTest)]
-    [TestFixture]
-    public class ContentTypeRepositoryTest : BaseDatabaseFactoryTest
-    {
-        [SetUp]
-        public override void Initialize()
-        {
-            base.Initialize();
-
-            CreateTestData();
-        }
-
-        [TearDown]
-        public override void TearDown()
-        {
-            base.TearDown();
-        }
-
-        private ContentRepository CreateRepository(IDatabaseUnitOfWork unitOfWork, out ContentTypeRepository contentTypeRepository)
-        {
-            var templateRepository = new TemplateRepository(unitOfWork, CacheHelper.CreateDisabledCacheHelper(), Logger, Mock.Of<IFileSystem>(), Mock.Of<IFileSystem>(), Mock.Of<ITemplatesSection>(), MappingResolver);
-            var tagRepository = new TagRepository(unitOfWork, CacheHelper.CreateDisabledCacheHelper(), Logger, MappingResolver);
-            contentTypeRepository = new ContentTypeRepository(unitOfWork, CacheHelper.CreateDisabledCacheHelper(), Logger, templateRepository, MappingResolver);
-            var repository = new ContentRepository(unitOfWork, CacheHelper.CreateDisabledCacheHelper(), Logger, contentTypeRepository, templateRepository, tagRepository, Mock.Of<IContentSection>(), MappingResolver);
-            return repository;
-        }
-
-        private ContentTypeRepository CreateRepository(IDatabaseUnitOfWork unitOfWork)
-        {
-            var templateRepository = new TemplateRepository(unitOfWork, CacheHelper.CreateDisabledCacheHelper(), Logger, Mock.Of<IFileSystem>(), Mock.Of<IFileSystem>(), Mock.Of<ITemplatesSection>(), MappingResolver);
-            var contentTypeRepository = new ContentTypeRepository(unitOfWork, CacheHelper.CreateDisabledCacheHelper(), Logger, templateRepository, MappingResolver);
-            return contentTypeRepository;
-        }
-
-        private MediaTypeRepository CreateMediaTypeRepository(IDatabaseUnitOfWork unitOfWork)
-        {
-            var contentTypeRepository = new MediaTypeRepository(unitOfWork, CacheHelper.CreateDisabledCacheHelper(), Logger, MappingResolver);
-            return contentTypeRepository;
-        }
-
-        private EntityContainerRepository CreateContainerRepository(IDatabaseUnitOfWork unitOfWork, Guid containerEntityType)
-        {
-            return new EntityContainerRepository(unitOfWork, CacheHelper.CreateDisabledCacheHelper(), Logger, MappingResolver, containerEntityType);
-        }
-
-        //TODO Add test to verify SetDefaultTemplates updates both AllowedTemplates and DefaultTemplate(id).
-
-
-        [Test]
-        public void Maps_Templates_Correctly()
-        {
-            // Arrange
-<<<<<<< HEAD
-            var provider = CreateUowProvider();
-            var unitOfWork = provider.GetUnitOfWork();
-            using (var templateRepo = new TemplateRepository(unitOfWork, CacheHelper.CreateDisabledCacheHelper(), Logger, Mock.Of<IFileSystem>(), Mock.Of<IFileSystem>(), Mock.Of<ITemplatesSection>(), MappingResolver))
-            using (var repository = CreateRepository(unitOfWork))
-=======
-            var provider = new NPocoUnitOfWorkProvider(Logger);
-            using (var unitOfWork = provider.CreateUnitOfWork())
->>>>>>> 04ae4794
-            {
-                var templateRepo = new TemplateRepository(unitOfWork, CacheHelper.CreateDisabledCacheHelper(), Logger, Mock.Of<IFileSystem>(), Mock.Of<IFileSystem>(), Mock.Of<ITemplatesSection>(), MappingResolver);
-                var repository = CreateRepository(unitOfWork);
-                var templates = new[]
-                {
-                    new Template("test1", "test1"),
-                    new Template("test2", "test2"),
-                    new Template("test3", "test3")
-                };
-                foreach (var template in templates)
-                {
-                    templateRepo.AddOrUpdate(template);
-                }
-                unitOfWork.Flush();
-
-                var contentType = MockedContentTypes.CreateSimpleContentType();
-                contentType.AllowedTemplates = new[] { templates[0], templates[1] };
-                contentType.SetDefaultTemplate(templates[0]);
-                repository.AddOrUpdate(contentType);
-                unitOfWork.Flush();
-
-                //re-get
-                var result = repository.Get(contentType.Id);
-
-                Assert.AreEqual(2, result.AllowedTemplates.Count());
-                Assert.AreEqual(templates[0].Id, result.DefaultTemplate.Id);
-            }
-
-        }
-
-        [Test]
-        public void Can_Move()
-        {
-<<<<<<< HEAD
-            var provider = CreateUowProvider();
-            var unitOfWork = provider.GetUnitOfWork();
-            using (var containerRepository = CreateContainerRepository(unitOfWork, Constants.ObjectTypes.DocumentTypeContainerGuid))
-            using (var repository = CreateRepository(unitOfWork))
-=======
-            var provider = new NPocoUnitOfWorkProvider(Logger);
-            using (var unitOfWork = provider.CreateUnitOfWork())
->>>>>>> 04ae4794
-            {
-                var containerRepository = CreateContainerRepository(unitOfWork, Constants.ObjectTypes.DocumentTypeContainerGuid);
-                var repository = CreateRepository(unitOfWork);
-                var container1 = new EntityContainer(Constants.ObjectTypes.DocumentTypeGuid) { Name = "blah1" };
-                containerRepository.AddOrUpdate(container1);
-                unitOfWork.Flush();
-
-                var container2 = new EntityContainer(Constants.ObjectTypes.DocumentTypeGuid) { Name = "blah2", ParentId = container1.Id };
-                containerRepository.AddOrUpdate(container2);
-                unitOfWork.Flush();
-
-                var contentType = (IContentType)MockedContentTypes.CreateBasicContentType("asdfasdf");
-                contentType.ParentId = container2.Id;
-                repository.AddOrUpdate(contentType);
-                unitOfWork.Flush();
-
-                //create a
-                var contentType2 = (IContentType)new ContentType(contentType, "hello")
-                {
-                    Name = "Blahasdfsadf"
-                };
-                contentType.ParentId = contentType.Id;
-                repository.AddOrUpdate(contentType2);
-                unitOfWork.Flush();
-
-                var result = repository.Move(contentType, container1).ToArray();
-                unitOfWork.Flush();
-
-                Assert.AreEqual(2, result.Count());
-
-                //re-get
-                contentType = repository.Get(contentType.Id);
-                contentType2 = repository.Get(contentType2.Id);
-
-                Assert.AreEqual(container1.Id, contentType.ParentId);
-                Assert.AreNotEqual(result.Single(x => x.Entity.Id == contentType.Id).OriginalPath, contentType.Path);
-                Assert.AreNotEqual(result.Single(x => x.Entity.Id == contentType2.Id).OriginalPath, contentType2.Path);
-            }
-
-        }
-
-        [Test]
-        public void Can_Create_Container()
-        {
-<<<<<<< HEAD
-            var provider = CreateUowProvider();
-            var unitOfWork = provider.GetUnitOfWork();
-            EntityContainer container;
-            using (var containerRepository = CreateContainerRepository(unitOfWork, Constants.ObjectTypes.DocumentTypeContainerGuid))
-=======
-            var provider = new NPocoUnitOfWorkProvider(Logger);
-            using (var unitOfWork = provider.CreateUnitOfWork())
->>>>>>> 04ae4794
-            {
-                var containerRepository = CreateContainerRepository(unitOfWork, Constants.ObjectTypes.DocumentTypeContainerGuid);
-                var container = new EntityContainer(Constants.ObjectTypes.DocumentTypeGuid) { Name = "blah" };
-                containerRepository.AddOrUpdate(container);
-                unitOfWork.Flush();
-                Assert.That(container.Id, Is.GreaterThan(0));
-
-                var found = containerRepository.Get(container.Id);
-                Assert.IsNotNull(found);
-            }
-        }
-
-        [Test]
-        public void Can_Delete_Container()
-        {
-<<<<<<< HEAD
-            var provider = CreateUowProvider();
-            var unitOfWork = provider.GetUnitOfWork();
-            EntityContainer container;
-            using (var containerRepository = CreateContainerRepository(unitOfWork, Constants.ObjectTypes.DocumentTypeContainerGuid))
-=======
-            var provider = new NPocoUnitOfWorkProvider(Logger);
-            using (var unitOfWork = provider.CreateUnitOfWork())
->>>>>>> 04ae4794
-            {
-                var containerRepository = CreateContainerRepository(unitOfWork, Constants.ObjectTypes.DocumentTypeContainerGuid);
-                var container = new EntityContainer(Constants.ObjectTypes.DocumentTypeGuid) { Name = "blah" };
-                containerRepository.AddOrUpdate(container);
-                unitOfWork.Flush();
-
-                // Act
-                containerRepository.Delete(container);
-                unitOfWork.Flush();
-
-                var found = containerRepository.Get(container.Id);
-                Assert.IsNull(found);
-            }
-        }
-
-        [Test]
-        public void Can_Create_Container_Containing_Media_Types()
-        {
-<<<<<<< HEAD
-            var provider = CreateUowProvider();
-            var unitOfWork = provider.GetUnitOfWork();
-            using (var containerRepository = CreateContainerRepository(unitOfWork, Constants.ObjectTypes.MediaTypeContainerGuid))
-            using (var repository = CreateRepository(unitOfWork))
-=======
-            var provider = new NPocoUnitOfWorkProvider(Logger);
-            using (var unitOfWork = provider.CreateUnitOfWork())
->>>>>>> 04ae4794
-            {
-                var containerRepository = CreateContainerRepository(unitOfWork, Constants.ObjectTypes.MediaTypeContainerGuid);
-                var repository = CreateRepository(unitOfWork);
-                var container = new EntityContainer(Constants.ObjectTypes.MediaTypeGuid) { Name = "blah" };
-                containerRepository.AddOrUpdate(container);
-                unitOfWork.Flush();
-
-                var contentType = MockedContentTypes.CreateSimpleContentType("test", "Test", propertyGroupName: "testGroup");
-                contentType.ParentId = container.Id;
-                repository.AddOrUpdate(contentType);
-                unitOfWork.Flush();
-
-                Assert.AreEqual(container.Id, contentType.ParentId);
-            }
-        }
-
-        [Test]
-        public void Can_Delete_Container_Containing_Media_Types()
-        {
-<<<<<<< HEAD
-            var provider = CreateUowProvider();
-            var unitOfWork = provider.GetUnitOfWork();
-            EntityContainer container;
-            IMediaType contentType;
-            using (var containerRepository = CreateContainerRepository(unitOfWork, Constants.ObjectTypes.MediaTypeContainerGuid))
-            using (var repository = CreateMediaTypeRepository(unitOfWork))
-=======
-            var provider = new NPocoUnitOfWorkProvider(Logger);
-            using (var unitOfWork = provider.CreateUnitOfWork())
->>>>>>> 04ae4794
-            {
-                var containerRepository = CreateContainerRepository(unitOfWork, Constants.ObjectTypes.MediaTypeContainerGuid);
-                var repository = CreateMediaTypeRepository(unitOfWork);
-                var container = new EntityContainer(Constants.ObjectTypes.MediaTypeGuid) { Name = "blah" };
-                containerRepository.AddOrUpdate(container);
-                unitOfWork.Flush();
-
-                IMediaType contentType = MockedContentTypes.CreateSimpleMediaType("test", "Test", propertyGroupName: "testGroup");
-                contentType.ParentId = container.Id;
-                repository.AddOrUpdate(contentType);
-                unitOfWork.Flush();
-
-                // Act
-                containerRepository.Delete(container);
-                unitOfWork.Flush();
-
-                var found = containerRepository.Get(container.Id);
-                Assert.IsNull(found);
-
-                contentType = repository.Get(contentType.Id);
-                Assert.IsNotNull(contentType);
-                Assert.AreEqual(-1, contentType.ParentId);
-            }
-        }
-
-        [Test]
-        public void Can_Perform_Add_On_ContentTypeRepository()
-        {
-            // Arrange
-<<<<<<< HEAD
-            var provider = CreateUowProvider();
-            var unitOfWork = provider.GetUnitOfWork();
-            using (var repository = CreateRepository(unitOfWork))
-=======
-            var provider = new NPocoUnitOfWorkProvider(Logger);
-            using (var unitOfWork = provider.CreateUnitOfWork())
->>>>>>> 04ae4794
-            {
-                var repository = CreateRepository(unitOfWork);
-                // Act
-                var contentType = MockedContentTypes.CreateSimpleContentType("test", "Test", propertyGroupName: "testGroup");
-                repository.AddOrUpdate(contentType);
-                unitOfWork.Flush();
-
-                // Assert
-                Assert.That(contentType.HasIdentity, Is.True);
-                Assert.That(contentType.PropertyGroups.All(x => x.HasIdentity), Is.True);
-                Assert.That(contentType.PropertyTypes.All(x => x.HasIdentity), Is.True);
-                Assert.That(contentType.Path.Contains(","), Is.True);
-                Assert.That(contentType.SortOrder, Is.GreaterThan(0));
-
-                Assert.That(contentType.PropertyGroups.ElementAt(0).Name == "testGroup", Is.True);
-                var groupId = contentType.PropertyGroups.ElementAt(0).Id;
-                Assert.That(contentType.PropertyTypes.All(x => x.PropertyGroupId.Value == groupId), Is.True);
-
-                foreach (var propertyType in contentType.PropertyTypes)
-                {
-                    Assert.AreNotEqual(propertyType.Key, Guid.Empty);
-                }
-            }
-        }
-
-        [Test]
-        public void Can_Perform_Add_On_ContentTypeRepository_After_Model_Mapping()
-        {
-            // Arrange
-<<<<<<< HEAD
-            var provider = CreateUowProvider();
-            var unitOfWork = provider.GetUnitOfWork();
-            using (var repository = CreateRepository(unitOfWork))
-=======
-            var provider = new NPocoUnitOfWorkProvider(Logger);
-            using (var unitOfWork = provider.CreateUnitOfWork())
->>>>>>> 04ae4794
-            {
-                var repository = CreateRepository(unitOfWork);
-                // Act
-                var contentType = (IContentType)MockedContentTypes.CreateSimpleContentType2("test", "Test", propertyGroupName: "testGroup");
-
-                Assert.AreEqual(4, contentType.PropertyTypes.Count());
-
-                // there is NO mapping from display to contentType, but only from save
-                // to contentType, so if we want to test, let's to it properly!
-                var display = Mapper.Map<DocumentTypeDisplay>(contentType);
-                var save = MapToContentTypeSave(display);
-                var mapped = Mapper.Map<IContentType>(save);
-
-                Assert.AreEqual(4, mapped.PropertyTypes.Count());
-
-                repository.AddOrUpdate(mapped);
-                unitOfWork.Flush();
-
-                Assert.AreEqual(4, mapped.PropertyTypes.Count());
-
-                //re-get
-                contentType = repository.Get(mapped.Id);
-
-                Assert.AreEqual(4, contentType.PropertyTypes.Count());
-
-                // Assert
-                Assert.That(contentType.HasIdentity, Is.True);
-                Assert.That(contentType.PropertyGroups.All(x => x.HasIdentity), Is.True);
-                Assert.That(contentType.PropertyTypes.All(x => x.HasIdentity), Is.True);
-                Assert.That(contentType.Path.Contains(","), Is.True);
-                Assert.That(contentType.SortOrder, Is.GreaterThan(0));
-
-                Assert.That(contentType.PropertyGroups.ElementAt(0).Name == "testGroup", Is.True);
-                var groupId = contentType.PropertyGroups.ElementAt(0).Id;
-
-                var propertyTypes = contentType.PropertyTypes.ToArray();
-                Assert.AreEqual("gen", propertyTypes[0].Alias); // just to be sure
-                Assert.IsNull(propertyTypes[0].PropertyGroupId);
-                Assert.IsTrue(propertyTypes.Skip(1).All((x => x.PropertyGroupId.Value == groupId)));
-            }
-
-        }
-
-        [Test]
-        public void Can_Perform_Update_On_ContentTypeRepository()
-        {
-            // Arrange
-<<<<<<< HEAD
-            var provider = CreateUowProvider();
-            var unitOfWork = provider.GetUnitOfWork();
-            using (var repository = CreateRepository(unitOfWork))
-=======
-            var provider = new NPocoUnitOfWorkProvider(Logger);
-            using (var unitOfWork = provider.CreateUnitOfWork())
->>>>>>> 04ae4794
-            {
-                var repository = CreateRepository(unitOfWork);
-                // Act
-                var contentType = repository.Get(NodeDto.NodeIdSeed + 1);
-
-                contentType.Thumbnail = "Doc2.png";
-                contentType.PropertyGroups["Content"].PropertyTypes.Add(new PropertyType("test", DataTypeDatabaseType.Ntext, "subtitle")
-                {
-                    Name = "Subtitle",
-                    Description = "Optional Subtitle",
-                    Mandatory = false,
-                    SortOrder = 1,
-                    DataTypeDefinitionId = -88
-                });
-                repository.AddOrUpdate(contentType);
-                unitOfWork.Flush();
-
-                var dirty = ((ICanBeDirty)contentType).IsDirty();
-
-                // Assert
-                Assert.That(contentType.HasIdentity, Is.True);
-                Assert.That(dirty, Is.False);
-                Assert.That(contentType.Thumbnail, Is.EqualTo("Doc2.png"));
-                Assert.That(contentType.PropertyTypes.Any(x => x.Alias == "subtitle"), Is.True);
-            }
-
-
-        }
-
-        // this is for tests only because it makes no sense at all to have such a
-        // mapping defined, we only need it for the weird tests that use it
-        private DocumentTypeSave MapToContentTypeSave(DocumentTypeDisplay display)
-        {
-            return new DocumentTypeSave
-            {
-                // EntityBasic
-                Name = display.Name,
-                Icon = display.Icon,
-                Trashed = display.Trashed,
-                Key = display.Key,
-                ParentId = display.ParentId,
-                //Alias = display.Alias,
-                Path = display.Path,
-                //AdditionalData = display.AdditionalData,
-
-                // ContentTypeBasic
-                Alias = display.Alias,
-                UpdateDate = display.UpdateDate,
-                CreateDate = display.CreateDate,
-                Description = display.Description,
-                Thumbnail = display.Thumbnail,
-
-                // ContentTypeSave
-                CompositeContentTypes = display.CompositeContentTypes,
-                IsContainer = display.IsContainer,
-                AllowAsRoot = display.AllowAsRoot,
-                AllowedTemplates = display.AllowedTemplates.Select(x => x.Alias),
-                AllowedContentTypes = display.AllowedContentTypes,
-                DefaultTemplate = display.DefaultTemplate == null ? null : display.DefaultTemplate.Alias,
-                Groups = display.Groups.Select(x => new PropertyGroupBasic<PropertyTypeBasic>
-                {
-                    Inherited = x.Inherited,
-                    Id = x.Id,
-                    Properties = x.Properties,
-                    SortOrder = x.SortOrder,
-                    Name = x.Name
-                }).ToArray()
-            };
-        }
-
-        [Test]
-        public void Can_Perform_Update_On_ContentTypeRepository_After_Model_Mapping()
-        {
-            // Arrange
-<<<<<<< HEAD
-            var provider = CreateUowProvider();
-            var unitOfWork = provider.GetUnitOfWork();
-            using (var repository = CreateRepository(unitOfWork))
-=======
-            var provider = new NPocoUnitOfWorkProvider(Logger);
-            using (var unitOfWork = provider.CreateUnitOfWork())
->>>>>>> 04ae4794
-            {
-                var repository = CreateRepository(unitOfWork);
-                // Act
-                var contentType = repository.Get(NodeDto.NodeIdSeed + 1);
-
-                // there is NO mapping from display to contentType, but only from save
-                // to contentType, so if we want to test, let's to it properly!
-                var display = Mapper.Map<DocumentTypeDisplay>(contentType);
-                var save = MapToContentTypeSave(display);
-
-                // modify...
-                save.Thumbnail = "Doc2.png";
-                var contentGroup = save.Groups.Single(x => x.Name == "Content");
-                contentGroup.Properties = contentGroup.Properties.Concat(new[]
-                {
-                    new PropertyTypeBasic
-                    {
-                        Alias = "subtitle",
-                        Label = "Subtitle",
-                        Description = "Optional Subtitle",
-                        Validation = new PropertyTypeValidation
-                        {
-                            Mandatory = false,
-                            Pattern = ""
-                        },
-                        SortOrder = 1,
-                        DataTypeId = -88
-                    }
-                });
-
-                var mapped = Mapper.Map(save, contentType);
-
-                // just making sure
-                Assert.AreEqual(mapped.Thumbnail, "Doc2.png");
-                Assert.IsTrue(mapped.PropertyTypes.Any(x => x.Alias == "subtitle"));
-
-                repository.AddOrUpdate(mapped);
-                unitOfWork.Flush();
-
-                var dirty = mapped.IsDirty();
-
-                //re-get
-                contentType = repository.Get(NodeDto.NodeIdSeed + 1);
-
-                // Assert
-                Assert.That(contentType.HasIdentity, Is.True);
-                Assert.That(dirty, Is.False);
-                Assert.That(contentType.Thumbnail, Is.EqualTo("Doc2.png"));
-                Assert.That(contentType.PropertyTypes.Any(x => x.Alias == "subtitle"), Is.True);
-                foreach (var propertyType in contentType.PropertyTypes)
-                {
-                    Assert.IsTrue(propertyType.HasIdentity);
-                    Assert.Greater(propertyType.Id, 0);
-                }
-            }
-        }
-
-        [Test]
-        public void Can_Perform_Delete_On_ContentTypeRepository()
-        {
-            // Arrange
-<<<<<<< HEAD
-            var provider = CreateUowProvider();
-            var unitOfWork = provider.GetUnitOfWork();
-            using (var repository = CreateRepository(unitOfWork))
-=======
-            var provider = new NPocoUnitOfWorkProvider(Logger);
-            using (var unitOfWork = provider.CreateUnitOfWork())
->>>>>>> 04ae4794
-            {
-                var repository = CreateRepository(unitOfWork);
-                // Act
-                var contentType = MockedContentTypes.CreateSimpleContentType();
-                repository.AddOrUpdate(contentType);
-                unitOfWork.Flush();
-
-                var contentType2 = repository.Get(contentType.Id);
-                repository.Delete(contentType2);
-                unitOfWork.Flush();
-
-                var exists = repository.Exists(contentType.Id);
-
-                // Assert
-                Assert.That(exists, Is.False);
-            }
-        }
-
-        [Test]
-        public void Can_Perform_Delete_With_Heirarchy_On_ContentTypeRepository()
-        {
-            // Arrange
-<<<<<<< HEAD
-            var provider = CreateUowProvider();
-            var unitOfWork = provider.GetUnitOfWork();
-            using (var repository = CreateRepository(unitOfWork))
-=======
-            var provider = new NPocoUnitOfWorkProvider(Logger);
-            using (var unitOfWork = provider.CreateUnitOfWork())
->>>>>>> 04ae4794
-            {
-                var repository = CreateRepository(unitOfWork);
-                var ctMain = MockedContentTypes.CreateSimpleContentType();
-                var ctChild1 = MockedContentTypes.CreateSimpleContentType("child1", "Child 1", ctMain, true);
-                var ctChild2 = MockedContentTypes.CreateSimpleContentType("child2", "Child 2", ctChild1, true);
-
-                repository.AddOrUpdate(ctMain);
-                repository.AddOrUpdate(ctChild1);
-                repository.AddOrUpdate(ctChild2);
-                unitOfWork.Flush();
-
-                // Act
-
-                var resolvedParent = repository.Get(ctMain.Id);
-                repository.Delete(resolvedParent);
-                unitOfWork.Flush();
-
-                // Assert
-                Assert.That(repository.Exists(ctMain.Id), Is.False);
-                Assert.That(repository.Exists(ctChild1.Id), Is.False);
-                Assert.That(repository.Exists(ctChild2.Id), Is.False);
-            }
-        }
-
-        [Test]
-        public void Can_Perform_Query_On_ContentTypeRepository_Sort_By_Name()
-        {
-            // Arrange
-<<<<<<< HEAD
-            var provider = CreateUowProvider();
-            var unitOfWork = provider.GetUnitOfWork();
-            using (var repository = CreateRepository(unitOfWork))
-=======
-            var provider = new NPocoUnitOfWorkProvider(Logger);
-            using (var unitOfWork = provider.CreateUnitOfWork())
->>>>>>> 04ae4794
-            {
-                var repository = CreateRepository(unitOfWork);
-                var contentType = repository.Get(NodeDto.NodeIdSeed + 1);
-                var child1 = MockedContentTypes.CreateSimpleContentType("aabc", "aabc", contentType, randomizeAliases: true);
-                repository.AddOrUpdate(child1);
-                var child3 = MockedContentTypes.CreateSimpleContentType("zyx", "zyx", contentType, randomizeAliases: true);
-                repository.AddOrUpdate(child3);
-                var child2 = MockedContentTypes.CreateSimpleContentType("a123", "a123", contentType, randomizeAliases: true);
-                repository.AddOrUpdate(child2);
-                unitOfWork.Flush();
-
-                // Act
-                var contentTypes = repository.GetByQuery(repository.Query.Where(x => x.ParentId == contentType.Id));
-
-                // Assert
-                Assert.That(contentTypes.Count(), Is.EqualTo(3));
-                Assert.AreEqual("a123", contentTypes.ElementAt(0).Name);
-                Assert.AreEqual("aabc", contentTypes.ElementAt(1).Name);
-                Assert.AreEqual("zyx", contentTypes.ElementAt(2).Name);
-            }
-
-        }
-
-        [Test]
-        public void Can_Perform_Get_On_ContentTypeRepository()
-        {
-            // Arrange
-<<<<<<< HEAD
-            var provider = CreateUowProvider();
-            var unitOfWork = provider.GetUnitOfWork();
-            using (var repository = CreateRepository(unitOfWork))
-=======
-            var provider = new NPocoUnitOfWorkProvider(Logger);
-            using (var unitOfWork = provider.CreateUnitOfWork())
->>>>>>> 04ae4794
-            {
-                var repository = CreateRepository(unitOfWork);
-
-                // Act
-                var contentType = repository.Get(NodeDto.NodeIdSeed + 1);
-
-                // Assert
-                Assert.That(contentType, Is.Not.Null);
-                Assert.That(contentType.Id, Is.EqualTo(NodeDto.NodeIdSeed + 1));
-            }
-        }
-
-        [Test]
-        public void Can_Perform_Get_By_Guid_On_ContentTypeRepository()
-        {
-            // Arrange
-<<<<<<< HEAD
-            var provider = CreateUowProvider();
-            var unitOfWork = provider.GetUnitOfWork();
-            using (var repository = CreateRepository(unitOfWork))
-=======
-            var provider = new NPocoUnitOfWorkProvider(Logger);
-            using (var unitOfWork = provider.CreateUnitOfWork())
->>>>>>> 04ae4794
-            {
-                var repository = CreateRepository(unitOfWork);
-                var contentType = repository.Get(NodeDto.NodeIdSeed + 1);
-                var childContentType = MockedContentTypes.CreateSimpleContentType("blah", "Blah", contentType, randomizeAliases:true);
-                repository.AddOrUpdate(childContentType);
-                unitOfWork.Flush();
-
-                // Act
-                var result = repository.Get(childContentType.Key);
-
-                // Assert
-                Assert.That(result, Is.Not.Null);
-                Assert.That(result.Id, Is.EqualTo(childContentType.Id));
-            }
-        }
-
-        [Test]
-        public void Can_Perform_Get_By_Missing_Guid_On_ContentTypeRepository()
-        {
-            // Arrange
-<<<<<<< HEAD
-            var provider = CreateUowProvider();
-            var unitOfWork = provider.GetUnitOfWork();
-            using (var repository = CreateRepository(unitOfWork))
-=======
-            var provider = new NPocoUnitOfWorkProvider(Logger);
-            using (var unitOfWork = provider.CreateUnitOfWork())
->>>>>>> 04ae4794
-            {
-                var repository = CreateRepository(unitOfWork);
-                // Act
-                var result = repository.Get(Guid.NewGuid());
-
-                // Assert
-                Assert.That(result, Is.Null);
-            }
-        }
-
-        [Test]
-        public void Can_Perform_GetAll_On_ContentTypeRepository()
-        {
-            // Arrange
-<<<<<<< HEAD
-            var provider = CreateUowProvider();
-            var unitOfWork = provider.GetUnitOfWork();
-            using (var repository = CreateRepository(unitOfWork))
-=======
-            var provider = new NPocoUnitOfWorkProvider(Logger);
-            using (var unitOfWork = provider.CreateUnitOfWork())
->>>>>>> 04ae4794
-            {
-                var repository = CreateRepository(unitOfWork);
-
-                // Act
-                var contentTypes = repository.GetAll();
-                int count =
-                    DatabaseContext.Database.ExecuteScalar<int>(
-                        "SELECT COUNT(*) FROM umbracoNode WHERE nodeObjectType = @NodeObjectType",
-                        new {NodeObjectType = new Guid(Constants.ObjectTypes.DocumentType)});
-
-                // Assert
-                Assert.That(contentTypes.Any(), Is.True);
-                Assert.That(contentTypes.Count(), Is.EqualTo(count));
-            }
-        }
-
-        [Test]
-        public void Can_Perform_GetAll_By_Guid_On_ContentTypeRepository()
-        {
-            // Arrange
-<<<<<<< HEAD
-            var provider = CreateUowProvider();
-            var unitOfWork = provider.GetUnitOfWork();
-            using (var repository = CreateRepository(unitOfWork))
-=======
-            var provider = new NPocoUnitOfWorkProvider(Logger);
-            using (var unitOfWork = provider.CreateUnitOfWork())
->>>>>>> 04ae4794
-            {
-                var repository = CreateRepository(unitOfWork);
-                var allGuidIds = repository.GetAll().Select(x => x.Key).ToArray();
-
-                // Act
-                var contentTypes = ((IReadRepository<Guid, IContentType>)repository).GetAll(allGuidIds);
-                int count =
-                    DatabaseContext.Database.ExecuteScalar<int>(
-                        "SELECT COUNT(*) FROM umbracoNode WHERE nodeObjectType = @NodeObjectType",
-                        new { NodeObjectType = new Guid(Constants.ObjectTypes.DocumentType) });
-
-                // Assert
-                Assert.That(contentTypes.Any(), Is.True);
-                Assert.That(contentTypes.Count(), Is.EqualTo(count));
-            }
-        }
-
-        [Test]
-        public void Can_Perform_Exists_On_ContentTypeRepository()
-        {
-            // Arrange
-<<<<<<< HEAD
-            var provider = CreateUowProvider();
-            var unitOfWork = provider.GetUnitOfWork();
-            using (var repository = CreateRepository(unitOfWork))
-=======
-            var provider = new NPocoUnitOfWorkProvider(Logger);
-            using (var unitOfWork = provider.CreateUnitOfWork())
->>>>>>> 04ae4794
-            {
-                var repository = CreateRepository(unitOfWork);
-
-                // Act
-                var exists = repository.Exists(NodeDto.NodeIdSeed);
-
-                // Assert
-                Assert.That(exists, Is.True);
-            }
-        }
-
-        [Test]
-        public void Can_Update_ContentType_With_PropertyType_Removed()
-        {
-            // Arrange
-<<<<<<< HEAD
-            var provider = CreateUowProvider();
-            var unitOfWork = provider.GetUnitOfWork();
-            using (var repository = CreateRepository(unitOfWork))
-=======
-            var provider = new NPocoUnitOfWorkProvider(Logger);
-            using (var unitOfWork = provider.CreateUnitOfWork())
->>>>>>> 04ae4794
-            {
-                var repository = CreateRepository(unitOfWork);
-                var contentType = repository.Get(NodeDto.NodeIdSeed + 1);
-
-                // Act
-                contentType.PropertyGroups["Meta"].PropertyTypes.Remove("description");
-                repository.AddOrUpdate(contentType);
-                unitOfWork.Flush();
-
-                var result = repository.Get(NodeDto.NodeIdSeed + 1);
-
-                // Assert
-                Assert.That(result.PropertyTypes.Any(x => x.Alias == "description"), Is.False);
-                Assert.That(contentType.PropertyGroups.Count, Is.EqualTo(result.PropertyGroups.Count));
-                Assert.That(contentType.PropertyTypes.Count(), Is.EqualTo(result.PropertyTypes.Count()));
-            }
-        }
-
-        [Test]
-        public void Can_Verify_PropertyTypes_On_SimpleTextpage()
-        {
-            // Arrange
-<<<<<<< HEAD
-            var provider = CreateUowProvider();
-            var unitOfWork = provider.GetUnitOfWork();
-            using (var repository = CreateRepository(unitOfWork))
-=======
-            var provider = new NPocoUnitOfWorkProvider(Logger);
-            using (var unitOfWork = provider.CreateUnitOfWork())
->>>>>>> 04ae4794
-            {
-                var repository = CreateRepository(unitOfWork);
-
-                // Act
-                var contentType = repository.Get(NodeDto.NodeIdSeed);
-
-                // Assert
-                Assert.That(contentType.PropertyTypes.Count(), Is.EqualTo(3));
-                Assert.That(contentType.PropertyGroups.Count(), Is.EqualTo(1));
-            }
-        }
-
-        [Test]
-        public void Can_Verify_PropertyTypes_On_Textpage()
-        {
-            // Arrange
-<<<<<<< HEAD
-            var provider = CreateUowProvider();
-            var unitOfWork = provider.GetUnitOfWork();
-            using (var repository = CreateRepository(unitOfWork))
-=======
-            var provider = new NPocoUnitOfWorkProvider(Logger);
-            using (var unitOfWork = provider.CreateUnitOfWork())
->>>>>>> 04ae4794
-            {
-                var repository = CreateRepository(unitOfWork);
-
-                // Act
-                var contentType = repository.Get(NodeDto.NodeIdSeed + 1);
-
-                // Assert
-                Assert.That(contentType.PropertyTypes.Count(), Is.EqualTo(4));
-                Assert.That(contentType.PropertyGroups.Count(), Is.EqualTo(2));
-            }
-        }
-
-        [Test]
-        public void Can_Verify_PropertyType_With_No_Group()
-        {
-            // Arrange
-<<<<<<< HEAD
-            var provider = CreateUowProvider();
-            var unitOfWork = provider.GetUnitOfWork();
-            using (var repository = CreateRepository(unitOfWork))
-=======
-            var provider = new NPocoUnitOfWorkProvider(Logger);
-            using (var unitOfWork = provider.CreateUnitOfWork())
->>>>>>> 04ae4794
-            {
-                var repository = CreateRepository(unitOfWork);
-                var contentType = repository.Get(NodeDto.NodeIdSeed + 1);
-
-                // Act
-                var urlAlias = new PropertyType("test", DataTypeDatabaseType.Nvarchar, "urlAlias")
-                    {
-                        Name = "Url Alias",
-                        Description = "",
-                        Mandatory = false,
-                        SortOrder = 1,
-                        DataTypeDefinitionId = -88
-                    };
-
-                var addedPropertyType = contentType.AddPropertyType(urlAlias);
-                repository.AddOrUpdate(contentType);
-                unitOfWork.Flush();
-
-                // Assert
-                var updated = repository.Get(NodeDto.NodeIdSeed + 1);
-                Assert.That(addedPropertyType, Is.True);
-                Assert.That(updated.PropertyGroups.Count(), Is.EqualTo(2));
-                Assert.That(updated.PropertyTypes.Count(), Is.EqualTo(5));
-                Assert.That(updated.PropertyTypes.Any(x => x.Alias == "urlAlias"), Is.True);
-                Assert.That(updated.PropertyTypes.First(x => x.Alias == "urlAlias").PropertyGroupId, Is.Null);
-            }
-        }
-
-        [Test]
-        public void Can_Verify_AllowedChildContentTypes_On_ContentType()
-        {
-            // Arrange
-<<<<<<< HEAD
-            var provider = CreateUowProvider();
-            var unitOfWork = provider.GetUnitOfWork();
-            using (var repository = CreateRepository(unitOfWork))
-=======
-            var provider = new NPocoUnitOfWorkProvider(Logger);
-            using (var unitOfWork = provider.CreateUnitOfWork())
->>>>>>> 04ae4794
-            {
-                var repository = CreateRepository(unitOfWork);
-
-                var subpageContentType = MockedContentTypes.CreateSimpleContentType("umbSubpage", "Subpage");
-                var simpleSubpageContentType = MockedContentTypes.CreateSimpleContentType("umbSimpleSubpage", "Simple Subpage");
-                repository.AddOrUpdate(subpageContentType);
-                repository.AddOrUpdate(simpleSubpageContentType);
-                unitOfWork.Flush();
-
-                // Act
-                var contentType = repository.Get(NodeDto.NodeIdSeed);
-                contentType.AllowedContentTypes = new List<ContentTypeSort>
-                    {
-                        new ContentTypeSort(new Lazy<int>(() => subpageContentType.Id), 0, subpageContentType.Alias),
-                        new ContentTypeSort(new Lazy<int>(() => simpleSubpageContentType.Id), 1, simpleSubpageContentType.Alias)
-                    };
-                repository.AddOrUpdate(contentType);
-                unitOfWork.Flush();
-
-                //Assert
-                var updated = repository.Get(NodeDto.NodeIdSeed);
-
-                Assert.That(updated.AllowedContentTypes.Any(), Is.True);
-                Assert.That(updated.AllowedContentTypes.Any(x => x.Alias == subpageContentType.Alias), Is.True);
-                Assert.That(updated.AllowedContentTypes.Any(x => x.Alias == simpleSubpageContentType.Alias), Is.True);
-            }
-        }
-
-        [Test]
-        public void Can_Verify_Removal_Of_Used_PropertyType_From_ContentType()
-        {
-            // Arrange
-<<<<<<< HEAD
-            var provider = CreateUowProvider();
-            var unitOfWork = provider.GetUnitOfWork();
-            ContentTypeRepository repository;
-            using (var contentRepository = CreateRepository(unitOfWork, out repository))
-=======
-            var provider = new NPocoUnitOfWorkProvider(Logger);
-            using (var unitOfWork = provider.CreateUnitOfWork())
->>>>>>> 04ae4794
-            {
-                ContentTypeRepository repository;
-                var contentRepository = CreateRepository(unitOfWork, out repository);
-                var contentType = repository.Get(NodeDto.NodeIdSeed + 1);
-
-                var subpage = MockedContent.CreateTextpageContent(contentType, "Text Page 1", contentType.Id);
-                contentRepository.AddOrUpdate(subpage);
-                unitOfWork.Flush();
-
-                // Act
-                contentType.RemovePropertyType("keywords");
-                repository.AddOrUpdate(contentType);
-                unitOfWork.Flush();
-
-                // Assert
-                Assert.That(contentType.PropertyTypes.Count(), Is.EqualTo(3));
-                Assert.That(contentType.PropertyTypes.Any(x => x.Alias == "keywords"), Is.False);
-                Assert.That(subpage.Properties.First(x => x.Alias == "description").Value, Is.EqualTo("This is the meta description for a textpage"));
-            }
-        }
-
-        [Test]
-        public void Can_Verify_Addition_Of_PropertyType_After_ContentType_Is_Used()
-        {
-            // Arrange
-<<<<<<< HEAD
-            var provider = CreateUowProvider();
-            var unitOfWork = provider.GetUnitOfWork();
-            ContentTypeRepository repository;
-            using (var contentRepository = CreateRepository(unitOfWork, out repository))
-=======
-            var provider = new NPocoUnitOfWorkProvider(Logger);
-            using (var unitOfWork = provider.CreateUnitOfWork())
->>>>>>> 04ae4794
-            {
-                ContentTypeRepository repository;
-                var contentRepository = CreateRepository(unitOfWork, out repository);
-                var contentType = repository.Get(NodeDto.NodeIdSeed + 1);
-
-                var subpage = MockedContent.CreateTextpageContent(contentType, "Text Page 1", contentType.Id);
-                contentRepository.AddOrUpdate(subpage);
-                unitOfWork.Flush();
-
-                // Act
-                var propertyGroup = contentType.PropertyGroups.First(x => x.Name == "Meta");
-                propertyGroup.PropertyTypes.Add(new PropertyType("test", DataTypeDatabaseType.Ntext, "metaAuthor") { Name = "Meta Author", Description = "", Mandatory = false, SortOrder = 1, DataTypeDefinitionId = -88 });
-                repository.AddOrUpdate(contentType);
-                unitOfWork.Flush();
-
-                // Assert
-                Assert.That(contentType.PropertyTypes.Count(), Is.EqualTo(5));
-                Assert.That(contentType.PropertyTypes.Any(x => x.Alias == "metaAuthor"), Is.True);
-            }
-
-        }
-
-        [Test]
-        public void Can_Verify_Usage_Of_New_PropertyType_On_Content()
-        {
-            // Arrange
-<<<<<<< HEAD
-            var provider = CreateUowProvider();
-            var unitOfWork = provider.GetUnitOfWork();
-            ContentTypeRepository repository;
-            using (var contentRepository = CreateRepository(unitOfWork, out repository))
-=======
-            var provider = new NPocoUnitOfWorkProvider(Logger);
-            using (var unitOfWork = provider.CreateUnitOfWork())
->>>>>>> 04ae4794
-            {
-                ContentTypeRepository repository;
-                var contentRepository = CreateRepository(unitOfWork, out repository);
-                var contentType = repository.Get(NodeDto.NodeIdSeed + 1);
-
-                var subpage = MockedContent.CreateTextpageContent(contentType, "Text Page 1", contentType.Id);
-                contentRepository.AddOrUpdate(subpage);
-                unitOfWork.Flush();
-
-                var propertyGroup = contentType.PropertyGroups.First(x => x.Name == "Meta");
-                propertyGroup.PropertyTypes.Add(new PropertyType("test", DataTypeDatabaseType.Ntext, "metaAuthor") { Name = "Meta Author", Description = "", Mandatory = false, SortOrder = 1, DataTypeDefinitionId = -88 });
-                repository.AddOrUpdate(contentType);
-                unitOfWork.Flush();
-
-                // Act
-                var content = contentRepository.Get(subpage.Id);
-                content.SetValue("metaAuthor", "John Doe");
-                contentRepository.AddOrUpdate(content);
-                unitOfWork.Flush();
-
-                //Assert
-                var updated = contentRepository.Get(subpage.Id);
-                Assert.That(updated.GetValue("metaAuthor").ToString(), Is.EqualTo("John Doe"));
-                Assert.That(contentType.PropertyTypes.Count(), Is.EqualTo(5));
-                Assert.That(contentType.PropertyTypes.Any(x => x.Alias == "metaAuthor"), Is.True);
-            }
-        }
-
-        [Test]
-        public void Can_Verify_That_A_Combination_Of_Adding_And_Deleting_PropertyTypes_Doesnt_Cause_Issues_For_Content_And_ContentType()
-        {
-            // Arrange
-<<<<<<< HEAD
-            var provider = CreateUowProvider();
-            var unitOfWork = provider.GetUnitOfWork();
-            ContentTypeRepository repository;
-            using (var contentRepository = CreateRepository(unitOfWork, out repository))
-=======
-            var provider = new NPocoUnitOfWorkProvider(Logger);
-            using (var unitOfWork = provider.CreateUnitOfWork())
->>>>>>> 04ae4794
-            {
-                ContentTypeRepository repository;
-                var contentRepository = CreateRepository(unitOfWork, out repository);
-                var contentType = repository.Get(NodeDto.NodeIdSeed + 1);
-
-                var subpage = MockedContent.CreateTextpageContent(contentType, "Text Page 1", contentType.Id);
-                contentRepository.AddOrUpdate(subpage);
-                unitOfWork.Flush();
-
-                //Remove PropertyType
-                contentType.RemovePropertyType("keywords");
-                //Add PropertyType
-                var propertyGroup = contentType.PropertyGroups.First(x => x.Name == "Meta");
-                propertyGroup.PropertyTypes.Add(new PropertyType("test", DataTypeDatabaseType.Ntext, "metaAuthor") { Name = "Meta Author", Description = "",  Mandatory = false, SortOrder = 1, DataTypeDefinitionId = -88 });
-                repository.AddOrUpdate(contentType);
-                unitOfWork.Flush();
-
-                // Act
-                var content = contentRepository.Get(subpage.Id);
-                content.SetValue("metaAuthor", "John Doe");
-                contentRepository.AddOrUpdate(content);
-                unitOfWork.Flush();
-
-                //Assert
-                var updated = contentRepository.Get(subpage.Id);
-                Assert.That(updated.GetValue("metaAuthor").ToString(), Is.EqualTo("John Doe"));
-                Assert.That(updated.Properties.First(x => x.Alias == "description").Value, Is.EqualTo("This is the meta description for a textpage"));
-
-                Assert.That(contentType.PropertyTypes.Count(), Is.EqualTo(4));
-                Assert.That(contentType.PropertyTypes.Any(x => x.Alias == "metaAuthor"), Is.True);
-                Assert.That(contentType.PropertyTypes.Any(x => x.Alias == "keywords"), Is.False);
-            }
-        }
-
-        public void CreateTestData()
-        {
-            //Create and Save ContentType "umbTextpage" -> (NodeDto.NodeIdSeed)
-            ContentType simpleContentType = MockedContentTypes.CreateSimpleContentType("umbTextpage", "Textpage");
-            ServiceContext.ContentTypeService.Save(simpleContentType);
-
-            //Create and Save ContentType "textPage" -> (NodeDto.NodeIdSeed + 1)
-            ContentType textpageContentType = MockedContentTypes.CreateTextpageContentType();
-            ServiceContext.ContentTypeService.Save(textpageContentType);
-        }
-    }
+﻿using System;
+using System.Collections.Generic;
+using System.Linq;
+using AutoMapper;
+using Moq;
+using NUnit.Framework;
+using Umbraco.Core;
+using Umbraco.Core.Configuration.UmbracoSettings;
+using Umbraco.Core.IO;
+using Umbraco.Core.Logging;
+using Umbraco.Core.Models;
+using Umbraco.Core.Models.EntityBase;
+using Umbraco.Core.Models.Rdbms;
+using Umbraco.Core.Persistence;
+using Umbraco.Core.Persistence.Querying;
+using Umbraco.Core.Persistence.Mappers;
+using Umbraco.Core.Persistence.Repositories;
+using Umbraco.Core.Persistence.UnitOfWork;
+using Umbraco.Tests.TestHelpers;
+using Umbraco.Tests.TestHelpers.Entities;
+using Umbraco.Web.Models.ContentEditing;
+
+namespace Umbraco.Tests.Persistence.Repositories
+{
+    [RequiresAutoMapperMappings]
+    [DatabaseTestBehavior(DatabaseBehavior.NewDbFileAndSchemaPerTest)]
+    [TestFixture]
+    public class ContentTypeRepositoryTest : BaseDatabaseFactoryTest
+    {
+        [SetUp]
+        public override void Initialize()
+        {
+            base.Initialize();
+
+            CreateTestData();
+        }
+
+        [TearDown]
+        public override void TearDown()
+        {
+            base.TearDown();
+        }
+
+        private ContentRepository CreateRepository(IDatabaseUnitOfWork unitOfWork, out ContentTypeRepository contentTypeRepository)
+        {
+            var templateRepository = new TemplateRepository(unitOfWork, CacheHelper.CreateDisabledCacheHelper(), Logger, Mock.Of<IFileSystem>(), Mock.Of<IFileSystem>(), Mock.Of<ITemplatesSection>(), MappingResolver);
+            var tagRepository = new TagRepository(unitOfWork, CacheHelper.CreateDisabledCacheHelper(), Logger, MappingResolver);
+            contentTypeRepository = new ContentTypeRepository(unitOfWork, CacheHelper.CreateDisabledCacheHelper(), Logger, templateRepository, MappingResolver);
+            var repository = new ContentRepository(unitOfWork, CacheHelper.CreateDisabledCacheHelper(), Logger, contentTypeRepository, templateRepository, tagRepository, Mock.Of<IContentSection>(), MappingResolver);
+            return repository;
+        }
+
+        private ContentTypeRepository CreateRepository(IDatabaseUnitOfWork unitOfWork)
+        {
+            var templateRepository = new TemplateRepository(unitOfWork, CacheHelper.CreateDisabledCacheHelper(), Logger, Mock.Of<IFileSystem>(), Mock.Of<IFileSystem>(), Mock.Of<ITemplatesSection>(), MappingResolver);
+            var contentTypeRepository = new ContentTypeRepository(unitOfWork, CacheHelper.CreateDisabledCacheHelper(), Logger, templateRepository, MappingResolver);
+            return contentTypeRepository;
+        }
+
+        private MediaTypeRepository CreateMediaTypeRepository(IDatabaseUnitOfWork unitOfWork)
+        {
+            var contentTypeRepository = new MediaTypeRepository(unitOfWork, CacheHelper.CreateDisabledCacheHelper(), Logger, MappingResolver);
+            return contentTypeRepository;
+        }
+
+        private EntityContainerRepository CreateContainerRepository(IDatabaseUnitOfWork unitOfWork, Guid containerEntityType)
+        {
+            return new EntityContainerRepository(unitOfWork, CacheHelper.CreateDisabledCacheHelper(), Logger, MappingResolver, containerEntityType);
+        }
+
+        //TODO Add test to verify SetDefaultTemplates updates both AllowedTemplates and DefaultTemplate(id).
+
+
+        [Test]
+        public void Maps_Templates_Correctly()
+        {
+            // Arrange
+            var provider = CreateUowProvider();
+            using (var unitOfWork = provider.CreateUnitOfWork())
+            {
+                var templateRepo = new TemplateRepository(unitOfWork, CacheHelper.CreateDisabledCacheHelper(), Logger, Mock.Of<IFileSystem>(), Mock.Of<IFileSystem>(), Mock.Of<ITemplatesSection>(), MappingResolver);
+                var repository = CreateRepository(unitOfWork);
+                var templates = new[]
+                {
+                    new Template("test1", "test1"),
+                    new Template("test2", "test2"),
+                    new Template("test3", "test3")
+                };
+                foreach (var template in templates)
+                {
+                    templateRepo.AddOrUpdate(template);
+                }
+                unitOfWork.Flush();
+
+                var contentType = MockedContentTypes.CreateSimpleContentType();
+                contentType.AllowedTemplates = new[] { templates[0], templates[1] };
+                contentType.SetDefaultTemplate(templates[0]);
+                repository.AddOrUpdate(contentType);
+                unitOfWork.Flush();
+
+                //re-get
+                var result = repository.Get(contentType.Id);
+
+                Assert.AreEqual(2, result.AllowedTemplates.Count());
+                Assert.AreEqual(templates[0].Id, result.DefaultTemplate.Id);
+            }
+
+        }
+
+        [Test]
+        public void Can_Move()
+        {
+            var provider = CreateUowProvider();
+            using (var unitOfWork = provider.CreateUnitOfWork())
+            {
+                var containerRepository = CreateContainerRepository(unitOfWork, Constants.ObjectTypes.DocumentTypeContainerGuid);
+                var repository = CreateRepository(unitOfWork);
+                var container1 = new EntityContainer(Constants.ObjectTypes.DocumentTypeGuid) { Name = "blah1" };
+                containerRepository.AddOrUpdate(container1);
+                unitOfWork.Flush();
+
+                var container2 = new EntityContainer(Constants.ObjectTypes.DocumentTypeGuid) { Name = "blah2", ParentId = container1.Id };
+                containerRepository.AddOrUpdate(container2);
+                unitOfWork.Flush();
+
+                var contentType = (IContentType)MockedContentTypes.CreateBasicContentType("asdfasdf");
+                contentType.ParentId = container2.Id;
+                repository.AddOrUpdate(contentType);
+                unitOfWork.Flush();
+
+                //create a
+                var contentType2 = (IContentType)new ContentType(contentType, "hello")
+                {
+                    Name = "Blahasdfsadf"
+                };
+                contentType.ParentId = contentType.Id;
+                repository.AddOrUpdate(contentType2);
+                unitOfWork.Flush();
+
+                var result = repository.Move(contentType, container1).ToArray();
+                unitOfWork.Flush();
+
+                Assert.AreEqual(2, result.Count());
+
+                //re-get
+                contentType = repository.Get(contentType.Id);
+                contentType2 = repository.Get(contentType2.Id);
+
+                Assert.AreEqual(container1.Id, contentType.ParentId);
+                Assert.AreNotEqual(result.Single(x => x.Entity.Id == contentType.Id).OriginalPath, contentType.Path);
+                Assert.AreNotEqual(result.Single(x => x.Entity.Id == contentType2.Id).OriginalPath, contentType2.Path);
+            }
+
+        }
+
+        [Test]
+        public void Can_Create_Container()
+        {
+            var provider = CreateUowProvider();
+            using (var unitOfWork = provider.CreateUnitOfWork())
+            {
+                var containerRepository = CreateContainerRepository(unitOfWork, Constants.ObjectTypes.DocumentTypeContainerGuid);
+                var container = new EntityContainer(Constants.ObjectTypes.DocumentTypeGuid) { Name = "blah" };
+                containerRepository.AddOrUpdate(container);
+                unitOfWork.Flush();
+                Assert.That(container.Id, Is.GreaterThan(0));
+
+                var found = containerRepository.Get(container.Id);
+                Assert.IsNotNull(found);
+            }
+        }
+
+        [Test]
+        public void Can_Delete_Container()
+        {
+            var provider = CreateUowProvider();
+            using (var unitOfWork = provider.CreateUnitOfWork())
+            {
+                var containerRepository = CreateContainerRepository(unitOfWork, Constants.ObjectTypes.DocumentTypeContainerGuid);
+                var container = new EntityContainer(Constants.ObjectTypes.DocumentTypeGuid) { Name = "blah" };
+                containerRepository.AddOrUpdate(container);
+                unitOfWork.Flush();
+
+                // Act
+                containerRepository.Delete(container);
+                unitOfWork.Flush();
+
+                var found = containerRepository.Get(container.Id);
+                Assert.IsNull(found);
+            }
+        }
+
+        [Test]
+        public void Can_Create_Container_Containing_Media_Types()
+        {
+            var provider = CreateUowProvider();
+            using (var unitOfWork = provider.CreateUnitOfWork())
+            {
+                var containerRepository = CreateContainerRepository(unitOfWork, Constants.ObjectTypes.MediaTypeContainerGuid);
+                var repository = CreateRepository(unitOfWork);
+                var container = new EntityContainer(Constants.ObjectTypes.MediaTypeGuid) { Name = "blah" };
+                containerRepository.AddOrUpdate(container);
+                unitOfWork.Flush();
+
+                var contentType = MockedContentTypes.CreateSimpleContentType("test", "Test", propertyGroupName: "testGroup");
+                contentType.ParentId = container.Id;
+                repository.AddOrUpdate(contentType);
+                unitOfWork.Flush();
+
+                Assert.AreEqual(container.Id, contentType.ParentId);
+            }
+        }
+
+        [Test]
+        public void Can_Delete_Container_Containing_Media_Types()
+        {
+            var provider = CreateUowProvider();
+            using (var unitOfWork = provider.CreateUnitOfWork())
+            {
+                var containerRepository = CreateContainerRepository(unitOfWork, Constants.ObjectTypes.MediaTypeContainerGuid);
+                var repository = CreateMediaTypeRepository(unitOfWork);
+                var container = new EntityContainer(Constants.ObjectTypes.MediaTypeGuid) { Name = "blah" };
+                containerRepository.AddOrUpdate(container);
+                unitOfWork.Flush();
+
+                IMediaType contentType = MockedContentTypes.CreateSimpleMediaType("test", "Test", propertyGroupName: "testGroup");
+                contentType.ParentId = container.Id;
+                repository.AddOrUpdate(contentType);
+                unitOfWork.Flush();
+
+                // Act
+                containerRepository.Delete(container);
+                unitOfWork.Flush();
+
+                var found = containerRepository.Get(container.Id);
+                Assert.IsNull(found);
+
+                contentType = repository.Get(contentType.Id);
+                Assert.IsNotNull(contentType);
+                Assert.AreEqual(-1, contentType.ParentId);
+            }
+        }
+
+        [Test]
+        public void Can_Perform_Add_On_ContentTypeRepository()
+        {
+            // Arrange
+            var provider = CreateUowProvider();
+            using (var unitOfWork = provider.CreateUnitOfWork())
+            {
+                var repository = CreateRepository(unitOfWork);
+                // Act
+                var contentType = MockedContentTypes.CreateSimpleContentType("test", "Test", propertyGroupName: "testGroup");
+                repository.AddOrUpdate(contentType);
+                unitOfWork.Flush();
+
+                // Assert
+                Assert.That(contentType.HasIdentity, Is.True);
+                Assert.That(contentType.PropertyGroups.All(x => x.HasIdentity), Is.True);
+                Assert.That(contentType.PropertyTypes.All(x => x.HasIdentity), Is.True);
+                Assert.That(contentType.Path.Contains(","), Is.True);
+                Assert.That(contentType.SortOrder, Is.GreaterThan(0));
+
+                Assert.That(contentType.PropertyGroups.ElementAt(0).Name == "testGroup", Is.True);
+                var groupId = contentType.PropertyGroups.ElementAt(0).Id;
+                Assert.That(contentType.PropertyTypes.All(x => x.PropertyGroupId.Value == groupId), Is.True);
+
+                foreach (var propertyType in contentType.PropertyTypes)
+                {
+                    Assert.AreNotEqual(propertyType.Key, Guid.Empty);
+                }
+            }
+        }
+
+        [Test]
+        public void Can_Perform_Add_On_ContentTypeRepository_After_Model_Mapping()
+        {
+            // Arrange
+            var provider = CreateUowProvider();
+            using (var unitOfWork = provider.CreateUnitOfWork())
+            {
+                var repository = CreateRepository(unitOfWork);
+                // Act
+                var contentType = (IContentType)MockedContentTypes.CreateSimpleContentType2("test", "Test", propertyGroupName: "testGroup");
+
+                Assert.AreEqual(4, contentType.PropertyTypes.Count());
+
+                // there is NO mapping from display to contentType, but only from save
+                // to contentType, so if we want to test, let's to it properly!
+                var display = Mapper.Map<DocumentTypeDisplay>(contentType);
+                var save = MapToContentTypeSave(display);
+                var mapped = Mapper.Map<IContentType>(save);
+
+                Assert.AreEqual(4, mapped.PropertyTypes.Count());
+
+                repository.AddOrUpdate(mapped);
+                unitOfWork.Flush();
+
+                Assert.AreEqual(4, mapped.PropertyTypes.Count());
+
+                //re-get
+                contentType = repository.Get(mapped.Id);
+
+                Assert.AreEqual(4, contentType.PropertyTypes.Count());
+
+                // Assert
+                Assert.That(contentType.HasIdentity, Is.True);
+                Assert.That(contentType.PropertyGroups.All(x => x.HasIdentity), Is.True);
+                Assert.That(contentType.PropertyTypes.All(x => x.HasIdentity), Is.True);
+                Assert.That(contentType.Path.Contains(","), Is.True);
+                Assert.That(contentType.SortOrder, Is.GreaterThan(0));
+
+                Assert.That(contentType.PropertyGroups.ElementAt(0).Name == "testGroup", Is.True);
+                var groupId = contentType.PropertyGroups.ElementAt(0).Id;
+
+                var propertyTypes = contentType.PropertyTypes.ToArray();
+                Assert.AreEqual("gen", propertyTypes[0].Alias); // just to be sure
+                Assert.IsNull(propertyTypes[0].PropertyGroupId);
+                Assert.IsTrue(propertyTypes.Skip(1).All((x => x.PropertyGroupId.Value == groupId)));
+            }
+
+        }
+
+        [Test]
+        public void Can_Perform_Update_On_ContentTypeRepository()
+        {
+            // Arrange
+            var provider = CreateUowProvider();
+            using (var unitOfWork = provider.CreateUnitOfWork())
+            {
+                var repository = CreateRepository(unitOfWork);
+                // Act
+                var contentType = repository.Get(NodeDto.NodeIdSeed + 1);
+
+                contentType.Thumbnail = "Doc2.png";
+                contentType.PropertyGroups["Content"].PropertyTypes.Add(new PropertyType("test", DataTypeDatabaseType.Ntext, "subtitle")
+                {
+                    Name = "Subtitle",
+                    Description = "Optional Subtitle",
+                    Mandatory = false,
+                    SortOrder = 1,
+                    DataTypeDefinitionId = -88
+                });
+                repository.AddOrUpdate(contentType);
+                unitOfWork.Flush();
+
+                var dirty = ((ICanBeDirty)contentType).IsDirty();
+
+                // Assert
+                Assert.That(contentType.HasIdentity, Is.True);
+                Assert.That(dirty, Is.False);
+                Assert.That(contentType.Thumbnail, Is.EqualTo("Doc2.png"));
+                Assert.That(contentType.PropertyTypes.Any(x => x.Alias == "subtitle"), Is.True);
+            }
+
+
+        }
+
+        // this is for tests only because it makes no sense at all to have such a
+        // mapping defined, we only need it for the weird tests that use it
+        private DocumentTypeSave MapToContentTypeSave(DocumentTypeDisplay display)
+        {
+            return new DocumentTypeSave
+            {
+                // EntityBasic
+                Name = display.Name,
+                Icon = display.Icon,
+                Trashed = display.Trashed,
+                Key = display.Key,
+                ParentId = display.ParentId,
+                //Alias = display.Alias,
+                Path = display.Path,
+                //AdditionalData = display.AdditionalData,
+
+                // ContentTypeBasic
+                Alias = display.Alias,
+                UpdateDate = display.UpdateDate,
+                CreateDate = display.CreateDate,
+                Description = display.Description,
+                Thumbnail = display.Thumbnail,
+
+                // ContentTypeSave
+                CompositeContentTypes = display.CompositeContentTypes,
+                IsContainer = display.IsContainer,
+                AllowAsRoot = display.AllowAsRoot,
+                AllowedTemplates = display.AllowedTemplates.Select(x => x.Alias),
+                AllowedContentTypes = display.AllowedContentTypes,
+                DefaultTemplate = display.DefaultTemplate == null ? null : display.DefaultTemplate.Alias,
+                Groups = display.Groups.Select(x => new PropertyGroupBasic<PropertyTypeBasic>
+                {
+                    Inherited = x.Inherited,
+                    Id = x.Id,
+                    Properties = x.Properties,
+                    SortOrder = x.SortOrder,
+                    Name = x.Name
+                }).ToArray()
+            };
+        }
+
+        [Test]
+        public void Can_Perform_Update_On_ContentTypeRepository_After_Model_Mapping()
+        {
+            // Arrange
+            var provider = CreateUowProvider();
+            using (var unitOfWork = provider.CreateUnitOfWork())
+            {
+                var repository = CreateRepository(unitOfWork);
+                // Act
+                var contentType = repository.Get(NodeDto.NodeIdSeed + 1);
+
+                // there is NO mapping from display to contentType, but only from save
+                // to contentType, so if we want to test, let's to it properly!
+                var display = Mapper.Map<DocumentTypeDisplay>(contentType);
+                var save = MapToContentTypeSave(display);
+
+                // modify...
+                save.Thumbnail = "Doc2.png";
+                var contentGroup = save.Groups.Single(x => x.Name == "Content");
+                contentGroup.Properties = contentGroup.Properties.Concat(new[]
+                {
+                    new PropertyTypeBasic
+                    {
+                        Alias = "subtitle",
+                        Label = "Subtitle",
+                        Description = "Optional Subtitle",
+                        Validation = new PropertyTypeValidation
+                        {
+                            Mandatory = false,
+                            Pattern = ""
+                        },
+                        SortOrder = 1,
+                        DataTypeId = -88
+                    }
+                });
+
+                var mapped = Mapper.Map(save, contentType);
+
+                // just making sure
+                Assert.AreEqual(mapped.Thumbnail, "Doc2.png");
+                Assert.IsTrue(mapped.PropertyTypes.Any(x => x.Alias == "subtitle"));
+
+                repository.AddOrUpdate(mapped);
+                unitOfWork.Flush();
+
+                var dirty = mapped.IsDirty();
+
+                //re-get
+                contentType = repository.Get(NodeDto.NodeIdSeed + 1);
+
+                // Assert
+                Assert.That(contentType.HasIdentity, Is.True);
+                Assert.That(dirty, Is.False);
+                Assert.That(contentType.Thumbnail, Is.EqualTo("Doc2.png"));
+                Assert.That(contentType.PropertyTypes.Any(x => x.Alias == "subtitle"), Is.True);
+                foreach (var propertyType in contentType.PropertyTypes)
+                {
+                    Assert.IsTrue(propertyType.HasIdentity);
+                    Assert.Greater(propertyType.Id, 0);
+                }
+            }
+        }
+
+        [Test]
+        public void Can_Perform_Delete_On_ContentTypeRepository()
+        {
+            // Arrange
+            var provider = CreateUowProvider();
+            using (var unitOfWork = provider.CreateUnitOfWork())
+            {
+                var repository = CreateRepository(unitOfWork);
+                // Act
+                var contentType = MockedContentTypes.CreateSimpleContentType();
+                repository.AddOrUpdate(contentType);
+                unitOfWork.Flush();
+
+                var contentType2 = repository.Get(contentType.Id);
+                repository.Delete(contentType2);
+                unitOfWork.Flush();
+
+                var exists = repository.Exists(contentType.Id);
+
+                // Assert
+                Assert.That(exists, Is.False);
+            }
+        }
+
+        [Test]
+        public void Can_Perform_Delete_With_Heirarchy_On_ContentTypeRepository()
+        {
+            // Arrange
+            var provider = CreateUowProvider();
+            using (var unitOfWork = provider.CreateUnitOfWork())
+            {
+                var repository = CreateRepository(unitOfWork);
+                var ctMain = MockedContentTypes.CreateSimpleContentType();
+                var ctChild1 = MockedContentTypes.CreateSimpleContentType("child1", "Child 1", ctMain, true);
+                var ctChild2 = MockedContentTypes.CreateSimpleContentType("child2", "Child 2", ctChild1, true);
+
+                repository.AddOrUpdate(ctMain);
+                repository.AddOrUpdate(ctChild1);
+                repository.AddOrUpdate(ctChild2);
+                unitOfWork.Flush();
+
+                // Act
+
+                var resolvedParent = repository.Get(ctMain.Id);
+                repository.Delete(resolvedParent);
+                unitOfWork.Flush();
+
+                // Assert
+                Assert.That(repository.Exists(ctMain.Id), Is.False);
+                Assert.That(repository.Exists(ctChild1.Id), Is.False);
+                Assert.That(repository.Exists(ctChild2.Id), Is.False);
+            }
+        }
+
+        [Test]
+        public void Can_Perform_Query_On_ContentTypeRepository_Sort_By_Name()
+        {
+            // Arrange
+            var provider = CreateUowProvider();
+            using (var unitOfWork = provider.CreateUnitOfWork())
+            {
+                var repository = CreateRepository(unitOfWork);
+                var contentType = repository.Get(NodeDto.NodeIdSeed + 1);
+                var child1 = MockedContentTypes.CreateSimpleContentType("aabc", "aabc", contentType, randomizeAliases: true);
+                repository.AddOrUpdate(child1);
+                var child3 = MockedContentTypes.CreateSimpleContentType("zyx", "zyx", contentType, randomizeAliases: true);
+                repository.AddOrUpdate(child3);
+                var child2 = MockedContentTypes.CreateSimpleContentType("a123", "a123", contentType, randomizeAliases: true);
+                repository.AddOrUpdate(child2);
+                unitOfWork.Flush();
+
+                // Act
+                var contentTypes = repository.GetByQuery(repository.Query.Where(x => x.ParentId == contentType.Id));
+
+                // Assert
+                Assert.That(contentTypes.Count(), Is.EqualTo(3));
+                Assert.AreEqual("a123", contentTypes.ElementAt(0).Name);
+                Assert.AreEqual("aabc", contentTypes.ElementAt(1).Name);
+                Assert.AreEqual("zyx", contentTypes.ElementAt(2).Name);
+            }
+
+        }
+
+        [Test]
+        public void Can_Perform_Get_On_ContentTypeRepository()
+        {
+            // Arrange
+            var provider = CreateUowProvider();
+            using (var unitOfWork = provider.CreateUnitOfWork())
+            {
+                var repository = CreateRepository(unitOfWork);
+
+                // Act
+                var contentType = repository.Get(NodeDto.NodeIdSeed + 1);
+
+                // Assert
+                Assert.That(contentType, Is.Not.Null);
+                Assert.That(contentType.Id, Is.EqualTo(NodeDto.NodeIdSeed + 1));
+            }
+        }
+
+        [Test]
+        public void Can_Perform_Get_By_Guid_On_ContentTypeRepository()
+        {
+            // Arrange
+            var provider = CreateUowProvider();
+            using (var unitOfWork = provider.CreateUnitOfWork())
+            {
+                var repository = CreateRepository(unitOfWork);
+                var contentType = repository.Get(NodeDto.NodeIdSeed + 1);
+                var childContentType = MockedContentTypes.CreateSimpleContentType("blah", "Blah", contentType, randomizeAliases:true);
+                repository.AddOrUpdate(childContentType);
+                unitOfWork.Flush();
+
+                // Act
+                var result = repository.Get(childContentType.Key);
+
+                // Assert
+                Assert.That(result, Is.Not.Null);
+                Assert.That(result.Id, Is.EqualTo(childContentType.Id));
+            }
+        }
+
+        [Test]
+        public void Can_Perform_Get_By_Missing_Guid_On_ContentTypeRepository()
+        {
+            // Arrange
+            var provider = CreateUowProvider();
+            using (var unitOfWork = provider.CreateUnitOfWork())
+            {
+                var repository = CreateRepository(unitOfWork);
+                // Act
+                var result = repository.Get(Guid.NewGuid());
+
+                // Assert
+                Assert.That(result, Is.Null);
+            }
+        }
+
+        [Test]
+        public void Can_Perform_GetAll_On_ContentTypeRepository()
+        {
+            // Arrange
+            var provider = CreateUowProvider();
+            using (var unitOfWork = provider.CreateUnitOfWork())
+            {
+                var repository = CreateRepository(unitOfWork);
+
+                // Act
+                var contentTypes = repository.GetAll();
+                int count =
+                    DatabaseContext.Database.ExecuteScalar<int>(
+                        "SELECT COUNT(*) FROM umbracoNode WHERE nodeObjectType = @NodeObjectType",
+                        new {NodeObjectType = new Guid(Constants.ObjectTypes.DocumentType)});
+
+                // Assert
+                Assert.That(contentTypes.Any(), Is.True);
+                Assert.That(contentTypes.Count(), Is.EqualTo(count));
+            }
+        }
+
+        [Test]
+        public void Can_Perform_GetAll_By_Guid_On_ContentTypeRepository()
+        {
+            // Arrange
+            var provider = CreateUowProvider();
+            using (var unitOfWork = provider.CreateUnitOfWork())
+            {
+                var repository = CreateRepository(unitOfWork);
+                var allGuidIds = repository.GetAll().Select(x => x.Key).ToArray();
+
+                // Act
+                var contentTypes = ((IReadRepository<Guid, IContentType>)repository).GetAll(allGuidIds);
+                int count =
+                    DatabaseContext.Database.ExecuteScalar<int>(
+                        "SELECT COUNT(*) FROM umbracoNode WHERE nodeObjectType = @NodeObjectType",
+                        new { NodeObjectType = new Guid(Constants.ObjectTypes.DocumentType) });
+
+                // Assert
+                Assert.That(contentTypes.Any(), Is.True);
+                Assert.That(contentTypes.Count(), Is.EqualTo(count));
+            }
+        }
+
+        [Test]
+        public void Can_Perform_Exists_On_ContentTypeRepository()
+        {
+            // Arrange
+            var provider = CreateUowProvider();
+            using (var unitOfWork = provider.CreateUnitOfWork())
+            {
+                var repository = CreateRepository(unitOfWork);
+
+                // Act
+                var exists = repository.Exists(NodeDto.NodeIdSeed);
+
+                // Assert
+                Assert.That(exists, Is.True);
+            }
+        }
+
+        [Test]
+        public void Can_Update_ContentType_With_PropertyType_Removed()
+        {
+            // Arrange
+            var provider = CreateUowProvider();
+            using (var unitOfWork = provider.CreateUnitOfWork())
+            {
+                var repository = CreateRepository(unitOfWork);
+                var contentType = repository.Get(NodeDto.NodeIdSeed + 1);
+
+                // Act
+                contentType.PropertyGroups["Meta"].PropertyTypes.Remove("description");
+                repository.AddOrUpdate(contentType);
+                unitOfWork.Flush();
+
+                var result = repository.Get(NodeDto.NodeIdSeed + 1);
+
+                // Assert
+                Assert.That(result.PropertyTypes.Any(x => x.Alias == "description"), Is.False);
+                Assert.That(contentType.PropertyGroups.Count, Is.EqualTo(result.PropertyGroups.Count));
+                Assert.That(contentType.PropertyTypes.Count(), Is.EqualTo(result.PropertyTypes.Count()));
+            }
+        }
+
+        [Test]
+        public void Can_Verify_PropertyTypes_On_SimpleTextpage()
+        {
+            // Arrange
+            var provider = CreateUowProvider();
+            using (var unitOfWork = provider.CreateUnitOfWork())
+            {
+                var repository = CreateRepository(unitOfWork);
+
+                // Act
+                var contentType = repository.Get(NodeDto.NodeIdSeed);
+
+                // Assert
+                Assert.That(contentType.PropertyTypes.Count(), Is.EqualTo(3));
+                Assert.That(contentType.PropertyGroups.Count(), Is.EqualTo(1));
+            }
+        }
+
+        [Test]
+        public void Can_Verify_PropertyTypes_On_Textpage()
+        {
+            // Arrange
+            var provider = CreateUowProvider();
+            using (var unitOfWork = provider.CreateUnitOfWork())
+            {
+                var repository = CreateRepository(unitOfWork);
+
+                // Act
+                var contentType = repository.Get(NodeDto.NodeIdSeed + 1);
+
+                // Assert
+                Assert.That(contentType.PropertyTypes.Count(), Is.EqualTo(4));
+                Assert.That(contentType.PropertyGroups.Count(), Is.EqualTo(2));
+            }
+        }
+
+        [Test]
+        public void Can_Verify_PropertyType_With_No_Group()
+        {
+            // Arrange
+            var provider = CreateUowProvider();
+            using (var unitOfWork = provider.CreateUnitOfWork())
+            {
+                var repository = CreateRepository(unitOfWork);
+                var contentType = repository.Get(NodeDto.NodeIdSeed + 1);
+
+                // Act
+                var urlAlias = new PropertyType("test", DataTypeDatabaseType.Nvarchar, "urlAlias")
+                    {
+                        Name = "Url Alias",
+                        Description = "",
+                        Mandatory = false,
+                        SortOrder = 1,
+                        DataTypeDefinitionId = -88
+                    };
+
+                var addedPropertyType = contentType.AddPropertyType(urlAlias);
+                repository.AddOrUpdate(contentType);
+                unitOfWork.Flush();
+
+                // Assert
+                var updated = repository.Get(NodeDto.NodeIdSeed + 1);
+                Assert.That(addedPropertyType, Is.True);
+                Assert.That(updated.PropertyGroups.Count(), Is.EqualTo(2));
+                Assert.That(updated.PropertyTypes.Count(), Is.EqualTo(5));
+                Assert.That(updated.PropertyTypes.Any(x => x.Alias == "urlAlias"), Is.True);
+                Assert.That(updated.PropertyTypes.First(x => x.Alias == "urlAlias").PropertyGroupId, Is.Null);
+            }
+        }
+
+        [Test]
+        public void Can_Verify_AllowedChildContentTypes_On_ContentType()
+        {
+            // Arrange
+            var provider = CreateUowProvider();
+            using (var unitOfWork = provider.CreateUnitOfWork())
+            {
+                var repository = CreateRepository(unitOfWork);
+
+                var subpageContentType = MockedContentTypes.CreateSimpleContentType("umbSubpage", "Subpage");
+                var simpleSubpageContentType = MockedContentTypes.CreateSimpleContentType("umbSimpleSubpage", "Simple Subpage");
+                repository.AddOrUpdate(subpageContentType);
+                repository.AddOrUpdate(simpleSubpageContentType);
+                unitOfWork.Flush();
+
+                // Act
+                var contentType = repository.Get(NodeDto.NodeIdSeed);
+                contentType.AllowedContentTypes = new List<ContentTypeSort>
+                    {
+                        new ContentTypeSort(new Lazy<int>(() => subpageContentType.Id), 0, subpageContentType.Alias),
+                        new ContentTypeSort(new Lazy<int>(() => simpleSubpageContentType.Id), 1, simpleSubpageContentType.Alias)
+                    };
+                repository.AddOrUpdate(contentType);
+                unitOfWork.Flush();
+
+                //Assert
+                var updated = repository.Get(NodeDto.NodeIdSeed);
+
+                Assert.That(updated.AllowedContentTypes.Any(), Is.True);
+                Assert.That(updated.AllowedContentTypes.Any(x => x.Alias == subpageContentType.Alias), Is.True);
+                Assert.That(updated.AllowedContentTypes.Any(x => x.Alias == simpleSubpageContentType.Alias), Is.True);
+            }
+        }
+
+        [Test]
+        public void Can_Verify_Removal_Of_Used_PropertyType_From_ContentType()
+        {
+            // Arrange
+            var provider = CreateUowProvider();
+            using (var unitOfWork = provider.CreateUnitOfWork())
+            {
+                ContentTypeRepository repository;
+                var contentRepository = CreateRepository(unitOfWork, out repository);
+                var contentType = repository.Get(NodeDto.NodeIdSeed + 1);
+
+                var subpage = MockedContent.CreateTextpageContent(contentType, "Text Page 1", contentType.Id);
+                contentRepository.AddOrUpdate(subpage);
+                unitOfWork.Flush();
+
+                // Act
+                contentType.RemovePropertyType("keywords");
+                repository.AddOrUpdate(contentType);
+                unitOfWork.Flush();
+
+                // Assert
+                Assert.That(contentType.PropertyTypes.Count(), Is.EqualTo(3));
+                Assert.That(contentType.PropertyTypes.Any(x => x.Alias == "keywords"), Is.False);
+                Assert.That(subpage.Properties.First(x => x.Alias == "description").Value, Is.EqualTo("This is the meta description for a textpage"));
+            }
+        }
+
+        [Test]
+        public void Can_Verify_Addition_Of_PropertyType_After_ContentType_Is_Used()
+        {
+            // Arrange
+            var provider = CreateUowProvider();
+            using (var unitOfWork = provider.CreateUnitOfWork())
+            {
+                ContentTypeRepository repository;
+                var contentRepository = CreateRepository(unitOfWork, out repository);
+                var contentType = repository.Get(NodeDto.NodeIdSeed + 1);
+
+                var subpage = MockedContent.CreateTextpageContent(contentType, "Text Page 1", contentType.Id);
+                contentRepository.AddOrUpdate(subpage);
+                unitOfWork.Flush();
+
+                // Act
+                var propertyGroup = contentType.PropertyGroups.First(x => x.Name == "Meta");
+                propertyGroup.PropertyTypes.Add(new PropertyType("test", DataTypeDatabaseType.Ntext, "metaAuthor") { Name = "Meta Author", Description = "", Mandatory = false, SortOrder = 1, DataTypeDefinitionId = -88 });
+                repository.AddOrUpdate(contentType);
+                unitOfWork.Flush();
+
+                // Assert
+                Assert.That(contentType.PropertyTypes.Count(), Is.EqualTo(5));
+                Assert.That(contentType.PropertyTypes.Any(x => x.Alias == "metaAuthor"), Is.True);
+            }
+
+        }
+
+        [Test]
+        public void Can_Verify_Usage_Of_New_PropertyType_On_Content()
+        {
+            // Arrange
+            var provider = CreateUowProvider();
+            using (var unitOfWork = provider.CreateUnitOfWork())
+            {
+                ContentTypeRepository repository;
+                var contentRepository = CreateRepository(unitOfWork, out repository);
+                var contentType = repository.Get(NodeDto.NodeIdSeed + 1);
+
+                var subpage = MockedContent.CreateTextpageContent(contentType, "Text Page 1", contentType.Id);
+                contentRepository.AddOrUpdate(subpage);
+                unitOfWork.Flush();
+
+                var propertyGroup = contentType.PropertyGroups.First(x => x.Name == "Meta");
+                propertyGroup.PropertyTypes.Add(new PropertyType("test", DataTypeDatabaseType.Ntext, "metaAuthor") { Name = "Meta Author", Description = "", Mandatory = false, SortOrder = 1, DataTypeDefinitionId = -88 });
+                repository.AddOrUpdate(contentType);
+                unitOfWork.Flush();
+
+                // Act
+                var content = contentRepository.Get(subpage.Id);
+                content.SetValue("metaAuthor", "John Doe");
+                contentRepository.AddOrUpdate(content);
+                unitOfWork.Flush();
+
+                //Assert
+                var updated = contentRepository.Get(subpage.Id);
+                Assert.That(updated.GetValue("metaAuthor").ToString(), Is.EqualTo("John Doe"));
+                Assert.That(contentType.PropertyTypes.Count(), Is.EqualTo(5));
+                Assert.That(contentType.PropertyTypes.Any(x => x.Alias == "metaAuthor"), Is.True);
+            }
+        }
+
+        [Test]
+        public void Can_Verify_That_A_Combination_Of_Adding_And_Deleting_PropertyTypes_Doesnt_Cause_Issues_For_Content_And_ContentType()
+        {
+            // Arrange
+            var provider = CreateUowProvider();
+            using (var unitOfWork = provider.CreateUnitOfWork())
+            {
+                ContentTypeRepository repository;
+                var contentRepository = CreateRepository(unitOfWork, out repository);
+                var contentType = repository.Get(NodeDto.NodeIdSeed + 1);
+
+                var subpage = MockedContent.CreateTextpageContent(contentType, "Text Page 1", contentType.Id);
+                contentRepository.AddOrUpdate(subpage);
+                unitOfWork.Flush();
+
+                //Remove PropertyType
+                contentType.RemovePropertyType("keywords");
+                //Add PropertyType
+                var propertyGroup = contentType.PropertyGroups.First(x => x.Name == "Meta");
+                propertyGroup.PropertyTypes.Add(new PropertyType("test", DataTypeDatabaseType.Ntext, "metaAuthor") { Name = "Meta Author", Description = "",  Mandatory = false, SortOrder = 1, DataTypeDefinitionId = -88 });
+                repository.AddOrUpdate(contentType);
+                unitOfWork.Flush();
+
+                // Act
+                var content = contentRepository.Get(subpage.Id);
+                content.SetValue("metaAuthor", "John Doe");
+                contentRepository.AddOrUpdate(content);
+                unitOfWork.Flush();
+
+                //Assert
+                var updated = contentRepository.Get(subpage.Id);
+                Assert.That(updated.GetValue("metaAuthor").ToString(), Is.EqualTo("John Doe"));
+                Assert.That(updated.Properties.First(x => x.Alias == "description").Value, Is.EqualTo("This is the meta description for a textpage"));
+
+                Assert.That(contentType.PropertyTypes.Count(), Is.EqualTo(4));
+                Assert.That(contentType.PropertyTypes.Any(x => x.Alias == "metaAuthor"), Is.True);
+                Assert.That(contentType.PropertyTypes.Any(x => x.Alias == "keywords"), Is.False);
+            }
+        }
+
+        public void CreateTestData()
+        {
+            //Create and Save ContentType "umbTextpage" -> (NodeDto.NodeIdSeed)
+            ContentType simpleContentType = MockedContentTypes.CreateSimpleContentType("umbTextpage", "Textpage");
+            ServiceContext.ContentTypeService.Save(simpleContentType);
+
+            //Create and Save ContentType "textPage" -> (NodeDto.NodeIdSeed + 1)
+            ContentType textpageContentType = MockedContentTypes.CreateTextpageContentType();
+            ServiceContext.ContentTypeService.Save(textpageContentType);
+        }
+    }
 }