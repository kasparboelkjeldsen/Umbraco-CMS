<<<<<<< HEAD
﻿using System;
using System.Collections.Generic;
using System.Linq;
using System.Threading;
using System.Xml.Linq;
using NUnit.Framework;
using Umbraco.Core.Models;
using Umbraco.Core;
using Umbraco.Core.Composing;
using Umbraco.Core.Logging;
using Umbraco.Core.Persistence.Dtos;
using Umbraco.Core.PropertyEditors;
using Umbraco.Tests.Testing;
using LightInject;

namespace Umbraco.Tests.Services.Importing
{
    [TestFixture]
    [Category("Slow")]
    [Apartment(ApartmentState.STA)]
    [UmbracoTest(Database = UmbracoTestOptions.Database.NewSchemaPerTest)]
    public class PackageImportTests : TestWithSomeContentBase
    {
        [HideFromTypeFinder]
        public class Editor1 : DataEditor
        {
            public Editor1(ILogger logger)
                : base(logger)
            {
                Alias = "7e062c13-7c41-4ad9-b389-41d88aeef87c";
            }
        }

        [HideFromTypeFinder]
        public class Editor2 : DataEditor
        {
            public Editor2(ILogger logger)
                : base(logger)
            {
                Alias = "d15e1281-e456-4b24-aa86-1dda3e4299d5";
            }
        }

        protected override void Compose()
        {
            base.Compose();

            // the packages that are used by these tests reference totally bogus property
            // editors that must exist - so they are defined here - and in order not to
            // pollute everything, they are ignored by the type finder and explicitely
            // added to the editors collection

            Container.GetInstance<DataEditorCollectionBuilder>()
                .Add<Editor1>()
                .Add<Editor2>();
        }

        [Test]
        public void PackagingService_Can_Import_uBlogsy_ContentTypes_And_Verify_Structure()
        {
            // Arrange
            string strXml = ImportResources.uBlogsy_Package;
            var xml = XElement.Parse(strXml);
            var dataTypeElement = xml.Descendants("DataTypes").First();
            var templateElement = xml.Descendants("Templates").First();
            var docTypeElement = xml.Descendants("DocumentTypes").First();
            var packagingService = ServiceContext.PackagingService;

            // Act
            var dataTypes = packagingService.ImportDataTypeDefinitions(dataTypeElement);
            var templates = packagingService.ImportTemplates(templateElement);
            var contentTypes = packagingService.ImportContentTypes(docTypeElement);

            var numberOfTemplates = (from doc in templateElement.Elements("Template") select doc).Count();
            var numberOfDocTypes = (from doc in docTypeElement.Elements("DocumentType") select doc).Count();

            // Assert
            Assert.That(dataTypes.Any(), Is.True);
            Assert.That(templates.Any(), Is.True);
            Assert.That(templates.Count(), Is.EqualTo(numberOfTemplates));
            Assert.That(contentTypes.Any(), Is.True);
            Assert.That(contentTypes.Count(), Is.EqualTo(numberOfDocTypes));

            var uBlogsyBaseDocType = contentTypes.First(x => x.Alias == "uBlogsyBaseDocType");
            Assert.That(uBlogsyBaseDocType.PropertyTypes.Count(), Is.EqualTo(5));
            Assert.That(uBlogsyBaseDocType.PropertyGroups.Any(), Is.False);

            var uBlogsyBasePage = contentTypes.First(x => x.Alias == "uBlogsyBasePage");
            Assert.That(uBlogsyBasePage.ContentTypeCompositionExists("uBlogsyBaseDocType"), Is.True);
            Assert.That(uBlogsyBasePage.PropertyTypes.Count(), Is.EqualTo(7));
            Assert.That(uBlogsyBasePage.PropertyGroups.Count, Is.EqualTo(3));
            Assert.That(uBlogsyBasePage.PropertyGroups["Content"].PropertyTypes.Count, Is.EqualTo(3));
            Assert.That(uBlogsyBasePage.PropertyGroups["SEO"].PropertyTypes.Count(), Is.EqualTo(3));
            Assert.That(uBlogsyBasePage.PropertyGroups["Navigation"].PropertyTypes.Count(), Is.EqualTo(1));
            Assert.That(uBlogsyBasePage.CompositionPropertyTypes.Count(), Is.EqualTo(12));

            var uBlogsyLanding = contentTypes.First(x => x.Alias == "uBlogsyLanding");
            Assert.That(uBlogsyLanding.ContentTypeCompositionExists("uBlogsyBasePage"), Is.True);
            Assert.That(uBlogsyLanding.ContentTypeCompositionExists("uBlogsyBaseDocType"), Is.True);
            Assert.That(uBlogsyLanding.PropertyTypes.Count(), Is.EqualTo(5));
            Assert.That(uBlogsyLanding.PropertyGroups.Count(), Is.EqualTo(2));
            Assert.That(uBlogsyLanding.CompositionPropertyTypes.Count(), Is.EqualTo(17));
            Assert.That(uBlogsyLanding.CompositionPropertyGroups.Count(), Is.EqualTo(5));
        }

        [Test]
        public void PackagingService_Can_Import_Inherited_ContentTypes_And_Verify_PropertyTypes_UniqueIds()
        {
            // Arrange
            var strXml = ImportResources.InheritedDocTypes_Package;
            var xml = XElement.Parse(strXml);
            var dataTypeElement = xml.Descendants("DataTypes").First();
            var templateElement = xml.Descendants("Templates").First();
            var docTypeElement = xml.Descendants("DocumentTypes").First();
            var packagingService = ServiceContext.PackagingService;

            // Act
            var dataTypes = packagingService.ImportDataTypeDefinitions(dataTypeElement);
            var templates = packagingService.ImportTemplates(templateElement);
            var contentTypes = packagingService.ImportContentTypes(docTypeElement);

            // Assert
            var mRBasePage = contentTypes.First(x => x.Alias == "MRBasePage");
            using (var scope = ScopeProvider.CreateScope())
            foreach (var propertyType in mRBasePage.PropertyTypes)
            {
                var propertyTypeDto = scope.Database.First<PropertyTypeDto>("WHERE id = @id", new { id = propertyType.Id });
                Assert.AreEqual(propertyTypeDto.UniqueId, propertyType.Key);
            }
        }

        [Test]
        public void PackagingService_Can_Import_Inherited_ContentTypes_And_Verify_PropertyGroups_And_PropertyTypes()
        {
            // Arrange
            string strXml = ImportResources.InheritedDocTypes_Package;
            var xml = XElement.Parse(strXml);
            var dataTypeElement = xml.Descendants("DataTypes").First();
            var templateElement = xml.Descendants("Templates").First();
            var docTypeElement = xml.Descendants("DocumentTypes").First();
            var packagingService = ServiceContext.PackagingService;

            // Act
            var dataTypes = packagingService.ImportDataTypeDefinitions(dataTypeElement);
            var templates = packagingService.ImportTemplates(templateElement);
            var contentTypes = packagingService.ImportContentTypes(docTypeElement);

            var numberOfDocTypes = (from doc in docTypeElement.Elements("DocumentType") select doc).Count();

            // Assert
            Assert.That(dataTypes.Any(), Is.False);
            Assert.That(templates.Any(), Is.False);
            Assert.That(contentTypes.Any(), Is.True);
            Assert.That(contentTypes.Count(), Is.EqualTo(numberOfDocTypes));

            var mRBasePage = contentTypes.First(x => x.Alias == "MRBasePage");
            Assert.That(mRBasePage.PropertyTypes.Count(), Is.EqualTo(3));
            Assert.That(mRBasePage.PropertyGroups.Count(), Is.EqualTo(1));
            Assert.That(mRBasePage.PropertyGroups["Metadaten"].PropertyTypes.Count(), Is.EqualTo(2));

            var mRStartPage = contentTypes.First(x => x.Alias == "MRStartPage");
            Assert.That(mRStartPage.ContentTypeCompositionExists("MRBasePage"), Is.True);
            Assert.That(mRStartPage.PropertyTypes.Count(), Is.EqualTo(28));
            Assert.That(mRStartPage.PropertyGroups.Count(), Is.EqualTo(7));

            var propertyGroups = mRStartPage.CompositionPropertyGroups.Where(x => x.Name == "Metadaten");
            var propertyTypes = propertyGroups.SelectMany(x => x.PropertyTypes);
            Assert.That(propertyGroups.Count(), Is.EqualTo(2));
            Assert.That(propertyTypes.Count(), Is.EqualTo(6));
        }

        [Test]
        public void PackagingService_Can_Import_Template_Package_Xml()
        {
            // Arrange
            string strXml = ImportResources.StandardMvc_Package;
            var xml = XElement.Parse(strXml);
            var element = xml.Descendants("Templates").First();
            var packagingService = ServiceContext.PackagingService;
            var init = ServiceContext.FileService.GetTemplates().Count();

            // Act
            var templates = packagingService.ImportTemplates(element);
            var numberOfTemplates = (from doc in element.Elements("Template") select doc).Count();
            var allTemplates = ServiceContext.FileService.GetTemplates();

            // Assert
            Assert.That(templates, Is.Not.Null);
            Assert.That(templates.Any(), Is.True);
            Assert.That(templates.Count(), Is.EqualTo(numberOfTemplates));

            Assert.AreEqual(init + numberOfTemplates, allTemplates.Count());
            Assert.IsTrue(allTemplates.All(x => x.Content.Contains("UmbracoViewPage")));
        }

        [Test]
        public void PackagingService_Can_Import_Single_Template()
        {
            // Arrange
            string strXml = ImportResources.StandardMvc_Package;
            var xml = XElement.Parse(strXml);
            var element = xml.Descendants("Templates").First().Element("Template");
            var packagingService = ServiceContext.PackagingService;

            // Act
            var templates = packagingService.ImportTemplates(element);

            // Assert
            Assert.That(templates, Is.Not.Null);
            Assert.That(templates.Any(), Is.True);
            Assert.That(templates.Count(), Is.EqualTo(1));
        }

        [Test]
        public void PackagingService_Can_Import_StandardMvc_ContentTypes_Package_Xml()
        {
            // Arrange
            string strXml = ImportResources.StandardMvc_Package;
            var xml = XElement.Parse(strXml);
            var dataTypeElement = xml.Descendants("DataTypes").First();
            var templateElement = xml.Descendants("Templates").First();
            var docTypeElement = xml.Descendants("DocumentTypes").First();
            var packagingService = ServiceContext.PackagingService;

            // Act
            var dataTypeDefinitions = packagingService.ImportDataTypeDefinitions(dataTypeElement);
            var templates = packagingService.ImportTemplates(templateElement);
            var contentTypes = packagingService.ImportContentTypes(docTypeElement);
            var numberOfDocTypes = (from doc in docTypeElement.Elements("DocumentType") select doc).Count();

            // Assert
            Assert.That(dataTypeDefinitions, Is.Not.Null);
            Assert.That(dataTypeDefinitions.Any(), Is.True);
            Assert.That(templates.Any(), Is.True);
            Assert.That(contentTypes, Is.Not.Null);
            Assert.That(contentTypes.Any(), Is.True);
            Assert.That(contentTypes.Count(), Is.EqualTo(numberOfDocTypes));
            Assert.That(contentTypes.Count(x => x.ParentId == -1), Is.EqualTo(1));

            var contentMaster = contentTypes.First(x => x.Alias == "ContentMaster");
            Assert.That(contentMaster.PropertyTypes.Count(), Is.EqualTo(3));
            Assert.That(contentMaster.PropertyGroups.Count(), Is.EqualTo(1));
            Assert.That(contentMaster.PropertyGroups["SEO"].PropertyTypes.Count(), Is.EqualTo(3));
            Assert.That(contentMaster.ContentTypeCompositionExists("Base"), Is.True);

            var propertyGroupId = contentMaster.PropertyGroups["SEO"].Id;
            Assert.That(contentMaster.PropertyGroups["SEO"].PropertyTypes.Any(x => x.PropertyGroupId.Value != propertyGroupId), Is.False);
        }

        [Test]
        public void PackagingService_Can_Import_StandardMvc_ContentTypes_And_Templates_Xml()
        {
            // Arrange
            string strXml = ImportResources.StandardMvc_Package;
            var xml = XElement.Parse(strXml);
            var dataTypeElement = xml.Descendants("DataTypes").First();
            var templateElement = xml.Descendants("Templates").First();
            var docTypeElement = xml.Descendants("DocumentTypes").First();

            // Act
            var dataTypeDefinitions = ServiceContext.PackagingService.ImportDataTypeDefinitions(dataTypeElement);
            var templates = ServiceContext.PackagingService.ImportTemplates(templateElement);
            var contentTypes = ServiceContext.PackagingService.ImportContentTypes(docTypeElement);
            var numberOfDocTypes = (from doc in docTypeElement.Elements("DocumentType") select doc).Count();

            //Assert - Re-Import contenttypes doesn't throw
            Assert.DoesNotThrow(() => ServiceContext.PackagingService.ImportContentTypes(docTypeElement));
            Assert.That(contentTypes.Count(), Is.EqualTo(numberOfDocTypes));
            Assert.That(dataTypeDefinitions, Is.Not.Null);
            Assert.That(dataTypeDefinitions.Any(), Is.True);
            Assert.That(templates.Any(), Is.True);
        }

        [Test]
        public void PackagingService_Can_Import_Fanoe_Starterkit_ContentTypes_And_Templates_Xml()
        {
            // Arrange
            string strXml = ImportResources.Fanoe_Package;
            var xml = XElement.Parse(strXml);
            var dataTypeElement = xml.Descendants("DataTypes").First();
            var templateElement = xml.Descendants("Templates").First();
            var docTypeElement = xml.Descendants("DocumentTypes").First();

            // Act
            var dataTypeDefinitions = ServiceContext.PackagingService.ImportDataTypeDefinitions(dataTypeElement);
            var templates = ServiceContext.PackagingService.ImportTemplates(templateElement);
            var contentTypes = ServiceContext.PackagingService.ImportContentTypes(docTypeElement);
            var numberOfDocTypes = (from doc in docTypeElement.Elements("DocumentType") select doc).Count();

            //Assert - Re-Import contenttypes doesn't throw
            Assert.DoesNotThrow(() => ServiceContext.PackagingService.ImportContentTypes(docTypeElement));
            Assert.That(contentTypes.Count(), Is.EqualTo(numberOfDocTypes));
            Assert.That(dataTypeDefinitions, Is.Not.Null);
            Assert.That(dataTypeDefinitions.Any(), Is.True);
            Assert.That(templates.Any(), Is.True);
        }

        [Test]
        public void PackagingService_Can_Import_Content_Package_Xml()
        {
            // Arrange
            string strXml = ImportResources.StandardMvc_Package;
            var xml = XElement.Parse(strXml);
            var dataTypeElement = xml.Descendants("DataTypes").First();
            var docTypesElement = xml.Descendants("DocumentTypes").First();
            var element = xml.Descendants("DocumentSet").First();
            var packagingService = ServiceContext.PackagingService;

            // Act
            var dataTypeDefinitions = packagingService.ImportDataTypeDefinitions(dataTypeElement);
            var contentTypes = packagingService.ImportContentTypes(docTypesElement);
            var contents = packagingService.ImportContent(element);
            var numberOfDocs = (from doc in element.Descendants()
                                where (string) doc.Attribute("isDoc") == ""
                                select doc).Count();

            // Assert
            Assert.That(contents, Is.Not.Null);
            Assert.That(dataTypeDefinitions.Any(), Is.True);
            Assert.That(contentTypes.Any(), Is.True);
            Assert.That(contents.Any(), Is.True);
            Assert.That(contents.Count(), Is.EqualTo(numberOfDocs));
        }

        [Test]
        public void PackagingService_Can_Import_CheckboxList_Content_Package_Xml_With_Property_Editor_Aliases()
        {
            AssertCheckBoxListTests(ImportResources.CheckboxList_Content_Package);
        }



        private void AssertCheckBoxListTests(string strXml)
        {
            // Arrange
            var xml = XElement.Parse(strXml);
            var dataTypeElement = xml.Descendants("DataTypes").First();
            var docTypesElement = xml.Descendants("DocumentTypes").First();
            var element = xml.Descendants("DocumentSet").First();
            var packagingService = ServiceContext.PackagingService;

            // Act
            var dataTypeDefinitions = packagingService.ImportDataTypeDefinitions(dataTypeElement);
            var contentTypes = packagingService.ImportContentTypes(docTypesElement);
            var contents = packagingService.ImportContent(element);
            var numberOfDocs = (from doc in element.Descendants()
                                where (string)doc.Attribute("isDoc") == ""
                                select doc).Count();

            string configuration;
            using (var scope = ScopeProvider.CreateScope())
            {
                var dtos = scope.Database.Fetch<DataTypeDto>("WHERE nodeId = @Id", new { dataTypeDefinitions.First().Id });
                configuration = dtos.Single().Configuration;
            }

            // Assert
            Assert.That(dataTypeDefinitions, Is.Not.Null);
            Assert.That(dataTypeDefinitions.Any(), Is.True);
            Assert.AreEqual(Constants.PropertyEditors.Aliases.CheckBoxList, dataTypeDefinitions.First().EditorAlias);
            Assert.That(contents, Is.Not.Null);
            Assert.That(contentTypes.Any(), Is.True);
            Assert.That(contents.Any(), Is.True);
            Assert.That(contents.Count(), Is.EqualTo(numberOfDocs));
            Assert.AreEqual("{\"items\":[{\"id\":59,\"value\":\"test\"},{\"id\":60,\"value\":\"test3\"},{\"id\":61,\"value\":\"test2\"}]}", configuration);
        }

        [Test]
        public void PackagingService_Can_Import_Templates_Package_Xml_With_Invalid_Master()
        {
            // Arrange
            string strXml = ImportResources.XsltSearch_Package;
            var xml = XElement.Parse(strXml);
            var templateElement = xml.Descendants("Templates").First();
            var packagingService = ServiceContext.PackagingService;

            // Act
            var templates = packagingService.ImportTemplates(templateElement);
            var numberOfTemplates = (from doc in templateElement.Elements("Template") select doc).Count();

            // Assert
            Assert.That(templates.Any(), Is.True);
            Assert.That(templates.Count(), Is.EqualTo(numberOfTemplates));
        }

        [Test]
        public void PackagingService_Can_Import_Single_DocType()
        {
            // Arrange
            string strXml = ImportResources.SingleDocType;
            var docTypeElement = XElement.Parse(strXml);
            var packagingService = ServiceContext.PackagingService;

            // Act
            var contentTypes = packagingService.ImportContentTypes(docTypeElement);

            // Assert
            Assert.That(contentTypes.Any(), Is.True);
            Assert.That(contentTypes.Any(x => x.HasIdentity == false), Is.False);
            Assert.That(contentTypes.Count(), Is.EqualTo(1));
        }

        [Test]
        public void PackagingService_Can_Export_Single_DocType()
        {
            // Arrange
            string strXml = ImportResources.SingleDocType;
            var docTypeElement = XElement.Parse(strXml);
            var packagingService = ServiceContext.PackagingService;

            // Act
            var contentTypes = packagingService.ImportContentTypes(docTypeElement);
            var contentType = contentTypes.FirstOrDefault();
            var element = packagingService.Export(contentType);

            // Assert
            Assert.That(element, Is.Not.Null);
            Assert.That(element.Element("Info"), Is.Not.Null);
            Assert.That(element.Element("Structure"), Is.Not.Null);
            Assert.That(element.Element("GenericProperties"), Is.Not.Null);
            Assert.That(element.Element("Tabs"), Is.Not.Null);
            //Can't compare this XElement because the templates are not imported (they don't exist)
            //Assert.That(XNode.DeepEquals(docTypeElement, element), Is.True);
        }

        [Test]
        public void PackagingService_Can_ReImport_Single_DocType()
        {
            // Arrange
            string strXml = ImportResources.SingleDocType;
            var docTypeElement = XElement.Parse(strXml);

            // Act
            var contentTypes = ServiceContext.PackagingService.ImportContentTypes(docTypeElement);
            var contentTypesUpdated = ServiceContext.PackagingService.ImportContentTypes(docTypeElement);

            // Assert
            Assert.That(contentTypes.Any(), Is.True);
            Assert.That(contentTypes.Any(x => x.HasIdentity == false), Is.False);
            Assert.That(contentTypes.Count(), Is.EqualTo(1));
            Assert.That(contentTypes.First().AllowedContentTypes.Count(), Is.EqualTo(1));

            Assert.That(contentTypesUpdated.Any(), Is.True);
            Assert.That(contentTypesUpdated.Any(x => x.HasIdentity == false), Is.False);
            Assert.That(contentTypesUpdated.Count(), Is.EqualTo(1));
            Assert.That(contentTypesUpdated.First().AllowedContentTypes.Count(), Is.EqualTo(1));
        }

        [Test]
        public void PackagingService_Can_ReImport_Templates_To_Update()
        {
            var newPackageXml = XElement.Parse(ImportResources.TemplateOnly_Package);
            var updatedPackageXml = XElement.Parse(ImportResources.TemplateOnly_Updated_Package);

            var templateElement = newPackageXml.Descendants("Templates").First();
            var templateElementUpdated = updatedPackageXml.Descendants("Templates").First();
            var packagingService = ServiceContext.PackagingService;
            var fileService = ServiceContext.FileService;

            // kill default test data
            fileService.DeleteTemplate("Textpage");

            // Act
            var numberOfTemplates = (from doc in templateElement.Elements("Template") select doc).Count();
            var templates = packagingService.ImportTemplates(templateElement);
            var templatesAfterUpdate = packagingService.ImportTemplates(templateElementUpdated);
            var allTemplates = fileService.GetTemplates();

            // Assert
            Assert.That(templates.Any(), Is.True);
            Assert.That(templates.Count(), Is.EqualTo(numberOfTemplates));
            Assert.That(templatesAfterUpdate.Count(), Is.EqualTo(numberOfTemplates));
            Assert.That(allTemplates.Count(), Is.EqualTo(numberOfTemplates));
            Assert.That(allTemplates.First(x => x.Alias == "umbHomepage").Content, Contains.Substring("THIS HAS BEEN UPDATED!"));
        }

        [Test]
        public void PackagingService_Can_Import_DictionaryItems()
        {
            // Arrange
            const string expectedEnglishParentValue = "ParentValue";
            const string expectedNorwegianParentValue = "ForelderVerdi";
            const string expectedEnglishChildValue = "ChildValue";
            const string expectedNorwegianChildValue = "BarnVerdi";

            var newPackageXml = XElement.Parse(ImportResources.Dictionary_Package);
            var dictionaryItemsElement = newPackageXml.Elements("DictionaryItems").First();

            AddLanguages();

            // Act
            ServiceContext.PackagingService.ImportDictionaryItems(dictionaryItemsElement);

            // Assert
            AssertDictionaryItem("Parent", expectedEnglishParentValue, "en-GB");
            AssertDictionaryItem("Parent", expectedNorwegianParentValue, "nb-NO");
            AssertDictionaryItem("Child", expectedEnglishChildValue, "en-GB");
            AssertDictionaryItem("Child", expectedNorwegianChildValue, "nb-NO");
        }

        [Test]
        public void PackagingService_Can_Import_Nested_DictionaryItems()
        {
            // Arrange
            const string parentKey = "Parent";
            const string childKey = "Child";

            var newPackageXml = XElement.Parse(ImportResources.Dictionary_Package);
            var dictionaryItemsElement = newPackageXml.Elements("DictionaryItems").First();

            AddLanguages();

            // Act
            var dictionaryItems = ServiceContext.PackagingService.ImportDictionaryItems(dictionaryItemsElement);

            // Assert
            Assert.That(ServiceContext.LocalizationService.DictionaryItemExists(parentKey), "DictionaryItem parentKey does not exist");
            Assert.That(ServiceContext.LocalizationService.DictionaryItemExists(childKey), "DictionaryItem childKey does not exist");

            var parentDictionaryItem = ServiceContext.LocalizationService.GetDictionaryItemByKey(parentKey);
            var childDictionaryItem = ServiceContext.LocalizationService.GetDictionaryItemByKey(childKey);

            Assert.That(parentDictionaryItem.ParentId, Is.Not.EqualTo(childDictionaryItem.ParentId));
            Assert.That(childDictionaryItem.ParentId, Is.EqualTo(parentDictionaryItem.Key));
        }

        [Test]
        public void PackagingService_WhenExistingDictionaryKey_ImportsNewChildren()
        {
            // Arrange
            const string expectedEnglishParentValue = "ExistingParentValue";
            const string expectedNorwegianParentValue = "EksisterendeForelderVerdi";
            const string expectedEnglishChildValue = "ChildValue";
            const string expectedNorwegianChildValue = "BarnVerdi";

            var newPackageXml = XElement.Parse(ImportResources.Dictionary_Package);
            var dictionaryItemsElement = newPackageXml.Elements("DictionaryItems").First();

            AddLanguages();
            AddExistingEnglishAndNorwegianParentDictionaryItem(expectedEnglishParentValue, expectedNorwegianParentValue);

            // Act
            ServiceContext.PackagingService.ImportDictionaryItems(dictionaryItemsElement);

            // Assert
            AssertDictionaryItem("Parent", expectedEnglishParentValue, "en-GB");
            AssertDictionaryItem("Parent", expectedNorwegianParentValue, "nb-NO");
            AssertDictionaryItem("Child", expectedEnglishChildValue, "en-GB");
            AssertDictionaryItem("Child", expectedNorwegianChildValue, "nb-NO");
        }

        [Test]
        public void PackagingService_WhenExistingDictionaryKey_OnlyAddsNewLanguages()
        {
            // Arrange
            const string expectedEnglishParentValue = "ExistingParentValue";
            const string expectedNorwegianParentValue = "ForelderVerdi";
            const string expectedEnglishChildValue = "ChildValue";
            const string expectedNorwegianChildValue = "BarnVerdi";

            var newPackageXml = XElement.Parse(ImportResources.Dictionary_Package);
            var dictionaryItemsElement = newPackageXml.Elements("DictionaryItems").First();

            AddLanguages();
            AddExistingEnglishParentDictionaryItem(expectedEnglishParentValue);

            // Act
            ServiceContext.PackagingService.ImportDictionaryItems(dictionaryItemsElement);

            // Assert
            AssertDictionaryItem("Parent", expectedEnglishParentValue, "en-GB");
            AssertDictionaryItem("Parent", expectedNorwegianParentValue, "nb-NO");
            AssertDictionaryItem("Child", expectedEnglishChildValue, "en-GB");
            AssertDictionaryItem("Child", expectedNorwegianChildValue, "nb-NO");
        }

        [Test]
        public void PackagingService_Can_Import_Languages()
        {
            // Arrange
            var newPackageXml = XElement.Parse(ImportResources.Dictionary_Package);
            var LanguageItemsElement = newPackageXml.Elements("Languages").First();

            // Act
            var languages = ServiceContext.PackagingService.ImportLanguages(LanguageItemsElement);
            var allLanguages = ServiceContext.LocalizationService.GetAllLanguages();

            // Assert
            Assert.That(languages.Any(x => x.HasIdentity == false), Is.False);
            foreach (var language in languages)
            {
                Assert.That(allLanguages.Any(x => x.IsoCode == language.IsoCode), Is.True);
            }
        }

        [Test]
        public void PackagingService_Can_Import_Macros()
        {
            // Arrange
            string strXml = ImportResources.uBlogsy_Package;
            var xml = XElement.Parse(strXml);
            var macrosElement = xml.Descendants("Macros").First();
            var packagingService = ServiceContext.PackagingService;

            // Act
            var macros = packagingService.ImportMacros(macrosElement).ToList();

            // Assert
            Assert.That(macros.Any(), Is.True);

            var allMacros = ServiceContext.MacroService.GetAll().ToList();
            foreach (var macro in macros)
            {
                Assert.That(allMacros.Any(x => x.Alias == macro.Alias), Is.True);
            }
        }

        [Test]
        public void PackagingService_Can_Import_Macros_With_Properties()
        {
            // Arrange
            string strXml = ImportResources.XsltSearch_Package;
            var xml = XElement.Parse(strXml);
            var macrosElement = xml.Descendants("Macros").First();
            var packagingService = ServiceContext.PackagingService;

            // Act
            var macros = packagingService.ImportMacros(macrosElement).ToList();

            // Assert
            Assert.That(macros.Any(), Is.True);
            Assert.That(macros.First().Properties.Any(), Is.True);

            var allMacros = ServiceContext.MacroService.GetAll().ToList();
            foreach (var macro in macros)
            {
                Assert.That(allMacros.Any(x => x.Alias == macro.Alias), Is.True);
            }
        }

        [Test]
        public void PackagingService_Can_Import_Package_With_Compositions()
        {
            // Arrange
            string strXml = ImportResources.CompositionsTestPackage;
            var xml = XElement.Parse(strXml);
            var templateElement = xml.Descendants("Templates").First();
            var docTypeElement = xml.Descendants("DocumentTypes").First();
            var packagingService = ServiceContext.PackagingService;

            // Act
            var templates = packagingService.ImportTemplates(templateElement);
            var contentTypes = packagingService.ImportContentTypes(docTypeElement);
            var numberOfDocTypes = (from doc in docTypeElement.Elements("DocumentType") select doc).Count();

            // Assert
            Assert.That(contentTypes, Is.Not.Null);
            Assert.That(contentTypes.Any(), Is.True);
            Assert.That(contentTypes.Count(), Is.EqualTo(numberOfDocTypes));
            Assert.That(contentTypes.Count(x => x.ParentId == -1), Is.EqualTo(3));

            var textpage = contentTypes.First(x => x.Alias.Equals("umbTextyPage"));
            Assert.That(textpage.ParentId, Is.Not.EqualTo(-1));
            Assert.That(textpage.ContentTypeComposition.Count(), Is.EqualTo(3));
            Assert.That(textpage.ContentTypeCompositionExists("umbMaster"), Is.True);
            Assert.That(textpage.ContentTypeCompositionExists("Meta"), Is.True);
            Assert.That(textpage.ContentTypeCompositionExists("Seo"), Is.True);
        }

        [Test]
        public void PackagingService_Can_Import_Package_With_Compositions_Ordered()
        {
            // Arrange
            string strXml = ImportResources.CompositionsTestPackage_Random;
            var xml = XElement.Parse(strXml);
            var docTypeElement = xml.Descendants("DocumentTypes").First();
            var packagingService = ServiceContext.PackagingService;

            // Act
            var contentTypes = packagingService.ImportContentTypes(docTypeElement);
            var numberOfDocTypes = (from doc in docTypeElement.Elements("DocumentType") select doc).Count();

            // Assert
            Assert.That(contentTypes, Is.Not.Null);
            Assert.That(contentTypes.Any(), Is.True);
            Assert.That(contentTypes.Count(), Is.EqualTo(numberOfDocTypes));

            var testContentType = contentTypes.First(x => x.Alias.Equals("CompositeTest"));
            Assert.That(testContentType.ContentTypeComposition.Count(), Is.EqualTo(3));
            Assert.That(testContentType.ContentTypeCompositionExists("Content"), Is.True);
            Assert.That(testContentType.ContentTypeCompositionExists("Meta"), Is.True);
            Assert.That(testContentType.ContentTypeCompositionExists("Seo"), Is.True);
        }

        private void AddLanguages()
        {
            var norwegian = new Core.Models.Language("nb-NO");
            var english = new Core.Models.Language("en-GB");
            ServiceContext.LocalizationService.Save(norwegian, 0);
            ServiceContext.LocalizationService.Save(english, 0);
        }

        private void AssertDictionaryItem(string key, string expectedValue, string cultureCode)
        {
            Assert.That(ServiceContext.LocalizationService.DictionaryItemExists(key), "DictionaryItem key does not exist");
            var dictionaryItem = ServiceContext.LocalizationService.GetDictionaryItemByKey(key);
            var translation = dictionaryItem.Translations.SingleOrDefault(i => i.Language.IsoCode == cultureCode);
            Assert.IsNotNull(translation, "Translation to {0} was not added", cultureCode);
            var value = translation.Value;
            Assert.That(value, Is.EqualTo(expectedValue), "Translation value was not set");
        }

        private void AddExistingEnglishParentDictionaryItem(string expectedEnglishParentValue)
        {
            var languages = ServiceContext.LocalizationService.GetAllLanguages().ToList();
            var englishLanguage = languages.Single(l => l.IsoCode == "en-GB");
            ServiceContext.LocalizationService.Save(
                new DictionaryItem("Parent")
                {
                    Translations = new List<IDictionaryTranslation>
                                    {
                                            new DictionaryTranslation(englishLanguage, expectedEnglishParentValue),
                                    }
                }
            );
        }

        private void AddExistingEnglishAndNorwegianParentDictionaryItem(string expectedEnglishParentValue, string expectedNorwegianParentValue)
        {
            var languages = ServiceContext.LocalizationService.GetAllLanguages().ToList();
            var englishLanguage = languages.Single(l => l.IsoCode == "en-GB");
            var norwegianLanguage = languages.Single(l => l.IsoCode == "nb-NO");
            ServiceContext.LocalizationService.Save(
                new DictionaryItem("Parent")
                {
                    Translations = new List<IDictionaryTranslation>
                                    {
                                            new DictionaryTranslation(englishLanguage, expectedEnglishParentValue),
                                            new DictionaryTranslation(norwegianLanguage, expectedNorwegianParentValue),
                                    }
                }
            );
        }
    }
}
=======
﻿using System;
using System.Collections.Generic;
using System.Linq;
using System.Threading;
using System.Xml.Linq;
using NUnit.Framework;
using Umbraco.Core.Models;
using Umbraco.Core;
using Umbraco.Core.Composing;
using Umbraco.Core.Logging;
using Umbraco.Core.Persistence.Dtos;
using Umbraco.Core.PropertyEditors;
using Umbraco.Tests.Testing;
using LightInject;

namespace Umbraco.Tests.Services.Importing
{
    [TestFixture]
    [Apartment(ApartmentState.STA)]
    [UmbracoTest(Database = UmbracoTestOptions.Database.NewSchemaPerTest)]
    public class PackageImportTests : TestWithSomeContentBase
    {
        [HideFromTypeFinder]
        public class Editor1 : DataEditor
        {
            public Editor1(ILogger logger)
                : base(logger)
            {
                Alias = "7e062c13-7c41-4ad9-b389-41d88aeef87c";
            }
        }

        [HideFromTypeFinder]
        public class Editor2 : DataEditor
        {
            public Editor2(ILogger logger)
                : base(logger)
            {
                Alias = "d15e1281-e456-4b24-aa86-1dda3e4299d5";
            }
        }

        protected override void Compose()
        {
            base.Compose();

            // the packages that are used by these tests reference totally bogus property
            // editors that must exist - so they are defined here - and in order not to
            // pollute everything, they are ignored by the type finder and explicitely
            // added to the editors collection

            Container.GetInstance<DataEditorCollectionBuilder>()
                .Add<Editor1>()
                .Add<Editor2>();
        }

        [Test]
        public void PackagingService_Can_Import_uBlogsy_ContentTypes_And_Verify_Structure()
        {
            // Arrange
            string strXml = ImportResources.uBlogsy_Package;
            var xml = XElement.Parse(strXml);
            var dataTypeElement = xml.Descendants("DataTypes").First();
            var templateElement = xml.Descendants("Templates").First();
            var docTypeElement = xml.Descendants("DocumentTypes").First();
            var packagingService = ServiceContext.PackagingService;

            // Act
            var dataTypes = packagingService.ImportDataTypeDefinitions(dataTypeElement);
            var templates = packagingService.ImportTemplates(templateElement);
            var contentTypes = packagingService.ImportContentTypes(docTypeElement);

            var numberOfTemplates = (from doc in templateElement.Elements("Template") select doc).Count();
            var numberOfDocTypes = (from doc in docTypeElement.Elements("DocumentType") select doc).Count();

            // Assert
            Assert.That(dataTypes.Any(), Is.True);
            Assert.That(templates.Any(), Is.True);
            Assert.That(templates.Count(), Is.EqualTo(numberOfTemplates));
            Assert.That(contentTypes.Any(), Is.True);
            Assert.That(contentTypes.Count(), Is.EqualTo(numberOfDocTypes));

            var uBlogsyBaseDocType = contentTypes.First(x => x.Alias == "uBlogsyBaseDocType");
            Assert.That(uBlogsyBaseDocType.PropertyTypes.Count(), Is.EqualTo(5));
            Assert.That(uBlogsyBaseDocType.PropertyGroups.Any(), Is.False);

            var uBlogsyBasePage = contentTypes.First(x => x.Alias == "uBlogsyBasePage");
            Assert.That(uBlogsyBasePage.ContentTypeCompositionExists("uBlogsyBaseDocType"), Is.True);
            Assert.That(uBlogsyBasePage.PropertyTypes.Count(), Is.EqualTo(7));
            Assert.That(uBlogsyBasePage.PropertyGroups.Count, Is.EqualTo(3));
            Assert.That(uBlogsyBasePage.PropertyGroups["Content"].PropertyTypes.Count, Is.EqualTo(3));
            Assert.That(uBlogsyBasePage.PropertyGroups["SEO"].PropertyTypes.Count(), Is.EqualTo(3));
            Assert.That(uBlogsyBasePage.PropertyGroups["Navigation"].PropertyTypes.Count(), Is.EqualTo(1));
            Assert.That(uBlogsyBasePage.CompositionPropertyTypes.Count(), Is.EqualTo(12));

            var uBlogsyLanding = contentTypes.First(x => x.Alias == "uBlogsyLanding");
            Assert.That(uBlogsyLanding.ContentTypeCompositionExists("uBlogsyBasePage"), Is.True);
            Assert.That(uBlogsyLanding.ContentTypeCompositionExists("uBlogsyBaseDocType"), Is.True);
            Assert.That(uBlogsyLanding.PropertyTypes.Count(), Is.EqualTo(5));
            Assert.That(uBlogsyLanding.PropertyGroups.Count(), Is.EqualTo(2));
            Assert.That(uBlogsyLanding.CompositionPropertyTypes.Count(), Is.EqualTo(17));
            Assert.That(uBlogsyLanding.CompositionPropertyGroups.Count(), Is.EqualTo(5));
        }

        [Test]
        public void PackagingService_Can_Import_Inherited_ContentTypes_And_Verify_PropertyTypes_UniqueIds()
        {
            // Arrange
            var strXml = ImportResources.InheritedDocTypes_Package;
            var xml = XElement.Parse(strXml);
            var dataTypeElement = xml.Descendants("DataTypes").First();
            var templateElement = xml.Descendants("Templates").First();
            var docTypeElement = xml.Descendants("DocumentTypes").First();
            var packagingService = ServiceContext.PackagingService;

            // Act
            var dataTypes = packagingService.ImportDataTypeDefinitions(dataTypeElement);
            var templates = packagingService.ImportTemplates(templateElement);
            var contentTypes = packagingService.ImportContentTypes(docTypeElement);

            // Assert
            var mRBasePage = contentTypes.First(x => x.Alias == "MRBasePage");
            using (var scope = ScopeProvider.CreateScope())
            foreach (var propertyType in mRBasePage.PropertyTypes)
            {
                var propertyTypeDto = scope.Database.First<PropertyTypeDto>("WHERE id = @id", new { id = propertyType.Id });
                Assert.AreEqual(propertyTypeDto.UniqueId, propertyType.Key);
            }
        }

        [Test]
        public void PackagingService_Can_Import_Inherited_ContentTypes_And_Verify_PropertyGroups_And_PropertyTypes()
        {
            // Arrange
            string strXml = ImportResources.InheritedDocTypes_Package;
            var xml = XElement.Parse(strXml);
            var dataTypeElement = xml.Descendants("DataTypes").First();
            var templateElement = xml.Descendants("Templates").First();
            var docTypeElement = xml.Descendants("DocumentTypes").First();
            var packagingService = ServiceContext.PackagingService;

            // Act
            var dataTypes = packagingService.ImportDataTypeDefinitions(dataTypeElement);
            var templates = packagingService.ImportTemplates(templateElement);
            var contentTypes = packagingService.ImportContentTypes(docTypeElement);

            var numberOfDocTypes = (from doc in docTypeElement.Elements("DocumentType") select doc).Count();

            // Assert
            Assert.That(dataTypes.Any(), Is.False);
            Assert.That(templates.Any(), Is.False);
            Assert.That(contentTypes.Any(), Is.True);
            Assert.That(contentTypes.Count(), Is.EqualTo(numberOfDocTypes));

            var mRBasePage = contentTypes.First(x => x.Alias == "MRBasePage");
            Assert.That(mRBasePage.PropertyTypes.Count(), Is.EqualTo(3));
            Assert.That(mRBasePage.PropertyGroups.Count(), Is.EqualTo(1));
            Assert.That(mRBasePage.PropertyGroups["Metadaten"].PropertyTypes.Count(), Is.EqualTo(2));

            var mRStartPage = contentTypes.First(x => x.Alias == "MRStartPage");
            Assert.That(mRStartPage.ContentTypeCompositionExists("MRBasePage"), Is.True);
            Assert.That(mRStartPage.PropertyTypes.Count(), Is.EqualTo(28));
            Assert.That(mRStartPage.PropertyGroups.Count(), Is.EqualTo(7));

            var propertyGroups = mRStartPage.CompositionPropertyGroups.Where(x => x.Name == "Metadaten");
            var propertyTypes = propertyGroups.SelectMany(x => x.PropertyTypes);
            Assert.That(propertyGroups.Count(), Is.EqualTo(2));
            Assert.That(propertyTypes.Count(), Is.EqualTo(6));
        }

        [Test]
        public void PackagingService_Can_Import_Template_Package_Xml()
        {
            // Arrange
            string strXml = ImportResources.StandardMvc_Package;
            var xml = XElement.Parse(strXml);
            var element = xml.Descendants("Templates").First();
            var packagingService = ServiceContext.PackagingService;
            var init = ServiceContext.FileService.GetTemplates().Count();

            // Act
            var templates = packagingService.ImportTemplates(element);
            var numberOfTemplates = (from doc in element.Elements("Template") select doc).Count();
            var allTemplates = ServiceContext.FileService.GetTemplates();

            // Assert
            Assert.That(templates, Is.Not.Null);
            Assert.That(templates.Any(), Is.True);
            Assert.That(templates.Count(), Is.EqualTo(numberOfTemplates));

            Assert.AreEqual(init + numberOfTemplates, allTemplates.Count());
            Assert.IsTrue(allTemplates.All(x => x.Content.Contains("UmbracoViewPage")));
        }

        [Test]
        public void PackagingService_Can_Import_Single_Template()
        {
            // Arrange
            string strXml = ImportResources.StandardMvc_Package;
            var xml = XElement.Parse(strXml);
            var element = xml.Descendants("Templates").First().Element("Template");
            var packagingService = ServiceContext.PackagingService;

            // Act
            var templates = packagingService.ImportTemplates(element);

            // Assert
            Assert.That(templates, Is.Not.Null);
            Assert.That(templates.Any(), Is.True);
            Assert.That(templates.Count(), Is.EqualTo(1));
        }

        [Test]
        public void PackagingService_Can_Import_StandardMvc_ContentTypes_Package_Xml()
        {
            // Arrange
            string strXml = ImportResources.StandardMvc_Package;
            var xml = XElement.Parse(strXml);
            var dataTypeElement = xml.Descendants("DataTypes").First();
            var templateElement = xml.Descendants("Templates").First();
            var docTypeElement = xml.Descendants("DocumentTypes").First();
            var packagingService = ServiceContext.PackagingService;

            // Act
            var dataTypeDefinitions = packagingService.ImportDataTypeDefinitions(dataTypeElement);
            var templates = packagingService.ImportTemplates(templateElement);
            var contentTypes = packagingService.ImportContentTypes(docTypeElement);
            var numberOfDocTypes = (from doc in docTypeElement.Elements("DocumentType") select doc).Count();

            // Assert
            Assert.That(dataTypeDefinitions, Is.Not.Null);
            Assert.That(dataTypeDefinitions.Any(), Is.True);
            Assert.That(templates.Any(), Is.True);
            Assert.That(contentTypes, Is.Not.Null);
            Assert.That(contentTypes.Any(), Is.True);
            Assert.That(contentTypes.Count(), Is.EqualTo(numberOfDocTypes));
            Assert.That(contentTypes.Count(x => x.ParentId == -1), Is.EqualTo(1));

            var contentMaster = contentTypes.First(x => x.Alias == "ContentMaster");
            Assert.That(contentMaster.PropertyTypes.Count(), Is.EqualTo(3));
            Assert.That(contentMaster.PropertyGroups.Count(), Is.EqualTo(1));
            Assert.That(contentMaster.PropertyGroups["SEO"].PropertyTypes.Count(), Is.EqualTo(3));
            Assert.That(contentMaster.ContentTypeCompositionExists("Base"), Is.True);

            var propertyGroupId = contentMaster.PropertyGroups["SEO"].Id;
            Assert.That(contentMaster.PropertyGroups["SEO"].PropertyTypes.Any(x => x.PropertyGroupId.Value != propertyGroupId), Is.False);
        }

        [Test]
        public void PackagingService_Can_Import_StandardMvc_ContentTypes_And_Templates_Xml()
        {
            // Arrange
            string strXml = ImportResources.StandardMvc_Package;
            var xml = XElement.Parse(strXml);
            var dataTypeElement = xml.Descendants("DataTypes").First();
            var templateElement = xml.Descendants("Templates").First();
            var docTypeElement = xml.Descendants("DocumentTypes").First();

            // Act
            var dataTypeDefinitions = ServiceContext.PackagingService.ImportDataTypeDefinitions(dataTypeElement);
            var templates = ServiceContext.PackagingService.ImportTemplates(templateElement);
            var contentTypes = ServiceContext.PackagingService.ImportContentTypes(docTypeElement);
            var numberOfDocTypes = (from doc in docTypeElement.Elements("DocumentType") select doc).Count();

            //Assert - Re-Import contenttypes doesn't throw
            Assert.DoesNotThrow(() => ServiceContext.PackagingService.ImportContentTypes(docTypeElement));
            Assert.That(contentTypes.Count(), Is.EqualTo(numberOfDocTypes));
            Assert.That(dataTypeDefinitions, Is.Not.Null);
            Assert.That(dataTypeDefinitions.Any(), Is.True);
            Assert.That(templates.Any(), Is.True);
        }

        [Test]
        public void PackagingService_Can_Import_Fanoe_Starterkit_ContentTypes_And_Templates_Xml()
        {
            // Arrange
            string strXml = ImportResources.Fanoe_Package;
            var xml = XElement.Parse(strXml);
            var dataTypeElement = xml.Descendants("DataTypes").First();
            var templateElement = xml.Descendants("Templates").First();
            var docTypeElement = xml.Descendants("DocumentTypes").First();

            // Act
            var dataTypeDefinitions = ServiceContext.PackagingService.ImportDataTypeDefinitions(dataTypeElement);
            var templates = ServiceContext.PackagingService.ImportTemplates(templateElement);
            var contentTypes = ServiceContext.PackagingService.ImportContentTypes(docTypeElement);
            var numberOfDocTypes = (from doc in docTypeElement.Elements("DocumentType") select doc).Count();

            //Assert - Re-Import contenttypes doesn't throw
            Assert.DoesNotThrow(() => ServiceContext.PackagingService.ImportContentTypes(docTypeElement));
            Assert.That(contentTypes.Count(), Is.EqualTo(numberOfDocTypes));
            Assert.That(dataTypeDefinitions, Is.Not.Null);
            Assert.That(dataTypeDefinitions.Any(), Is.True);
            Assert.That(templates.Any(), Is.True);
        }

        [Test]
        public void PackagingService_Can_Import_Content_Package_Xml()
        {
            // Arrange
            string strXml = ImportResources.StandardMvc_Package;
            var xml = XElement.Parse(strXml);
            var dataTypeElement = xml.Descendants("DataTypes").First();
            var docTypesElement = xml.Descendants("DocumentTypes").First();
            var element = xml.Descendants("DocumentSet").First();
            var packagingService = ServiceContext.PackagingService;

            // Act
            var dataTypeDefinitions = packagingService.ImportDataTypeDefinitions(dataTypeElement);
            var contentTypes = packagingService.ImportContentTypes(docTypesElement);
            var contents = packagingService.ImportContent(element);
            var numberOfDocs = (from doc in element.Descendants()
                                where (string) doc.Attribute("isDoc") == ""
                                select doc).Count();

            // Assert
            Assert.That(contents, Is.Not.Null);
            Assert.That(dataTypeDefinitions.Any(), Is.True);
            Assert.That(contentTypes.Any(), Is.True);
            Assert.That(contents.Any(), Is.True);
            Assert.That(contents.Count(), Is.EqualTo(numberOfDocs));
        }

        [Test]
        public void PackagingService_Can_Import_CheckboxList_Content_Package_Xml_With_Property_Editor_Aliases()
        {
            AssertCheckBoxListTests(ImportResources.CheckboxList_Content_Package);
        }



        private void AssertCheckBoxListTests(string strXml)
        {
            // Arrange
            var xml = XElement.Parse(strXml);
            var dataTypeElement = xml.Descendants("DataTypes").First();
            var docTypesElement = xml.Descendants("DocumentTypes").First();
            var element = xml.Descendants("DocumentSet").First();
            var packagingService = ServiceContext.PackagingService;

            // Act
            var dataTypeDefinitions = packagingService.ImportDataTypeDefinitions(dataTypeElement);
            var contentTypes = packagingService.ImportContentTypes(docTypesElement);
            var contents = packagingService.ImportContent(element);
            var numberOfDocs = (from doc in element.Descendants()
                                where (string)doc.Attribute("isDoc") == ""
                                select doc).Count();

            string configuration;
            using (var scope = ScopeProvider.CreateScope())
            {
                var dtos = scope.Database.Fetch<DataTypeDto>("WHERE nodeId = @Id", new { dataTypeDefinitions.First().Id });
                configuration = dtos.Single().Configuration;
            }

            // Assert
            Assert.That(dataTypeDefinitions, Is.Not.Null);
            Assert.That(dataTypeDefinitions.Any(), Is.True);
            Assert.AreEqual(Constants.PropertyEditors.Aliases.CheckBoxList, dataTypeDefinitions.First().EditorAlias);
            Assert.That(contents, Is.Not.Null);
            Assert.That(contentTypes.Any(), Is.True);
            Assert.That(contents.Any(), Is.True);
            Assert.That(contents.Count(), Is.EqualTo(numberOfDocs));
            Assert.AreEqual("{\"items\":[{\"id\":59,\"value\":\"test\"},{\"id\":60,\"value\":\"test3\"},{\"id\":61,\"value\":\"test2\"}]}", configuration);
        }

        [Test]
        public void PackagingService_Can_Import_Templates_Package_Xml_With_Invalid_Master()
        {
            // Arrange
            string strXml = ImportResources.XsltSearch_Package;
            var xml = XElement.Parse(strXml);
            var templateElement = xml.Descendants("Templates").First();
            var packagingService = ServiceContext.PackagingService;

            // Act
            var templates = packagingService.ImportTemplates(templateElement);
            var numberOfTemplates = (from doc in templateElement.Elements("Template") select doc).Count();

            // Assert
            Assert.That(templates.Any(), Is.True);
            Assert.That(templates.Count(), Is.EqualTo(numberOfTemplates));
        }

        [Test]
        public void PackagingService_Can_Import_Single_DocType()
        {
            // Arrange
            string strXml = ImportResources.SingleDocType;
            var docTypeElement = XElement.Parse(strXml);
            var packagingService = ServiceContext.PackagingService;

            // Act
            var contentTypes = packagingService.ImportContentTypes(docTypeElement);

            // Assert
            Assert.That(contentTypes.Any(), Is.True);
            Assert.That(contentTypes.Any(x => x.HasIdentity == false), Is.False);
            Assert.That(contentTypes.Count(), Is.EqualTo(1));
        }

        [Test]
        public void PackagingService_Can_Export_Single_DocType()
        {
            // Arrange
            string strXml = ImportResources.SingleDocType;
            var docTypeElement = XElement.Parse(strXml);
            var packagingService = ServiceContext.PackagingService;

            // Act
            var contentTypes = packagingService.ImportContentTypes(docTypeElement);
            var contentType = contentTypes.FirstOrDefault();
            var element = packagingService.Export(contentType);

            // Assert
            Assert.That(element, Is.Not.Null);
            Assert.That(element.Element("Info"), Is.Not.Null);
            Assert.That(element.Element("Structure"), Is.Not.Null);
            Assert.That(element.Element("GenericProperties"), Is.Not.Null);
            Assert.That(element.Element("Tabs"), Is.Not.Null);
            //Can't compare this XElement because the templates are not imported (they don't exist)
            //Assert.That(XNode.DeepEquals(docTypeElement, element), Is.True);
        }

        [Test]
        public void PackagingService_Can_ReImport_Single_DocType()
        {
            // Arrange
            string strXml = ImportResources.SingleDocType;
            var docTypeElement = XElement.Parse(strXml);

            // Act
            var contentTypes = ServiceContext.PackagingService.ImportContentTypes(docTypeElement);
            var contentTypesUpdated = ServiceContext.PackagingService.ImportContentTypes(docTypeElement);

            // Assert
            Assert.That(contentTypes.Any(), Is.True);
            Assert.That(contentTypes.Any(x => x.HasIdentity == false), Is.False);
            Assert.That(contentTypes.Count(), Is.EqualTo(1));
            Assert.That(contentTypes.First().AllowedContentTypes.Count(), Is.EqualTo(1));

            Assert.That(contentTypesUpdated.Any(), Is.True);
            Assert.That(contentTypesUpdated.Any(x => x.HasIdentity == false), Is.False);
            Assert.That(contentTypesUpdated.Count(), Is.EqualTo(1));
            Assert.That(contentTypesUpdated.First().AllowedContentTypes.Count(), Is.EqualTo(1));
        }

        [Test]
        public void PackagingService_Can_ReImport_Templates_To_Update()
        {
            var newPackageXml = XElement.Parse(ImportResources.TemplateOnly_Package);
            var updatedPackageXml = XElement.Parse(ImportResources.TemplateOnly_Updated_Package);

            var templateElement = newPackageXml.Descendants("Templates").First();
            var templateElementUpdated = updatedPackageXml.Descendants("Templates").First();
            var packagingService = ServiceContext.PackagingService;
            var fileService = ServiceContext.FileService;

            // kill default test data
            fileService.DeleteTemplate("Textpage");

            // Act
            var numberOfTemplates = (from doc in templateElement.Elements("Template") select doc).Count();
            var templates = packagingService.ImportTemplates(templateElement);
            var templatesAfterUpdate = packagingService.ImportTemplates(templateElementUpdated);
            var allTemplates = fileService.GetTemplates();

            // Assert
            Assert.That(templates.Any(), Is.True);
            Assert.That(templates.Count(), Is.EqualTo(numberOfTemplates));
            Assert.That(templatesAfterUpdate.Count(), Is.EqualTo(numberOfTemplates));
            Assert.That(allTemplates.Count(), Is.EqualTo(numberOfTemplates));
            Assert.That(allTemplates.First(x => x.Alias == "umbHomepage").Content, Contains.Substring("THIS HAS BEEN UPDATED!"));
        }

        [Test]
        public void PackagingService_Can_Import_DictionaryItems()
        {
            // Arrange
            const string expectedEnglishParentValue = "ParentValue";
            const string expectedNorwegianParentValue = "ForelderVerdi";
            const string expectedEnglishChildValue = "ChildValue";
            const string expectedNorwegianChildValue = "BarnVerdi";

            var newPackageXml = XElement.Parse(ImportResources.Dictionary_Package);
            var dictionaryItemsElement = newPackageXml.Elements("DictionaryItems").First();

            AddLanguages();

            // Act
            ServiceContext.PackagingService.ImportDictionaryItems(dictionaryItemsElement);

            // Assert
            AssertDictionaryItem("Parent", expectedEnglishParentValue, "en-GB");
            AssertDictionaryItem("Parent", expectedNorwegianParentValue, "nb-NO");
            AssertDictionaryItem("Child", expectedEnglishChildValue, "en-GB");
            AssertDictionaryItem("Child", expectedNorwegianChildValue, "nb-NO");
        }

        [Test]
        public void PackagingService_Can_Import_Nested_DictionaryItems()
        {
            // Arrange
            const string parentKey = "Parent";
            const string childKey = "Child";

            var newPackageXml = XElement.Parse(ImportResources.Dictionary_Package);
            var dictionaryItemsElement = newPackageXml.Elements("DictionaryItems").First();

            AddLanguages();

            // Act
            var dictionaryItems = ServiceContext.PackagingService.ImportDictionaryItems(dictionaryItemsElement);

            // Assert
            Assert.That(ServiceContext.LocalizationService.DictionaryItemExists(parentKey), "DictionaryItem parentKey does not exist");
            Assert.That(ServiceContext.LocalizationService.DictionaryItemExists(childKey), "DictionaryItem childKey does not exist");

            var parentDictionaryItem = ServiceContext.LocalizationService.GetDictionaryItemByKey(parentKey);
            var childDictionaryItem = ServiceContext.LocalizationService.GetDictionaryItemByKey(childKey);

            Assert.That(parentDictionaryItem.ParentId, Is.Not.EqualTo(childDictionaryItem.ParentId));
            Assert.That(childDictionaryItem.ParentId, Is.EqualTo(parentDictionaryItem.Key));
        }

        [Test]
        public void PackagingService_WhenExistingDictionaryKey_ImportsNewChildren()
        {
            // Arrange
            const string expectedEnglishParentValue = "ExistingParentValue";
            const string expectedNorwegianParentValue = "EksisterendeForelderVerdi";
            const string expectedEnglishChildValue = "ChildValue";
            const string expectedNorwegianChildValue = "BarnVerdi";

            var newPackageXml = XElement.Parse(ImportResources.Dictionary_Package);
            var dictionaryItemsElement = newPackageXml.Elements("DictionaryItems").First();

            AddLanguages();
            AddExistingEnglishAndNorwegianParentDictionaryItem(expectedEnglishParentValue, expectedNorwegianParentValue);

            // Act
            ServiceContext.PackagingService.ImportDictionaryItems(dictionaryItemsElement);

            // Assert
            AssertDictionaryItem("Parent", expectedEnglishParentValue, "en-GB");
            AssertDictionaryItem("Parent", expectedNorwegianParentValue, "nb-NO");
            AssertDictionaryItem("Child", expectedEnglishChildValue, "en-GB");
            AssertDictionaryItem("Child", expectedNorwegianChildValue, "nb-NO");
        }

        [Test]
        public void PackagingService_WhenExistingDictionaryKey_OnlyAddsNewLanguages()
        {
            // Arrange
            const string expectedEnglishParentValue = "ExistingParentValue";
            const string expectedNorwegianParentValue = "ForelderVerdi";
            const string expectedEnglishChildValue = "ChildValue";
            const string expectedNorwegianChildValue = "BarnVerdi";

            var newPackageXml = XElement.Parse(ImportResources.Dictionary_Package);
            var dictionaryItemsElement = newPackageXml.Elements("DictionaryItems").First();

            AddLanguages();
            AddExistingEnglishParentDictionaryItem(expectedEnglishParentValue);

            // Act
            ServiceContext.PackagingService.ImportDictionaryItems(dictionaryItemsElement);

            // Assert
            AssertDictionaryItem("Parent", expectedEnglishParentValue, "en-GB");
            AssertDictionaryItem("Parent", expectedNorwegianParentValue, "nb-NO");
            AssertDictionaryItem("Child", expectedEnglishChildValue, "en-GB");
            AssertDictionaryItem("Child", expectedNorwegianChildValue, "nb-NO");
        }

        [Test]
        public void PackagingService_Can_Import_Languages()
        {
            // Arrange
            var newPackageXml = XElement.Parse(ImportResources.Dictionary_Package);
            var LanguageItemsElement = newPackageXml.Elements("Languages").First();

            // Act
            var languages = ServiceContext.PackagingService.ImportLanguages(LanguageItemsElement);
            var allLanguages = ServiceContext.LocalizationService.GetAllLanguages();

            // Assert
            Assert.That(languages.Any(x => x.HasIdentity == false), Is.False);
            foreach (var language in languages)
            {
                Assert.That(allLanguages.Any(x => x.IsoCode == language.IsoCode), Is.True);
            }
        }

        [Test]
        public void PackagingService_Can_Import_Macros()
        {
            // Arrange
            string strXml = ImportResources.uBlogsy_Package;
            var xml = XElement.Parse(strXml);
            var macrosElement = xml.Descendants("Macros").First();
            var packagingService = ServiceContext.PackagingService;

            // Act
            var macros = packagingService.ImportMacros(macrosElement).ToList();

            // Assert
            Assert.That(macros.Any(), Is.True);

            var allMacros = ServiceContext.MacroService.GetAll().ToList();
            foreach (var macro in macros)
            {
                Assert.That(allMacros.Any(x => x.Alias == macro.Alias), Is.True);
            }
        }

        [Test]
        public void PackagingService_Can_Import_Macros_With_Properties()
        {
            // Arrange
            string strXml = ImportResources.XsltSearch_Package;
            var xml = XElement.Parse(strXml);
            var macrosElement = xml.Descendants("Macros").First();
            var packagingService = ServiceContext.PackagingService;

            // Act
            var macros = packagingService.ImportMacros(macrosElement).ToList();

            // Assert
            Assert.That(macros.Any(), Is.True);
            Assert.That(macros.First().Properties.Any(), Is.True);

            var allMacros = ServiceContext.MacroService.GetAll().ToList();
            foreach (var macro in macros)
            {
                Assert.That(allMacros.Any(x => x.Alias == macro.Alias), Is.True);
            }
        }

        [Test]
        public void PackagingService_Can_Import_Package_With_Compositions()
        {
            // Arrange
            string strXml = ImportResources.CompositionsTestPackage;
            var xml = XElement.Parse(strXml);
            var templateElement = xml.Descendants("Templates").First();
            var docTypeElement = xml.Descendants("DocumentTypes").First();
            var packagingService = ServiceContext.PackagingService;

            // Act
            var templates = packagingService.ImportTemplates(templateElement);
            var contentTypes = packagingService.ImportContentTypes(docTypeElement);
            var numberOfDocTypes = (from doc in docTypeElement.Elements("DocumentType") select doc).Count();

            // Assert
            Assert.That(contentTypes, Is.Not.Null);
            Assert.That(contentTypes.Any(), Is.True);
            Assert.That(contentTypes.Count(), Is.EqualTo(numberOfDocTypes));
            Assert.That(contentTypes.Count(x => x.ParentId == -1), Is.EqualTo(3));

            var textpage = contentTypes.First(x => x.Alias.Equals("umbTextyPage"));
            Assert.That(textpage.ParentId, Is.Not.EqualTo(-1));
            Assert.That(textpage.ContentTypeComposition.Count(), Is.EqualTo(3));
            Assert.That(textpage.ContentTypeCompositionExists("umbMaster"), Is.True);
            Assert.That(textpage.ContentTypeCompositionExists("Meta"), Is.True);
            Assert.That(textpage.ContentTypeCompositionExists("Seo"), Is.True);
        }

        [Test]
        public void PackagingService_Can_Import_Package_With_Compositions_Ordered()
        {
            // Arrange
            string strXml = ImportResources.CompositionsTestPackage_Random;
            var xml = XElement.Parse(strXml);
            var docTypeElement = xml.Descendants("DocumentTypes").First();
            var packagingService = ServiceContext.PackagingService;

            // Act
            var contentTypes = packagingService.ImportContentTypes(docTypeElement);
            var numberOfDocTypes = (from doc in docTypeElement.Elements("DocumentType") select doc).Count();

            // Assert
            Assert.That(contentTypes, Is.Not.Null);
            Assert.That(contentTypes.Any(), Is.True);
            Assert.That(contentTypes.Count(), Is.EqualTo(numberOfDocTypes));

            var testContentType = contentTypes.First(x => x.Alias.Equals("CompositeTest"));
            Assert.That(testContentType.ContentTypeComposition.Count(), Is.EqualTo(3));
            Assert.That(testContentType.ContentTypeCompositionExists("Content"), Is.True);
            Assert.That(testContentType.ContentTypeCompositionExists("Meta"), Is.True);
            Assert.That(testContentType.ContentTypeCompositionExists("Seo"), Is.True);
        }

        private void AddLanguages()
        {
            var norwegian = new Core.Models.Language("nb-NO");
            var english = new Core.Models.Language("en-GB");
            ServiceContext.LocalizationService.Save(norwegian, 0);
            ServiceContext.LocalizationService.Save(english, 0);
        }

        private void AssertDictionaryItem(string key, string expectedValue, string cultureCode)
        {
            Assert.That(ServiceContext.LocalizationService.DictionaryItemExists(key), "DictionaryItem key does not exist");
            var dictionaryItem = ServiceContext.LocalizationService.GetDictionaryItemByKey(key);
            var translation = dictionaryItem.Translations.SingleOrDefault(i => i.Language.IsoCode == cultureCode);
            Assert.IsNotNull(translation, "Translation to {0} was not added", cultureCode);
            var value = translation.Value;
            Assert.That(value, Is.EqualTo(expectedValue), "Translation value was not set");
        }

        private void AddExistingEnglishParentDictionaryItem(string expectedEnglishParentValue)
        {
            var languages = ServiceContext.LocalizationService.GetAllLanguages().ToList();
            var englishLanguage = languages.Single(l => l.IsoCode == "en-GB");
            ServiceContext.LocalizationService.Save(
                new DictionaryItem("Parent")
                {
                    Translations = new List<IDictionaryTranslation>
                                    {
                                            new DictionaryTranslation(englishLanguage, expectedEnglishParentValue),
                                    }
                }
            );
        }

        private void AddExistingEnglishAndNorwegianParentDictionaryItem(string expectedEnglishParentValue, string expectedNorwegianParentValue)
        {
            var languages = ServiceContext.LocalizationService.GetAllLanguages().ToList();
            var englishLanguage = languages.Single(l => l.IsoCode == "en-GB");
            var norwegianLanguage = languages.Single(l => l.IsoCode == "nb-NO");
            ServiceContext.LocalizationService.Save(
                new DictionaryItem("Parent")
                {
                    Translations = new List<IDictionaryTranslation>
                                    {
                                            new DictionaryTranslation(englishLanguage, expectedEnglishParentValue),
                                            new DictionaryTranslation(norwegianLanguage, expectedNorwegianParentValue),
                                    }
                }
            );
        }
    }
}
>>>>>>> 2bae3e2e
<|MERGE_RESOLUTION|>--- conflicted
+++ resolved
@@ -1,4 +1,3 @@
-<<<<<<< HEAD
 ﻿using System;
 using System.Collections.Generic;
 using System.Linq;
@@ -743,750 +742,4 @@
             );
         }
     }
-}
-=======
-﻿using System;
-using System.Collections.Generic;
-using System.Linq;
-using System.Threading;
-using System.Xml.Linq;
-using NUnit.Framework;
-using Umbraco.Core.Models;
-using Umbraco.Core;
-using Umbraco.Core.Composing;
-using Umbraco.Core.Logging;
-using Umbraco.Core.Persistence.Dtos;
-using Umbraco.Core.PropertyEditors;
-using Umbraco.Tests.Testing;
-using LightInject;
-
-namespace Umbraco.Tests.Services.Importing
-{
-    [TestFixture]
-    [Apartment(ApartmentState.STA)]
-    [UmbracoTest(Database = UmbracoTestOptions.Database.NewSchemaPerTest)]
-    public class PackageImportTests : TestWithSomeContentBase
-    {
-        [HideFromTypeFinder]
-        public class Editor1 : DataEditor
-        {
-            public Editor1(ILogger logger)
-                : base(logger)
-            {
-                Alias = "7e062c13-7c41-4ad9-b389-41d88aeef87c";
-            }
-        }
-
-        [HideFromTypeFinder]
-        public class Editor2 : DataEditor
-        {
-            public Editor2(ILogger logger)
-                : base(logger)
-            {
-                Alias = "d15e1281-e456-4b24-aa86-1dda3e4299d5";
-            }
-        }
-
-        protected override void Compose()
-        {
-            base.Compose();
-
-            // the packages that are used by these tests reference totally bogus property
-            // editors that must exist - so they are defined here - and in order not to
-            // pollute everything, they are ignored by the type finder and explicitely
-            // added to the editors collection
-
-            Container.GetInstance<DataEditorCollectionBuilder>()
-                .Add<Editor1>()
-                .Add<Editor2>();
-        }
-
-        [Test]
-        public void PackagingService_Can_Import_uBlogsy_ContentTypes_And_Verify_Structure()
-        {
-            // Arrange
-            string strXml = ImportResources.uBlogsy_Package;
-            var xml = XElement.Parse(strXml);
-            var dataTypeElement = xml.Descendants("DataTypes").First();
-            var templateElement = xml.Descendants("Templates").First();
-            var docTypeElement = xml.Descendants("DocumentTypes").First();
-            var packagingService = ServiceContext.PackagingService;
-
-            // Act
-            var dataTypes = packagingService.ImportDataTypeDefinitions(dataTypeElement);
-            var templates = packagingService.ImportTemplates(templateElement);
-            var contentTypes = packagingService.ImportContentTypes(docTypeElement);
-
-            var numberOfTemplates = (from doc in templateElement.Elements("Template") select doc).Count();
-            var numberOfDocTypes = (from doc in docTypeElement.Elements("DocumentType") select doc).Count();
-
-            // Assert
-            Assert.That(dataTypes.Any(), Is.True);
-            Assert.That(templates.Any(), Is.True);
-            Assert.That(templates.Count(), Is.EqualTo(numberOfTemplates));
-            Assert.That(contentTypes.Any(), Is.True);
-            Assert.That(contentTypes.Count(), Is.EqualTo(numberOfDocTypes));
-
-            var uBlogsyBaseDocType = contentTypes.First(x => x.Alias == "uBlogsyBaseDocType");
-            Assert.That(uBlogsyBaseDocType.PropertyTypes.Count(), Is.EqualTo(5));
-            Assert.That(uBlogsyBaseDocType.PropertyGroups.Any(), Is.False);
-
-            var uBlogsyBasePage = contentTypes.First(x => x.Alias == "uBlogsyBasePage");
-            Assert.That(uBlogsyBasePage.ContentTypeCompositionExists("uBlogsyBaseDocType"), Is.True);
-            Assert.That(uBlogsyBasePage.PropertyTypes.Count(), Is.EqualTo(7));
-            Assert.That(uBlogsyBasePage.PropertyGroups.Count, Is.EqualTo(3));
-            Assert.That(uBlogsyBasePage.PropertyGroups["Content"].PropertyTypes.Count, Is.EqualTo(3));
-            Assert.That(uBlogsyBasePage.PropertyGroups["SEO"].PropertyTypes.Count(), Is.EqualTo(3));
-            Assert.That(uBlogsyBasePage.PropertyGroups["Navigation"].PropertyTypes.Count(), Is.EqualTo(1));
-            Assert.That(uBlogsyBasePage.CompositionPropertyTypes.Count(), Is.EqualTo(12));
-
-            var uBlogsyLanding = contentTypes.First(x => x.Alias == "uBlogsyLanding");
-            Assert.That(uBlogsyLanding.ContentTypeCompositionExists("uBlogsyBasePage"), Is.True);
-            Assert.That(uBlogsyLanding.ContentTypeCompositionExists("uBlogsyBaseDocType"), Is.True);
-            Assert.That(uBlogsyLanding.PropertyTypes.Count(), Is.EqualTo(5));
-            Assert.That(uBlogsyLanding.PropertyGroups.Count(), Is.EqualTo(2));
-            Assert.That(uBlogsyLanding.CompositionPropertyTypes.Count(), Is.EqualTo(17));
-            Assert.That(uBlogsyLanding.CompositionPropertyGroups.Count(), Is.EqualTo(5));
-        }
-
-        [Test]
-        public void PackagingService_Can_Import_Inherited_ContentTypes_And_Verify_PropertyTypes_UniqueIds()
-        {
-            // Arrange
-            var strXml = ImportResources.InheritedDocTypes_Package;
-            var xml = XElement.Parse(strXml);
-            var dataTypeElement = xml.Descendants("DataTypes").First();
-            var templateElement = xml.Descendants("Templates").First();
-            var docTypeElement = xml.Descendants("DocumentTypes").First();
-            var packagingService = ServiceContext.PackagingService;
-
-            // Act
-            var dataTypes = packagingService.ImportDataTypeDefinitions(dataTypeElement);
-            var templates = packagingService.ImportTemplates(templateElement);
-            var contentTypes = packagingService.ImportContentTypes(docTypeElement);
-
-            // Assert
-            var mRBasePage = contentTypes.First(x => x.Alias == "MRBasePage");
-            using (var scope = ScopeProvider.CreateScope())
-            foreach (var propertyType in mRBasePage.PropertyTypes)
-            {
-                var propertyTypeDto = scope.Database.First<PropertyTypeDto>("WHERE id = @id", new { id = propertyType.Id });
-                Assert.AreEqual(propertyTypeDto.UniqueId, propertyType.Key);
-            }
-        }
-
-        [Test]
-        public void PackagingService_Can_Import_Inherited_ContentTypes_And_Verify_PropertyGroups_And_PropertyTypes()
-        {
-            // Arrange
-            string strXml = ImportResources.InheritedDocTypes_Package;
-            var xml = XElement.Parse(strXml);
-            var dataTypeElement = xml.Descendants("DataTypes").First();
-            var templateElement = xml.Descendants("Templates").First();
-            var docTypeElement = xml.Descendants("DocumentTypes").First();
-            var packagingService = ServiceContext.PackagingService;
-
-            // Act
-            var dataTypes = packagingService.ImportDataTypeDefinitions(dataTypeElement);
-            var templates = packagingService.ImportTemplates(templateElement);
-            var contentTypes = packagingService.ImportContentTypes(docTypeElement);
-
-            var numberOfDocTypes = (from doc in docTypeElement.Elements("DocumentType") select doc).Count();
-
-            // Assert
-            Assert.That(dataTypes.Any(), Is.False);
-            Assert.That(templates.Any(), Is.False);
-            Assert.That(contentTypes.Any(), Is.True);
-            Assert.That(contentTypes.Count(), Is.EqualTo(numberOfDocTypes));
-
-            var mRBasePage = contentTypes.First(x => x.Alias == "MRBasePage");
-            Assert.That(mRBasePage.PropertyTypes.Count(), Is.EqualTo(3));
-            Assert.That(mRBasePage.PropertyGroups.Count(), Is.EqualTo(1));
-            Assert.That(mRBasePage.PropertyGroups["Metadaten"].PropertyTypes.Count(), Is.EqualTo(2));
-
-            var mRStartPage = contentTypes.First(x => x.Alias == "MRStartPage");
-            Assert.That(mRStartPage.ContentTypeCompositionExists("MRBasePage"), Is.True);
-            Assert.That(mRStartPage.PropertyTypes.Count(), Is.EqualTo(28));
-            Assert.That(mRStartPage.PropertyGroups.Count(), Is.EqualTo(7));
-
-            var propertyGroups = mRStartPage.CompositionPropertyGroups.Where(x => x.Name == "Metadaten");
-            var propertyTypes = propertyGroups.SelectMany(x => x.PropertyTypes);
-            Assert.That(propertyGroups.Count(), Is.EqualTo(2));
-            Assert.That(propertyTypes.Count(), Is.EqualTo(6));
-        }
-
-        [Test]
-        public void PackagingService_Can_Import_Template_Package_Xml()
-        {
-            // Arrange
-            string strXml = ImportResources.StandardMvc_Package;
-            var xml = XElement.Parse(strXml);
-            var element = xml.Descendants("Templates").First();
-            var packagingService = ServiceContext.PackagingService;
-            var init = ServiceContext.FileService.GetTemplates().Count();
-
-            // Act
-            var templates = packagingService.ImportTemplates(element);
-            var numberOfTemplates = (from doc in element.Elements("Template") select doc).Count();
-            var allTemplates = ServiceContext.FileService.GetTemplates();
-
-            // Assert
-            Assert.That(templates, Is.Not.Null);
-            Assert.That(templates.Any(), Is.True);
-            Assert.That(templates.Count(), Is.EqualTo(numberOfTemplates));
-
-            Assert.AreEqual(init + numberOfTemplates, allTemplates.Count());
-            Assert.IsTrue(allTemplates.All(x => x.Content.Contains("UmbracoViewPage")));
-        }
-
-        [Test]
-        public void PackagingService_Can_Import_Single_Template()
-        {
-            // Arrange
-            string strXml = ImportResources.StandardMvc_Package;
-            var xml = XElement.Parse(strXml);
-            var element = xml.Descendants("Templates").First().Element("Template");
-            var packagingService = ServiceContext.PackagingService;
-
-            // Act
-            var templates = packagingService.ImportTemplates(element);
-
-            // Assert
-            Assert.That(templates, Is.Not.Null);
-            Assert.That(templates.Any(), Is.True);
-            Assert.That(templates.Count(), Is.EqualTo(1));
-        }
-
-        [Test]
-        public void PackagingService_Can_Import_StandardMvc_ContentTypes_Package_Xml()
-        {
-            // Arrange
-            string strXml = ImportResources.StandardMvc_Package;
-            var xml = XElement.Parse(strXml);
-            var dataTypeElement = xml.Descendants("DataTypes").First();
-            var templateElement = xml.Descendants("Templates").First();
-            var docTypeElement = xml.Descendants("DocumentTypes").First();
-            var packagingService = ServiceContext.PackagingService;
-
-            // Act
-            var dataTypeDefinitions = packagingService.ImportDataTypeDefinitions(dataTypeElement);
-            var templates = packagingService.ImportTemplates(templateElement);
-            var contentTypes = packagingService.ImportContentTypes(docTypeElement);
-            var numberOfDocTypes = (from doc in docTypeElement.Elements("DocumentType") select doc).Count();
-
-            // Assert
-            Assert.That(dataTypeDefinitions, Is.Not.Null);
-            Assert.That(dataTypeDefinitions.Any(), Is.True);
-            Assert.That(templates.Any(), Is.True);
-            Assert.That(contentTypes, Is.Not.Null);
-            Assert.That(contentTypes.Any(), Is.True);
-            Assert.That(contentTypes.Count(), Is.EqualTo(numberOfDocTypes));
-            Assert.That(contentTypes.Count(x => x.ParentId == -1), Is.EqualTo(1));
-
-            var contentMaster = contentTypes.First(x => x.Alias == "ContentMaster");
-            Assert.That(contentMaster.PropertyTypes.Count(), Is.EqualTo(3));
-            Assert.That(contentMaster.PropertyGroups.Count(), Is.EqualTo(1));
-            Assert.That(contentMaster.PropertyGroups["SEO"].PropertyTypes.Count(), Is.EqualTo(3));
-            Assert.That(contentMaster.ContentTypeCompositionExists("Base"), Is.True);
-
-            var propertyGroupId = contentMaster.PropertyGroups["SEO"].Id;
-            Assert.That(contentMaster.PropertyGroups["SEO"].PropertyTypes.Any(x => x.PropertyGroupId.Value != propertyGroupId), Is.False);
-        }
-
-        [Test]
-        public void PackagingService_Can_Import_StandardMvc_ContentTypes_And_Templates_Xml()
-        {
-            // Arrange
-            string strXml = ImportResources.StandardMvc_Package;
-            var xml = XElement.Parse(strXml);
-            var dataTypeElement = xml.Descendants("DataTypes").First();
-            var templateElement = xml.Descendants("Templates").First();
-            var docTypeElement = xml.Descendants("DocumentTypes").First();
-
-            // Act
-            var dataTypeDefinitions = ServiceContext.PackagingService.ImportDataTypeDefinitions(dataTypeElement);
-            var templates = ServiceContext.PackagingService.ImportTemplates(templateElement);
-            var contentTypes = ServiceContext.PackagingService.ImportContentTypes(docTypeElement);
-            var numberOfDocTypes = (from doc in docTypeElement.Elements("DocumentType") select doc).Count();
-
-            //Assert - Re-Import contenttypes doesn't throw
-            Assert.DoesNotThrow(() => ServiceContext.PackagingService.ImportContentTypes(docTypeElement));
-            Assert.That(contentTypes.Count(), Is.EqualTo(numberOfDocTypes));
-            Assert.That(dataTypeDefinitions, Is.Not.Null);
-            Assert.That(dataTypeDefinitions.Any(), Is.True);
-            Assert.That(templates.Any(), Is.True);
-        }
-
-        [Test]
-        public void PackagingService_Can_Import_Fanoe_Starterkit_ContentTypes_And_Templates_Xml()
-        {
-            // Arrange
-            string strXml = ImportResources.Fanoe_Package;
-            var xml = XElement.Parse(strXml);
-            var dataTypeElement = xml.Descendants("DataTypes").First();
-            var templateElement = xml.Descendants("Templates").First();
-            var docTypeElement = xml.Descendants("DocumentTypes").First();
-
-            // Act
-            var dataTypeDefinitions = ServiceContext.PackagingService.ImportDataTypeDefinitions(dataTypeElement);
-            var templates = ServiceContext.PackagingService.ImportTemplates(templateElement);
-            var contentTypes = ServiceContext.PackagingService.ImportContentTypes(docTypeElement);
-            var numberOfDocTypes = (from doc in docTypeElement.Elements("DocumentType") select doc).Count();
-
-            //Assert - Re-Import contenttypes doesn't throw
-            Assert.DoesNotThrow(() => ServiceContext.PackagingService.ImportContentTypes(docTypeElement));
-            Assert.That(contentTypes.Count(), Is.EqualTo(numberOfDocTypes));
-            Assert.That(dataTypeDefinitions, Is.Not.Null);
-            Assert.That(dataTypeDefinitions.Any(), Is.True);
-            Assert.That(templates.Any(), Is.True);
-        }
-
-        [Test]
-        public void PackagingService_Can_Import_Content_Package_Xml()
-        {
-            // Arrange
-            string strXml = ImportResources.StandardMvc_Package;
-            var xml = XElement.Parse(strXml);
-            var dataTypeElement = xml.Descendants("DataTypes").First();
-            var docTypesElement = xml.Descendants("DocumentTypes").First();
-            var element = xml.Descendants("DocumentSet").First();
-            var packagingService = ServiceContext.PackagingService;
-
-            // Act
-            var dataTypeDefinitions = packagingService.ImportDataTypeDefinitions(dataTypeElement);
-            var contentTypes = packagingService.ImportContentTypes(docTypesElement);
-            var contents = packagingService.ImportContent(element);
-            var numberOfDocs = (from doc in element.Descendants()
-                                where (string) doc.Attribute("isDoc") == ""
-                                select doc).Count();
-
-            // Assert
-            Assert.That(contents, Is.Not.Null);
-            Assert.That(dataTypeDefinitions.Any(), Is.True);
-            Assert.That(contentTypes.Any(), Is.True);
-            Assert.That(contents.Any(), Is.True);
-            Assert.That(contents.Count(), Is.EqualTo(numberOfDocs));
-        }
-
-        [Test]
-        public void PackagingService_Can_Import_CheckboxList_Content_Package_Xml_With_Property_Editor_Aliases()
-        {
-            AssertCheckBoxListTests(ImportResources.CheckboxList_Content_Package);
-        }
-
-
-
-        private void AssertCheckBoxListTests(string strXml)
-        {
-            // Arrange
-            var xml = XElement.Parse(strXml);
-            var dataTypeElement = xml.Descendants("DataTypes").First();
-            var docTypesElement = xml.Descendants("DocumentTypes").First();
-            var element = xml.Descendants("DocumentSet").First();
-            var packagingService = ServiceContext.PackagingService;
-
-            // Act
-            var dataTypeDefinitions = packagingService.ImportDataTypeDefinitions(dataTypeElement);
-            var contentTypes = packagingService.ImportContentTypes(docTypesElement);
-            var contents = packagingService.ImportContent(element);
-            var numberOfDocs = (from doc in element.Descendants()
-                                where (string)doc.Attribute("isDoc") == ""
-                                select doc).Count();
-
-            string configuration;
-            using (var scope = ScopeProvider.CreateScope())
-            {
-                var dtos = scope.Database.Fetch<DataTypeDto>("WHERE nodeId = @Id", new { dataTypeDefinitions.First().Id });
-                configuration = dtos.Single().Configuration;
-            }
-
-            // Assert
-            Assert.That(dataTypeDefinitions, Is.Not.Null);
-            Assert.That(dataTypeDefinitions.Any(), Is.True);
-            Assert.AreEqual(Constants.PropertyEditors.Aliases.CheckBoxList, dataTypeDefinitions.First().EditorAlias);
-            Assert.That(contents, Is.Not.Null);
-            Assert.That(contentTypes.Any(), Is.True);
-            Assert.That(contents.Any(), Is.True);
-            Assert.That(contents.Count(), Is.EqualTo(numberOfDocs));
-            Assert.AreEqual("{\"items\":[{\"id\":59,\"value\":\"test\"},{\"id\":60,\"value\":\"test3\"},{\"id\":61,\"value\":\"test2\"}]}", configuration);
-        }
-
-        [Test]
-        public void PackagingService_Can_Import_Templates_Package_Xml_With_Invalid_Master()
-        {
-            // Arrange
-            string strXml = ImportResources.XsltSearch_Package;
-            var xml = XElement.Parse(strXml);
-            var templateElement = xml.Descendants("Templates").First();
-            var packagingService = ServiceContext.PackagingService;
-
-            // Act
-            var templates = packagingService.ImportTemplates(templateElement);
-            var numberOfTemplates = (from doc in templateElement.Elements("Template") select doc).Count();
-
-            // Assert
-            Assert.That(templates.Any(), Is.True);
-            Assert.That(templates.Count(), Is.EqualTo(numberOfTemplates));
-        }
-
-        [Test]
-        public void PackagingService_Can_Import_Single_DocType()
-        {
-            // Arrange
-            string strXml = ImportResources.SingleDocType;
-            var docTypeElement = XElement.Parse(strXml);
-            var packagingService = ServiceContext.PackagingService;
-
-            // Act
-            var contentTypes = packagingService.ImportContentTypes(docTypeElement);
-
-            // Assert
-            Assert.That(contentTypes.Any(), Is.True);
-            Assert.That(contentTypes.Any(x => x.HasIdentity == false), Is.False);
-            Assert.That(contentTypes.Count(), Is.EqualTo(1));
-        }
-
-        [Test]
-        public void PackagingService_Can_Export_Single_DocType()
-        {
-            // Arrange
-            string strXml = ImportResources.SingleDocType;
-            var docTypeElement = XElement.Parse(strXml);
-            var packagingService = ServiceContext.PackagingService;
-
-            // Act
-            var contentTypes = packagingService.ImportContentTypes(docTypeElement);
-            var contentType = contentTypes.FirstOrDefault();
-            var element = packagingService.Export(contentType);
-
-            // Assert
-            Assert.That(element, Is.Not.Null);
-            Assert.That(element.Element("Info"), Is.Not.Null);
-            Assert.That(element.Element("Structure"), Is.Not.Null);
-            Assert.That(element.Element("GenericProperties"), Is.Not.Null);
-            Assert.That(element.Element("Tabs"), Is.Not.Null);
-            //Can't compare this XElement because the templates are not imported (they don't exist)
-            //Assert.That(XNode.DeepEquals(docTypeElement, element), Is.True);
-        }
-
-        [Test]
-        public void PackagingService_Can_ReImport_Single_DocType()
-        {
-            // Arrange
-            string strXml = ImportResources.SingleDocType;
-            var docTypeElement = XElement.Parse(strXml);
-
-            // Act
-            var contentTypes = ServiceContext.PackagingService.ImportContentTypes(docTypeElement);
-            var contentTypesUpdated = ServiceContext.PackagingService.ImportContentTypes(docTypeElement);
-
-            // Assert
-            Assert.That(contentTypes.Any(), Is.True);
-            Assert.That(contentTypes.Any(x => x.HasIdentity == false), Is.False);
-            Assert.That(contentTypes.Count(), Is.EqualTo(1));
-            Assert.That(contentTypes.First().AllowedContentTypes.Count(), Is.EqualTo(1));
-
-            Assert.That(contentTypesUpdated.Any(), Is.True);
-            Assert.That(contentTypesUpdated.Any(x => x.HasIdentity == false), Is.False);
-            Assert.That(contentTypesUpdated.Count(), Is.EqualTo(1));
-            Assert.That(contentTypesUpdated.First().AllowedContentTypes.Count(), Is.EqualTo(1));
-        }
-
-        [Test]
-        public void PackagingService_Can_ReImport_Templates_To_Update()
-        {
-            var newPackageXml = XElement.Parse(ImportResources.TemplateOnly_Package);
-            var updatedPackageXml = XElement.Parse(ImportResources.TemplateOnly_Updated_Package);
-
-            var templateElement = newPackageXml.Descendants("Templates").First();
-            var templateElementUpdated = updatedPackageXml.Descendants("Templates").First();
-            var packagingService = ServiceContext.PackagingService;
-            var fileService = ServiceContext.FileService;
-
-            // kill default test data
-            fileService.DeleteTemplate("Textpage");
-
-            // Act
-            var numberOfTemplates = (from doc in templateElement.Elements("Template") select doc).Count();
-            var templates = packagingService.ImportTemplates(templateElement);
-            var templatesAfterUpdate = packagingService.ImportTemplates(templateElementUpdated);
-            var allTemplates = fileService.GetTemplates();
-
-            // Assert
-            Assert.That(templates.Any(), Is.True);
-            Assert.That(templates.Count(), Is.EqualTo(numberOfTemplates));
-            Assert.That(templatesAfterUpdate.Count(), Is.EqualTo(numberOfTemplates));
-            Assert.That(allTemplates.Count(), Is.EqualTo(numberOfTemplates));
-            Assert.That(allTemplates.First(x => x.Alias == "umbHomepage").Content, Contains.Substring("THIS HAS BEEN UPDATED!"));
-        }
-
-        [Test]
-        public void PackagingService_Can_Import_DictionaryItems()
-        {
-            // Arrange
-            const string expectedEnglishParentValue = "ParentValue";
-            const string expectedNorwegianParentValue = "ForelderVerdi";
-            const string expectedEnglishChildValue = "ChildValue";
-            const string expectedNorwegianChildValue = "BarnVerdi";
-
-            var newPackageXml = XElement.Parse(ImportResources.Dictionary_Package);
-            var dictionaryItemsElement = newPackageXml.Elements("DictionaryItems").First();
-
-            AddLanguages();
-
-            // Act
-            ServiceContext.PackagingService.ImportDictionaryItems(dictionaryItemsElement);
-
-            // Assert
-            AssertDictionaryItem("Parent", expectedEnglishParentValue, "en-GB");
-            AssertDictionaryItem("Parent", expectedNorwegianParentValue, "nb-NO");
-            AssertDictionaryItem("Child", expectedEnglishChildValue, "en-GB");
-            AssertDictionaryItem("Child", expectedNorwegianChildValue, "nb-NO");
-        }
-
-        [Test]
-        public void PackagingService_Can_Import_Nested_DictionaryItems()
-        {
-            // Arrange
-            const string parentKey = "Parent";
-            const string childKey = "Child";
-
-            var newPackageXml = XElement.Parse(ImportResources.Dictionary_Package);
-            var dictionaryItemsElement = newPackageXml.Elements("DictionaryItems").First();
-
-            AddLanguages();
-
-            // Act
-            var dictionaryItems = ServiceContext.PackagingService.ImportDictionaryItems(dictionaryItemsElement);
-
-            // Assert
-            Assert.That(ServiceContext.LocalizationService.DictionaryItemExists(parentKey), "DictionaryItem parentKey does not exist");
-            Assert.That(ServiceContext.LocalizationService.DictionaryItemExists(childKey), "DictionaryItem childKey does not exist");
-
-            var parentDictionaryItem = ServiceContext.LocalizationService.GetDictionaryItemByKey(parentKey);
-            var childDictionaryItem = ServiceContext.LocalizationService.GetDictionaryItemByKey(childKey);
-
-            Assert.That(parentDictionaryItem.ParentId, Is.Not.EqualTo(childDictionaryItem.ParentId));
-            Assert.That(childDictionaryItem.ParentId, Is.EqualTo(parentDictionaryItem.Key));
-        }
-
-        [Test]
-        public void PackagingService_WhenExistingDictionaryKey_ImportsNewChildren()
-        {
-            // Arrange
-            const string expectedEnglishParentValue = "ExistingParentValue";
-            const string expectedNorwegianParentValue = "EksisterendeForelderVerdi";
-            const string expectedEnglishChildValue = "ChildValue";
-            const string expectedNorwegianChildValue = "BarnVerdi";
-
-            var newPackageXml = XElement.Parse(ImportResources.Dictionary_Package);
-            var dictionaryItemsElement = newPackageXml.Elements("DictionaryItems").First();
-
-            AddLanguages();
-            AddExistingEnglishAndNorwegianParentDictionaryItem(expectedEnglishParentValue, expectedNorwegianParentValue);
-
-            // Act
-            ServiceContext.PackagingService.ImportDictionaryItems(dictionaryItemsElement);
-
-            // Assert
-            AssertDictionaryItem("Parent", expectedEnglishParentValue, "en-GB");
-            AssertDictionaryItem("Parent", expectedNorwegianParentValue, "nb-NO");
-            AssertDictionaryItem("Child", expectedEnglishChildValue, "en-GB");
-            AssertDictionaryItem("Child", expectedNorwegianChildValue, "nb-NO");
-        }
-
-        [Test]
-        public void PackagingService_WhenExistingDictionaryKey_OnlyAddsNewLanguages()
-        {
-            // Arrange
-            const string expectedEnglishParentValue = "ExistingParentValue";
-            const string expectedNorwegianParentValue = "ForelderVerdi";
-            const string expectedEnglishChildValue = "ChildValue";
-            const string expectedNorwegianChildValue = "BarnVerdi";
-
-            var newPackageXml = XElement.Parse(ImportResources.Dictionary_Package);
-            var dictionaryItemsElement = newPackageXml.Elements("DictionaryItems").First();
-
-            AddLanguages();
-            AddExistingEnglishParentDictionaryItem(expectedEnglishParentValue);
-
-            // Act
-            ServiceContext.PackagingService.ImportDictionaryItems(dictionaryItemsElement);
-
-            // Assert
-            AssertDictionaryItem("Parent", expectedEnglishParentValue, "en-GB");
-            AssertDictionaryItem("Parent", expectedNorwegianParentValue, "nb-NO");
-            AssertDictionaryItem("Child", expectedEnglishChildValue, "en-GB");
-            AssertDictionaryItem("Child", expectedNorwegianChildValue, "nb-NO");
-        }
-
-        [Test]
-        public void PackagingService_Can_Import_Languages()
-        {
-            // Arrange
-            var newPackageXml = XElement.Parse(ImportResources.Dictionary_Package);
-            var LanguageItemsElement = newPackageXml.Elements("Languages").First();
-
-            // Act
-            var languages = ServiceContext.PackagingService.ImportLanguages(LanguageItemsElement);
-            var allLanguages = ServiceContext.LocalizationService.GetAllLanguages();
-
-            // Assert
-            Assert.That(languages.Any(x => x.HasIdentity == false), Is.False);
-            foreach (var language in languages)
-            {
-                Assert.That(allLanguages.Any(x => x.IsoCode == language.IsoCode), Is.True);
-            }
-        }
-
-        [Test]
-        public void PackagingService_Can_Import_Macros()
-        {
-            // Arrange
-            string strXml = ImportResources.uBlogsy_Package;
-            var xml = XElement.Parse(strXml);
-            var macrosElement = xml.Descendants("Macros").First();
-            var packagingService = ServiceContext.PackagingService;
-
-            // Act
-            var macros = packagingService.ImportMacros(macrosElement).ToList();
-
-            // Assert
-            Assert.That(macros.Any(), Is.True);
-
-            var allMacros = ServiceContext.MacroService.GetAll().ToList();
-            foreach (var macro in macros)
-            {
-                Assert.That(allMacros.Any(x => x.Alias == macro.Alias), Is.True);
-            }
-        }
-
-        [Test]
-        public void PackagingService_Can_Import_Macros_With_Properties()
-        {
-            // Arrange
-            string strXml = ImportResources.XsltSearch_Package;
-            var xml = XElement.Parse(strXml);
-            var macrosElement = xml.Descendants("Macros").First();
-            var packagingService = ServiceContext.PackagingService;
-
-            // Act
-            var macros = packagingService.ImportMacros(macrosElement).ToList();
-
-            // Assert
-            Assert.That(macros.Any(), Is.True);
-            Assert.That(macros.First().Properties.Any(), Is.True);
-
-            var allMacros = ServiceContext.MacroService.GetAll().ToList();
-            foreach (var macro in macros)
-            {
-                Assert.That(allMacros.Any(x => x.Alias == macro.Alias), Is.True);
-            }
-        }
-
-        [Test]
-        public void PackagingService_Can_Import_Package_With_Compositions()
-        {
-            // Arrange
-            string strXml = ImportResources.CompositionsTestPackage;
-            var xml = XElement.Parse(strXml);
-            var templateElement = xml.Descendants("Templates").First();
-            var docTypeElement = xml.Descendants("DocumentTypes").First();
-            var packagingService = ServiceContext.PackagingService;
-
-            // Act
-            var templates = packagingService.ImportTemplates(templateElement);
-            var contentTypes = packagingService.ImportContentTypes(docTypeElement);
-            var numberOfDocTypes = (from doc in docTypeElement.Elements("DocumentType") select doc).Count();
-
-            // Assert
-            Assert.That(contentTypes, Is.Not.Null);
-            Assert.That(contentTypes.Any(), Is.True);
-            Assert.That(contentTypes.Count(), Is.EqualTo(numberOfDocTypes));
-            Assert.That(contentTypes.Count(x => x.ParentId == -1), Is.EqualTo(3));
-
-            var textpage = contentTypes.First(x => x.Alias.Equals("umbTextyPage"));
-            Assert.That(textpage.ParentId, Is.Not.EqualTo(-1));
-            Assert.That(textpage.ContentTypeComposition.Count(), Is.EqualTo(3));
-            Assert.That(textpage.ContentTypeCompositionExists("umbMaster"), Is.True);
-            Assert.That(textpage.ContentTypeCompositionExists("Meta"), Is.True);
-            Assert.That(textpage.ContentTypeCompositionExists("Seo"), Is.True);
-        }
-
-        [Test]
-        public void PackagingService_Can_Import_Package_With_Compositions_Ordered()
-        {
-            // Arrange
-            string strXml = ImportResources.CompositionsTestPackage_Random;
-            var xml = XElement.Parse(strXml);
-            var docTypeElement = xml.Descendants("DocumentTypes").First();
-            var packagingService = ServiceContext.PackagingService;
-
-            // Act
-            var contentTypes = packagingService.ImportContentTypes(docTypeElement);
-            var numberOfDocTypes = (from doc in docTypeElement.Elements("DocumentType") select doc).Count();
-
-            // Assert
-            Assert.That(contentTypes, Is.Not.Null);
-            Assert.That(contentTypes.Any(), Is.True);
-            Assert.That(contentTypes.Count(), Is.EqualTo(numberOfDocTypes));
-
-            var testContentType = contentTypes.First(x => x.Alias.Equals("CompositeTest"));
-            Assert.That(testContentType.ContentTypeComposition.Count(), Is.EqualTo(3));
-            Assert.That(testContentType.ContentTypeCompositionExists("Content"), Is.True);
-            Assert.That(testContentType.ContentTypeCompositionExists("Meta"), Is.True);
-            Assert.That(testContentType.ContentTypeCompositionExists("Seo"), Is.True);
-        }
-
-        private void AddLanguages()
-        {
-            var norwegian = new Core.Models.Language("nb-NO");
-            var english = new Core.Models.Language("en-GB");
-            ServiceContext.LocalizationService.Save(norwegian, 0);
-            ServiceContext.LocalizationService.Save(english, 0);
-        }
-
-        private void AssertDictionaryItem(string key, string expectedValue, string cultureCode)
-        {
-            Assert.That(ServiceContext.LocalizationService.DictionaryItemExists(key), "DictionaryItem key does not exist");
-            var dictionaryItem = ServiceContext.LocalizationService.GetDictionaryItemByKey(key);
-            var translation = dictionaryItem.Translations.SingleOrDefault(i => i.Language.IsoCode == cultureCode);
-            Assert.IsNotNull(translation, "Translation to {0} was not added", cultureCode);
-            var value = translation.Value;
-            Assert.That(value, Is.EqualTo(expectedValue), "Translation value was not set");
-        }
-
-        private void AddExistingEnglishParentDictionaryItem(string expectedEnglishParentValue)
-        {
-            var languages = ServiceContext.LocalizationService.GetAllLanguages().ToList();
-            var englishLanguage = languages.Single(l => l.IsoCode == "en-GB");
-            ServiceContext.LocalizationService.Save(
-                new DictionaryItem("Parent")
-                {
-                    Translations = new List<IDictionaryTranslation>
-                                    {
-                                            new DictionaryTranslation(englishLanguage, expectedEnglishParentValue),
-                                    }
-                }
-            );
-        }
-
-        private void AddExistingEnglishAndNorwegianParentDictionaryItem(string expectedEnglishParentValue, string expectedNorwegianParentValue)
-        {
-            var languages = ServiceContext.LocalizationService.GetAllLanguages().ToList();
-            var englishLanguage = languages.Single(l => l.IsoCode == "en-GB");
-            var norwegianLanguage = languages.Single(l => l.IsoCode == "nb-NO");
-            ServiceContext.LocalizationService.Save(
-                new DictionaryItem("Parent")
-                {
-                    Translations = new List<IDictionaryTranslation>
-                                    {
-                                            new DictionaryTranslation(englishLanguage, expectedEnglishParentValue),
-                                            new DictionaryTranslation(norwegianLanguage, expectedNorwegianParentValue),
-                                    }
-                }
-            );
-        }
-    }
-}
->>>>>>> 2bae3e2e
+}