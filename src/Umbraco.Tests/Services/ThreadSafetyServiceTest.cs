using System;
using System.Collections.Concurrent;
using System.Collections.Generic;
using System.Configuration;
using System.Data.Common;
using System.Diagnostics;
using System.Linq;
using System.Threading;
using Moq;
using NPoco;
using NUnit.Framework;
using Umbraco.Core;
using Umbraco.Core.Logging;
using Umbraco.Core.Models;
using Umbraco.Core.Persistence;
using Umbraco.Core.Persistence.SqlSyntax;
using Umbraco.Core.Persistence.UnitOfWork;
using Umbraco.Core.Publishing;
using Umbraco.Core.Services;
using Umbraco.Core.Strings;
using Umbraco.Tests.TestHelpers;
using Umbraco.Tests.TestHelpers.Entities;
using Umbraco.Core.Events;
using Umbraco.Core.Persistence.Mappers;
using Umbraco.Core.Persistence.Querying;

namespace Umbraco.Tests.Services
{
    [DatabaseTestBehavior(DatabaseBehavior.NewDbFileAndSchemaPerTest)]
	[TestFixture, RequiresSTA]
	public class ThreadSafetyServiceTest : BaseDatabaseFactoryTest
	{
		private IDatabaseUnitOfWorkProvider _uowProvider;
		private PerThreadSqlCeDatabaseFactory _dbFactory;

		[SetUp]
		public override void Initialize()
		{
			base.Initialize();
            
            //we need to use our own custom IDatabaseFactory for the DatabaseContext because we MUST ensure that
            //a Database instance is created per thread, whereas the default implementation which will work in an HttpContext
            //threading environment, or a single apartment threading environment will not work for this test because
            //it is multi-threaded.
<<<<<<< HEAD
            _dbFactory = new PerThreadSqlCeDatabaseFactory(Logger, Mock.Of<IMappingResolver>());
            _uowProvider = new NPocoUnitOfWorkProvider(_dbFactory);
=======
            _dbFactory = new PerThreadSqlCeDatabaseFactory(Logger);
            var repositoryFactory = new RepositoryFactory(Container);
            _uowProvider = new NPocoUnitOfWorkProvider(_dbFactory, repositoryFactory);
>>>>>>> 04ae4794

            // overwrite the local object
            ApplicationContext.DatabaseContext = new DatabaseContext(_dbFactory, Logger);

            //disable cache
		    var cacheHelper = CacheHelper.CreateDisabledCacheHelper();

			//here we are going to override the ServiceContext because normally with our test cases we use a
			//global Database object but this is NOT how it should work in the web world or in any multi threaded scenario.
			//we need a new Database object for each thread.
		    var evtMsgs = new TransientMessagesFactory();
		    ApplicationContext.Services = TestObjects.GetServiceContext(
                repositoryFactory,
                _uowProvider,
                new FileUnitOfWorkProvider(),
                new PublishingStrategy(evtMsgs, Logger),
                cacheHelper,
                Logger,
                evtMsgs,
                Enumerable.Empty<IUrlSegmentProvider>());

			CreateTestData();
		}

        protected override void ConfigureContainer()
        {
            base.ConfigureContainer();

            //replace some services
            Container.Register<IDatabaseFactory>(factory => _dbFactory);
        }

        [TearDown]
		public override void TearDown()
		{
			_error = null;

			// dispose!
            _dbFactory?.Dispose();

            base.TearDown();
		}

		/// <summary>
		/// Used to track exceptions during multi-threaded tests, volatile so that it is not locked in CPU registers.
		/// </summary>
		private volatile Exception _error = null;

		private const int MaxThreadCount = 20;

		[Test]
		public void Ensure_All_Threads_Execute_Successfully_Content_Service()
		{
			//we will mimick the ServiceContext in that each repository in a service (i.e. ContentService) is a singleton
			var contentService = (ContentService)ServiceContext.ContentService;

			var threads = new List<Thread>();

			Debug.WriteLine("Starting test...");

			for (var i = 0; i < MaxThreadCount; i++)
			{
				var t = new Thread(() =>
					{
						try
						{
							Debug.WriteLine("Created content on thread: " + Thread.CurrentThread.ManagedThreadId);

							//create 2 content items

                            string name1 = "test" + Guid.NewGuid();
							var content1 = contentService.CreateContent(name1, -1, "umbTextpage", 0);

							Debug.WriteLine("Saving content1 on thread: " + Thread.CurrentThread.ManagedThreadId);
							contentService.Save(content1);

							Thread.Sleep(100); //quick pause for maximum overlap!

                            string name2 = "test" + Guid.NewGuid();
							var content2 = contentService.CreateContent(name2, -1, "umbTextpage", 0);
							Debug.WriteLine("Saving content2 on thread: " + Thread.CurrentThread.ManagedThreadId);
							contentService.Save(content2);
						}
						catch(Exception e)
						{
							_error = e;
						}
					});
				threads.Add(t);
			}

			//start all threads
			threads.ForEach(x => x.Start());

			//wait for all to complete
			threads.ForEach(x => x.Join());

			//kill them all
			threads.ForEach(x => x.Abort());

			if (_error == null)
			{
				//now look up all items, there should be 40!
				var items = contentService.GetRootContent();
				Assert.AreEqual(40, items.Count());
			}
			else
			{
			    throw new Exception("Error!", _error);
			}

		}

		[Test]
		public void Ensure_All_Threads_Execute_Successfully_Media_Service()
		{
			//we will mimick the ServiceContext in that each repository in a service (i.e. ContentService) is a singleton
			var mediaService = (MediaService)ServiceContext.MediaService;

			var threads = new List<Thread>();

			Debug.WriteLine("Starting test...");

			for (var i = 0; i < MaxThreadCount; i++)
			{
				var t = new Thread(() =>
				{
					try
					{
						Debug.WriteLine("Created content on thread: " + Thread.CurrentThread.ManagedThreadId);

						//create 2 content items

                        string name1 = "test" + Guid.NewGuid();
					    var folder1 = mediaService.CreateMedia(name1, -1, Constants.Conventions.MediaTypes.Folder, 0);
						Debug.WriteLine("Saving folder1 on thread: " + Thread.CurrentThread.ManagedThreadId);
						mediaService.Save(folder1, 0);

						Thread.Sleep(100); //quick pause for maximum overlap!

                        string name = "test" + Guid.NewGuid();
                        var folder2 = mediaService.CreateMedia(name, -1, Constants.Conventions.MediaTypes.Folder, 0);
						Debug.WriteLine("Saving folder2 on thread: " + Thread.CurrentThread.ManagedThreadId);
						mediaService.Save(folder2, 0);
					}
					catch (Exception e)
					{
						_error = e;
					}
				});
				threads.Add(t);
			}

			//start all threads
			threads.ForEach(x => x.Start());

			//wait for all to complete
			threads.ForEach(x => x.Join());

			//kill them all
			threads.ForEach(x => x.Abort());

			if (_error == null)
			{
				//now look up all items, there should be 40!
				var items = mediaService.GetRootMedia();
				Assert.AreEqual(40, items.Count());
			}
			else
			{
				Assert.Fail("ERROR! " + _error);
			}

		}

		public void CreateTestData()
		{
			//Create and Save ContentType "umbTextpage" -> 1045
			ContentType contentType = MockedContentTypes.CreateSimpleContentType("umbTextpage", "Textpage");
			contentType.Key = new Guid("1D3A8E6E-2EA9-4CC1-B229-1AEE19821522");
			ServiceContext.ContentTypeService.Save(contentType);
		}

		/// <summary>
		/// A special implementation of <see cref="IDatabaseFactory"/> that mimics the DefaultDatabaseFactory
		/// (one db per HttpContext) by providing one db per thread, as required for multi-threaded
		/// tests.
		/// </summary>
		internal class PerThreadSqlCeDatabaseFactory : DisposableObject, IDatabaseFactory
		{
            // the DefaultDatabaseFactory uses thread-static databases where there is no http context,
            // so it would need to be disposed in each thread in order for each database to be disposed,
            // instead we use this factory which also maintains one database per thread but can dispose
            // them all in one call

		    private readonly ILogger _logger;
		    private readonly IMappingResolver _mappingResolver;
            private IQueryFactory _queryFactory;

            private readonly DbProviderFactory _dbProviderFactory =
		        DbProviderFactories.GetFactory(Constants.DbProviderNames.SqlCe);

		    public bool Configured => true;
            public bool CanConnect => true;

            public void Configure(string connectionString, string providerName)
		    {
		        throw new NotImplementedException();
		    }

		    public ISqlSyntaxProvider SqlSyntax { get; } = new SqlCeSyntaxProvider();

		    public IQueryFactory QueryFactory => _queryFactory ?? (_queryFactory = new QueryFactory(SqlSyntax, _mappingResolver));

		    public DatabaseType DatabaseType => DatabaseType.SQLCe;

            public PerThreadSqlCeDatabaseFactory(ILogger logger, IMappingResolver mappingResolver)
            {
                _logger = logger;
                _mappingResolver = mappingResolver;
            }

		    private readonly ConcurrentDictionary<int, UmbracoDatabase> _databases = new ConcurrentDictionary<int, UmbracoDatabase>();

			public UmbracoDatabase GetDatabase()
			{
			    var settings = ConfigurationManager.ConnectionStrings[Core.Configuration.GlobalSettings.UmbracoConnectionName];
                return _databases.GetOrAdd(
                    Thread.CurrentThread.ManagedThreadId,
                    i => new UmbracoDatabase(settings.ConnectionString, SqlSyntax, DatabaseType, _dbProviderFactory, _logger));
			}

			protected override void DisposeResources()
			{
				// dispose the databases
			    foreach (var database in _databases.Values) database.Dispose();
			    _databases.Clear();
			}
		}
	}
}<|MERGE_RESOLUTION|>--- conflicted
+++ resolved
@@ -1,293 +1,288 @@
-using System;
-using System.Collections.Concurrent;
-using System.Collections.Generic;
-using System.Configuration;
-using System.Data.Common;
-using System.Diagnostics;
-using System.Linq;
-using System.Threading;
-using Moq;
-using NPoco;
-using NUnit.Framework;
-using Umbraco.Core;
-using Umbraco.Core.Logging;
-using Umbraco.Core.Models;
-using Umbraco.Core.Persistence;
-using Umbraco.Core.Persistence.SqlSyntax;
-using Umbraco.Core.Persistence.UnitOfWork;
-using Umbraco.Core.Publishing;
-using Umbraco.Core.Services;
-using Umbraco.Core.Strings;
-using Umbraco.Tests.TestHelpers;
-using Umbraco.Tests.TestHelpers.Entities;
-using Umbraco.Core.Events;
-using Umbraco.Core.Persistence.Mappers;
-using Umbraco.Core.Persistence.Querying;
-
-namespace Umbraco.Tests.Services
-{
-    [DatabaseTestBehavior(DatabaseBehavior.NewDbFileAndSchemaPerTest)]
-	[TestFixture, RequiresSTA]
-	public class ThreadSafetyServiceTest : BaseDatabaseFactoryTest
-	{
-		private IDatabaseUnitOfWorkProvider _uowProvider;
-		private PerThreadSqlCeDatabaseFactory _dbFactory;
-
-		[SetUp]
-		public override void Initialize()
-		{
-			base.Initialize();
-            
-            //we need to use our own custom IDatabaseFactory for the DatabaseContext because we MUST ensure that
-            //a Database instance is created per thread, whereas the default implementation which will work in an HttpContext
-            //threading environment, or a single apartment threading environment will not work for this test because
-            //it is multi-threaded.
-<<<<<<< HEAD
-            _dbFactory = new PerThreadSqlCeDatabaseFactory(Logger, Mock.Of<IMappingResolver>());
-            _uowProvider = new NPocoUnitOfWorkProvider(_dbFactory);
-=======
-            _dbFactory = new PerThreadSqlCeDatabaseFactory(Logger);
-            var repositoryFactory = new RepositoryFactory(Container);
-            _uowProvider = new NPocoUnitOfWorkProvider(_dbFactory, repositoryFactory);
->>>>>>> 04ae4794
-
-            // overwrite the local object
-            ApplicationContext.DatabaseContext = new DatabaseContext(_dbFactory, Logger);
-
-            //disable cache
-		    var cacheHelper = CacheHelper.CreateDisabledCacheHelper();
-
-			//here we are going to override the ServiceContext because normally with our test cases we use a
-			//global Database object but this is NOT how it should work in the web world or in any multi threaded scenario.
-			//we need a new Database object for each thread.
-		    var evtMsgs = new TransientMessagesFactory();
-		    ApplicationContext.Services = TestObjects.GetServiceContext(
-                repositoryFactory,
-                _uowProvider,
-                new FileUnitOfWorkProvider(),
-                new PublishingStrategy(evtMsgs, Logger),
-                cacheHelper,
-                Logger,
-                evtMsgs,
-                Enumerable.Empty<IUrlSegmentProvider>());
-
-			CreateTestData();
-		}
-
-        protected override void ConfigureContainer()
-        {
-            base.ConfigureContainer();
-
-            //replace some services
-            Container.Register<IDatabaseFactory>(factory => _dbFactory);
-        }
-
-        [TearDown]
-		public override void TearDown()
-		{
-			_error = null;
-
-			// dispose!
-            _dbFactory?.Dispose();
-
-            base.TearDown();
-		}
-
-		/// <summary>
-		/// Used to track exceptions during multi-threaded tests, volatile so that it is not locked in CPU registers.
-		/// </summary>
-		private volatile Exception _error = null;
-
-		private const int MaxThreadCount = 20;
-
-		[Test]
-		public void Ensure_All_Threads_Execute_Successfully_Content_Service()
-		{
-			//we will mimick the ServiceContext in that each repository in a service (i.e. ContentService) is a singleton
-			var contentService = (ContentService)ServiceContext.ContentService;
-
-			var threads = new List<Thread>();
-
-			Debug.WriteLine("Starting test...");
-
-			for (var i = 0; i < MaxThreadCount; i++)
-			{
-				var t = new Thread(() =>
-					{
-						try
-						{
-							Debug.WriteLine("Created content on thread: " + Thread.CurrentThread.ManagedThreadId);
-
-							//create 2 content items
-
-                            string name1 = "test" + Guid.NewGuid();
-							var content1 = contentService.CreateContent(name1, -1, "umbTextpage", 0);
-
-							Debug.WriteLine("Saving content1 on thread: " + Thread.CurrentThread.ManagedThreadId);
-							contentService.Save(content1);
-
-							Thread.Sleep(100); //quick pause for maximum overlap!
-
-                            string name2 = "test" + Guid.NewGuid();
-							var content2 = contentService.CreateContent(name2, -1, "umbTextpage", 0);
-							Debug.WriteLine("Saving content2 on thread: " + Thread.CurrentThread.ManagedThreadId);
-							contentService.Save(content2);
-						}
-						catch(Exception e)
-						{
-							_error = e;
-						}
-					});
-				threads.Add(t);
-			}
-
-			//start all threads
-			threads.ForEach(x => x.Start());
-
-			//wait for all to complete
-			threads.ForEach(x => x.Join());
-
-			//kill them all
-			threads.ForEach(x => x.Abort());
-
-			if (_error == null)
-			{
-				//now look up all items, there should be 40!
-				var items = contentService.GetRootContent();
-				Assert.AreEqual(40, items.Count());
-			}
-			else
-			{
-			    throw new Exception("Error!", _error);
-			}
-
-		}
-
-		[Test]
-		public void Ensure_All_Threads_Execute_Successfully_Media_Service()
-		{
-			//we will mimick the ServiceContext in that each repository in a service (i.e. ContentService) is a singleton
-			var mediaService = (MediaService)ServiceContext.MediaService;
-
-			var threads = new List<Thread>();
-
-			Debug.WriteLine("Starting test...");
-
-			for (var i = 0; i < MaxThreadCount; i++)
-			{
-				var t = new Thread(() =>
-				{
-					try
-					{
-						Debug.WriteLine("Created content on thread: " + Thread.CurrentThread.ManagedThreadId);
-
-						//create 2 content items
-
-                        string name1 = "test" + Guid.NewGuid();
-					    var folder1 = mediaService.CreateMedia(name1, -1, Constants.Conventions.MediaTypes.Folder, 0);
-						Debug.WriteLine("Saving folder1 on thread: " + Thread.CurrentThread.ManagedThreadId);
-						mediaService.Save(folder1, 0);
-
-						Thread.Sleep(100); //quick pause for maximum overlap!
-
-                        string name = "test" + Guid.NewGuid();
-                        var folder2 = mediaService.CreateMedia(name, -1, Constants.Conventions.MediaTypes.Folder, 0);
-						Debug.WriteLine("Saving folder2 on thread: " + Thread.CurrentThread.ManagedThreadId);
-						mediaService.Save(folder2, 0);
-					}
-					catch (Exception e)
-					{
-						_error = e;
-					}
-				});
-				threads.Add(t);
-			}
-
-			//start all threads
-			threads.ForEach(x => x.Start());
-
-			//wait for all to complete
-			threads.ForEach(x => x.Join());
-
-			//kill them all
-			threads.ForEach(x => x.Abort());
-
-			if (_error == null)
-			{
-				//now look up all items, there should be 40!
-				var items = mediaService.GetRootMedia();
-				Assert.AreEqual(40, items.Count());
-			}
-			else
-			{
-				Assert.Fail("ERROR! " + _error);
-			}
-
-		}
-
-		public void CreateTestData()
-		{
-			//Create and Save ContentType "umbTextpage" -> 1045
-			ContentType contentType = MockedContentTypes.CreateSimpleContentType("umbTextpage", "Textpage");
-			contentType.Key = new Guid("1D3A8E6E-2EA9-4CC1-B229-1AEE19821522");
-			ServiceContext.ContentTypeService.Save(contentType);
-		}
-
-		/// <summary>
-		/// A special implementation of <see cref="IDatabaseFactory"/> that mimics the DefaultDatabaseFactory
-		/// (one db per HttpContext) by providing one db per thread, as required for multi-threaded
-		/// tests.
-		/// </summary>
-		internal class PerThreadSqlCeDatabaseFactory : DisposableObject, IDatabaseFactory
-		{
-            // the DefaultDatabaseFactory uses thread-static databases where there is no http context,
-            // so it would need to be disposed in each thread in order for each database to be disposed,
-            // instead we use this factory which also maintains one database per thread but can dispose
-            // them all in one call
-
-		    private readonly ILogger _logger;
-		    private readonly IMappingResolver _mappingResolver;
-            private IQueryFactory _queryFactory;
-
-            private readonly DbProviderFactory _dbProviderFactory =
-		        DbProviderFactories.GetFactory(Constants.DbProviderNames.SqlCe);
-
-		    public bool Configured => true;
-            public bool CanConnect => true;
-
-            public void Configure(string connectionString, string providerName)
-		    {
-		        throw new NotImplementedException();
-		    }
-
-		    public ISqlSyntaxProvider SqlSyntax { get; } = new SqlCeSyntaxProvider();
-
-		    public IQueryFactory QueryFactory => _queryFactory ?? (_queryFactory = new QueryFactory(SqlSyntax, _mappingResolver));
-
-		    public DatabaseType DatabaseType => DatabaseType.SQLCe;
-
-            public PerThreadSqlCeDatabaseFactory(ILogger logger, IMappingResolver mappingResolver)
-            {
-                _logger = logger;
-                _mappingResolver = mappingResolver;
-            }
-
-		    private readonly ConcurrentDictionary<int, UmbracoDatabase> _databases = new ConcurrentDictionary<int, UmbracoDatabase>();
-
-			public UmbracoDatabase GetDatabase()
-			{
-			    var settings = ConfigurationManager.ConnectionStrings[Core.Configuration.GlobalSettings.UmbracoConnectionName];
-                return _databases.GetOrAdd(
-                    Thread.CurrentThread.ManagedThreadId,
-                    i => new UmbracoDatabase(settings.ConnectionString, SqlSyntax, DatabaseType, _dbProviderFactory, _logger));
-			}
-
-			protected override void DisposeResources()
-			{
-				// dispose the databases
-			    foreach (var database in _databases.Values) database.Dispose();
-			    _databases.Clear();
-			}
-		}
-	}
+using System;
+using System.Collections.Concurrent;
+using System.Collections.Generic;
+using System.Configuration;
+using System.Data.Common;
+using System.Diagnostics;
+using System.Linq;
+using System.Threading;
+using Moq;
+using NPoco;
+using NUnit.Framework;
+using Umbraco.Core;
+using Umbraco.Core.Logging;
+using Umbraco.Core.Models;
+using Umbraco.Core.Persistence;
+using Umbraco.Core.Persistence.SqlSyntax;
+using Umbraco.Core.Persistence.UnitOfWork;
+using Umbraco.Core.Publishing;
+using Umbraco.Core.Services;
+using Umbraco.Core.Strings;
+using Umbraco.Tests.TestHelpers;
+using Umbraco.Tests.TestHelpers.Entities;
+using Umbraco.Core.Events;
+using Umbraco.Core.Persistence.Mappers;
+using Umbraco.Core.Persistence.Querying;
+
+namespace Umbraco.Tests.Services
+{
+    [DatabaseTestBehavior(DatabaseBehavior.NewDbFileAndSchemaPerTest)]
+	[TestFixture, RequiresSTA]
+	public class ThreadSafetyServiceTest : BaseDatabaseFactoryTest
+	{
+		private IDatabaseUnitOfWorkProvider _uowProvider;
+		private PerThreadSqlCeDatabaseFactory _dbFactory;
+
+		[SetUp]
+		public override void Initialize()
+		{
+			base.Initialize();
+            
+            //we need to use our own custom IDatabaseFactory for the DatabaseContext because we MUST ensure that
+            //a Database instance is created per thread, whereas the default implementation which will work in an HttpContext
+            //threading environment, or a single apartment threading environment will not work for this test because
+            //it is multi-threaded.
+            _dbFactory = new PerThreadSqlCeDatabaseFactory(Logger, Mock.Of<IMappingResolver>());
+            var repositoryFactory = new RepositoryFactory(Container);
+            _uowProvider = new NPocoUnitOfWorkProvider(_dbFactory, repositoryFactory);
+
+            // overwrite the local object
+            ApplicationContext.DatabaseContext = new DatabaseContext(_dbFactory, Logger);
+
+            //disable cache
+		    var cacheHelper = CacheHelper.CreateDisabledCacheHelper();
+
+			//here we are going to override the ServiceContext because normally with our test cases we use a
+			//global Database object but this is NOT how it should work in the web world or in any multi threaded scenario.
+			//we need a new Database object for each thread.
+		    var evtMsgs = new TransientMessagesFactory();
+		    ApplicationContext.Services = TestObjects.GetServiceContext(
+                repositoryFactory,
+                _uowProvider,
+                new FileUnitOfWorkProvider(),
+                new PublishingStrategy(evtMsgs, Logger),
+                cacheHelper,
+                Logger,
+                evtMsgs,
+                Enumerable.Empty<IUrlSegmentProvider>());
+
+			CreateTestData();
+		}
+
+        protected override void ConfigureContainer()
+        {
+            base.ConfigureContainer();
+
+            //replace some services
+            Container.Register<IDatabaseFactory>(factory => _dbFactory);
+        }
+
+        [TearDown]
+		public override void TearDown()
+		{
+			_error = null;
+
+			// dispose!
+            _dbFactory?.Dispose();
+
+            base.TearDown();
+		}
+
+		/// <summary>
+		/// Used to track exceptions during multi-threaded tests, volatile so that it is not locked in CPU registers.
+		/// </summary>
+		private volatile Exception _error = null;
+
+		private const int MaxThreadCount = 20;
+
+		[Test]
+		public void Ensure_All_Threads_Execute_Successfully_Content_Service()
+		{
+			//we will mimick the ServiceContext in that each repository in a service (i.e. ContentService) is a singleton
+			var contentService = (ContentService)ServiceContext.ContentService;
+
+			var threads = new List<Thread>();
+
+			Debug.WriteLine("Starting test...");
+
+			for (var i = 0; i < MaxThreadCount; i++)
+			{
+				var t = new Thread(() =>
+					{
+						try
+						{
+							Debug.WriteLine("Created content on thread: " + Thread.CurrentThread.ManagedThreadId);
+
+							//create 2 content items
+
+                            string name1 = "test" + Guid.NewGuid();
+							var content1 = contentService.CreateContent(name1, -1, "umbTextpage", 0);
+
+							Debug.WriteLine("Saving content1 on thread: " + Thread.CurrentThread.ManagedThreadId);
+							contentService.Save(content1);
+
+							Thread.Sleep(100); //quick pause for maximum overlap!
+
+                            string name2 = "test" + Guid.NewGuid();
+							var content2 = contentService.CreateContent(name2, -1, "umbTextpage", 0);
+							Debug.WriteLine("Saving content2 on thread: " + Thread.CurrentThread.ManagedThreadId);
+							contentService.Save(content2);
+						}
+						catch(Exception e)
+						{
+							_error = e;
+						}
+					});
+				threads.Add(t);
+			}
+
+			//start all threads
+			threads.ForEach(x => x.Start());
+
+			//wait for all to complete
+			threads.ForEach(x => x.Join());
+
+			//kill them all
+			threads.ForEach(x => x.Abort());
+
+			if (_error == null)
+			{
+				//now look up all items, there should be 40!
+				var items = contentService.GetRootContent();
+				Assert.AreEqual(40, items.Count());
+			}
+			else
+			{
+			    throw new Exception("Error!", _error);
+			}
+
+		}
+
+		[Test]
+		public void Ensure_All_Threads_Execute_Successfully_Media_Service()
+		{
+			//we will mimick the ServiceContext in that each repository in a service (i.e. ContentService) is a singleton
+			var mediaService = (MediaService)ServiceContext.MediaService;
+
+			var threads = new List<Thread>();
+
+			Debug.WriteLine("Starting test...");
+
+			for (var i = 0; i < MaxThreadCount; i++)
+			{
+				var t = new Thread(() =>
+				{
+					try
+					{
+						Debug.WriteLine("Created content on thread: " + Thread.CurrentThread.ManagedThreadId);
+
+						//create 2 content items
+
+                        string name1 = "test" + Guid.NewGuid();
+					    var folder1 = mediaService.CreateMedia(name1, -1, Constants.Conventions.MediaTypes.Folder, 0);
+						Debug.WriteLine("Saving folder1 on thread: " + Thread.CurrentThread.ManagedThreadId);
+						mediaService.Save(folder1, 0);
+
+						Thread.Sleep(100); //quick pause for maximum overlap!
+
+                        string name = "test" + Guid.NewGuid();
+                        var folder2 = mediaService.CreateMedia(name, -1, Constants.Conventions.MediaTypes.Folder, 0);
+						Debug.WriteLine("Saving folder2 on thread: " + Thread.CurrentThread.ManagedThreadId);
+						mediaService.Save(folder2, 0);
+					}
+					catch (Exception e)
+					{
+						_error = e;
+					}
+				});
+				threads.Add(t);
+			}
+
+			//start all threads
+			threads.ForEach(x => x.Start());
+
+			//wait for all to complete
+			threads.ForEach(x => x.Join());
+
+			//kill them all
+			threads.ForEach(x => x.Abort());
+
+			if (_error == null)
+			{
+				//now look up all items, there should be 40!
+				var items = mediaService.GetRootMedia();
+				Assert.AreEqual(40, items.Count());
+			}
+			else
+			{
+				Assert.Fail("ERROR! " + _error);
+			}
+
+		}
+
+		public void CreateTestData()
+		{
+			//Create and Save ContentType "umbTextpage" -> 1045
+			ContentType contentType = MockedContentTypes.CreateSimpleContentType("umbTextpage", "Textpage");
+			contentType.Key = new Guid("1D3A8E6E-2EA9-4CC1-B229-1AEE19821522");
+			ServiceContext.ContentTypeService.Save(contentType);
+		}
+
+		/// <summary>
+		/// A special implementation of <see cref="IDatabaseFactory"/> that mimics the DefaultDatabaseFactory
+		/// (one db per HttpContext) by providing one db per thread, as required for multi-threaded
+		/// tests.
+		/// </summary>
+		internal class PerThreadSqlCeDatabaseFactory : DisposableObject, IDatabaseFactory
+		{
+            // the DefaultDatabaseFactory uses thread-static databases where there is no http context,
+            // so it would need to be disposed in each thread in order for each database to be disposed,
+            // instead we use this factory which also maintains one database per thread but can dispose
+            // them all in one call
+
+		    private readonly ILogger _logger;
+		    private readonly IMappingResolver _mappingResolver;
+            private IQueryFactory _queryFactory;
+
+            private readonly DbProviderFactory _dbProviderFactory =
+		        DbProviderFactories.GetFactory(Constants.DbProviderNames.SqlCe);
+
+		    public bool Configured => true;
+            public bool CanConnect => true;
+
+            public void Configure(string connectionString, string providerName)
+		    {
+		        throw new NotImplementedException();
+		    }
+
+		    public ISqlSyntaxProvider SqlSyntax { get; } = new SqlCeSyntaxProvider();
+
+		    public IQueryFactory QueryFactory => _queryFactory ?? (_queryFactory = new QueryFactory(SqlSyntax, _mappingResolver));
+
+		    public DatabaseType DatabaseType => DatabaseType.SQLCe;
+
+            public PerThreadSqlCeDatabaseFactory(ILogger logger, IMappingResolver mappingResolver)
+            {
+                _logger = logger;
+                _mappingResolver = mappingResolver;
+            }
+
+		    private readonly ConcurrentDictionary<int, UmbracoDatabase> _databases = new ConcurrentDictionary<int, UmbracoDatabase>();
+
+			public UmbracoDatabase GetDatabase()
+			{
+			    var settings = ConfigurationManager.ConnectionStrings[Core.Configuration.GlobalSettings.UmbracoConnectionName];
+                return _databases.GetOrAdd(
+                    Thread.CurrentThread.ManagedThreadId,
+                    i => new UmbracoDatabase(settings.ConnectionString, SqlSyntax, DatabaseType, _dbProviderFactory, _logger));
+			}
+
+			protected override void DisposeResources()
+			{
+				// dispose the databases
+			    foreach (var database in _databases.Values) database.Dispose();
+			    _databases.Clear();
+			}
+		}
+	}
 }