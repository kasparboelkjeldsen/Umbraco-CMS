--- conflicted
+++ resolved
@@ -40,22 +40,6 @@
             //System.Diagnostics.Debugger.Break();
             var globalSettings = SettingsForTests.GenerateMockGlobalSettings();
 
-<<<<<<< HEAD
-            var ioHelper = new IOHelper();
-
-
-            Assert.AreEqual(ioHelper.MapPath(SystemDirectories.Bin, true), ioHelper.MapPath(SystemDirectories.Bin, false));
-            Assert.AreEqual(ioHelper.MapPath(SystemDirectories.Config, true), ioHelper.MapPath(SystemDirectories.Config, false));
-            //Assert.AreEqual(ioHelper.MapPath(SystemDirectories.Css, true), ioHelper.MapPath(SystemDirectories.Css, false));
-            Assert.AreEqual(ioHelper.MapPath(SystemDirectories.Data, true), ioHelper.MapPath(SystemDirectories.Data, false));
-            Assert.AreEqual(ioHelper.MapPath(SystemDirectories.Install, true), ioHelper.MapPath(SystemDirectories.Install, false));
-            //Assert.AreEqual(ioHelper.MapPath(SystemDirectories.Media, true), ioHelper.MapPath(SystemDirectories.Media, false));
-            Assert.AreEqual(ioHelper.MapPath(SystemDirectories.Packages, true), ioHelper.MapPath(SystemDirectories.Packages, false));
-            Assert.AreEqual(ioHelper.MapPath(SystemDirectories.Preview, true), ioHelper.MapPath(SystemDirectories.Preview, false));
-            Assert.AreEqual(ioHelper.MapPath(SystemDirectories.Root, true), ioHelper.MapPath(SystemDirectories.Root, false));
-            //Assert.AreEqual(ioHelper.MapPath(SystemDirectories.Scripts, true), ioHelper.MapPath(SystemDirectories.Scripts, false));
-            //Assert.AreEqual(ioHelper.MapPath(SystemDirectories.Umbraco, true), ioHelper.MapPath(SystemDirectories.Umbraco, false));
-=======
             Assert.AreEqual(Current.IOHelper.MapPath(Constants.SystemDirectories.Bin, true), Current.IOHelper.MapPath(Constants.SystemDirectories.Bin, false));
             Assert.AreEqual(Current.IOHelper.MapPath(Constants.SystemDirectories.Config, true), Current.IOHelper.MapPath(Constants.SystemDirectories.Config, false));
             Assert.AreEqual(Current.IOHelper.MapPath(globalSettings.UmbracoCssPath, true), Current.IOHelper.MapPath(globalSettings.UmbracoCssPath, false));
@@ -67,7 +51,6 @@
             Assert.AreEqual(Current.IOHelper.MapPath(_ioHelper.Root, true), Current.IOHelper.MapPath(_ioHelper.Root, false));
             Assert.AreEqual(Current.IOHelper.MapPath(globalSettings.UmbracoScriptsPath, true), Current.IOHelper.MapPath(globalSettings.UmbracoScriptsPath, false));
             Assert.AreEqual(Current.IOHelper.MapPath(globalSettings.UmbracoPath, true), Current.IOHelper.MapPath(globalSettings.UmbracoPath, false));
->>>>>>> b99f2ca2
         }
 
         [Test]
