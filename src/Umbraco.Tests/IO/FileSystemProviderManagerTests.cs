﻿using System;
using System.IO;
using System.Text;
using Moq;
using NUnit.Framework;
using Umbraco.Core;
using Umbraco.Core.IO;
using Umbraco.Core.Logging;
using Umbraco.Core.Profiling;
using Umbraco.Tests.TestHelpers;

namespace Umbraco.Tests.IO
{
    [TestFixture]
    public class FileSystemProviderManagerTests
    {
        [SetUp]
        public void Setup()
        {
            //init the config singleton
            var config = SettingsForTests.GetDefault();
            SettingsForTests.ConfigureSettings(config);

            // media fs wants this
            ApplicationContext.Current = new ApplicationContext(CacheHelper.CreateDisabledCacheHelper(), new ProfilingLogger(Mock.Of<ILogger>(), Mock.Of<IProfiler>()));

            // start clean
            // because some tests will create corrupt or weird filesystems
            FileSystemProviderManager.Current.Reset();
        }

        [TearDown]
        public void TearDown()
        {
            // stay clean (see note in SetUp)
            FileSystemProviderManager.Current.Reset();
        }

        [Test]
        public void Can_Get_Base_File_System()
        {
            var fs = FileSystemProviderManager.Current.GetUnderlyingFileSystemProvider(FileSystemProviderConstants.Media);

            Assert.NotNull(fs);
        }

        [Test]
        public void Can_Get_Typed_File_System()
        {
            var fs = FileSystemProviderManager.Current.GetFileSystemProvider<MediaFileSystem>();

            Assert.NotNull(fs);
        }

        [Test]
<<<<<<< HEAD
        public void Media_Fs_Safe_Delete()
        {
            var fs = FileSystemProviderManager.Current.GetFileSystemProvider<MediaFileSystem>();
            var ms = new MemoryStream(Encoding.UTF8.GetBytes("test"));
            var virtPath = fs.GetMediaPath("file.txt", Guid.NewGuid(), Guid.NewGuid());
            fs.AddFile(virtPath, ms);

            // ~/media/1234/file.txt exists
            var physPath = IOHelper.MapPath(Path.Combine("media", virtPath));
            Assert.IsTrue(File.Exists(physPath));

            // ~/media/1234/file.txt is gone
            fs.DeleteMediaFiles(new [] { virtPath });
            Assert.IsFalse(File.Exists(physPath));

            // ~/media/1234 is gone
            physPath = Path.GetDirectoryName(physPath);
            Assert.IsFalse(Directory.Exists(physPath));

            // ~/media exists
            physPath = Path.GetDirectoryName(physPath);
            Assert.IsTrue(Directory.Exists(physPath));
=======
        public void Singleton_Typed_File_System()
        {
            var fs1 = FileSystemProviderManager.Current.GetFileSystemProvider<MediaFileSystem>();
            var fs2 = FileSystemProviderManager.Current.GetFileSystemProvider<MediaFileSystem>();

            Assert.AreSame(fs1, fs2);
>>>>>>> 6992b031
        }

        [Test]
        public void Exception_Thrown_On_Invalid_Typed_File_System()
		{
			Assert.Throws<InvalidOperationException>(() => FileSystemProviderManager.Current.GetFileSystemProvider<InvalidTypedFileSystem>());
		}

        [Test]
        public void Exception_Thrown_On_NonConfigured_Typed_File_System()
        {
            // note: we need to reset the manager between tests else the Accept_Fallback test would corrupt that one
            Assert.Throws<ArgumentException>(() => FileSystemProviderManager.Current.GetFileSystemProvider<NonConfiguredTypeFileSystem>());
        }

        [Test]
        public void Accept_Fallback_On_NonConfigured_Typed_File_System()
        {
            var fs = FileSystemProviderManager.Current.GetFileSystemProvider<NonConfiguredTypeFileSystem>(() => new PhysicalFileSystem("~/App_Data/foo"));

            Assert.NotNull(fs);
        }

        /// <summary>
        /// Used in unit tests, for a typed file system we need to inherit from FileSystemWrapper and they MUST have a ctor
        /// that only accepts a base IFileSystem object
        /// </summary>
        internal class InvalidTypedFileSystem : FileSystemWrapper
	    {
		    public InvalidTypedFileSystem(IFileSystem wrapped, string invalidParam)
                : base(wrapped)
		    { }
	    }

        [FileSystemProvider("noconfig")]
        internal class NonConfiguredTypeFileSystem : FileSystemWrapper
        {
            public NonConfiguredTypeFileSystem(IFileSystem wrapped)
                : base(wrapped)
            { }
        }
	}
}
<|MERGE_RESOLUTION|>--- conflicted
+++ resolved
@@ -1,129 +1,128 @@
-﻿using System;
-using System.IO;
-using System.Text;
-using Moq;
-using NUnit.Framework;
-using Umbraco.Core;
-using Umbraco.Core.IO;
-using Umbraco.Core.Logging;
-using Umbraco.Core.Profiling;
-using Umbraco.Tests.TestHelpers;
-
-namespace Umbraco.Tests.IO
-{
-    [TestFixture]
-    public class FileSystemProviderManagerTests
-    {
-        [SetUp]
-        public void Setup()
-        {
-            //init the config singleton
-            var config = SettingsForTests.GetDefault();
-            SettingsForTests.ConfigureSettings(config);
-
-            // media fs wants this
-            ApplicationContext.Current = new ApplicationContext(CacheHelper.CreateDisabledCacheHelper(), new ProfilingLogger(Mock.Of<ILogger>(), Mock.Of<IProfiler>()));
-
-            // start clean
-            // because some tests will create corrupt or weird filesystems
-            FileSystemProviderManager.Current.Reset();
-        }
-
-        [TearDown]
-        public void TearDown()
-        {
-            // stay clean (see note in SetUp)
-            FileSystemProviderManager.Current.Reset();
-        }
-
-        [Test]
-        public void Can_Get_Base_File_System()
-        {
-            var fs = FileSystemProviderManager.Current.GetUnderlyingFileSystemProvider(FileSystemProviderConstants.Media);
-
-            Assert.NotNull(fs);
-        }
-
-        [Test]
-        public void Can_Get_Typed_File_System()
-        {
-            var fs = FileSystemProviderManager.Current.GetFileSystemProvider<MediaFileSystem>();
-
-            Assert.NotNull(fs);
-        }
-
-        [Test]
-<<<<<<< HEAD
-        public void Media_Fs_Safe_Delete()
-        {
-            var fs = FileSystemProviderManager.Current.GetFileSystemProvider<MediaFileSystem>();
-            var ms = new MemoryStream(Encoding.UTF8.GetBytes("test"));
-            var virtPath = fs.GetMediaPath("file.txt", Guid.NewGuid(), Guid.NewGuid());
-            fs.AddFile(virtPath, ms);
-
-            // ~/media/1234/file.txt exists
-            var physPath = IOHelper.MapPath(Path.Combine("media", virtPath));
-            Assert.IsTrue(File.Exists(physPath));
-
-            // ~/media/1234/file.txt is gone
-            fs.DeleteMediaFiles(new [] { virtPath });
-            Assert.IsFalse(File.Exists(physPath));
-
-            // ~/media/1234 is gone
-            physPath = Path.GetDirectoryName(physPath);
-            Assert.IsFalse(Directory.Exists(physPath));
-
-            // ~/media exists
-            physPath = Path.GetDirectoryName(physPath);
-            Assert.IsTrue(Directory.Exists(physPath));
-=======
-        public void Singleton_Typed_File_System()
-        {
-            var fs1 = FileSystemProviderManager.Current.GetFileSystemProvider<MediaFileSystem>();
-            var fs2 = FileSystemProviderManager.Current.GetFileSystemProvider<MediaFileSystem>();
-
-            Assert.AreSame(fs1, fs2);
->>>>>>> 6992b031
-        }
-
-        [Test]
-        public void Exception_Thrown_On_Invalid_Typed_File_System()
-		{
-			Assert.Throws<InvalidOperationException>(() => FileSystemProviderManager.Current.GetFileSystemProvider<InvalidTypedFileSystem>());
-		}
-
-        [Test]
-        public void Exception_Thrown_On_NonConfigured_Typed_File_System()
-        {
-            // note: we need to reset the manager between tests else the Accept_Fallback test would corrupt that one
-            Assert.Throws<ArgumentException>(() => FileSystemProviderManager.Current.GetFileSystemProvider<NonConfiguredTypeFileSystem>());
-        }
-
-        [Test]
-        public void Accept_Fallback_On_NonConfigured_Typed_File_System()
-        {
-            var fs = FileSystemProviderManager.Current.GetFileSystemProvider<NonConfiguredTypeFileSystem>(() => new PhysicalFileSystem("~/App_Data/foo"));
-
-            Assert.NotNull(fs);
-        }
-
-        /// <summary>
-        /// Used in unit tests, for a typed file system we need to inherit from FileSystemWrapper and they MUST have a ctor
-        /// that only accepts a base IFileSystem object
-        /// </summary>
-        internal class InvalidTypedFileSystem : FileSystemWrapper
-	    {
-		    public InvalidTypedFileSystem(IFileSystem wrapped, string invalidParam)
-                : base(wrapped)
-		    { }
-	    }
-
-        [FileSystemProvider("noconfig")]
-        internal class NonConfiguredTypeFileSystem : FileSystemWrapper
-        {
-            public NonConfiguredTypeFileSystem(IFileSystem wrapped)
-                : base(wrapped)
-            { }
-        }
-	}
-}
+﻿using System;
+using System.IO;
+using System.Text;
+using Moq;
+using NUnit.Framework;
+using Umbraco.Core;
+using Umbraco.Core.IO;
+using Umbraco.Core.Logging;
+using Umbraco.Core.Profiling;
+using Umbraco.Tests.TestHelpers;
+
+namespace Umbraco.Tests.IO
+{
+    [TestFixture]
+    public class FileSystemProviderManagerTests
+    {
+        [SetUp]
+        public void Setup()
+        {
+            //init the config singleton
+            var config = SettingsForTests.GetDefault();
+            SettingsForTests.ConfigureSettings(config);
+
+            // media fs wants this
+            ApplicationContext.Current = new ApplicationContext(CacheHelper.CreateDisabledCacheHelper(), new ProfilingLogger(Mock.Of<ILogger>(), Mock.Of<IProfiler>()));
+
+            // start clean
+            // because some tests will create corrupt or weird filesystems
+            FileSystemProviderManager.Current.Reset();
+        }
+
+        [TearDown]
+        public void TearDown()
+        {
+            // stay clean (see note in SetUp)
+            FileSystemProviderManager.Current.Reset();
+        }
+
+        [Test]
+        public void Can_Get_Base_File_System()
+        {
+            var fs = FileSystemProviderManager.Current.GetUnderlyingFileSystemProvider(FileSystemProviderConstants.Media);
+
+            Assert.NotNull(fs);
+        }
+
+        [Test]
+        public void Can_Get_Typed_File_System()
+        {
+            var fs = FileSystemProviderManager.Current.GetFileSystemProvider<MediaFileSystem>();
+
+            Assert.NotNull(fs);
+        }
+
+        [Test]
+        public void Media_Fs_Safe_Delete()
+        {
+            var fs = FileSystemProviderManager.Current.GetFileSystemProvider<MediaFileSystem>();
+            var ms = new MemoryStream(Encoding.UTF8.GetBytes("test"));
+            var virtPath = fs.GetMediaPath("file.txt", Guid.NewGuid(), Guid.NewGuid());
+            fs.AddFile(virtPath, ms);
+
+            // ~/media/1234/file.txt exists
+            var physPath = IOHelper.MapPath(Path.Combine("media", virtPath));
+            Assert.IsTrue(File.Exists(physPath));
+
+            // ~/media/1234/file.txt is gone
+            fs.DeleteMediaFiles(new [] { virtPath });
+            Assert.IsFalse(File.Exists(physPath));
+
+            // ~/media/1234 is gone
+            physPath = Path.GetDirectoryName(physPath);
+            Assert.IsFalse(Directory.Exists(physPath));
+
+            // ~/media exists
+            physPath = Path.GetDirectoryName(physPath);
+            Assert.IsTrue(Directory.Exists(physPath));
+        }
+
+        public void Singleton_Typed_File_System()
+        {
+            var fs1 = FileSystemProviderManager.Current.GetFileSystemProvider<MediaFileSystem>();
+            var fs2 = FileSystemProviderManager.Current.GetFileSystemProvider<MediaFileSystem>();
+
+            Assert.AreSame(fs1, fs2);
+        }
+
+        [Test]
+        public void Exception_Thrown_On_Invalid_Typed_File_System()
+		{
+			Assert.Throws<InvalidOperationException>(() => FileSystemProviderManager.Current.GetFileSystemProvider<InvalidTypedFileSystem>());
+		}
+
+        [Test]
+        public void Exception_Thrown_On_NonConfigured_Typed_File_System()
+        {
+            // note: we need to reset the manager between tests else the Accept_Fallback test would corrupt that one
+            Assert.Throws<ArgumentException>(() => FileSystemProviderManager.Current.GetFileSystemProvider<NonConfiguredTypeFileSystem>());
+        }
+
+        [Test]
+        public void Accept_Fallback_On_NonConfigured_Typed_File_System()
+        {
+            var fs = FileSystemProviderManager.Current.GetFileSystemProvider<NonConfiguredTypeFileSystem>(() => new PhysicalFileSystem("~/App_Data/foo"));
+
+            Assert.NotNull(fs);
+        }
+
+        /// <summary>
+        /// Used in unit tests, for a typed file system we need to inherit from FileSystemWrapper and they MUST have a ctor
+        /// that only accepts a base IFileSystem object
+        /// </summary>
+        internal class InvalidTypedFileSystem : FileSystemWrapper
+	    {
+		    public InvalidTypedFileSystem(IFileSystem wrapped, string invalidParam)
+                : base(wrapped)
+		    { }
+	    }
+
+        [FileSystemProvider("noconfig")]
+        internal class NonConfiguredTypeFileSystem : FileSystemWrapper
+        {
+            public NonConfiguredTypeFileSystem(IFileSystem wrapped)
+                : base(wrapped)
+            { }
+        }
+	}
+}