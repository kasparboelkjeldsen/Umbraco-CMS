﻿using System;
using System.Diagnostics;
using Newtonsoft.Json;
using NUnit.Framework;
using Umbraco.Core.Models;
using Umbraco.Core.Serialization;

namespace Umbraco.Tests.Models
{
    [TestFixture]
    public class RelationTypeTests
    {
        [Test]
        public void Can_Deep_Clone()
        {
            var item = new RelationType("test", "test", false, Guid.NewGuid(), Guid.NewGuid())
            {
                Id = 66,
                CreateDate = DateTime.Now,
                IsBidirectional = true,
                Key = Guid.NewGuid(),
                Name = "Test",
                UpdateDate = DateTime.Now
            };

            var clone = (RelationType)item.DeepClone();

            Assert.AreNotSame(clone, item);
            Assert.AreEqual(clone, item);
            Assert.AreEqual(clone.Alias, item.Alias);
            Assert.AreEqual(clone.ChildObjectType, item.ChildObjectType);
            Assert.AreEqual(clone.IsBidirectional, item.IsBidirectional);
            Assert.AreEqual(clone.Id, item.Id);
            Assert.AreEqual(clone.Key, item.Key);
            Assert.AreEqual(clone.Name, item.Name);
            Assert.AreNotSame(clone.ParentObjectType, item.ParentObjectType);
            Assert.AreEqual(clone.UpdateDate, item.UpdateDate);

            //This double verifies by reflection
            var allProps = clone.GetType().GetProperties();
            foreach (var propertyInfo in allProps)
            {
                Assert.AreEqual(propertyInfo.GetValue(clone, null), propertyInfo.GetValue(item, null));
            }
        }

        [Test]
        public void Can_Serialize_Without_Error()
        {
<<<<<<< HEAD
            var item = new RelationType(Guid.NewGuid(), Guid.NewGuid(), "test")
=======
            var ss = new SerializationService(new JsonNetSerializer());

            var item = new RelationType("test", "test", false, Guid.NewGuid(), Guid.NewGuid())
>>>>>>> 4d78a2c8
            {
                Id = 66,
                CreateDate = DateTime.Now,
                IsBidirectional = true,
                Key = Guid.NewGuid(),
                Name = "Test",
                UpdateDate = DateTime.Now
            };

            var json = JsonConvert.SerializeObject(item);
            Debug.Print(json);
        }
    }
}<|MERGE_RESOLUTION|>--- conflicted
+++ resolved
@@ -47,13 +47,7 @@
         [Test]
         public void Can_Serialize_Without_Error()
         {
-<<<<<<< HEAD
-            var item = new RelationType(Guid.NewGuid(), Guid.NewGuid(), "test")
-=======
-            var ss = new SerializationService(new JsonNetSerializer());
-
             var item = new RelationType("test", "test", false, Guid.NewGuid(), Guid.NewGuid())
->>>>>>> 4d78a2c8
             {
                 Id = 66,
                 CreateDate = DateTime.Now,
