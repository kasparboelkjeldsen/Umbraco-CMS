using System.Linq;
using NUnit.Framework;
using Umbraco.Core.Models;
using Umbraco.Web;
using Umbraco.Web.Models;

namespace Umbraco.Tests.PublishedContent
{
    [TestFixture]
	public class DynamicPublishedContentTests : DynamicDocumentTestsBase<DynamicPublishedContent, DynamicPublishedContentList>
	{
		public override void Initialize()
		{
<<<<<<< HEAD
            PropertyEditorValueConvertersResolver.Current = new PropertyEditorValueConvertersResolver(
                new[]
					{
						typeof(DatePickerPropertyEditorValueConverter),
						typeof(TinyMcePropertyEditorValueConverter),
						typeof(YesNoPropertyEditorValueConverter)
					});

            UmbracoSettings.SettingsFilePath = Core.IO.IOHelper.MapPath(Core.IO.SystemDirectories.Config + Path.DirectorySeparatorChar, false);

            PublishedContentStoreResolver.Current = new PublishedContentStoreResolver(new DefaultPublishedContentStore());

            //need to specify a custom callback for unit tests
            PublishedContentHelper.GetDataTypeCallback = (docTypeAlias, propertyAlias) =>
                {
                    if (propertyAlias == "content")
                    {
                        //return the rte type id
                        return Guid.Parse("5e9b75ae-face-41c8-b47e-5f4b0fd82f83");
                    }
                    return Guid.Empty;
                };

            base.Initialize();

			var rCtx = GetRoutingContext("/test", 1234);
			UmbracoContext.Current = rCtx.UmbracoContext;
			
=======
			base.Initialize();
>>>>>>> 1aa137e9
		}

		public override void TearDown()
		{
			base.TearDown();
		}

		internal DynamicPublishedContent GetNode(int id)
		{
			//var template = Template.MakeNew("test", new User(0));
			//var ctx = GetUmbracoContext("/test", template.Id);
			var ctx = GetUmbracoContext("/test", 1234);
			var contentStore = new DefaultPublishedContentStore();
			var doc = contentStore.GetDocumentById(ctx, id);
			Assert.IsNotNull(doc);
			var dynamicNode = new DynamicPublishedContent(doc);
			Assert.IsNotNull(dynamicNode);
			return dynamicNode;
		}

		protected override dynamic GetDynamicNode(int id)
		{
			return GetNode(id).AsDynamic();
		}

		[Test]
		public void Custom_Extension_Methods()
		{
			var asDynamic = GetDynamicNode(1173);

			Assert.AreEqual("Hello world", asDynamic.DynamicDocumentNoParameters());
			Assert.AreEqual("Hello world!", asDynamic.DynamicDocumentCustomString("Hello world!"));
			Assert.AreEqual("Hello world!" + 123 + false, asDynamic.DynamicDocumentMultiParam("Hello world!", 123, false));
			Assert.AreEqual("Hello world!" + 123 + false, asDynamic.Children.DynamicDocumentListMultiParam("Hello world!", 123, false));
			Assert.AreEqual("Hello world!" + 123 + false, asDynamic.Children.DynamicDocumentEnumerableMultiParam("Hello world!", 123, false));
			
		}

		[Test]
		public void Returns_IDocument_Object()
		{
			var helper = new TestHelper(GetNode(1173));
			var doc = helper.GetDoc();
			//HasProperty is only a prop on DynamicPublishedContent, NOT IPublishedContent
			Assert.IsFalse(doc.GetType().GetProperties().Any(x => x.Name == "HasProperty"));
		}

		[Test]
		public void Returns_DynamicDocument_Object()
		{
			var helper = new TestHelper(GetNode(1173));
			var doc = helper.GetDocAsDynamic();
			//HasProperty is only a prop on DynamicPublishedContent, NOT IPublishedContent
			Assert.IsTrue(doc.HasProperty("umbracoUrlAlias"));
		}

		[Test]
		public void Returns_DynamicDocument_Object_After_Casting()
		{
			var helper = new TestHelper(GetNode(1173));
			var doc = helper.GetDoc();
			var ddoc = (dynamic) doc;
			//HasProperty is only a prop on DynamicPublishedContent, NOT IPublishedContent
			Assert.IsTrue(ddoc.HasProperty("umbracoUrlAlias"));
		}

		/// <summary>
		/// Test class to mimic UmbracoHelper when returning docs
		/// </summary>
		public class TestHelper
		{
			private readonly DynamicPublishedContent _doc;

			public TestHelper(DynamicPublishedContent doc)
			{
				_doc = doc;
			}

			public IPublishedContent GetDoc()
			{
				return _doc;
			}

			public dynamic GetDocAsDynamic()
			{
				return _doc.AsDynamic();
			}
		}
	}
}<|MERGE_RESOLUTION|>--- conflicted
+++ resolved
@@ -1,135 +1,107 @@
-using System.Linq;
-using NUnit.Framework;
-using Umbraco.Core.Models;
-using Umbraco.Web;
-using Umbraco.Web.Models;
-
-namespace Umbraco.Tests.PublishedContent
-{
-    [TestFixture]
-	public class DynamicPublishedContentTests : DynamicDocumentTestsBase<DynamicPublishedContent, DynamicPublishedContentList>
-	{
-		public override void Initialize()
-		{
-<<<<<<< HEAD
-            PropertyEditorValueConvertersResolver.Current = new PropertyEditorValueConvertersResolver(
-                new[]
-					{
-						typeof(DatePickerPropertyEditorValueConverter),
-						typeof(TinyMcePropertyEditorValueConverter),
-						typeof(YesNoPropertyEditorValueConverter)
-					});
-
-            UmbracoSettings.SettingsFilePath = Core.IO.IOHelper.MapPath(Core.IO.SystemDirectories.Config + Path.DirectorySeparatorChar, false);
-
-            PublishedContentStoreResolver.Current = new PublishedContentStoreResolver(new DefaultPublishedContentStore());
-
-            //need to specify a custom callback for unit tests
-            PublishedContentHelper.GetDataTypeCallback = (docTypeAlias, propertyAlias) =>
-                {
-                    if (propertyAlias == "content")
-                    {
-                        //return the rte type id
-                        return Guid.Parse("5e9b75ae-face-41c8-b47e-5f4b0fd82f83");
-                    }
-                    return Guid.Empty;
-                };
-
-            base.Initialize();
-
-			var rCtx = GetRoutingContext("/test", 1234);
-			UmbracoContext.Current = rCtx.UmbracoContext;
-			
-=======
-			base.Initialize();
->>>>>>> 1aa137e9
-		}
-
-		public override void TearDown()
-		{
-			base.TearDown();
-		}
-
-		internal DynamicPublishedContent GetNode(int id)
-		{
-			//var template = Template.MakeNew("test", new User(0));
-			//var ctx = GetUmbracoContext("/test", template.Id);
-			var ctx = GetUmbracoContext("/test", 1234);
-			var contentStore = new DefaultPublishedContentStore();
-			var doc = contentStore.GetDocumentById(ctx, id);
-			Assert.IsNotNull(doc);
-			var dynamicNode = new DynamicPublishedContent(doc);
-			Assert.IsNotNull(dynamicNode);
-			return dynamicNode;
-		}
-
-		protected override dynamic GetDynamicNode(int id)
-		{
-			return GetNode(id).AsDynamic();
-		}
-
-		[Test]
-		public void Custom_Extension_Methods()
-		{
-			var asDynamic = GetDynamicNode(1173);
-
-			Assert.AreEqual("Hello world", asDynamic.DynamicDocumentNoParameters());
-			Assert.AreEqual("Hello world!", asDynamic.DynamicDocumentCustomString("Hello world!"));
-			Assert.AreEqual("Hello world!" + 123 + false, asDynamic.DynamicDocumentMultiParam("Hello world!", 123, false));
-			Assert.AreEqual("Hello world!" + 123 + false, asDynamic.Children.DynamicDocumentListMultiParam("Hello world!", 123, false));
-			Assert.AreEqual("Hello world!" + 123 + false, asDynamic.Children.DynamicDocumentEnumerableMultiParam("Hello world!", 123, false));
-			
-		}
-
-		[Test]
-		public void Returns_IDocument_Object()
-		{
-			var helper = new TestHelper(GetNode(1173));
-			var doc = helper.GetDoc();
-			//HasProperty is only a prop on DynamicPublishedContent, NOT IPublishedContent
-			Assert.IsFalse(doc.GetType().GetProperties().Any(x => x.Name == "HasProperty"));
-		}
-
-		[Test]
-		public void Returns_DynamicDocument_Object()
-		{
-			var helper = new TestHelper(GetNode(1173));
-			var doc = helper.GetDocAsDynamic();
-			//HasProperty is only a prop on DynamicPublishedContent, NOT IPublishedContent
-			Assert.IsTrue(doc.HasProperty("umbracoUrlAlias"));
-		}
-
-		[Test]
-		public void Returns_DynamicDocument_Object_After_Casting()
-		{
-			var helper = new TestHelper(GetNode(1173));
-			var doc = helper.GetDoc();
-			var ddoc = (dynamic) doc;
-			//HasProperty is only a prop on DynamicPublishedContent, NOT IPublishedContent
-			Assert.IsTrue(ddoc.HasProperty("umbracoUrlAlias"));
-		}
-
-		/// <summary>
-		/// Test class to mimic UmbracoHelper when returning docs
-		/// </summary>
-		public class TestHelper
-		{
-			private readonly DynamicPublishedContent _doc;
-
-			public TestHelper(DynamicPublishedContent doc)
-			{
-				_doc = doc;
-			}
-
-			public IPublishedContent GetDoc()
-			{
-				return _doc;
-			}
-
-			public dynamic GetDocAsDynamic()
-			{
-				return _doc.AsDynamic();
-			}
-		}
-	}
+using System.Linq;
+using NUnit.Framework;
+using Umbraco.Core.Models;
+using Umbraco.Web;
+using Umbraco.Web.Models;
+
+namespace Umbraco.Tests.PublishedContent
+{
+    [TestFixture]
+	public class DynamicPublishedContentTests : DynamicDocumentTestsBase<DynamicPublishedContent, DynamicPublishedContentList>
+	{
+		public override void Initialize()
+		{
+            PublishedContentStoreResolver.Current = new PublishedContentStoreResolver(new DefaultPublishedContentStore());
+
+            base.Initialize();
+
+		}
+
+		public override void TearDown()
+		{
+			base.TearDown();
+		}
+
+		internal DynamicPublishedContent GetNode(int id)
+		{
+			//var template = Template.MakeNew("test", new User(0));
+			//var ctx = GetUmbracoContext("/test", template.Id);
+			var ctx = GetUmbracoContext("/test", 1234);
+			var contentStore = new DefaultPublishedContentStore();
+			var doc = contentStore.GetDocumentById(ctx, id);
+			Assert.IsNotNull(doc);
+			var dynamicNode = new DynamicPublishedContent(doc);
+			Assert.IsNotNull(dynamicNode);
+			return dynamicNode;
+		}
+
+		protected override dynamic GetDynamicNode(int id)
+		{
+			return GetNode(id).AsDynamic();
+		}
+
+		[Test]
+		public void Custom_Extension_Methods()
+		{
+			var asDynamic = GetDynamicNode(1173);
+
+			Assert.AreEqual("Hello world", asDynamic.DynamicDocumentNoParameters());
+			Assert.AreEqual("Hello world!", asDynamic.DynamicDocumentCustomString("Hello world!"));
+			Assert.AreEqual("Hello world!" + 123 + false, asDynamic.DynamicDocumentMultiParam("Hello world!", 123, false));
+			Assert.AreEqual("Hello world!" + 123 + false, asDynamic.Children.DynamicDocumentListMultiParam("Hello world!", 123, false));
+			Assert.AreEqual("Hello world!" + 123 + false, asDynamic.Children.DynamicDocumentEnumerableMultiParam("Hello world!", 123, false));
+			
+		}
+
+		[Test]
+		public void Returns_IDocument_Object()
+		{
+			var helper = new TestHelper(GetNode(1173));
+			var doc = helper.GetDoc();
+			//HasProperty is only a prop on DynamicPublishedContent, NOT IPublishedContent
+			Assert.IsFalse(doc.GetType().GetProperties().Any(x => x.Name == "HasProperty"));
+		}
+
+		[Test]
+		public void Returns_DynamicDocument_Object()
+		{
+			var helper = new TestHelper(GetNode(1173));
+			var doc = helper.GetDocAsDynamic();
+			//HasProperty is only a prop on DynamicPublishedContent, NOT IPublishedContent
+			Assert.IsTrue(doc.HasProperty("umbracoUrlAlias"));
+		}
+
+		[Test]
+		public void Returns_DynamicDocument_Object_After_Casting()
+		{
+			var helper = new TestHelper(GetNode(1173));
+			var doc = helper.GetDoc();
+			var ddoc = (dynamic) doc;
+			//HasProperty is only a prop on DynamicPublishedContent, NOT IPublishedContent
+			Assert.IsTrue(ddoc.HasProperty("umbracoUrlAlias"));
+		}
+
+		/// <summary>
+		/// Test class to mimic UmbracoHelper when returning docs
+		/// </summary>
+		public class TestHelper
+		{
+			private readonly DynamicPublishedContent _doc;
+
+			public TestHelper(DynamicPublishedContent doc)
+			{
+				_doc = doc;
+			}
+
+			public IPublishedContent GetDoc()
+			{
+				return _doc;
+			}
+
+			public dynamic GetDocAsDynamic()
+			{
+				return _doc.AsDynamic();
+			}
+		}
+	}
 }