--- conflicted
+++ resolved
@@ -41,12 +41,8 @@
 
             _testObjects = new TestObjects(register);
 
-<<<<<<< HEAD
-            composition.RegisterUnique(factory => new FileSystems(factory, factory.TryGetInstance<Microsoft.Extensions.Logging.ILogger<FileSystems>>(), factory.TryGetInstance<ILoggerFactory>(), TestHelper.IOHelper, SettingsForTests.GenerateMockGlobalSettings(), TestHelper.GetHostingEnvironment()));
-=======
             var globalSettings = new GlobalSettingsBuilder().Build();
-            composition.RegisterUnique(factory => new FileSystems(factory, factory.TryGetInstance<ILogger>(), TestHelper.IOHelper, Microsoft.Extensions.Options.Options.Create(globalSettings), TestHelper.GetHostingEnvironment()));
->>>>>>> d7ab7d3d
+            composition.RegisterUnique(factory => new FileSystems(factory, factory.TryGetInstance<Microsoft.Extensions.Logging.ILogger<FileSystems>>(), factory.TryGetInstance<ILoggerFactory>(), TestHelper.IOHelper, Microsoft.Extensions.Options.Options.Create(globalSettings), TestHelper.GetHostingEnvironment()));
             composition.WithCollectionBuilder<MapperCollectionBuilder>();
 
             Current.Reset();
