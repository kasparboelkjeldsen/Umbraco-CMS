﻿<?xml version="1.0" encoding="utf-8"?>
<Project ToolsVersion="15.0">
  <Import Project="$(MSBuildExtensionsPath)\$(MSBuildToolsVersion)\Microsoft.Common.props" Condition="Exists('$(MSBuildExtensionsPath)\$(MSBuildToolsVersion)\Microsoft.Common.props')" />
  <PropertyGroup>
    <Configuration Condition=" '$(Configuration)' == '' ">Debug</Configuration>
    <Platform Condition=" '$(Platform)' == '' ">AnyCPU</Platform>
    <ProductVersion>8.0.30703</ProductVersion>
    <SchemaVersion>2.0</SchemaVersion>
    <ProjectGuid>{5D3B8245-ADA6-453F-A008-50ED04BFE770}</ProjectGuid>
    <OutputType>Library</OutputType>
    <AppDesignerFolder>Properties</AppDesignerFolder>
    <RootNamespace>Umbraco.Tests</RootNamespace>
    <AssemblyName>Umbraco.Tests</AssemblyName>
    <TargetFrameworkVersion>v4.7.2</TargetFrameworkVersion>
    <FileAlignment>512</FileAlignment>
    <SolutionDir Condition="$(SolutionDir) == '' Or $(SolutionDir) == '*Undefined*'">..\</SolutionDir>
    <PublishUrl>publish\</PublishUrl>
    <Install>true</Install>
    <InstallFrom>Disk</InstallFrom>
    <UpdateEnabled>false</UpdateEnabled>
    <UpdateMode>Foreground</UpdateMode>
    <UpdateInterval>7</UpdateInterval>
    <UpdateIntervalUnits>Days</UpdateIntervalUnits>
    <UpdatePeriodically>false</UpdatePeriodically>
    <UpdateRequired>false</UpdateRequired>
    <MapFileExtensions>true</MapFileExtensions>
    <ApplicationRevision>0</ApplicationRevision>
    <ApplicationVersion>1.0.0.%2a</ApplicationVersion>
    <IsWebBootstrapper>false</IsWebBootstrapper>
    <UseApplicationTrust>false</UseApplicationTrust>
    <BootstrapperEnabled>true</BootstrapperEnabled>
    <TargetFrameworkProfile />
    <NuGetPackageImportStamp>
    </NuGetPackageImportStamp>
  </PropertyGroup>
  <PropertyGroup>
    <AutoGenerateBindingRedirects>true</AutoGenerateBindingRedirects>
    <GenerateBindingRedirectsOutputType>true</GenerateBindingRedirectsOutputType>
  </PropertyGroup>
  <PropertyGroup Condition=" '$(Configuration)|$(Platform)' == 'Debug|AnyCPU' ">
    <DebugSymbols>true</DebugSymbols>
    <DebugType>full</DebugType>
    <Optimize>false</Optimize>
    <OutputPath>bin\Debug\</OutputPath>
    <DefineConstants>DEBUG;TRACE</DefineConstants>
    <ErrorReport>prompt</ErrorReport>
    <WarningLevel>4</WarningLevel>
    <Prefer32Bit>false</Prefer32Bit>
    <LangVersion>8</LangVersion>
  </PropertyGroup>
  <PropertyGroup Condition=" '$(Configuration)|$(Platform)' == 'Release|AnyCPU' ">
    <DebugType>pdbonly</DebugType>
    <Optimize>true</Optimize>
    <OutputPath>bin\Release\</OutputPath>
    <DefineConstants>TRACE</DefineConstants>
    <ErrorReport>prompt</ErrorReport>
    <WarningLevel>4</WarningLevel>
    <Prefer32Bit>false</Prefer32Bit>
    <LangVersion>latest</LangVersion>
  </PropertyGroup>
  <ItemGroup>
    <Reference Include="System" />
    <Reference Include="System.configuration" />
    <Reference Include="System.Core" />
    <Reference Include="System.Data.Entity.Design" />
    <Reference Include="System.Drawing" />
    <Reference Include="System.IO" />
    <Reference Include="System.IO.Compression" />
    <Reference Include="System.IO.Compression.FileSystem" />
    <Reference Include="System.Runtime.Caching" />
    <Reference Include="System.Runtime.Serialization" />
    <Reference Include="System.Text.Encoding" />
    <Reference Include="System.Web" />
    <Reference Include="System.Web.ApplicationServices" />
    <Reference Include="System.Web.Extensions" />
    <Reference Include="System.Web.Services" />
    <Reference Include="System.Xml.Linq" />
    <Reference Include="System.Data.DataSetExtensions" />
    <Reference Include="Microsoft.CSharp" />
    <Reference Include="System.Data" />
    <Reference Include="System.Xml" />
  </ItemGroup>
  <ItemGroup>
    <PackageReference Include="Castle.Core" Version="4.4.1" />
    <PackageReference Include="Examine.Core">
      <Version>2.0.0-alpha.20200128.15</Version>
    </PackageReference>
    <PackageReference Include="HtmlAgilityPack">
      <Version>1.11.24</Version>
    </PackageReference>
    <PackageReference Include="Lucene.Net.Contrib" Version="3.0.3" />
    <PackageReference Include="Microsoft.AspNet.Identity.Core" Version="2.2.3" />
    <PackageReference Include="Microsoft.AspNet.Mvc" Version="5.2.7" />
    <PackageReference Include="Microsoft.AspNet.WebApi" Version="5.2.7" />
    <PackageReference Include="Microsoft.AspNet.WebApi.Client" Version="5.2.7" />
    <PackageReference Include="Microsoft.AspNet.WebApi.Owin" Version="5.2.7" />
    <PackageReference Include="Microsoft.AspNet.WebApi.SelfHost" Version="5.2.7" />
    <PackageReference Include="Microsoft.AspNet.WebApi.Tracing" Version="5.2.7" />
    <PackageReference Include="Microsoft.AspNet.WebApi.WebHost" Version="5.2.7" />
    <PackageReference Include="Microsoft.Extensions.Configuration.Abstractions">
      <Version>3.1.8</Version>
    </PackageReference>
    <PackageReference Include="Microsoft.Extensions.Logging" Version="3.1.8" />
    <PackageReference Include="Microsoft.Extensions.Logging.Abstractions" Version="3.1.8" />
    <PackageReference Include="Microsoft.Extensions.Logging.Console">
      <Version>3.1.8</Version>
    </PackageReference>
    <PackageReference Include="Microsoft.Extensions.Logging.Debug" Version="3.1.8" />
    <PackageReference Include="Microsoft.Owin" Version="4.1.1" />
    <PackageReference Include="Microsoft.Owin.Hosting" Version="4.1.1" />
    <PackageReference Include="Microsoft.Owin.Security" Version="4.1.1" />
    <PackageReference Include="Microsoft.Owin.Testing" Version="4.1.1" />
    <PackageReference Include="Microsoft.Web.Infrastructure" Version="1.0.0.0" />
    <PackageReference Include="MiniProfiler" Version="4.2.1" />
    <PackageReference Include="Moq" Version="4.14.6" />
    <PackageReference Include="NPoco" Version="4.0.2" />
    <PackageReference Include="NUnit" Version="3.12.0" />
    <PackageReference Include="NUnit3TestAdapter" Version="3.17.0" />
    <PackageReference Include="Newtonsoft.Json" Version="12.0.3" />
    <PackageReference Include="Owin" Version="1.0" />
    <PackageReference Include="Selenium.WebDriver" Version="3.141.0" />
    <PackageReference Include="System.Configuration.ConfigurationManager" Version="4.7.0" />
    <PackageReference Include="System.ComponentModel.Annotations" Version="4.7.0" />
    <PackageReference Include="System.Data.SqlClient" Version="4.8.2" />
    <PackageReference Include="Umbraco.SqlServerCE" Version="4.0.0.1" />
    <PackageReference Include="System.Threading.Tasks.Extensions" Version="4.5.4" />
    <PackageReference Include="System.Threading.Tasks.Extensions" Version="4.5.2" />
    <PackageReference Include="Umbraco.SqlServerCE" Version="4.0.0.1" />
  </ItemGroup>
  <ItemGroup>
    <Compile Include="Cache\DistributedCacheBinderTests.cs" />
    <Compile Include="Cache\RefresherTests.cs" />
    <Compile Include="Cache\SnapDictionaryTests.cs" />
    <Compile Include="IO\ShadowFileSystemTests.cs" />
    <Compile Include="LegacyXmlPublishedCache\ContentXmlDto.cs" />
    <Compile Include="LegacyXmlPublishedCache\PreviewXmlDto.cs" />
    <Compile Include="Migrations\MigrationPlanTests.cs" />
    <Compile Include="Migrations\MigrationTests.cs" />
    <Compile Include="Models\ContentXmlTest.cs" />
    <Compile Include="PublishedContent\SolidPublishedSnapshot.cs" />
    <Compile Include="Published\ConvertersTests.cs" />
    <Compile Include="Published\ModelTypeTests.cs" />
    <Compile Include="Routing\BaseUrlProviderTest.cs" />
    <Compile Include="Routing\UrlProviderWithHideTopLevelNodeFromPathTests.cs" />
    <Compile Include="Scoping\ScopeEventDispatcherTests.cs" />
    <Compile Include="Security\OwinDataProtectorTokenProviderTests.cs" />
    <Compile Include="Services\TestWithSomeContentBase.cs" />
    <Compile Include="TestHelpers\Entities\MockedContent.cs" />
    <Compile Include="TestHelpers\Entities\MockedContentTypes.cs" />
    <Compile Include="TestHelpers\Entities\MockedEntity.cs" />
    <Compile Include="TestHelpers\Entities\MockedMedia.cs" />
    <Compile Include="TestHelpers\Entities\MockedMember.cs" />
    <Compile Include="TestHelpers\Entities\MockedPropertyTypes.cs" />
    <Compile Include="TestHelpers\Entities\MockedUser.cs" />
    <Compile Include="TestHelpers\Entities\MockedUserGroup.cs" />
    <Compile Include="UmbracoExamine\ExamineExtensions.cs" />
    <Compile Include="PublishedContent\NuCacheChildrenTests.cs" />
    <Compile Include="PublishedContent\PublishedContentLanguageVariantTests.cs" />
    <Compile Include="PublishedContent\PublishedContentSnapshotTestBase.cs" />
    <Compile Include="PublishedContent\NuCacheTests.cs" />
    <Compile Include="Routing\MediaUrlProviderTests.cs" />
    <Compile Include="Routing\RoutableDocumentFilterTests.cs" />
    <Compile Include="Routing\GetContentUrlsTests.cs" />
<<<<<<< HEAD
=======
    <Compile Include="Security\PasswordSecurityTests.cs" />
    <Compile Include="Services\AmbiguousEventTests.cs" />
    <Compile Include="Services\ContentServiceEventTests.cs" />
    <Compile Include="Services\ContentServicePublishBranchTests.cs" />
    <Compile Include="Services\ContentServiceTagsTests.cs" />
    <Compile Include="Services\ContentTypeServiceVariantsTests.cs" />
    <Compile Include="Services\EntityXmlSerializerTests.cs" />
    <Compile Include="Packaging\CreatedPackagesRepositoryTests.cs" />
    <Compile Include="Services\ExternalLoginServiceTests.cs" />
    <Compile Include="Services\MemberGroupServiceTests.cs" />
    <Compile Include="Services\MediaTypeServiceTests.cs" />
    <Compile Include="Services\PropertyValidationServiceTests.cs" />
    <Compile Include="Services\RedirectUrlServiceTests.cs" />
    <Compile Include="Templates\HtmlLocalLinkParserTests.cs" />
>>>>>>> 739194d7
    <Compile Include="TestHelpers\RandomIdRamDirectory.cs" />
    <Compile Include="TestHelpers\Stubs\TestUserPasswordConfig.cs" />
    <Compile Include="Testing\Objects\TestDataSource.cs" />
    <Compile Include="Issues\U9560.cs" />
    <Compile Include="Migrations\AdvancedMigrationTests.cs" />
    <Compile Include="Routing\ContentFinderByUrlAndTemplateTests.cs" />
    <Compile Include="Routing\ContentFinderByUrlTests.cs" />
    <Compile Include="Routing\ContentFinderByUrlWithDomainsTests.cs" />
    <Compile Include="Routing\UrlProviderWithoutHideTopLevelNodeFromPathTests.cs" />
    <Compile Include="Routing\UrlRoutesTests.cs" />
    <Compile Include="Routing\UrlsProviderWithDomainsTests.cs" />
    <Compile Include="Scheduling\BackgroundTaskRunnerTests2.cs" />
    <Compile Include="Scoping\PassThroughEventDispatcherTests.cs" />
    <Compile Include="Scoping\ScopedXmlTests.cs" />
    <Compile Include="Scoping\ScopedNuCacheTests.cs" />
    <Compile Include="TestHelpers\ControllerTesting\AuthenticateEverythingExtensions.cs" />
    <Compile Include="TestHelpers\ControllerTesting\AuthenticateEverythingMiddleware.cs" />
    <Compile Include="TestHelpers\ControllerTesting\SpecificAssemblyResolver.cs" />
    <Compile Include="TestHelpers\ControllerTesting\TestControllerActivator.cs" />
    <Compile Include="TestHelpers\ControllerTesting\TestControllerActivatorBase.cs" />
    <Compile Include="TestHelpers\ControllerTesting\TestRunner.cs" />
    <Compile Include="TestHelpers\ControllerTesting\TestStartup.cs" />
    <Compile Include="TestHelpers\ControllerTesting\TraceExceptionLogger.cs" />
    <Compile Include="Testing\Objects\Accessors\NoHttpContextAccessor.cs" />
    <Compile Include="TestHelpers\Stubs\TestExamineManager.cs" />
    <Compile Include="Testing\TestDatabase.cs" />
    <Compile Include="Testing\TestingTests\NUnitTests.cs" />
    <Compile Include="Persistence\LocksTests.cs" />
    <Compile Include="Migrations\PostMigrationTests.cs" />
    <Compile Include="Testing\UmbracoTestBase.cs" />
    <Compile Include="TestHelpers\TestObjects-Mocks.cs" />
    <Compile Include="TestHelpers\TestObjects.cs" />
    <Compile Include="UmbracoExamine\RandomIdRamDirectory.cs" />
    <Compile Include="Web\AngularIntegration\AngularAntiForgeryTests.cs" />
    <Compile Include="Migrations\Stubs\DropForeignKeyMigrationStub.cs" />
    <Compile Include="Cache\DefaultCachePolicyTests.cs" />
    <Compile Include="Cache\FullDataSetCachePolicyTests.cs" />
    <Compile Include="Cache\SingleItemsOnlyCachePolicyTests.cs" />
    <Compile Include="Web\Controllers\AuthenticationControllerTests.cs" />
    <Compile Include="Web\HttpCookieExtensionsTests.cs" />
    <Compile Include="Persistence\NPocoTests\PetaPocoCachesTest.cs" />
    <Compile Include="Routing\RoutesCacheTests.cs" />
    <Compile Include="Routing\UrlRoutingTestBase.cs" />
    <Compile Include="Web\PublishedContentQueryTests.cs" />
    <Compile Include="Migrations\Stubs\FiveZeroMigration.cs" />
    <Compile Include="Migrations\Stubs\FourElevenMigration.cs" />
    <Compile Include="Migrations\Stubs\SixZeroMigration2.cs" />
    <Compile Include="Testing\TestingTests\MockTests.cs" />
    <Compile Include="Web\Mvc\SurfaceControllerTests.cs" />
    <Compile Include="Web\Mvc\MergeParentContextViewDataAttributeTests.cs" />
    <Compile Include="Web\Mvc\ViewDataDictionaryExtensionTests.cs" />
    <Compile Include="Persistence\Querying\ContentTypeSqlMappingTests.cs" />
    <Compile Include="PublishedContent\PublishedContentExtensionTests.cs" />
    <Compile Include="PublishedContent\PublishedRouterTests.cs" />
    <Compile Include="PublishedContent\RootNodeTests.cs" />
    <Compile Include="Scheduling\BackgroundTaskRunnerTests.cs" />
    <Compile Include="Packaging\PackageInstallationTest.cs" />
    <Compile Include="Cache\PublishedCache\PublishedMediaCacheTests.cs" />
    <Compile Include="Migrations\AlterMigrationTests.cs" />
    <Compile Include="Migrations\SqlScripts\SqlResources.Designer.cs">
      <AutoGen>True</AutoGen>
      <DesignTime>True</DesignTime>
      <DependentUpon>SqlResources.resx</DependentUpon>
    </Compile>
    <Compile Include="Migrations\Stubs\AlterUserTableMigrationStub.cs" />
    <Compile Include="Migrations\Stubs\Dummy.cs" />
    <Compile Include="Migrations\Stubs\SixZeroMigration1.cs" />
    <Compile Include="Models\MediaXmlTest.cs" />
    <Compile Include="Persistence\FaultHandling\ConnectionRetryTest.cs" />
    <Compile Include="Persistence\SchemaValidationTest.cs" />
    <Compile Include="Persistence\SyntaxProvider\SqlCeSyntaxProviderTests.cs" />
    <Compile Include="PublishedContent\PublishedContentDataTableTests.cs" />
    <Compile Include="PublishedContent\PublishedContentTestBase.cs" />
    <Compile Include="PublishedContent\PublishedContentTests.cs" />
    <Compile Include="PublishedContent\PublishedMediaTests.cs" />
    <Compile Include="Persistence\SqlCeTableByTableTest.cs" />
    <Compile Include="Persistence\DatabaseContextTests.cs" />
    <Compile Include="PublishedContent\PublishedContentMoreTests.cs" />
    <Compile Include="Cache\PublishedCache\PublishedContentCacheTests.cs" />
    <Compile Include="Routing\ContentFinderByAliasWithDomainsTests.cs" />
    <Compile Include="Routing\DomainsAndCulturesTests.cs" />
    <Compile Include="Routing\UrlsWithNestedDomains.cs" />
    <Compile Include="Packaging\PackageDataInstallationTests.cs" />
    <Compile Include="Services\Importing\ImportResources.Designer.cs">
      <AutoGen>True</AutoGen>
      <DesignTime>True</DesignTime>
      <DependentUpon>ImportResources.resx</DependentUpon>
    </Compile>
    <Compile Include="Web\Controllers\PluginControllerAreaTests.cs" />
    <Compile Include="TestHelpers\TestWithDatabaseBase.cs" />
    <Compile Include="Routing\ContentFinderByAliasTests.cs" />
    <Compile Include="Routing\ContentFinderByIdTests.cs" />
    <Compile Include="Routing\ContentFinderByPageIdQueryTests.cs" />
    <Compile Include="Routing\RenderRouteHandlerTests.cs" />
    <Compile Include="Routing\RouteTestExtensions.cs" />
    <Compile Include="TestHelpers\Stubs\TestControllerFactory.cs" />
    <Compile Include="TestHelpers\BaseUsingSqlCeSyntax.cs" />
    <Compile Include="TestHelpers\BaseWebTest.cs" />
    <Compile Include="UmbracoExamine\EventsTest.cs" />
    <Compile Include="UmbracoExamine\ExamineBaseTest.cs" />
    <Compile Include="UmbracoExamine\IndexInitializer.cs" />
    <Compile Include="UmbracoExamine\IndexTest.cs" />
    <Compile Include="UmbracoExamine\SearchTests.cs" />
    <Compile Include="UmbracoExamine\TestFiles.Designer.cs">
      <AutoGen>True</AutoGen>
      <DesignTime>True</DesignTime>
      <DependentUpon>TestFiles.resx</DependentUpon>
    </Compile>
    <Compile Include="UmbracoExamine\ExamineDemoDataMediaService.cs" />
    <Compile Include="UmbracoExamine\ExamineDemoDataContentService.cs" />
    <Compile Include="TestHelpers\Stubs\TestLastChanceFinder.cs" />
    <Compile Include="TestHelpers\TestHelper.cs" />
    <Compile Include="Properties\AssemblyInfo.cs" />
    <Compile Include="TestHelpers\FakeHttpContextFactory.cs" />
    <Compile Include="Routing\UmbracoModuleTests.cs" />
    <Compile Include="Web\WebExtensionMethodTests.cs" />
    <Compile Include="LegacyXmlPublishedCache\DictionaryPublishedContent.cs" />
    <Compile Include="LegacyXmlPublishedCache\DomainCache.cs" />
    <Compile Include="LegacyXmlPublishedCache\PreviewContent.cs" />
    <Compile Include="LegacyXmlPublishedCache\PublishedContentCache.cs" />
    <Compile Include="LegacyXmlPublishedCache\PublishedMediaCache.cs" />
    <Compile Include="LegacyXmlPublishedCache\PublishedMemberCache.cs" />
    <Compile Include="LegacyXmlPublishedCache\PublishedSnapshot.cs" />
    <Compile Include="LegacyXmlPublishedCache\XmlPublishedSnapshotService.cs" />
    <Compile Include="LegacyXmlPublishedCache\RoutesCache.cs" />
    <Compile Include="LegacyXmlPublishedCache\SafeXmlReaderWriter.cs" />
    <Compile Include="LegacyXmlPublishedCache\UmbracoContextCache.cs" />
    <Compile Include="LegacyXmlPublishedCache\XmlPublishedContent.cs" />
    <Compile Include="LegacyXmlPublishedCache\XmlPublishedProperty.cs" />
    <Compile Include="LegacyXmlPublishedCache\XmlStore.cs" />
    <Compile Include="LegacyXmlPublishedCache\XmlStoreFilePersister.cs" />
  </ItemGroup>
  <ItemGroup>
    <None Include="App.config">
      <SubType>Designer</SubType>
    </None>
    <None Include="Packaging\Packages\Document_Type_Picker_1.1.umb" />
    <None Include="UmbracoExamine\TestFiles\umbraco-sort.config">
      <SubType>Designer</SubType>
    </None>
    <None Include="UmbracoExamine\TestFiles\umbraco.config" />
    <None Include="unit-test-logger.config">
      <CopyToOutputDirectory>Always</CopyToOutputDirectory>
    </None>
  </ItemGroup>
  <ItemGroup>
    <ProjectReference Include="..\Umbraco.Core\Umbraco.Core.csproj">
      <Project>{29aa69d9-b597-4395-8d42-43b1263c240a}</Project>
      <Name>Umbraco.Core</Name>
    </ProjectReference>
    <ProjectReference Include="..\Umbraco.Examine.Lucene\Umbraco.Examine.Lucene.csproj">
      <Project>{0fad7d2a-d7dd-45b1-91fd-488bb6cdacea}</Project>
      <Name>Umbraco.Examine.Lucene</Name>
    </ProjectReference>
    <ProjectReference Include="..\Umbraco.Infrastructure\Umbraco.Infrastructure.csproj">
      <Project>{3ae7bf57-966b-45a5-910a-954d7c554441}</Project>
      <Name>Umbraco.Infrastructure</Name>
    </ProjectReference>
    <ProjectReference Include="..\Umbraco.Persistance.SqlCe\Umbraco.Persistance.SqlCe.csproj">
      <Project>{33085570-9bf2-4065-a9b0-a29d920d13ba}</Project>
      <Name>Umbraco.Persistance.SqlCe</Name>
    </ProjectReference>
    <ProjectReference Include="..\Umbraco.PublishedCache.NuCache\Umbraco.PublishedCache.NuCache.csproj">
      <Project>{f6de8da0-07cc-4ef2-8a59-2bc81dbb3830}</Project>
      <Name>Umbraco.PublishedCache.NuCache</Name>
    </ProjectReference>
    <ProjectReference Include="..\Umbraco.Tests.Common\Umbraco.Tests.Common.csproj">
      <Project>{a499779c-1b3b-48a8-b551-458e582e6e96}</Project>
      <Name>Umbraco.Tests.Common</Name>
    </ProjectReference>
    <ProjectReference Include="..\Umbraco.Web\Umbraco.Web.csproj">
      <Project>{651E1350-91B6-44B7-BD60-7207006D7003}</Project>
      <Name>Umbraco.Web</Name>
    </ProjectReference>
  </ItemGroup>
  <ItemGroup>
    <EmbeddedResource Include="Migrations\SqlScripts\SqlResources.resx">
      <Generator>ResXFileCodeGenerator</Generator>
      <LastGenOutput>SqlResources.Designer.cs</LastGenOutput>
      <SubType>Designer</SubType>
    </EmbeddedResource>
    <EmbeddedResource Include="Services\Importing\ImportResources.resx">
      <Generator>ResXFileCodeGenerator</Generator>
      <LastGenOutput>ImportResources.Designer.cs</LastGenOutput>
      <SubType>Designer</SubType>
    </EmbeddedResource>
    <EmbeddedResource Include="UmbracoExamine\TestFiles.resx">
      <Generator>ResXFileCodeGenerator</Generator>
      <LastGenOutput>TestFiles.Designer.cs</LastGenOutput>
      <SubType>Designer</SubType>
    </EmbeddedResource>
  </ItemGroup>
  <ItemGroup>
    <Content Include="Migrations\SqlScripts\MySqlTotal-480.sql" />
    <Content Include="Migrations\SqlScripts\SqlCe-SchemaAndData-4110.sql" />
    <Content Include="Migrations\SqlScripts\SqlCeTotal-480.sql" />
    <Content Include="Migrations\SqlScripts\SqlServerTotal-480.sql" />
    <Content Include="Services\Importing\CheckboxList-Content-Package.xml">
      <SubType>Designer</SubType>
    </Content>
    <Content Include="Services\Importing\CompositionsTestPackage-Random.xml" />
    <Content Include="Services\Importing\CompositionsTestPackage.xml" />
    <Content Include="Services\Importing\Dictionary-Package.xml" />
    <Content Include="Services\Importing\Fanoe-Package.xml" />
    <Content Include="UmbracoExamine\TestFiles\media.xml" />
    <Content Include="Services\Importing\InheritedDocTypes-Package.xml" />
    <Content Include="Services\Importing\SingleDocType.xml" />
    <Content Include="Services\Importing\StandardMvc-Package.xml">
      <SubType>Designer</SubType>
    </Content>
    <Content Include="Services\Importing\TemplateOnly-Package.xml" />
    <Content Include="Services\Importing\TemplateOnly-Updated-Package.xml" />
    <Content Include="Services\Importing\uBlogsy-Package.xml" />
    <Content Include="Services\Importing\XsltSearch-Package.xml" />
  </ItemGroup>
  <ItemGroup>
    <Service Include="{82A7F48D-3B50-4B1E-B82E-3ADA8210C358}" />
  </ItemGroup>
  <!-- get NuGet packages directory -->
  <PropertyGroup>
    <NuGetPackages>$(NuGetPackageFolders.Split(';')[0])</NuGetPackages>
  </PropertyGroup>
  <Import Project="$(MSBuildToolsPath)\Microsoft.CSharp.targets" />
  <Target Name="BeforeBuild">
    <Message Text="-BeforeBuild-" Importance="high" />
    <Message Text="MSBuildExtensionsPath: $(MSBuildExtensionsPath)" Importance="high" />
    <Message Text="WebPublishingTasks:    $(WebPublishingTasks)" Importance="high" />
    <Message Text="NuGetPackageFolders:   $(NuGetPackageFolders)" Importance="high" />
    <Message Text="NuGetPackages:         $(NuGetPackages)" Importance="high" />
  </Target>
</Project><|MERGE_RESOLUTION|>--- conflicted
+++ resolved
@@ -161,8 +161,6 @@
     <Compile Include="Routing\MediaUrlProviderTests.cs" />
     <Compile Include="Routing\RoutableDocumentFilterTests.cs" />
     <Compile Include="Routing\GetContentUrlsTests.cs" />
-<<<<<<< HEAD
-=======
     <Compile Include="Security\PasswordSecurityTests.cs" />
     <Compile Include="Services\AmbiguousEventTests.cs" />
     <Compile Include="Services\ContentServiceEventTests.cs" />
@@ -177,7 +175,6 @@
     <Compile Include="Services\PropertyValidationServiceTests.cs" />
     <Compile Include="Services\RedirectUrlServiceTests.cs" />
     <Compile Include="Templates\HtmlLocalLinkParserTests.cs" />
->>>>>>> 739194d7
     <Compile Include="TestHelpers\RandomIdRamDirectory.cs" />
     <Compile Include="TestHelpers\Stubs\TestUserPasswordConfig.cs" />
     <Compile Include="Testing\Objects\TestDataSource.cs" />
