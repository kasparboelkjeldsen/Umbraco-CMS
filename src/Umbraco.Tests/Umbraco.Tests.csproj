﻿<?xml version="1.0" encoding="utf-8"?>
<Project ToolsVersion="15.0">
  <Import Project="$(MSBuildExtensionsPath)\$(MSBuildToolsVersion)\Microsoft.Common.props" Condition="Exists('$(MSBuildExtensionsPath)\$(MSBuildToolsVersion)\Microsoft.Common.props')" />
  <PropertyGroup>
    <Configuration Condition=" '$(Configuration)' == '' ">Debug</Configuration>
    <Platform Condition=" '$(Platform)' == '' ">AnyCPU</Platform>
    <ProductVersion>8.0.30703</ProductVersion>
    <SchemaVersion>2.0</SchemaVersion>
    <ProjectGuid>{5D3B8245-ADA6-453F-A008-50ED04BFE770}</ProjectGuid>
    <OutputType>Library</OutputType>
    <AppDesignerFolder>Properties</AppDesignerFolder>
    <RootNamespace>Umbraco.Tests</RootNamespace>
    <AssemblyName>Umbraco.Tests</AssemblyName>
    <TargetFrameworkVersion>v4.7.2</TargetFrameworkVersion>
    <FileAlignment>512</FileAlignment>
    <SolutionDir Condition="$(SolutionDir) == '' Or $(SolutionDir) == '*Undefined*'">..\</SolutionDir>
    <PublishUrl>publish\</PublishUrl>
    <Install>true</Install>
    <InstallFrom>Disk</InstallFrom>
    <UpdateEnabled>false</UpdateEnabled>
    <UpdateMode>Foreground</UpdateMode>
    <UpdateInterval>7</UpdateInterval>
    <UpdateIntervalUnits>Days</UpdateIntervalUnits>
    <UpdatePeriodically>false</UpdatePeriodically>
    <UpdateRequired>false</UpdateRequired>
    <MapFileExtensions>true</MapFileExtensions>
    <ApplicationRevision>0</ApplicationRevision>
    <ApplicationVersion>1.0.0.%2a</ApplicationVersion>
    <IsWebBootstrapper>false</IsWebBootstrapper>
    <UseApplicationTrust>false</UseApplicationTrust>
    <BootstrapperEnabled>true</BootstrapperEnabled>
    <TargetFrameworkProfile />
    <NuGetPackageImportStamp>
    </NuGetPackageImportStamp>
  </PropertyGroup>
  <PropertyGroup>
    <AutoGenerateBindingRedirects>true</AutoGenerateBindingRedirects>
    <GenerateBindingRedirectsOutputType>true</GenerateBindingRedirectsOutputType>
  </PropertyGroup>
  <PropertyGroup Condition=" '$(Configuration)|$(Platform)' == 'Debug|AnyCPU' ">
    <DebugSymbols>true</DebugSymbols>
    <DebugType>full</DebugType>
    <Optimize>false</Optimize>
    <OutputPath>bin\Debug\</OutputPath>
    <DefineConstants>DEBUG;TRACE</DefineConstants>
    <ErrorReport>prompt</ErrorReport>
    <WarningLevel>4</WarningLevel>
    <Prefer32Bit>false</Prefer32Bit>
    <LangVersion>8</LangVersion>
  </PropertyGroup>
  <PropertyGroup Condition=" '$(Configuration)|$(Platform)' == 'Release|AnyCPU' ">
    <DebugType>pdbonly</DebugType>
    <Optimize>true</Optimize>
    <OutputPath>bin\Release\</OutputPath>
    <DefineConstants>TRACE</DefineConstants>
    <ErrorReport>prompt</ErrorReport>
    <WarningLevel>4</WarningLevel>
    <Prefer32Bit>false</Prefer32Bit>
    <LangVersion>latest</LangVersion>
  </PropertyGroup>
  <ItemGroup>
    <Reference Include="System" />
    <Reference Include="System.configuration" />
    <Reference Include="System.Core" />
    <Reference Include="System.Data.Entity.Design" />
    <Reference Include="System.Drawing" />
    <Reference Include="System.IO" />
    <Reference Include="System.IO.Compression" />
    <Reference Include="System.IO.Compression.FileSystem" />
    <Reference Include="System.Runtime.Caching" />
    <Reference Include="System.Runtime.Serialization" />
    <Reference Include="System.Text.Encoding" />
    <Reference Include="System.Web" />
    <Reference Include="System.Web.ApplicationServices" />
    <Reference Include="System.Web.Extensions" />
    <Reference Include="System.Web.Services" />
    <Reference Include="System.Xml.Linq" />
    <Reference Include="System.Data.DataSetExtensions" />
    <Reference Include="Microsoft.CSharp" />
    <Reference Include="System.Data" />
    <Reference Include="System.Xml" />
  </ItemGroup>
  <ItemGroup>
    <PackageReference Include="Castle.Core" Version="4.4.1" />
    <PackageReference Include="Examine.Core">
      <Version>2.0.0-alpha.20200128.15</Version>
    </PackageReference>
    <PackageReference Include="Castle.Core" Version="4.3.1" />
    <PackageReference Include="Examine" Version="1.2.0" />
    <PackageReference Include="HtmlAgilityPack">
      <Version>1.11.31</Version>
    </PackageReference>
    <PackageReference Include="Lucene.Net.Contrib" Version="3.0.3" />
    <PackageReference Include="Microsoft.AspNet.Identity.Core" Version="2.2.3" />
    <PackageReference Include="Microsoft.AspNet.Mvc" Version="5.2.7" />
    <PackageReference Include="Microsoft.AspNet.WebApi" Version="5.2.7" />
    <PackageReference Include="Microsoft.AspNet.WebApi.Client" Version="5.2.7" />
    <PackageReference Include="Microsoft.AspNet.WebApi.Owin" Version="5.2.7" />
    <PackageReference Include="Microsoft.AspNet.WebApi.SelfHost" Version="5.2.7" />
    <PackageReference Include="Microsoft.AspNet.WebApi.Tracing" Version="5.2.7" />
    <PackageReference Include="Microsoft.AspNet.WebApi.WebHost" Version="5.2.7" />
    <PackageReference Include="Microsoft.Extensions.Configuration.Abstractions">
      <Version>5.0.0</Version>
    </PackageReference>
    <PackageReference Include="Microsoft.Extensions.Logging" Version="5.0.0" />
    <PackageReference Include="Microsoft.Extensions.Logging.Abstractions" Version="5.0.0" />
    <PackageReference Include="Microsoft.Extensions.Logging.Console">
      <Version>5.0.0</Version>
    </PackageReference>
    <PackageReference Include="Microsoft.Extensions.Logging.Debug" Version="5.0.0" />
    <PackageReference Include="Microsoft.Owin" Version="4.1.1" />
    <PackageReference Include="Microsoft.Owin.Hosting" Version="4.1.1" />
    <PackageReference Include="Microsoft.Owin.Security" Version="4.1.1" />
    <PackageReference Include="Microsoft.Owin.Testing" Version="4.1.1" />
    <PackageReference Include="Microsoft.Web.Infrastructure" Version="1.0.0.0" />
    <PackageReference Include="MiniProfiler" Version="4.2.22" />
    <PackageReference Include="Moq" Version="4.16.1" />
    <PackageReference Include="NUnit" Version="3.13.1" />
    <PackageReference Include="NUnit3TestAdapter" Version="3.17.0" />
    <PackageReference Include="Newtonsoft.Json" Version="12.0.3" />
    <PackageReference Include="MiniProfiler" Version="4.0.138" />
    <PackageReference Include="Moq" Version="4.10.1" />
    <PackageReference Include="Moq" Version="4.14.5" />
    <PackageReference Include="NPoco" Version="3.9.4" />
    <PackageReference Include="NUnit" Version="3.11.0" />
    <PackageReference Include="NUnit3TestAdapter" Version="3.12.0" />
    <PackageReference Include="NPoco" Version="4.0.3" />
    <PackageReference Include="Newtonsoft.Json" Version="12.0.1" />
    <PackageReference Include="Owin" Version="1.0" />
    <PackageReference Include="Selenium.WebDriver" Version="3.141.0" />
    <PackageReference Include="System.Configuration.ConfigurationManager" Version="5.0.0" />
    <PackageReference Include="System.ComponentModel.Annotations" Version="5.0.0" />
    <PackageReference Include="System.Data.SqlClient" Version="4.8.2" />
    <PackageReference Include="System.Threading.Tasks.Extensions" Version="4.5.4" />
    <PackageReference Include="Umbraco.SqlServerCE" Version="4.0.0.1" />
  </ItemGroup>
  <ItemGroup>
    <Compile Include="LegacyXmlPublishedCache\ContentXmlDto.cs" />
    <Compile Include="LegacyXmlPublishedCache\LegacyBackgroundTask\BackgroundTaskRunner.cs" />
    <Compile Include="LegacyXmlPublishedCache\LegacyBackgroundTask\BackgroundTaskRunnerOptions.cs" />
    <Compile Include="LegacyXmlPublishedCache\LegacyBackgroundTask\IBackgroundTask.cs" />
    <Compile Include="LegacyXmlPublishedCache\LegacyBackgroundTask\IBackgroundTaskRunner.cs" />
    <Compile Include="LegacyXmlPublishedCache\LegacyBackgroundTask\ILatchedBackgroundTask.cs" />
    <Compile Include="LegacyXmlPublishedCache\LegacyBackgroundTask\LatchedBackgroundTaskBase.cs" />
    <Compile Include="LegacyXmlPublishedCache\LegacyBackgroundTask\TaskEventArgs.cs" />
    <Compile Include="LegacyXmlPublishedCache\LegacyBackgroundTask\ThreadingTaskImmutable.cs" />
    <Compile Include="LegacyXmlPublishedCache\PreviewXmlDto.cs" />
<<<<<<< HEAD
    <Compile Include="LegacyXmlPublishedCache\PublishedMember.cs" />
    <Compile Include="Models\ContentXmlTest.cs" />
    <Compile Include="PublishedContent\SolidPublishedSnapshot.cs" />
    <Compile Include="Published\ModelTypeTests.cs" />
    <Compile Include="Routing\BaseUrlProviderTest.cs" />
    <Compile Include="Routing\UrlProviderWithHideTopLevelNodeFromPathTests.cs" />
    <Compile Include="Services\TestWithSomeContentBase.cs" />
    <Compile Include="TestHelpers\Entities\MockedContent.cs" />
    <Compile Include="TestHelpers\Entities\MockedContentTypes.cs" />
    <Compile Include="TestHelpers\Entities\MockedEntity.cs" />
    <Compile Include="TestHelpers\Entities\MockedMedia.cs" />
    <Compile Include="TestHelpers\Entities\MockedMember.cs" />
    <Compile Include="TestHelpers\Entities\MockedPropertyTypes.cs" />
    <Compile Include="TestHelpers\Entities\MockedUser.cs" />
    <Compile Include="TestHelpers\Entities\MockedUserGroup.cs" />
=======
    <Compile Include="Logging\LogviewerTests.cs" />
    <Compile Include="Manifest\ManifestContentAppTests.cs" />
    <Compile Include="Mapping\MappingTests.cs" />
    <Compile Include="Membership\MembersMembershipProviderTests.cs" />
    <Compile Include="Migrations\Upgrade\V_8_17_0\AddPropertyTypeGroupColumnsTests.cs" />
    <Compile Include="Migrations\MigrationPlanTests.cs" />
    <Compile Include="Migrations\MigrationTests.cs" />
    <Compile Include="ModelsBuilder\BuilderTests.cs" />
    <Compile Include="ModelsBuilder\ConfigTests.cs" />
    <Compile Include="ModelsBuilder\StringExtensions.cs" />
    <Compile Include="ModelsBuilder\UmbracoApplicationTests.cs" />
    <Compile Include="Models\ContentScheduleTests.cs" />
    <Compile Include="Models\CultureImpactTests.cs" />
    <Compile Include="Models\ImageProcessorImageUrlGeneratorTest.cs" />
    <Compile Include="Models\PathValidationTests.cs" />
    <Compile Include="Models\PropertyTests.cs" />
    <Compile Include="Models\RangeTests.cs" />
    <Compile Include="Models\UserGroupTests.cs" />
    <Compile Include="Models\VariationTests.cs" />
>>>>>>> 05d0a29e
    <Compile Include="Persistence\Mappers\MapperTestBase.cs" />
    <Compile Include="Persistence\Repositories\DocumentRepositoryTest.cs" />
    <Compile Include="Persistence\Repositories\EntityRepositoryTest.cs" />
    <Compile Include="PropertyEditors\BlockEditorComponentTests.cs" />
    <Compile Include="PropertyEditors\BlockListPropertyValueConverterTests.cs" />
    <Compile Include="PropertyEditors\DataValueReferenceFactoryCollectionTests.cs" />
    <Compile Include="PropertyEditors\NestedContentPropertyComponentTests.cs" />
    <Compile Include="PublishedContent\ContentSerializationTests.cs" />
    <Compile Include="PublishedContent\NuCacheChildrenTests.cs" />
    <Compile Include="PublishedContent\PublishedContentLanguageVariantTests.cs" />
    <Compile Include="PublishedContent\PublishedContentSnapshotTestBase.cs" />
    <Compile Include="PublishedContent\NuCacheTests.cs" />
    <Compile Include="Routing\MediaUrlProviderTests.cs" />
    <Compile Include="Routing\GetContentUrlsTests.cs" />
    <Compile Include="TestHelpers\Stubs\TestUserPasswordConfig.cs" />
    <Compile Include="Serialization\AutoInterningStringConverterTests.cs" />
    <Compile Include="Scoping\ScopeUnitTests.cs" />
    <Compile Include="Services\AmbiguousEventTests.cs" />
    <Compile Include="Services\ContentServiceEventTests.cs" />
    <Compile Include="Services\ContentServicePublishBranchTests.cs" />
    <Compile Include="Services\ContentServiceTagsTests.cs" />
    <Compile Include="Services\ContentTypeServiceVariantsTests.cs" />
    <Compile Include="Services\EntityXmlSerializerTests.cs" />
    <Compile Include="Packaging\CreatedPackagesRepositoryTests.cs" />
    <Compile Include="Services\ExternalLoginServiceTests.cs" />
    <Compile Include="Services\MemberGroupServiceTests.cs" />
    <Compile Include="Services\MediaTypeServiceTests.cs" />
    <Compile Include="Services\PropertyValidationServiceTests.cs" />
    <Compile Include="Services\RedirectUrlServiceTests.cs" />
    <Compile Include="Templates\HtmlLocalLinkParserTests.cs" />
    <Compile Include="TestHelpers\RandomIdRamDirectory.cs" />
    <Compile Include="TestHelpers\TestSyncBootStateAccessor.cs" />
    <Compile Include="Testing\Objects\TestDataSource.cs" />
    <Compile Include="Issues\U9560.cs" />
    <Compile Include="Routing\ContentFinderByUrlAndTemplateTests.cs" />
    <Compile Include="Routing\ContentFinderByUrlTests.cs" />
    <Compile Include="Routing\ContentFinderByUrlWithDomainsTests.cs" />
    <Compile Include="Routing\UrlProviderWithoutHideTopLevelNodeFromPathTests.cs" />
    <Compile Include="Routing\UrlRoutesTests.cs" />
    <Compile Include="Routing\UrlsProviderWithDomainsTests.cs" />
    <Compile Include="Scoping\PassThroughEventDispatcherTests.cs" />
    <Compile Include="Scoping\ScopedXmlTests.cs" />
    <Compile Include="Scoping\ScopedNuCacheTests.cs" />
    <Compile Include="TestHelpers\ControllerTesting\AuthenticateEverythingExtensions.cs" />
    <Compile Include="TestHelpers\ControllerTesting\AuthenticateEverythingMiddleware.cs" />
    <Compile Include="TestHelpers\ControllerTesting\SpecificAssemblyResolver.cs" />
    <Compile Include="TestHelpers\ControllerTesting\TestControllerActivator.cs" />
    <Compile Include="TestHelpers\ControllerTesting\TestControllerActivatorBase.cs" />
    <Compile Include="TestHelpers\ControllerTesting\TestStartup.cs" />
    <Compile Include="TestHelpers\ControllerTesting\TraceExceptionLogger.cs" />
    <Compile Include="Testing\Objects\Accessors\NoHttpContextAccessor.cs" />
    <Compile Include="TestHelpers\Stubs\TestExamineManager.cs" />
    <Compile Include="Testing\UmbracoTestBase.cs" />
    <Compile Include="TestHelpers\TestObjects-Mocks.cs" />
    <Compile Include="TestHelpers\TestObjects.cs" />
    <Compile Include="Web\Controllers\AuthenticationControllerTests.cs" />
    <Compile Include="Web\HttpCookieExtensionsTests.cs" />
    <Compile Include="Persistence\NPocoTests\PetaPocoCachesTest.cs" />
    <Compile Include="Routing\RoutesCacheTests.cs" />
    <Compile Include="Routing\UrlRoutingTestBase.cs" />
    <Compile Include="Web\Mvc\ViewDataDictionaryExtensionTests.cs" />
    <Compile Include="Persistence\Querying\ContentTypeSqlMappingTests.cs" />
    <Compile Include="PublishedContent\PublishedContentExtensionTests.cs" />
    <Compile Include="PublishedContent\PublishedRouterTests.cs" />
    <Compile Include="PublishedContent\RootNodeTests.cs" />
    <Compile Include="Cache\PublishedCache\PublishedMediaCacheTests.cs" />
    <Compile Include="Models\MediaXmlTest.cs" />
    <Compile Include="Persistence\FaultHandling\ConnectionRetryTest.cs" />
    <Compile Include="PublishedContent\PublishedContentDataTableTests.cs" />
    <Compile Include="PublishedContent\PublishedContentTestBase.cs" />
    <Compile Include="PublishedContent\PublishedContentTests.cs" />
    <Compile Include="PublishedContent\PublishedMediaTests.cs" />
    <Compile Include="PublishedContent\PublishedContentMoreTests.cs" />
    <Compile Include="Cache\PublishedCache\PublishedContentCacheTests.cs" />
    <Compile Include="Routing\ContentFinderByAliasWithDomainsTests.cs" />
    <Compile Include="Routing\DomainsAndCulturesTests.cs" />
    <Compile Include="Routing\UrlsWithNestedDomains.cs" />
    <Compile Include="TestHelpers\TestWithDatabaseBase.cs" />
    <Compile Include="Routing\ContentFinderByAliasTests.cs" />
    <Compile Include="Routing\ContentFinderByIdTests.cs" />
    <Compile Include="Routing\ContentFinderByPageIdQueryTests.cs" />
    <Compile Include="Routing\RouteTestExtensions.cs" />
    <Compile Include="TestHelpers\Stubs\TestControllerFactory.cs" />
    <Compile Include="TestHelpers\BaseUsingSqlCeSyntax.cs" />
    <Compile Include="TestHelpers\BaseWebTest.cs" />
    <Compile Include="TestHelpers\Stubs\TestLastChanceFinder.cs" />
    <Compile Include="TestHelpers\TestHelper.cs" />
    <Compile Include="Properties\AssemblyInfo.cs" />
    <Compile Include="TestHelpers\FakeHttpContextFactory.cs" />
    <Compile Include="LegacyXmlPublishedCache\DictionaryPublishedContent.cs" />
    <Compile Include="LegacyXmlPublishedCache\DomainCache.cs" />
    <Compile Include="LegacyXmlPublishedCache\PreviewContent.cs" />
    <Compile Include="LegacyXmlPublishedCache\PublishedContentCache.cs" />
    <Compile Include="LegacyXmlPublishedCache\PublishedMediaCache.cs" />
    <Compile Include="LegacyXmlPublishedCache\PublishedMemberCache.cs" />
    <Compile Include="LegacyXmlPublishedCache\PublishedSnapshot.cs" />
    <Compile Include="LegacyXmlPublishedCache\XmlPublishedSnapshotService.cs" />
    <Compile Include="LegacyXmlPublishedCache\RoutesCache.cs" />
    <Compile Include="LegacyXmlPublishedCache\SafeXmlReaderWriter.cs" />
    <Compile Include="LegacyXmlPublishedCache\UmbracoContextCache.cs" />
    <Compile Include="LegacyXmlPublishedCache\XmlPublishedContent.cs" />
    <Compile Include="LegacyXmlPublishedCache\XmlPublishedProperty.cs" />
    <Compile Include="LegacyXmlPublishedCache\XmlStore.cs" />
    <Compile Include="LegacyXmlPublishedCache\XmlStoreFilePersister.cs" />
  </ItemGroup>
  <ItemGroup>
    <None Include="App.config">
      <SubType>Designer</SubType>
    </None>
    <None Include="unit-test-logger.config">
      <CopyToOutputDirectory>Always</CopyToOutputDirectory>
    </None>
  </ItemGroup>
  <ItemGroup>
    <ProjectReference Include="..\Umbraco.Core\Umbraco.Core.csproj">
      <Project>{29aa69d9-b597-4395-8d42-43b1263c240a}</Project>
      <Name>Umbraco.Core</Name>
    </ProjectReference>
    <ProjectReference Include="..\Umbraco.Examine.Lucene\Umbraco.Examine.Lucene.csproj">
      <Project>{0fad7d2a-d7dd-45b1-91fd-488bb6cdacea}</Project>
      <Name>Umbraco.Examine.Lucene</Name>
    </ProjectReference>
    <ProjectReference Include="..\Umbraco.Infrastructure\Umbraco.Infrastructure.csproj">
      <Project>{3ae7bf57-966b-45a5-910a-954d7c554441}</Project>
      <Name>Umbraco.Infrastructure</Name>
    </ProjectReference>
    <ProjectReference Include="..\Umbraco.Persistence.SqlCe\Umbraco.Persistence.SqlCe.csproj">
      <Project>{33085570-9bf2-4065-a9b0-a29d920d13ba}</Project>
      <Name>Umbraco.Persistence.SqlCe</Name>
    </ProjectReference>
    <ProjectReference Include="..\Umbraco.PublishedCache.NuCache\Umbraco.PublishedCache.NuCache.csproj">
      <Project>{f6de8da0-07cc-4ef2-8a59-2bc81dbb3830}</Project>
      <Name>Umbraco.PublishedCache.NuCache</Name>
    </ProjectReference>
    <ProjectReference Include="..\Umbraco.Tests.Common\Umbraco.Tests.Common.csproj">
      <Project>{a499779c-1b3b-48a8-b551-458e582e6e96}</Project>
      <Name>Umbraco.Tests.Common</Name>
    </ProjectReference>
    <ProjectReference Include="..\Umbraco.Web\Umbraco.Web.csproj">
      <Project>{651E1350-91B6-44B7-BD60-7207006D7003}</Project>
      <Name>Umbraco.Web</Name>
    </ProjectReference>
  </ItemGroup>
  <ItemGroup>
<<<<<<< HEAD
=======
    <EmbeddedResource Include="Migrations\SqlScripts\SqlResources.resx">
      <Generator>ResXFileCodeGenerator</Generator>
      <LastGenOutput>SqlResources.Designer.cs</LastGenOutput>
      <SubType>Designer</SubType>
    </EmbeddedResource>
    <EmbeddedResource Include="Services\Importing\ImportResources.resx">
      <Generator>ResXFileCodeGenerator</Generator>
      <LastGenOutput>ImportResources.Designer.cs</LastGenOutput>
      <SubType>Designer</SubType>
    </EmbeddedResource>
    <EmbeddedResource Include="UmbracoExamine\TestFiles.resx">
      <Generator>ResXFileCodeGenerator</Generator>
      <LastGenOutput>TestFiles.Designer.cs</LastGenOutput>
      <SubType>Designer</SubType>
    </EmbeddedResource>
  </ItemGroup>
  <ItemGroup>
    <None Include="Configurations\UmbracoSettings\web.config">
      <SubType>Designer</SubType>
      <CopyToOutputDirectory>Always</CopyToOutputDirectory>
    </None>
    <Content Include="Logging\logviewer.searches.config.js">
      <CopyToOutputDirectory>Always</CopyToOutputDirectory>
    </Content>
    <Content Include="Migrations\SqlScripts\SqlCe-SchemaAndData-4110.sql" />
    <Content Include="Migrations\SqlScripts\SqlCeTotal-480.sql" />
    <Content Include="Migrations\SqlScripts\SqlServerTotal-480.sql" />
    <Content Include="Services\Importing\CheckboxList-Content-Package.xml">
      <SubType>Designer</SubType>
    </Content>
    <Content Include="Services\Importing\CompositionsTestPackage-Random.xml" />
    <Content Include="Services\Importing\CompositionsTestPackage.xml" />
>>>>>>> 05d0a29e
    <Content Include="Services\Importing\Dictionary-Package.xml" />
  </ItemGroup>
  <ItemGroup>
    <Service Include="{82A7F48D-3B50-4B1E-B82E-3ADA8210C358}" />
  </ItemGroup>
  <ItemGroup>
    <Folder Include="Persistence\SyntaxProvider\" />
  </ItemGroup>
  <!-- get NuGet packages directory -->
  <PropertyGroup>
    <NuGetPackages>$(NuGetPackageFolders.Split(';')[0])</NuGetPackages>
  </PropertyGroup>
  <Import Project="$(MSBuildToolsPath)\Microsoft.CSharp.targets" />
  <Target Name="BeforeBuild">
    <Message Text="-BeforeBuild-" Importance="high" />
    <Message Text="MSBuildExtensionsPath: $(MSBuildExtensionsPath)" Importance="high" />
    <Message Text="WebPublishingTasks:    $(WebPublishingTasks)" Importance="high" />
    <Message Text="NuGetPackageFolders:   $(NuGetPackageFolders)" Importance="high" />
    <Message Text="NuGetPackages:         $(NuGetPackages)" Importance="high" />
  </Target>
</Project><|MERGE_RESOLUTION|>--- conflicted
+++ resolved
@@ -145,7 +145,6 @@
     <Compile Include="LegacyXmlPublishedCache\LegacyBackgroundTask\TaskEventArgs.cs" />
     <Compile Include="LegacyXmlPublishedCache\LegacyBackgroundTask\ThreadingTaskImmutable.cs" />
     <Compile Include="LegacyXmlPublishedCache\PreviewXmlDto.cs" />
-<<<<<<< HEAD
     <Compile Include="LegacyXmlPublishedCache\PublishedMember.cs" />
     <Compile Include="Models\ContentXmlTest.cs" />
     <Compile Include="PublishedContent\SolidPublishedSnapshot.cs" />
@@ -161,7 +160,6 @@
     <Compile Include="TestHelpers\Entities\MockedPropertyTypes.cs" />
     <Compile Include="TestHelpers\Entities\MockedUser.cs" />
     <Compile Include="TestHelpers\Entities\MockedUserGroup.cs" />
-=======
     <Compile Include="Logging\LogviewerTests.cs" />
     <Compile Include="Manifest\ManifestContentAppTests.cs" />
     <Compile Include="Mapping\MappingTests.cs" />
@@ -181,7 +179,6 @@
     <Compile Include="Models\RangeTests.cs" />
     <Compile Include="Models\UserGroupTests.cs" />
     <Compile Include="Models\VariationTests.cs" />
->>>>>>> 05d0a29e
     <Compile Include="Persistence\Mappers\MapperTestBase.cs" />
     <Compile Include="Persistence\Repositories\DocumentRepositoryTest.cs" />
     <Compile Include="Persistence\Repositories\EntityRepositoryTest.cs" />
@@ -326,8 +323,6 @@
     </ProjectReference>
   </ItemGroup>
   <ItemGroup>
-<<<<<<< HEAD
-=======
     <EmbeddedResource Include="Migrations\SqlScripts\SqlResources.resx">
       <Generator>ResXFileCodeGenerator</Generator>
       <LastGenOutput>SqlResources.Designer.cs</LastGenOutput>
@@ -360,7 +355,6 @@
     </Content>
     <Content Include="Services\Importing\CompositionsTestPackage-Random.xml" />
     <Content Include="Services\Importing\CompositionsTestPackage.xml" />
->>>>>>> 05d0a29e
     <Content Include="Services\Importing\Dictionary-Package.xml" />
   </ItemGroup>
   <ItemGroup>
