--- conflicted
+++ resolved
@@ -144,13 +144,10 @@
     <Compile Include="Services\ContentServicePublishBranchTests.cs" />
     <Compile Include="Services\ContentServiceTagsTests.cs" />
     <Compile Include="Services\ContentTypeServiceVariantsTests.cs" />
-<<<<<<< HEAD
     <Compile Include="Services\EntityXmlSerializerTests.cs" />
     <Compile Include="Packaging\CreatedPackagesRepositoryTests.cs" />
     <Compile Include="Services\MemberGroupServiceTests.cs" />
-=======
     <Compile Include="Services\MediaTypeServiceTests.cs" />
->>>>>>> e12d374f
     <Compile Include="Testing\Objects\TestDataSource.cs" />
     <Compile Include="Published\PublishedSnapshotTestObjects.cs" />
     <Compile Include="Published\ModelTypeTests.cs" />
