﻿using System;
using System.Collections.Generic;
using System.Linq;
using System.Threading;
using Examine;
using Examine.LuceneEngine.Providers;
using Lucene.Net.Index;
using Lucene.Net.Search;
using Microsoft.Extensions.DependencyInjection;
using Newtonsoft.Json;
using NUnit.Framework;
<<<<<<< HEAD
using Umbraco.Tests.Testing;
using Umbraco.Examine;
using Umbraco.Core.PropertyEditors;
using Umbraco.Tests.TestHelpers.Entities;
using Umbraco.Core.Models;
using Newtonsoft.Json;
using System.Collections.Generic;
using System;
using Microsoft.Extensions.DependencyInjection;
using Umbraco.Cms.Core.Models;
using Umbraco.Cms.Core.PropertyEditors;
using Umbraco.Cms.Tests.Common.Testing;
using Umbraco.Core;
using Umbraco.Tests.TestHelpers;
using Constants = Umbraco.Cms.Core.Constants;
=======
using Umbraco.Core.Models;
using Umbraco.Core.PropertyEditors;
using Umbraco.Examine;
using Umbraco.Tests.TestHelpers;
using Umbraco.Tests.TestHelpers.Entities;
using Umbraco.Tests.Testing;
>>>>>>> 285473d0

namespace Umbraco.Tests.UmbracoExamine
{
    /// <summary>
    /// Tests the standard indexing capabilities
    /// </summary>
    [TestFixture]
    [Apartment(ApartmentState.STA)]
    [UmbracoTest(Database = UmbracoTestOptions.Database.NewSchemaPerTest)]
    public class IndexTest : ExamineBaseTest
    {
        [Test]
        public void Index_Property_Data_With_Value_Indexer()
        {
            var contentValueSetBuilder = IndexInitializer.GetContentValueSetBuilder(Factory.GetRequiredService<PropertyEditorCollection>(), ScopeProvider, false);

            using (var luceneDir = new RandomIdRamDirectory())
            using (var indexer = IndexInitializer.GetUmbracoIndexer(ProfilingLogger, HostingEnvironment, RuntimeState, luceneDir,
                validator: new ContentValueSetValidator(false)))
            using (indexer.ProcessNonAsync())
            {
                indexer.CreateIndex();

                var contentType = MockedContentTypes.CreateBasicContentType();
                contentType.AddPropertyType(new PropertyType(TestHelper.ShortStringHelper, "test", ValueStorageType.Ntext)
                {
                    Alias = "grid",
                    Name = "Grid",
                    PropertyEditorAlias = Constants.PropertyEditors.Aliases.Grid
                });
                var content = MockedContent.CreateBasicContent(contentType);
                content.Id = 555;
                content.Path = "-1,555";
                var gridVal = new GridValue
                {
                    Name = "n1",
                    Sections = new List<GridValue.GridSection>
                    {
                        new GridValue.GridSection
                        {
                            Grid = "g1",
                            Rows = new List<GridValue.GridRow>
                            {
                                new GridValue.GridRow
                                {
                                    Id = Guid.NewGuid(),
                                    Name = "row1",
                                    Areas = new List<GridValue.GridArea>
                                    {
                                        new GridValue.GridArea
                                        {
                                            Grid = "g2",
                                            Controls = new List<GridValue.GridControl>
                                            {
                                                new GridValue.GridControl
                                                {
                                                    Editor = new GridValue.GridEditor
                                                    {
                                                        Alias = "editor1",
                                                        View = "view1"
                                                    },
                                                    Value = "value1"
                                                },
                                                new GridValue.GridControl
                                                {
                                                    Editor = new GridValue.GridEditor
                                                    {
                                                        Alias = "editor1",
                                                        View = "view1"
                                                    },
                                                    Value = "value2"
                                                }
                                            }
                                        }
                                    }
                                }
                            }
                        }
                    }
                };

                var json = JsonConvert.SerializeObject(gridVal);
                content.Properties["grid"].SetValue(json);

                var valueSet = contentValueSetBuilder.GetValueSets(content);
                indexer.IndexItems(valueSet);

                var searcher = indexer.GetSearcher();

                var results = searcher.CreateQuery().Id(555).Execute();
                Assert.AreEqual(1, results.TotalItemCount);

                var result = results.First();
                Assert.IsTrue(result.Values.ContainsKey("grid.row1"));
                Assert.AreEqual("value1", result.AllValues["grid.row1"][0]);
                Assert.AreEqual("value2", result.AllValues["grid.row1"][1]);
                Assert.IsTrue(result.Values.ContainsKey("grid"));
                Assert.AreEqual("value1 value2 ", result["grid"]);
                Assert.IsTrue(result.Values.ContainsKey($"{UmbracoExamineFieldNames.RawFieldPrefix}grid"));
                Assert.AreEqual(json, result[$"{UmbracoExamineFieldNames.RawFieldPrefix}grid"]);
            }
        }

        [Test]
        public void Rebuild_Index()
        {
            var contentRebuilder = IndexInitializer.GetContentIndexRebuilder(Factory.GetRequiredService<PropertyEditorCollection>(), IndexInitializer.GetMockContentService(), ScopeProvider, UmbracoDatabaseFactory,false);
            var mediaRebuilder = IndexInitializer.GetMediaIndexRebuilder(Factory.GetRequiredService<PropertyEditorCollection>(), IndexInitializer.GetMockMediaService());

            using (var luceneDir = new RandomIdRamDirectory())
            using (var indexer = IndexInitializer.GetUmbracoIndexer(ProfilingLogger, HostingEnvironment, RuntimeState, luceneDir,
                validator: new ContentValueSetValidator(false)))
            using (indexer.ProcessNonAsync())
            {

                var searcher = indexer.GetSearcher();

                //create the whole thing
                contentRebuilder.Populate(indexer);
                mediaRebuilder.Populate(indexer);

                var result = searcher.CreateQuery().All().Execute();

                Assert.AreEqual(29, result.TotalItemCount);
            }
        }

        ///// <summary>
        /// <summary>
        /// Check that the node signalled as protected in the content service is not present in the index.
        /// </summary>
        [Test]
        public void Index_Protected_Content_Not_Indexed()
        {
            var rebuilder = IndexInitializer.GetContentIndexRebuilder(Factory.GetRequiredService<PropertyEditorCollection>(), IndexInitializer.GetMockContentService(), ScopeProvider, UmbracoDatabaseFactory,false);


            using (var luceneDir = new RandomIdRamDirectory())
            using (var indexer = IndexInitializer.GetUmbracoIndexer(ProfilingLogger, HostingEnvironment, RuntimeState, luceneDir))
            using (indexer.ProcessNonAsync())
            using (var searcher = ((LuceneSearcher)indexer.GetSearcher()).GetLuceneSearcher())
            {
                //create the whole thing
                rebuilder.Populate(indexer);


                var protectedQuery = new BooleanQuery();
                protectedQuery.Add(
                    new BooleanClause(
                        new TermQuery(new Term(ExamineFieldNames.CategoryFieldName, IndexTypes.Content)),
                        Occur.MUST));

                protectedQuery.Add(
                    new BooleanClause(
                        new TermQuery(new Term(ExamineFieldNames.ItemIdFieldName, ExamineDemoDataContentService.ProtectedNode.ToString())),
                        Occur.MUST));

                var collector = TopScoreDocCollector.Create(100, true);

                searcher.Search(protectedQuery, collector);

                Assert.AreEqual(0, collector.TotalHits, "Protected node should not be indexed");
            }

        }

        [Test]
        public void Index_Move_Media_From_Non_Indexable_To_Indexable_ParentID()
        {
            // create a validator with
            // publishedValuesOnly false
            // parentId 1116 (only content under that parent will be indexed)
            var validator = new ContentValueSetValidator(false, 1116);

            using (var luceneDir = new RandomIdRamDirectory())
            using (var indexer = IndexInitializer.GetUmbracoIndexer(ProfilingLogger, HostingEnvironment, RuntimeState, luceneDir, validator: validator))
            using (indexer.ProcessNonAsync())
            {
                var searcher = indexer.GetSearcher();

                //get a node from the data repo (this one exists underneath 2222)
                var node = _mediaService.GetLatestMediaByXpath("//*[string-length(@id)>0 and number(@id)>0]")
                                        .Root.Elements()
                                        .First(x => (int) x.Attribute("id") == 2112);

                var currPath = (string)node.Attribute("path"); //should be : -1,1111,2222,2112
                Assert.AreEqual("-1,1111,2222,2112", currPath);

                //ensure it's indexed
                indexer.IndexItem(node.ConvertToValueSet(IndexTypes.Media));

                //it will not exist because it exists under 2222
                var results = searcher.CreateQuery().Id(2112).Execute();
                Assert.AreEqual(0, results.Count());

                //now mimic moving 2112 to 1116
                //node.SetAttributeValue("path", currPath.Replace("2222", "1116"));
                node.SetAttributeValue("path", "-1,1116,2112");
                node.SetAttributeValue("parentID", "1116");

                //now reindex the node, this should first delete it and then WILL add it because of the parent id constraint
                indexer.IndexItems(new[] { node.ConvertToValueSet(IndexTypes.Media) });

                //now ensure it exists
                results = searcher.CreateQuery().Id(2112).Execute();
                Assert.AreEqual(1, results.Count());
            }
        }

        [Test]
        public void Index_Move_Media_To_Non_Indexable_ParentID()
        {
            // create a validator with
            // publishedValuesOnly false
            // parentId 2222 (only content under that parent will be indexed)
            var validator = new ContentValueSetValidator(false, 2222);

            using (var luceneDir = new RandomIdRamDirectory())
            using (var indexer1 = IndexInitializer.GetUmbracoIndexer(ProfilingLogger, HostingEnvironment, RuntimeState, luceneDir, validator: validator))
            using (indexer1.ProcessNonAsync())
            {
                var searcher = indexer1.GetSearcher();

                //get a node from the data repo (this one exists underneath 2222)
                var node = _mediaService.GetLatestMediaByXpath("//*[string-length(@id)>0 and number(@id)>0]")
                                    .Root.Elements()
                                    .First(x => (int) x.Attribute("id") == 2112);

                var currPath = (string)node.Attribute("path"); //should be : -1,1111,2222,2112
                Assert.AreEqual("-1,1111,2222,2112", currPath);

                //ensure it's indexed
                indexer1.IndexItem(node.ConvertToValueSet(IndexTypes.Media));

                //it will exist because it exists under 2222
                var results = searcher.CreateQuery().Id(2112).Execute();
                Assert.AreEqual(1, results.Count());

                //now mimic moving the node underneath 1116 instead of 2222
                node.SetAttributeValue("path", currPath.Replace("2222", "1116"));
                node.SetAttributeValue("parentID", "1116");

                //now reindex the node, this should first delete it and then NOT add it because of the parent id constraint
                indexer1.IndexItems(new[] { node.ConvertToValueSet(IndexTypes.Media) });

                //now ensure it's deleted
                results = searcher.CreateQuery().Id(2112).Execute();
                Assert.AreEqual(0, results.Count());
            }
        }


        /// <summary>
        /// This will ensure that all 'Content' (not media) is cleared from the index using the Lucene API directly.
        /// We then call the Examine method to re-index Content and do some comparisons to ensure that it worked correctly.
        /// </summary>
        [Test]
        public void Index_Reindex_Content()
        {
            var rebuilder = IndexInitializer.GetContentIndexRebuilder(Factory.GetRequiredService<PropertyEditorCollection>(), IndexInitializer.GetMockContentService(), ScopeProvider, UmbracoDatabaseFactory,false);
            using (var luceneDir = new RandomIdRamDirectory())
            using (var indexer = IndexInitializer.GetUmbracoIndexer(ProfilingLogger, HostingEnvironment, RuntimeState, luceneDir,
                validator: new ContentValueSetValidator(false)))
            using (indexer.ProcessNonAsync())
            {

                var searcher = indexer.GetSearcher();

                //create the whole thing
                rebuilder.Populate(indexer);

                var result = searcher.CreateQuery().Field(ExamineFieldNames.CategoryFieldName, IndexTypes.Content).Execute();
                Assert.AreEqual(21, result.TotalItemCount);

                //delete all content
                foreach (var r in result)
                {
                    indexer.DeleteFromIndex(r.Id);
                }


                //ensure it's all gone
                result = searcher.CreateQuery().Field(ExamineFieldNames.CategoryFieldName, IndexTypes.Content).Execute();
                Assert.AreEqual(0, result.TotalItemCount);

                //call our indexing methods
                rebuilder.Populate(indexer);

                result = searcher.CreateQuery().Field(ExamineFieldNames.CategoryFieldName, IndexTypes.Content).Execute();
                Assert.AreEqual(21, result.TotalItemCount);
            }
        }

        /// <summary>
        /// This will delete an item from the index and ensure that all children of the node are deleted too!
        /// </summary>
        [Test]
        public void Index_Delete_Index_Item_Ensure_Heirarchy_Removed()
        {

            var rebuilder = IndexInitializer.GetContentIndexRebuilder(Factory.GetRequiredService<PropertyEditorCollection>(), IndexInitializer.GetMockContentService(), ScopeProvider, UmbracoDatabaseFactory,false);

            using (var luceneDir = new RandomIdRamDirectory())
            using (var indexer = IndexInitializer.GetUmbracoIndexer(ProfilingLogger, HostingEnvironment, RuntimeState, luceneDir))
            using (indexer.ProcessNonAsync())
            {
                var searcher = indexer.GetSearcher();

                //create the whole thing
                rebuilder.Populate(indexer);

                //now delete a node that has children

                indexer.DeleteFromIndex(1140.ToString());
                //this node had children: 1141 & 1142, let's ensure they are also removed

                var results = searcher.CreateQuery().Id(1141).Execute();
                Assert.AreEqual(0, results.Count());

                results = searcher.CreateQuery().Id(1142).Execute();
                Assert.AreEqual(0, results.Count());

            }
        }

        private readonly ExamineDemoDataMediaService _mediaService = new ExamineDemoDataMediaService();
    }
}<|MERGE_RESOLUTION|>--- conflicted
+++ resolved
@@ -9,30 +9,13 @@
 using Microsoft.Extensions.DependencyInjection;
 using Newtonsoft.Json;
 using NUnit.Framework;
-<<<<<<< HEAD
-using Umbraco.Tests.Testing;
 using Umbraco.Examine;
-using Umbraco.Core.PropertyEditors;
 using Umbraco.Tests.TestHelpers.Entities;
 using Umbraco.Core.Models;
-using Newtonsoft.Json;
-using System.Collections.Generic;
-using System;
-using Microsoft.Extensions.DependencyInjection;
 using Umbraco.Cms.Core.Models;
 using Umbraco.Cms.Core.PropertyEditors;
 using Umbraco.Cms.Tests.Common.Testing;
-using Umbraco.Core;
 using Umbraco.Tests.TestHelpers;
-using Constants = Umbraco.Cms.Core.Constants;
-=======
-using Umbraco.Core.Models;
-using Umbraco.Core.PropertyEditors;
-using Umbraco.Examine;
-using Umbraco.Tests.TestHelpers;
-using Umbraco.Tests.TestHelpers.Entities;
-using Umbraco.Tests.Testing;
->>>>>>> 285473d0
 
 namespace Umbraco.Tests.UmbracoExamine
 {
@@ -61,7 +44,7 @@
                 {
                     Alias = "grid",
                     Name = "Grid",
-                    PropertyEditorAlias = Constants.PropertyEditors.Aliases.Grid
+                    PropertyEditorAlias = Cms.Core.Constants.PropertyEditors.Aliases.Grid
                 });
                 var content = MockedContent.CreateBasicContent(contentType);
                 content.Id = 555;
