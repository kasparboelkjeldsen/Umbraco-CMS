﻿using System;
using System.Collections.Generic;
using System.Globalization;
using System.Linq;
using Moq;
using NUnit.Framework;
using Umbraco.Core;
using Umbraco.Web.Composing;
using Umbraco.Core.Models;
using Umbraco.Core.Models.PublishedContent;
using Umbraco.Core.Services;
using Umbraco.Tests.TestHelpers;
using Umbraco.Tests.TestHelpers.Entities;
using Umbraco.Tests.Testing.Objects.Accessors;
using Umbraco.Web;
using Umbraco.Web.Routing;

namespace Umbraco.Tests.Routing
{
    [TestFixture]
    public class GetContentUrlsTests : UrlRoutingTestBase
    {
        private ILocalizedTextService GetTextService()
        {
            var textService = Mock.Of<ILocalizedTextService>(
                x => x.Localize("content/itemNotPublished",
                         It.IsAny<CultureInfo>(),
                         It.IsAny<IDictionary<string, string>>()) == "content/itemNotPublished");
            return textService;
        }

        private ILocalizationService GetLangService(params string[] isoCodes)
        {
            var allLangs = isoCodes
                .Select(CultureInfo.GetCultureInfo)
                .Select(culture => new Language(TestObjects.GetGlobalSettings(), culture.Name)
                {
                    CultureName = culture.DisplayName,
                    IsDefault = true,
                    IsMandatory = true
                }).ToArray();

            var langService = Mock.Of<ILocalizationService>(x => x.GetAllLanguages() == allLangs);
            return langService;
        }

        [Test]
        public void Content_Not_Published()
        {
            var contentType = MockedContentTypes.CreateBasicContentType();
            var content = MockedContent.CreateBasicContent(contentType);
            content.Id = 1046; // FIXME: we are using this ID only because it's built into the test XML published cache
            content.Path = "-1,1046";

            var umbContext = GetUmbracoContext("http://localhost:8000");
            var publishedRouter = CreatePublishedRouter(Factory,
                contentFinders: new ContentFinderCollection(new[] { new ContentFinderByUrl(Logger) }));
            var urls = content.GetContentUrls(publishedRouter,
                umbContext,
                GetLangService("en-US", "fr-FR"), GetTextService(), ServiceContext.ContentService,
                VariationContextAccessor,
                Logger,
<<<<<<< HEAD
                PublishedUrlProvider).ToList();
=======
                UriUtility).ToList();
>>>>>>> 2b8be2cf

            Assert.AreEqual(1, urls.Count);
            Assert.AreEqual("content/itemNotPublished", urls[0].Text);
            Assert.IsFalse(urls[0].IsUrl);
        }

        [Test]
        public void Invariant_Root_Content_Published_No_Domains()
        {
            var contentType = MockedContentTypes.CreateBasicContentType();
            var content = MockedContent.CreateBasicContent(contentType);
            content.Id = 1046; // FIXME: we are using this ID only because it's built into the test XML published cache
            content.Path = "-1,1046";
            content.Published = true;

            var umbracoSettings = Current.Configs.Settings();

<<<<<<< HEAD
            var umbContext = GetUmbracoContext("http://localhost:8000");
            var umbracoContextAccessor = new TestUmbracoContextAccessor(umbContext);
            var urlProvider = new DefaultUrlProvider(umbracoSettings.RequestHandler, Logger, TestObjects.GetGlobalSettings(), new SiteDomainHelper(), umbracoContextAccessor);
            var publishedUrlProvider = new UrlProvider(
                umbracoContextAccessor,
                TestHelper.WebRoutingSection,
                new UrlProviderCollection(new []{urlProvider}),
                new MediaUrlProviderCollection(Enumerable.Empty<IMediaUrlProvider>()),
                Mock.Of<IVariationContextAccessor>()
            );

=======
            var umbContext = GetUmbracoContext("http://localhost:8000",
                urlProviders: new []{ new DefaultUrlProvider(umbracoSettings.RequestHandler, Logger, TestObjects.GetGlobalSettings(), new SiteDomainHelper(), UriUtility) });
>>>>>>> 2b8be2cf
            var publishedRouter = CreatePublishedRouter(Factory,
                contentFinders:new ContentFinderCollection(new[]{new ContentFinderByUrl(Logger) }));
            var urls = content.GetContentUrls(publishedRouter,
                umbContext,
                GetLangService("en-US", "fr-FR"), GetTextService(), ServiceContext.ContentService,
                VariationContextAccessor,
                Logger,
<<<<<<< HEAD
                publishedUrlProvider).ToList();
=======
                UriUtility).ToList();
>>>>>>> 2b8be2cf

            Assert.AreEqual(1, urls.Count);
            Assert.AreEqual("/home/", urls[0].Text);
            Assert.AreEqual("en-US", urls[0].Culture);
            Assert.IsTrue(urls[0].IsUrl);
        }

        [Test]
        public void Invariant_Child_Content_Published_No_Domains()
        {
            var contentType = MockedContentTypes.CreateBasicContentType();
            var parent = MockedContent.CreateBasicContent(contentType);
            parent.Id = 1046; // FIXME: we are using this ID only because it's built into the test XML published cache
            parent.Name = "home";
            parent.Path = "-1,1046";
            parent.Published = true;
            var child = MockedContent.CreateBasicContent(contentType);
            child.Name = "sub1";
            child.Id = 1173; // FIXME: we are using this ID only because it's built into the test XML published cache
            child.Path = "-1,1046,1173";
            child.Published = true;

            var umbracoSettings = Current.Configs.Settings();

<<<<<<< HEAD

            var umbContext = GetUmbracoContext("http://localhost:8000");
            var umbracoContextAccessor = new TestUmbracoContextAccessor(umbContext);
            var urlProvider = new DefaultUrlProvider(umbracoSettings.RequestHandler, Logger, TestObjects.GetGlobalSettings(), new SiteDomainHelper(), umbracoContextAccessor);
            var publishedUrlProvider = new UrlProvider(
                umbracoContextAccessor,
                TestHelper.WebRoutingSection,
                new UrlProviderCollection(new []{urlProvider}),
                new MediaUrlProviderCollection(Enumerable.Empty<IMediaUrlProvider>()),
                Mock.Of<IVariationContextAccessor>()
                );

=======
            var umbContext = GetUmbracoContext("http://localhost:8000",
                urlProviders: new[] { new DefaultUrlProvider(umbracoSettings.RequestHandler, Logger, TestObjects.GetGlobalSettings(), new SiteDomainHelper(), UriUtility) });
>>>>>>> 2b8be2cf
            var publishedRouter = CreatePublishedRouter(Factory,
                contentFinders: new ContentFinderCollection(new[] { new ContentFinderByUrl(Logger) }));
            var urls = child.GetContentUrls(publishedRouter,
                umbContext,
                GetLangService("en-US", "fr-FR"), GetTextService(), ServiceContext.ContentService,
                VariationContextAccessor,
                Logger,
<<<<<<< HEAD
                publishedUrlProvider).ToList();
=======
                UriUtility).ToList();
>>>>>>> 2b8be2cf

            Assert.AreEqual(1, urls.Count);
            Assert.AreEqual("/home/sub1/", urls[0].Text);
            Assert.AreEqual("en-US", urls[0].Culture);
            Assert.IsTrue(urls[0].IsUrl);
        }

        // TODO: We need a lot of tests here, the above was just to get started with being able to unit test this method
        // * variant URLs without domains assigned, what happens?
        // * variant URLs with domains assigned, but also having more languages installed than there are domains/cultures assigned
        // * variant URLs with an ancestor culture unpublished
        // * invariant URLs with ancestors as variants
        // * ... probably a lot more

    }
}<|MERGE_RESOLUTION|>--- conflicted
+++ resolved
@@ -60,11 +60,8 @@
                 GetLangService("en-US", "fr-FR"), GetTextService(), ServiceContext.ContentService,
                 VariationContextAccessor,
                 Logger,
-<<<<<<< HEAD
+                UriUtility,
                 PublishedUrlProvider).ToList();
-=======
-                UriUtility).ToList();
->>>>>>> 2b8be2cf
 
             Assert.AreEqual(1, urls.Count);
             Assert.AreEqual("content/itemNotPublished", urls[0].Text);
@@ -82,10 +79,10 @@
 
             var umbracoSettings = Current.Configs.Settings();
 
-<<<<<<< HEAD
             var umbContext = GetUmbracoContext("http://localhost:8000");
             var umbracoContextAccessor = new TestUmbracoContextAccessor(umbContext);
-            var urlProvider = new DefaultUrlProvider(umbracoSettings.RequestHandler, Logger, TestObjects.GetGlobalSettings(), new SiteDomainHelper(), umbracoContextAccessor);
+            var urlProvider = new DefaultUrlProvider(umbracoSettings.RequestHandler, Logger, TestObjects.GetGlobalSettings(), new SiteDomainHelper(),
+                umbracoContextAccessor, UriUtility);
             var publishedUrlProvider = new UrlProvider(
                 umbracoContextAccessor,
                 TestHelper.WebRoutingSection,
@@ -94,10 +91,6 @@
                 Mock.Of<IVariationContextAccessor>()
             );
 
-=======
-            var umbContext = GetUmbracoContext("http://localhost:8000",
-                urlProviders: new []{ new DefaultUrlProvider(umbracoSettings.RequestHandler, Logger, TestObjects.GetGlobalSettings(), new SiteDomainHelper(), UriUtility) });
->>>>>>> 2b8be2cf
             var publishedRouter = CreatePublishedRouter(Factory,
                 contentFinders:new ContentFinderCollection(new[]{new ContentFinderByUrl(Logger) }));
             var urls = content.GetContentUrls(publishedRouter,
@@ -105,11 +98,8 @@
                 GetLangService("en-US", "fr-FR"), GetTextService(), ServiceContext.ContentService,
                 VariationContextAccessor,
                 Logger,
-<<<<<<< HEAD
+                UriUtility,
                 publishedUrlProvider).ToList();
-=======
-                UriUtility).ToList();
->>>>>>> 2b8be2cf
 
             Assert.AreEqual(1, urls.Count);
             Assert.AreEqual("/home/", urls[0].Text);
@@ -134,23 +124,18 @@
 
             var umbracoSettings = Current.Configs.Settings();
 
-<<<<<<< HEAD
 
             var umbContext = GetUmbracoContext("http://localhost:8000");
             var umbracoContextAccessor = new TestUmbracoContextAccessor(umbContext);
-            var urlProvider = new DefaultUrlProvider(umbracoSettings.RequestHandler, Logger, TestObjects.GetGlobalSettings(), new SiteDomainHelper(), umbracoContextAccessor);
+            var urlProvider = new DefaultUrlProvider(umbracoSettings.RequestHandler, Logger, TestObjects.GetGlobalSettings(), new SiteDomainHelper(), umbracoContextAccessor, UriUtility);
             var publishedUrlProvider = new UrlProvider(
                 umbracoContextAccessor,
                 TestHelper.WebRoutingSection,
                 new UrlProviderCollection(new []{urlProvider}),
                 new MediaUrlProviderCollection(Enumerable.Empty<IMediaUrlProvider>()),
                 Mock.Of<IVariationContextAccessor>()
-                );
+            );
 
-=======
-            var umbContext = GetUmbracoContext("http://localhost:8000",
-                urlProviders: new[] { new DefaultUrlProvider(umbracoSettings.RequestHandler, Logger, TestObjects.GetGlobalSettings(), new SiteDomainHelper(), UriUtility) });
->>>>>>> 2b8be2cf
             var publishedRouter = CreatePublishedRouter(Factory,
                 contentFinders: new ContentFinderCollection(new[] { new ContentFinderByUrl(Logger) }));
             var urls = child.GetContentUrls(publishedRouter,
@@ -158,11 +143,9 @@
                 GetLangService("en-US", "fr-FR"), GetTextService(), ServiceContext.ContentService,
                 VariationContextAccessor,
                 Logger,
-<<<<<<< HEAD
-                publishedUrlProvider).ToList();
-=======
-                UriUtility).ToList();
->>>>>>> 2b8be2cf
+                UriUtility,
+                publishedUrlProvider
+                ).ToList();
 
             Assert.AreEqual(1, urls.Count);
             Assert.AreEqual("/home/sub1/", urls[0].Text);
