--- conflicted
+++ resolved
@@ -2,11 +2,9 @@
 using System.Linq;
 using System.Web.Mvc;
 using System.Web.Routing;
-<<<<<<< HEAD
+using Microsoft.Extensions.Options;
 using Microsoft.Extensions.Logging;
-=======
-using Microsoft.Extensions.Options;
->>>>>>> d7ab7d3d
+using Microsoft.Extensions.Logging.Abstractions;
 using Moq;
 using NUnit.Framework;
 using Umbraco.Core;
@@ -57,13 +55,8 @@
 
         public class TestRuntime : CoreRuntime
         {
-<<<<<<< HEAD
-            public TestRuntime(Configs configs, IUmbracoVersion umbracoVersion, IIOHelper ioHelper, ILogger logger, IHostingEnvironment hostingEnvironment, IBackOfficeInfo backOfficeInfo)
-                : base(configs, umbracoVersion, ioHelper, Mock.Of<Microsoft.Extensions.Logging.ILogger>(), Mock.Of<ILoggerFactory>(), Mock.Of<IProfiler>(), new AspNetUmbracoBootPermissionChecker(), hostingEnvironment, backOfficeInfo, TestHelper.DbProviderFactoryCreator, TestHelper.MainDom, TestHelper.GetTypeFinder(), AppCaches.NoCache)
-=======
             public TestRuntime(GlobalSettings globalSettings, ConnectionStrings connectionStrings, IUmbracoVersion umbracoVersion, IIOHelper ioHelper, ILogger logger, IHostingEnvironment hostingEnvironment, IBackOfficeInfo backOfficeInfo)
-                : base(globalSettings, connectionStrings,umbracoVersion, ioHelper, Mock.Of<ILogger>(), Mock.Of<IProfiler>(), new AspNetUmbracoBootPermissionChecker(), hostingEnvironment, backOfficeInfo, TestHelper.DbProviderFactoryCreator, TestHelper.MainDom, TestHelper.GetTypeFinder(), AppCaches.NoCache)
->>>>>>> d7ab7d3d
+                : base(globalSettings, connectionStrings,umbracoVersion, ioHelper, Mock.Of<Microsoft.Extensions.Logging.ILogger>(), NullLoggerFactory.Instance, Mock.Of<IProfiler>(), new AspNetUmbracoBootPermissionChecker(), hostingEnvironment, backOfficeInfo, TestHelper.DbProviderFactoryCreator, TestHelper.MainDom, TestHelper.GetTypeFinder(), AppCaches.NoCache)
             {
             }
 
@@ -205,13 +198,8 @@
         /// </summary>
         public class CustomDocumentController : RenderMvcController
         {
-<<<<<<< HEAD
-            public CustomDocumentController(IGlobalSettings globalSettings, IUmbracoContextAccessor umbracoContextAccessor, ServiceContext services, AppCaches appCaches, IProfilingLogger profilingLogger, Umbraco.Core.Logging.ILogger<CustomDocumentController> logger)
+            public CustomDocumentController(IOptions<GlobalSettings> globalSettings, IUmbracoContextAccessor umbracoContextAccessor, ServiceContext services, AppCaches appCaches, IProfilingLogger profilingLogger, Umbraco.Core.Logging.ILogger<CustomDocumentController> logger)
                 : base(globalSettings, umbracoContextAccessor, services, appCaches, profilingLogger, logger)
-=======
-            public CustomDocumentController(IOptions<GlobalSettings> globalSettings, IUmbracoContextAccessor umbracoContextAccessor, ServiceContext services, AppCaches appCaches, IProfilingLogger profilingLogger)
-                : base(globalSettings, umbracoContextAccessor, services, appCaches, profilingLogger)
->>>>>>> d7ab7d3d
             {
             }
 
