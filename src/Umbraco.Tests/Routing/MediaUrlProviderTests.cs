﻿using System;
using System.Linq;
using Moq;
using Newtonsoft.Json;
using NUnit.Framework;
using Umbraco.Core;
using Umbraco.Core.Configuration.UmbracoSettings;
using Umbraco.Core.IO;
using Umbraco.Core.Logging;
using Umbraco.Core.Models;
using Umbraco.Core.Models.PublishedContent;
using Umbraco.Core.PropertyEditors;
using Umbraco.Core.PropertyEditors.ValueConverters;
using Umbraco.Core.Services;
using Umbraco.Tests.PublishedContent;
using Umbraco.Tests.TestHelpers;
using Umbraco.Tests.Testing;
using Umbraco.Tests.Testing.Objects.Accessors;
using Umbraco.Web;
using Umbraco.Web.PropertyEditors;
using Umbraco.Web.Routing;

namespace Umbraco.Tests.Routing
{
    [TestFixture]
    [UmbracoTest(Database = UmbracoTestOptions.Database.NewSchemaPerFixture)]
    public class MediaUrlProviderTests : BaseWebTest
    {
        private DefaultMediaUrlProvider _mediaUrlProvider;

        public override void SetUp()
        {
            base.SetUp();

            var logger = Mock.Of<ILogger>();
            var mediaFileSystemMock = Mock.Of<IMediaFileSystem>();
            var contentSection = Mock.Of<IContentSection>();
            var dataTypeService = Mock.Of<IDataTypeService>();
            var umbracoSettingsSection = TestObjects.GetUmbracoSettings();

            var propertyEditors = new PropertyEditorCollection(new DataEditorCollection(new IDataEditor[]
            {
                new FileUploadPropertyEditor(logger, mediaFileSystemMock, contentSection, dataTypeService, LocalizationService, LocalizedTextService, ShortStringHelper, umbracoSettingsSection),
                new ImageCropperPropertyEditor(logger, mediaFileSystemMock, contentSection, dataTypeService, LocalizationService, IOHelper, ShortStringHelper, LocalizedTextService, umbracoSettingsSection),
            }));
<<<<<<< HEAD
            _mediaUrlProvider = new DefaultMediaUrlProvider(new Lazy<PropertyEditorCollection>(() => propertyEditors));
=======
            _mediaUrlProvider = new DefaultMediaUrlProvider(propertyEditors, UriUtility);
>>>>>>> 2b8be2cf
        }

        public override void TearDown()
        {
            base.TearDown();

            _mediaUrlProvider = null;
        }

        [Test]
        public void Get_Media_Url_Resolves_Url_From_Upload_Property_Editor()
        {
            const string expected = "/media/rfeiw584/test.jpg";

            var umbracoContext = GetUmbracoContext("/");
            var publishedContent = CreatePublishedContent(Constants.PropertyEditors.Aliases.UploadField, expected, null);

            var resolvedUrl = GetPublishedUrlProvider(umbracoContext).GetMediaUrl(publishedContent, UrlMode.Auto);

            Assert.AreEqual(expected, resolvedUrl);
        }

        [Test]
        public void Get_Media_Url_Resolves_Url_From_Image_Cropper_Property_Editor()
        {
            const string expected = "/media/rfeiw584/test.jpg";

            var configuration = new ImageCropperConfiguration();
            var imageCropperValue = JsonConvert.SerializeObject(new ImageCropperValue
            {
                Src = expected
            });

            var umbracoContext = GetUmbracoContext("/");
            var publishedContent = CreatePublishedContent(Constants.PropertyEditors.Aliases.ImageCropper, imageCropperValue, configuration);

            var resolvedUrl = GetPublishedUrlProvider(umbracoContext).GetMediaUrl(publishedContent, UrlMode.Auto);

            Assert.AreEqual(expected, resolvedUrl);
        }

        [Test]
        public void Get_Media_Url_Can_Resolve_Absolute_Url()
        {
            const string mediaUrl = "/media/rfeiw584/test.jpg";
            var expected = $"http://localhost{mediaUrl}";

            var umbracoContext = GetUmbracoContext("http://localhost");
            var publishedContent = CreatePublishedContent(Constants.PropertyEditors.Aliases.UploadField, mediaUrl, null);

            var resolvedUrl = GetPublishedUrlProvider(umbracoContext).GetMediaUrl(publishedContent, UrlMode.Absolute);

            Assert.AreEqual(expected, resolvedUrl);
        }

        [Test]
        public void Get_Media_Url_Returns_Absolute_Url_If_Stored_Url_Is_Absolute()
        {
            const string expected = "http://localhost/media/rfeiw584/test.jpg";

            var umbracoContext = GetUmbracoContext("http://localhost");
            var publishedContent = CreatePublishedContent(Constants.PropertyEditors.Aliases.UploadField, expected, null);

            var resolvedUrl = GetPublishedUrlProvider(umbracoContext).GetMediaUrl(publishedContent, UrlMode.Relative);

            Assert.AreEqual(expected, resolvedUrl);
        }

        [Test]
        public void Get_Media_Url_Returns_Empty_String_When_PropertyType_Is_Not_Supported()
        {
            var umbracoContext = GetUmbracoContext("/");
            var publishedContent = CreatePublishedContent(Constants.PropertyEditors.Aliases.Boolean, "0", null);

            var resolvedUrl = GetPublishedUrlProvider(umbracoContext).GetMediaUrl(publishedContent, UrlMode.Absolute, propertyAlias: "test");

            Assert.AreEqual(string.Empty, resolvedUrl);
        }

        [Test]
        public void Get_Media_Url_Can_Resolve_Variant_Property_Url()
        {
            var umbracoContext = GetUmbracoContext("http://localhost");

            var umbracoFilePropertyType = CreatePropertyType(Constants.PropertyEditors.Aliases.UploadField, null, ContentVariation.Culture);

            const string enMediaUrl = "/media/rfeiw584/en.jpg";
            const string daMediaUrl = "/media/uf8ewud2/da.jpg";

            var property = new SolidPublishedPropertyWithLanguageVariants
            {
                Alias = "umbracoFile",
                PropertyType = umbracoFilePropertyType,
            };

            property.SetSourceValue("en", enMediaUrl, true);
            property.SetSourceValue("da", daMediaUrl);

            var contentType = new PublishedContentType(666, "alias", PublishedItemType.Content, Enumerable.Empty<string>(), new [] { umbracoFilePropertyType }, ContentVariation.Culture);
            var publishedContent = new SolidPublishedContent(contentType) {Properties = new[] {property}};

            var resolvedUrl = GetPublishedUrlProvider(umbracoContext).GetMediaUrl(publishedContent, UrlMode.Auto, "da");
            Assert.AreEqual(daMediaUrl, resolvedUrl);
        }

        private IPublishedUrlProvider GetPublishedUrlProvider(IUmbracoContext umbracoContext)
        {
            return new UrlProvider(
                new TestUmbracoContextAccessor(umbracoContext),
                TestHelper.WebRoutingSection,
                new UrlProviderCollection(Enumerable.Empty<IUrlProvider>()),
                new MediaUrlProviderCollection(new []{_mediaUrlProvider}),
                Mock.Of<IVariationContextAccessor>()
            );
        }

        private static IPublishedContent CreatePublishedContent(string propertyEditorAlias, string propertyValue, object dataTypeConfiguration)
        {
            var umbracoFilePropertyType = CreatePropertyType(propertyEditorAlias, dataTypeConfiguration, ContentVariation.Nothing);

            var contentType = new PublishedContentType(666, "alias", PublishedItemType.Content, Enumerable.Empty<string>(),
                new[] {umbracoFilePropertyType}, ContentVariation.Nothing);

            return new SolidPublishedContent(contentType)
            {
                Id = 1234,
                Key = Guid.NewGuid(),
                Properties = new[]
                {
                    new SolidPublishedProperty
                    {
                        Alias = "umbracoFile",
                        SolidSourceValue = propertyValue,
                        SolidHasValue = true,
                        PropertyType = umbracoFilePropertyType
                    }
                }
            };
        }

        private static PublishedPropertyType CreatePropertyType(string propertyEditorAlias, object dataTypeConfiguration, ContentVariation variation)
        {
            var uploadDataType = new PublishedDataType(1234, propertyEditorAlias, new Lazy<object>(() => dataTypeConfiguration));

            var propertyValueConverters = new PropertyValueConverterCollection(new IPropertyValueConverter[]
            {
                new UploadPropertyConverter(),
                new ImageCropperValueConverter(),
            });

            var publishedModelFactory = Mock.Of<IPublishedModelFactory>();
            var publishedContentTypeFactory = new Mock<IPublishedContentTypeFactory>();
            publishedContentTypeFactory.Setup(x => x.GetDataType(It.IsAny<int>()))
                .Returns(uploadDataType);

            return new PublishedPropertyType("umbracoFile", 42, true, variation, propertyValueConverters, publishedModelFactory, publishedContentTypeFactory.Object);
        }
    }
}<|MERGE_RESOLUTION|>--- conflicted
+++ resolved
@@ -43,11 +43,7 @@
                 new FileUploadPropertyEditor(logger, mediaFileSystemMock, contentSection, dataTypeService, LocalizationService, LocalizedTextService, ShortStringHelper, umbracoSettingsSection),
                 new ImageCropperPropertyEditor(logger, mediaFileSystemMock, contentSection, dataTypeService, LocalizationService, IOHelper, ShortStringHelper, LocalizedTextService, umbracoSettingsSection),
             }));
-<<<<<<< HEAD
-            _mediaUrlProvider = new DefaultMediaUrlProvider(new Lazy<PropertyEditorCollection>(() => propertyEditors));
-=======
-            _mediaUrlProvider = new DefaultMediaUrlProvider(propertyEditors, UriUtility);
->>>>>>> 2b8be2cf
+            _mediaUrlProvider = new DefaultMediaUrlProvider(new Lazy<PropertyEditorCollection>(() => propertyEditors), UriUtility);
         }
 
         public override void TearDown()
