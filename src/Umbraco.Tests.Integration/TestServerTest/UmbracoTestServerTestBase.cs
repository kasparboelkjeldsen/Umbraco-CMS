--- conflicted
+++ resolved
@@ -14,6 +14,7 @@
 using Microsoft.Extensions.DependencyInjection;
 using Microsoft.Extensions.Hosting;
 using NUnit.Framework;
+using Umbraco.Cms.Core;
 using Umbraco.Cms.Core.Cache;
 using Umbraco.Cms.Core.Composing;
 using Umbraco.Cms.Core.DependencyInjection;
@@ -120,14 +121,6 @@
                 }
             };
 
-<<<<<<< HEAD
-=======
-            // TODO: This dependency chain is broken and needs to be fixed.
-            // This is required to be called before EnsureUmbracoContext else the UmbracoContext's IBackOfficeSecurity instance is null
-            // This is a very ugly Temporal Coupling which also means that developers can no longer just use IUmbracoContextFactory the
-            // way it was intended.
-            backofficeSecurityFactory.EnsureBackOfficeSecurity();
->>>>>>> 0daad54d
             umbracoContextFactory.EnsureUmbracoContext();
 
             return url;
