--- conflicted
+++ resolved
@@ -10,12 +10,8 @@
 namespace Umbraco.Tests.Common.Builders
 {
     public class MemberTypeBuilder
-<<<<<<< HEAD
-        : ChildBuilderBase<MemberBuilder, MemberType>,
+        : ChildBuilderBase<MemberBuilder, IMemberType>,
             IBuildPropertyGroups,
-=======
-        : ChildBuilderBase<MemberBuilder, IMemberType>,
->>>>>>> 8aaff38a
             IWithIdBuilder,
             IWithAliasBuilder,
             IWithNameBuilder,
