--- conflicted
+++ resolved
@@ -1,218 +1,211 @@
-﻿using System;
-using System.Collections.Generic;
-using System.Globalization;
-using System.IO; 
-using System.Linq;
-using System.Web;
-using Umbraco.Core.CodeAnnotations;
-using Umbraco.Core.Logging;
-<<<<<<< HEAD
-using Umbraco.Core.Publishing;
-=======
->>>>>>> 30cf0e20
-
-namespace Umbraco.Core.IO
-{
-	[UmbracoExperimentalFeature("http://issues.umbraco.org/issue/U4-1156", "Will be declared public after 4.10")]
-    internal class PhysicalFileSystem : IFileSystem
-    {
-        private readonly string _rootPath;
-        private readonly string _rootUrl;
-
-        public PhysicalFileSystem(string virtualRoot)
-        {
-            _rootPath = System.Web.Hosting.HostingEnvironment.MapPath(virtualRoot);
-            _rootUrl = VirtualPathUtility.ToAbsolute(virtualRoot);
-        }
-
-        public PhysicalFileSystem(string rootPath, string rootUrl)
-        {
-            if (string.IsNullOrEmpty(rootPath))
-                throw new ArgumentException("The argument 'rootPath' cannot be null or empty.");
-
-            if (string.IsNullOrEmpty(rootUrl))
-                throw new ArgumentException("The argument 'rootUrl' cannot be null or empty.");
-
-            _rootPath = rootPath;
-            _rootUrl = rootUrl;
-        }
-
-        public IEnumerable<string> GetDirectories(string path)
-        {
-            path = EnsureTrailingSeparator(GetFullPath(path));
-
-            try
-            {
-                if (Directory.Exists(path))
-                    return Directory.EnumerateDirectories(path).Select(GetRelativePath);
-            }
-            catch (UnauthorizedAccessException ex)
-            {
-                LogHelper.Error<PhysicalFileSystem>("Not authorized to get directories", ex);
-            }
-            catch (DirectoryNotFoundException ex)
-            {
-                LogHelper.Error<PhysicalFileSystem>("Directory not found", ex);
-            }
-
-            return Enumerable.Empty<string>();
-        }
-
-        public void DeleteDirectory(string path)
-        {
-            DeleteDirectory(path, false);
-        }
-
-        public void DeleteDirectory(string path, bool recursive)
-        {
-            if (!DirectoryExists(path))
-                return;
-
-            try
-            {
-                Directory.Delete(GetFullPath(path), recursive);
-            }
-            catch (DirectoryNotFoundException ex)
-            {
-                LogHelper.Error<PhysicalFileSystem>("Directory not found", ex);
-            }
-        }
-
-        public bool DirectoryExists(string path)
-        {
-            return Directory.Exists(GetFullPath(path));
-        }
-
-        public void AddFile(string path, Stream stream)
-        {
-            AddFile(path, stream, true);
-        }
-
-        public void AddFile(string path, Stream stream, bool overrideIfExists)
-        {
-            if (FileExists(path) && !overrideIfExists) throw new InvalidOperationException(string.Format("A file at path '{0}' already exists", path));
-
-            EnsureDirectory(Path.GetDirectoryName(path));
-
-            if (stream.CanSeek)
-                stream.Seek(0, 0);
-
-            using (var destination = (Stream)File.Create(GetFullPath(path)))
-                stream.CopyTo(destination);
-        }
-
-        public IEnumerable<string> GetFiles(string path)
-        {
-            return GetFiles(path, "*.*");
-        }
-
-        public IEnumerable<string> GetFiles(string path, string filter)
-        {
-            path = EnsureTrailingSeparator(GetFullPath(path));
-
-            try
-            {
-                if (Directory.Exists(path))
-                    return Directory.EnumerateFiles(path, filter).Select(GetRelativePath);
-            }
-            catch (UnauthorizedAccessException ex)
-            {
-                LogHelper.Error<PhysicalFileSystem>("Not authorized to get directories", ex);
-            }
-            catch (DirectoryNotFoundException ex)
-            {
-                LogHelper.Error<PhysicalFileSystem>("Directory not found", ex);
-            }
-
-            return Enumerable.Empty<string>();
-        }
-
-        public Stream OpenFile(string path)
-        {
-            var fullPath = GetFullPath(path);
-            return File.OpenRead(fullPath);
-        }
-
-        public void DeleteFile(string path)
-        {
-            if (!FileExists(path))
-                return;
-
-            try
-            {
-                File.Delete(GetFullPath(path));
-            }
-            catch (FileNotFoundException ex)
-            {
-<<<<<<< HEAD
-                LogHelper.Info<PublishingStrategy>(string.Format("DeleteFile failed with FileNotFoundException: {0}", ex.InnerException));
-=======
-                LogHelper.Error<PhysicalFileSystem>("File not found", ex);
->>>>>>> 30cf0e20
-            }
-        }
-
-        public bool FileExists(string path)
-        {
-            return File.Exists(GetFullPath(path));
-        }
-
-        public string GetRelativePath(string fullPathOrUrl)
-        {
-            var relativePath = fullPathOrUrl
-                .TrimStart(_rootUrl)
-                .Replace('/', Path.DirectorySeparatorChar)
-                .TrimStart(_rootPath)
-                .TrimStart(Path.DirectorySeparatorChar);
-
-            return relativePath;
-        }
-
-        public string GetFullPath(string path)
-        {
-            return !path.StartsWith(_rootPath) 
-                ? Path.Combine(_rootPath, path)
-                : path;
-        }
-
-        public string GetUrl(string path)
-        {
-            return _rootUrl.TrimEnd("/") + "/" + path
-                .TrimStart(Path.DirectorySeparatorChar)
-                .Replace(Path.DirectorySeparatorChar, '/')
-                .TrimEnd("/");
-        }
-
-        public DateTimeOffset GetLastModified(string path)
-        {
-            return DirectoryExists(path) 
-                ? new DirectoryInfo(GetFullPath(path)).LastWriteTimeUtc 
-                : new FileInfo(GetFullPath(path)).LastWriteTimeUtc;
-        }
-
-        public DateTimeOffset GetCreated(string path)
-        {
-            return DirectoryExists(path) 
-                ? Directory.GetCreationTimeUtc(GetFullPath(path)) 
-                : File.GetCreationTimeUtc(GetFullPath(path));
-        }
-
-        #region Helper Methods
-
-        protected virtual void EnsureDirectory(string path)
-        {
-            path = GetFullPath(path);
-            Directory.CreateDirectory(path);
-        }
-
-        protected string EnsureTrailingSeparator(string path)
-        {
-            if (!path.EndsWith(Path.DirectorySeparatorChar.ToString(CultureInfo.InvariantCulture), StringComparison.Ordinal))
-                path = path + Path.DirectorySeparatorChar;
-
-            return path;
-        }
-
-        #endregion
-    }
-}
+﻿using System;
+using System.Collections.Generic;
+using System.Globalization;
+using System.IO; 
+using System.Linq;
+using System.Web;
+using Umbraco.Core.CodeAnnotations;
+using Umbraco.Core.Logging;
+using Umbraco.Core.Publishing;
+
+namespace Umbraco.Core.IO
+{
+	[UmbracoExperimentalFeature("http://issues.umbraco.org/issue/U4-1156", "Will be declared public after 4.10")]
+    internal class PhysicalFileSystem : IFileSystem
+    {
+        private readonly string _rootPath;
+        private readonly string _rootUrl;
+
+        public PhysicalFileSystem(string virtualRoot)
+        {
+            _rootPath = System.Web.Hosting.HostingEnvironment.MapPath(virtualRoot);
+            _rootUrl = VirtualPathUtility.ToAbsolute(virtualRoot);
+        }
+
+        public PhysicalFileSystem(string rootPath, string rootUrl)
+        {
+            if (string.IsNullOrEmpty(rootPath))
+                throw new ArgumentException("The argument 'rootPath' cannot be null or empty.");
+
+            if (string.IsNullOrEmpty(rootUrl))
+                throw new ArgumentException("The argument 'rootUrl' cannot be null or empty.");
+
+            _rootPath = rootPath;
+            _rootUrl = rootUrl;
+        }
+
+        public IEnumerable<string> GetDirectories(string path)
+        {
+            path = EnsureTrailingSeparator(GetFullPath(path));
+
+            try
+            {
+                if (Directory.Exists(path))
+                    return Directory.EnumerateDirectories(path).Select(GetRelativePath);
+            }
+            catch (UnauthorizedAccessException ex)
+            {
+                LogHelper.Error<PhysicalFileSystem>("Not authorized to get directories", ex);
+            }
+            catch (DirectoryNotFoundException ex)
+            {
+                LogHelper.Error<PhysicalFileSystem>("Directory not found", ex);
+            }
+
+            return Enumerable.Empty<string>();
+        }
+
+        public void DeleteDirectory(string path)
+        {
+            DeleteDirectory(path, false);
+        }
+
+        public void DeleteDirectory(string path, bool recursive)
+        {
+            if (!DirectoryExists(path))
+                return;
+
+            try
+            {
+                Directory.Delete(GetFullPath(path), recursive);
+            }
+            catch (DirectoryNotFoundException ex)
+            {
+                LogHelper.Error<PhysicalFileSystem>("Directory not found", ex);
+            }
+        }
+
+        public bool DirectoryExists(string path)
+        {
+            return Directory.Exists(GetFullPath(path));
+        }
+
+        public void AddFile(string path, Stream stream)
+        {
+            AddFile(path, stream, true);
+        }
+
+        public void AddFile(string path, Stream stream, bool overrideIfExists)
+        {
+            if (FileExists(path) && !overrideIfExists) throw new InvalidOperationException(string.Format("A file at path '{0}' already exists", path));
+
+            EnsureDirectory(Path.GetDirectoryName(path));
+
+            if (stream.CanSeek)
+                stream.Seek(0, 0);
+
+            using (var destination = (Stream)File.Create(GetFullPath(path)))
+                stream.CopyTo(destination);
+        }
+
+        public IEnumerable<string> GetFiles(string path)
+        {
+            return GetFiles(path, "*.*");
+        }
+
+        public IEnumerable<string> GetFiles(string path, string filter)
+        {
+            path = EnsureTrailingSeparator(GetFullPath(path));
+
+            try
+            {
+                if (Directory.Exists(path))
+                    return Directory.EnumerateFiles(path, filter).Select(GetRelativePath);
+            }
+            catch (UnauthorizedAccessException ex)
+            {
+                LogHelper.Error<PhysicalFileSystem>("Not authorized to get directories", ex);
+            }
+            catch (DirectoryNotFoundException ex)
+            {
+                LogHelper.Error<PhysicalFileSystem>("Directory not found", ex);
+            }
+
+            return Enumerable.Empty<string>();
+        }
+
+        public Stream OpenFile(string path)
+        {
+            var fullPath = GetFullPath(path);
+            return File.OpenRead(fullPath);
+        }
+
+        public void DeleteFile(string path)
+        {
+            if (!FileExists(path))
+                return;
+
+            try
+            {
+                File.Delete(GetFullPath(path));
+            }
+            catch (FileNotFoundException ex)
+            {
+                LogHelper.Info<PublishingStrategy>(string.Format("DeleteFile failed with FileNotFoundException: {0}", ex.InnerException));
+            }
+        }
+
+        public bool FileExists(string path)
+        {
+            return File.Exists(GetFullPath(path));
+        }
+
+        public string GetRelativePath(string fullPathOrUrl)
+        {
+            var relativePath = fullPathOrUrl
+                .TrimStart(_rootUrl)
+                .Replace('/', Path.DirectorySeparatorChar)
+                .TrimStart(_rootPath)
+                .TrimStart(Path.DirectorySeparatorChar);
+
+            return relativePath;
+        }
+
+        public string GetFullPath(string path)
+        {
+            return !path.StartsWith(_rootPath) 
+                ? Path.Combine(_rootPath, path)
+                : path;
+        }
+
+        public string GetUrl(string path)
+        {
+            return _rootUrl.TrimEnd("/") + "/" + path
+                .TrimStart(Path.DirectorySeparatorChar)
+                .Replace(Path.DirectorySeparatorChar, '/')
+                .TrimEnd("/");
+        }
+
+        public DateTimeOffset GetLastModified(string path)
+        {
+            return DirectoryExists(path) 
+                ? new DirectoryInfo(GetFullPath(path)).LastWriteTimeUtc 
+                : new FileInfo(GetFullPath(path)).LastWriteTimeUtc;
+        }
+
+        public DateTimeOffset GetCreated(string path)
+        {
+            return DirectoryExists(path) 
+                ? Directory.GetCreationTimeUtc(GetFullPath(path)) 
+                : File.GetCreationTimeUtc(GetFullPath(path));
+        }
+
+        #region Helper Methods
+
+        protected virtual void EnsureDirectory(string path)
+        {
+            path = GetFullPath(path);
+            Directory.CreateDirectory(path);
+        }
+
+        protected string EnsureTrailingSeparator(string path)
+        {
+            if (!path.EndsWith(Path.DirectorySeparatorChar.ToString(CultureInfo.InvariantCulture), StringComparison.Ordinal))
+                path = path + Path.DirectorySeparatorChar;
+
+            return path;
+        }
+
+        #endregion
+    }
+}