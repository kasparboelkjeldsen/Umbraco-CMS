// Copyright (c) Umbraco.
// See LICENSE for more details.

using Umbraco.Cms.Core.Notifications;
using Umbraco.Extensions;

namespace Umbraco.Cms.Core.Events;

/// <inheritdoc />
public partial class EventAggregator : IEventAggregator
{
    /// <inheritdoc />
<<<<<<< HEAD
    public void Publish<TNotification>(TNotification notification)
=======
    public async Task PublishAsync<TNotification>(TNotification notification, CancellationToken cancellationToken = default)
>>>>>>> 7cf4826e
        where TNotification : INotification
    {
        ArgumentNullException.ThrowIfNull(notification);

<<<<<<< HEAD
        Publish<TNotification, INotificationHandler>(notification.Yield());
=======
        PublishNotification(notification);
        await PublishNotificationAsync(notification, cancellationToken);
>>>>>>> 7cf4826e
    }

    /// <inheritdoc />
    public void Publish<TNotification, TNotificationHandler>(IEnumerable<TNotification> notifications)
        where TNotification : INotification
        where TNotificationHandler : INotificationHandler
    {
        PublishNotifications<TNotification, TNotificationHandler>(notifications);

        Task task = PublishNotificationsAsync<TNotification, TNotificationHandler>(notifications);
        if (task is not null)
        {
            Task.WaitAll(task);
        }
    }

    /// <inheritdoc />
    public Task PublishAsync<TNotification>(TNotification notification, CancellationToken cancellationToken = default)
        where TNotification : INotification
    {
        ArgumentNullException.ThrowIfNull(notification);

        return PublishAsync<TNotification, INotificationHandler>(notification.Yield(), cancellationToken);
    }

    /// <inheritdoc />
    public async Task PublishAsync<TNotification, TNotificationHandler>(IEnumerable<TNotification> notifications, CancellationToken cancellationToken = default)
        where TNotification : INotification
        where TNotificationHandler : INotificationHandler
    {
        PublishNotifications<TNotification, TNotificationHandler>(notifications);

        await PublishNotificationsAsync<TNotification, TNotificationHandler>(notifications, cancellationToken);
    }

    /// <inheritdoc />
    public bool PublishCancelable<TCancelableNotification>(TCancelableNotification notification)
        where TCancelableNotification : ICancelableNotification
    {
        ArgumentNullException.ThrowIfNull(notification);

        Publish(notification);

        return notification.Cancel;
    }

    /// <inheritdoc />
    public async Task<bool> PublishCancelableAsync<TCancelableNotification>(TCancelableNotification notification)
        where TCancelableNotification : ICancelableNotification
    {
        ArgumentNullException.ThrowIfNull(notification);

        Task? task = PublishAsync(notification);
        if (task is not null)
        {
            await task;
        }

        return notification.Cancel;
    }
}<|MERGE_RESOLUTION|>--- conflicted
+++ resolved
@@ -10,21 +10,12 @@
 public partial class EventAggregator : IEventAggregator
 {
     /// <inheritdoc />
-<<<<<<< HEAD
     public void Publish<TNotification>(TNotification notification)
-=======
-    public async Task PublishAsync<TNotification>(TNotification notification, CancellationToken cancellationToken = default)
->>>>>>> 7cf4826e
         where TNotification : INotification
     {
         ArgumentNullException.ThrowIfNull(notification);
 
-<<<<<<< HEAD
         Publish<TNotification, INotificationHandler>(notification.Yield());
-=======
-        PublishNotification(notification);
-        await PublishNotificationAsync(notification, cancellationToken);
->>>>>>> 7cf4826e
     }
 
     /// <inheritdoc />
@@ -42,12 +33,12 @@
     }
 
     /// <inheritdoc />
-    public Task PublishAsync<TNotification>(TNotification notification, CancellationToken cancellationToken = default)
+    public async Task PublishAsync<TNotification>(TNotification notification, CancellationToken cancellationToken = default)
         where TNotification : INotification
     {
         ArgumentNullException.ThrowIfNull(notification);
 
-        return PublishAsync<TNotification, INotificationHandler>(notification.Yield(), cancellationToken);
+        await PublishAsync<TNotification, INotificationHandler>(notification.Yield(), cancellationToken);
     }
 
     /// <inheritdoc />
