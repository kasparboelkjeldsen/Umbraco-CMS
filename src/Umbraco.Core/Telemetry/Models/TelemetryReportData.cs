--- conflicted
+++ resolved
@@ -30,13 +30,9 @@
         /// Contains only the name and version of the packages, unless no version is specified.
         /// </remarks>
         [DataMember(Name = "packages")]
-<<<<<<< HEAD
         public IEnumerable<PackageTelemetry>? Packages { get; set; }
-=======
-        public IEnumerable<PackageTelemetry> Packages { get; set; }
 
         [DataMember(Name = "detailed")]
-        public IEnumerable<UsageInformation> Detailed { get; set; }
->>>>>>> 536440b7
+        public IEnumerable<UsageInformation>? Detailed { get; set; }
     }
 }