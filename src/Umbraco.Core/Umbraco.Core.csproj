﻿<Project Sdk="Microsoft.NET.Sdk">

    <PropertyGroup>
        <TargetFramework>netstandard2.0</TargetFramework>
        <LangVersion>8</LangVersion>
        <RootNamespace>Umbraco.Core</RootNamespace>
        <AssemblyVersion>9.0.0</AssemblyVersion>
        <InformationalVersion>9.0.0</InformationalVersion>
        <FileVersion>9.0.0</FileVersion>
        <Product>Umbraco CMS</Product>
    </PropertyGroup>

    <PropertyGroup Condition=" '$(Configuration)' == 'Release' ">
        <DocumentationFile>bin\Release\Umbraco.Core.xml</DocumentationFile>
    </PropertyGroup>

    <ItemGroup>
<<<<<<< HEAD
      <PackageReference Include="Microsoft.Extensions.Logging" Version="3.1.8" />
=======
      <PackageReference Include="Microsoft.Extensions.Options" Version="3.1.8" />
>>>>>>> d7ab7d3d
      <PackageReference Include="System.ComponentModel.Annotations" Version="4.7.0" />
      <PackageReference Include="System.Configuration.ConfigurationManager" Version="4.7.0" />
      <PackageReference Include="System.Reflection.Emit.Lightweight" Version="4.3.0" />
      <PackageReference Include="System.Runtime.Caching" Version="4.6.0" />
    </ItemGroup>

    <ItemGroup>
        <AssemblyAttribute Include="System.Runtime.CompilerServices.InternalsVisibleTo">
            <_Parameter1>Umbraco.Tests</_Parameter1>
        </AssemblyAttribute>
        <AssemblyAttribute Include="System.Runtime.CompilerServices.InternalsVisibleTo">
            <_Parameter1>Umbraco.Tests.Common</_Parameter1>
        </AssemblyAttribute>
        <AssemblyAttribute Include="System.Runtime.CompilerServices.InternalsVisibleTo">
            <_Parameter1>Umbraco.Tests.UnitTests</_Parameter1>
        </AssemblyAttribute>
        <AssemblyAttribute Include="System.Runtime.CompilerServices.InternalsVisibleTo">
            <_Parameter1>Umbraco.Tests.Benchmarks</_Parameter1>
        </AssemblyAttribute>
        <AssemblyAttribute Include="System.Runtime.CompilerServices.InternalsVisibleTo">
            <_Parameter1>Umbraco.Tests.Integration</_Parameter1>
        </AssemblyAttribute>
    </ItemGroup>
</Project><|MERGE_RESOLUTION|>--- conflicted
+++ resolved
@@ -15,11 +15,8 @@
     </PropertyGroup>
 
     <ItemGroup>
-<<<<<<< HEAD
       <PackageReference Include="Microsoft.Extensions.Logging" Version="3.1.8" />
-=======
       <PackageReference Include="Microsoft.Extensions.Options" Version="3.1.8" />
->>>>>>> d7ab7d3d
       <PackageReference Include="System.ComponentModel.Annotations" Version="4.7.0" />
       <PackageReference Include="System.Configuration.ConfigurationManager" Version="4.7.0" />
       <PackageReference Include="System.Reflection.Emit.Lightweight" Version="4.3.0" />
