﻿using System;
using System.Collections;
using System.Collections.Generic;
using System.Linq;
using System.Reflection;
using System.Runtime.CompilerServices;
using Umbraco.Core.Composing;
using Umbraco.Core.Strings;

namespace Umbraco.Core
{
    public static class TypeExtensions
    {
        /// <summary>
        /// Tries to return a value based on a property name for an object but ignores case sensitivity
        /// </summary>
        /// <param name="type"></param>
        /// <param name="shortStringHelper"></param>
        /// <param name="target"></param>
        /// <param name="memberName"></param>
        /// <returns></returns>
        /// <remarks>
        /// Currently this will only work for ProperCase and camelCase properties, see the TODO below to enable complete case insensitivity
        /// </remarks>
<<<<<<< HEAD
        internal static Attempt<object> GetMemberIgnoreCase(this Type type, object target, string memberName, IShortStringHelper shortStringHelper)
=======
        internal static Attempt<object> GetMemberIgnoreCase(this Type type, IShortStringHelper shortStringHelper, object target, string memberName)
>>>>>>> 8aa6fff8
        {
            Func<string, Attempt<object>> getMember =
                memberAlias =>
                {
                    try
                    {
                        return Attempt<object>.Succeed(
                                                   type.InvokeMember(memberAlias,
                                                                                  System.Reflection.BindingFlags.GetProperty |
                                                                                  System.Reflection.BindingFlags.Instance |
                                                                                  System.Reflection.BindingFlags.Public,
                                                                                  null,
                                                                                  target,
                                                                                  null));
                    }
                    catch (MissingMethodException ex)
                    {
                        return Attempt<object>.Fail(ex);
                    }
                };

            //try with the current casing
            var attempt = getMember(memberName);
            if (attempt.Success == false)
            {
                //if we cannot get with the current alias, try changing it's case
                attempt = memberName[0].IsUpperCase()
                    ? getMember(memberName.ToCleanString(shortStringHelper, CleanStringType.Ascii | CleanStringType.ConvertCase | CleanStringType.CamelCase))
                    : getMember(memberName.ToCleanString(shortStringHelper, CleanStringType.Ascii | CleanStringType.ConvertCase | CleanStringType.PascalCase));

                // TODO: If this still fails then we should get a list of properties from the object and then compare - doing the above without listing
                // all properties will surely be faster than using reflection to get ALL properties first and then query against them.
            }

            return attempt;
        }

    }
}<|MERGE_RESOLUTION|>--- conflicted
+++ resolved
@@ -22,11 +22,7 @@
         /// <remarks>
         /// Currently this will only work for ProperCase and camelCase properties, see the TODO below to enable complete case insensitivity
         /// </remarks>
-<<<<<<< HEAD
-        internal static Attempt<object> GetMemberIgnoreCase(this Type type, object target, string memberName, IShortStringHelper shortStringHelper)
-=======
         internal static Attempt<object> GetMemberIgnoreCase(this Type type, IShortStringHelper shortStringHelper, object target, string memberName)
->>>>>>> 8aa6fff8
         {
             Func<string, Attempt<object>> getMember =
                 memberAlias =>
