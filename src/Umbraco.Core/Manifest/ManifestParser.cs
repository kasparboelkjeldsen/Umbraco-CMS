﻿using System;
using System.Collections.Generic;
using System.IO;
using System.Linq;
using System.Text;
using Newtonsoft.Json;
using Umbraco.Core.Cache;
using Umbraco.Core.Exceptions;
using Umbraco.Core.IO;
using Umbraco.Core.Logging;
using Umbraco.Core.PropertyEditors;
using Umbraco.Core.Serialization;
using Umbraco.Core.Services;

namespace Umbraco.Core.Manifest
{
    /// <summary>
    /// Parses the Main.js file and replaces all tokens accordingly.
    /// </summary>
    public class ManifestParser : IManifestParser
    {
        private readonly IJsonSerializer _jsonSerializer;
        private static readonly string Utf8Preamble = Encoding.UTF8.GetString(Encoding.UTF8.GetPreamble());

        private readonly IAppPolicyCache _cache;
        private readonly ILogger _logger;
        private readonly IIOHelper _ioHelper;
<<<<<<< HEAD
=======
        private readonly IDataTypeService _dataTypeService;
        private readonly ILocalizationService _localizationService;
>>>>>>> cd3a97ce
        private readonly ManifestValueValidatorCollection _validators;
        private readonly ManifestFilterCollection _filters;

        private string _path;

        /// <summary>
        /// Initializes a new instance of the <see cref="ManifestParser"/> class.
        /// </summary>
<<<<<<< HEAD
        public ManifestParser(AppCaches appCaches, ManifestValueValidatorCollection validators, ManifestFilterCollection filters, ILogger logger, IIOHelper ioHelper)
            : this(appCaches, validators, filters, "~/App_Plugins", logger, ioHelper)
        { }
=======
        public ManifestParser(AppCaches appCaches, ManifestValueValidatorCollection validators, ManifestFilterCollection filters, ILogger logger, IIOHelper ioHelper, IDataTypeService dataTypeService, ILocalizationService localizationService, IJsonSerializer jsonSerializer)
            : this(appCaches, validators, filters, "~/App_Plugins", logger, ioHelper, dataTypeService, localizationService)
        {
            _jsonSerializer = jsonSerializer;
        }
>>>>>>> cd3a97ce

        /// <summary>
        /// Initializes a new instance of the <see cref="ManifestParser"/> class.
        /// </summary>
<<<<<<< HEAD
        private ManifestParser(AppCaches appCaches, ManifestValueValidatorCollection validators, ManifestFilterCollection filters, string path, ILogger logger, IIOHelper ioHelper)
=======
        private ManifestParser(AppCaches appCaches, ManifestValueValidatorCollection validators, ManifestFilterCollection filters, string path, ILogger logger, IIOHelper ioHelper, IDataTypeService dataTypeService, ILocalizationService localizationService)
>>>>>>> cd3a97ce
        {
            if (appCaches == null) throw new ArgumentNullException(nameof(appCaches));
            _cache = appCaches.RuntimeCache;
            _ioHelper = ioHelper;
            _dataTypeService = dataTypeService;
            _localizationService = localizationService;
            _validators = validators ?? throw new ArgumentNullException(nameof(validators));
            _filters = filters ?? throw new ArgumentNullException(nameof(filters));
            if (string.IsNullOrWhiteSpace(path)) throw new ArgumentNullOrEmptyException(nameof(path));

            Path = path;
            _logger = logger ?? throw new ArgumentNullException(nameof(logger));
<<<<<<< HEAD
            _ioHelper = ioHelper;
=======

>>>>>>> cd3a97ce
        }

        public string Path
        {
            get => _path;
            set => _path = value.StartsWith("~/") ? _ioHelper.MapPath(value) : value;
        }

        /// <summary>
        /// Gets all manifests, merged into a single manifest object.
        /// </summary>
        /// <returns></returns>
        public PackageManifest Manifest
            => _cache.GetCacheItem<PackageManifest>("Umbraco.Core.Manifest.ManifestParser::Manifests", () =>
            {
                var manifests = GetManifests();
                return MergeManifests(manifests);
            }, new TimeSpan(0, 4, 0));

        /// <summary>
        /// Gets all manifests.
        /// </summary>
        private IEnumerable<PackageManifest> GetManifests()
        {
            var manifests = new List<PackageManifest>();

            foreach (var path in GetManifestFiles())
            {
                try
                {
                    var text = File.ReadAllText(path);
                    text = TrimPreamble(text);
                    if (string.IsNullOrWhiteSpace(text))
                        continue;
                    var manifest = ParseManifest(text);
                    manifest.Source = path;
                    manifests.Add(manifest);
                }
                catch (Exception e)
                {
                    _logger.Error<ManifestParser>(e, "Failed to parse manifest at '{Path}', ignoring.", path);
                }
            }

            _filters.Filter(manifests);

            return manifests;
        }

        /// <summary>
        /// Merges all manifests into one.
        /// </summary>
        private static PackageManifest MergeManifests(IEnumerable<PackageManifest> manifests)
        {
            var scripts = new HashSet<string>();
            var stylesheets = new HashSet<string>();
            var propertyEditors = new List<IDataEditor>();
            var parameterEditors = new List<IDataEditor>();
            var gridEditors = new List<GridEditor>();
            var contentApps = new List<ManifestContentAppDefinition>();
            var dashboards = new List<ManifestDashboard>();
            var sections = new List<ManifestSection>();

            foreach (var manifest in manifests)
            {
                if (manifest.Scripts != null) foreach (var script in manifest.Scripts) scripts.Add(script);
                if (manifest.Stylesheets != null) foreach (var stylesheet in manifest.Stylesheets) stylesheets.Add(stylesheet);
                if (manifest.PropertyEditors != null) propertyEditors.AddRange(manifest.PropertyEditors);
                if (manifest.ParameterEditors != null) parameterEditors.AddRange(manifest.ParameterEditors);
                if (manifest.GridEditors != null) gridEditors.AddRange(manifest.GridEditors);
                if (manifest.ContentApps != null) contentApps.AddRange(manifest.ContentApps);
                if (manifest.Dashboards != null) dashboards.AddRange(manifest.Dashboards);
                if (manifest.Sections != null) sections.AddRange(manifest.Sections.DistinctBy(x => x.Alias.ToLowerInvariant()));
            }

            return new PackageManifest
            {
                Scripts = scripts.ToArray(),
                Stylesheets = stylesheets.ToArray(),
                PropertyEditors = propertyEditors.ToArray(),
                ParameterEditors = parameterEditors.ToArray(),
                GridEditors = gridEditors.ToArray(),
                ContentApps = contentApps.ToArray(),
                Dashboards = dashboards.ToArray(),
                Sections = sections.ToArray()
            };
        }

        // gets all manifest files (recursively)
        private IEnumerable<string> GetManifestFiles()
        {
            if (Directory.Exists(_path) == false)
                return new string[0];
            return Directory.GetFiles(_path, "package.manifest", SearchOption.AllDirectories);
        }

        private static string TrimPreamble(string text)
        {
            // strangely StartsWith(preamble) would always return true
            if (text.Substring(0, 1) == Utf8Preamble)
                text = text.Remove(0, Utf8Preamble.Length);

            return text;
        }

        /// <summary>
        /// Parses a manifest.
        /// </summary>
        public PackageManifest ParseManifest(string text)
        {
            if (string.IsNullOrWhiteSpace(text))
                throw new ArgumentNullOrEmptyException(nameof(text));

            var manifest = JsonConvert.DeserializeObject<PackageManifest>(text,
                new DataEditorConverter(_logger, _ioHelper, _dataTypeService, _localizationService),
                new ValueValidatorConverter(_validators),
                new DashboardAccessRuleConverter());

            // scripts and stylesheets are raw string, must process here
            for (var i = 0; i < manifest.Scripts.Length; i++)
                manifest.Scripts[i] = _ioHelper.ResolveVirtualUrl(manifest.Scripts[i]);
            for (var i = 0; i < manifest.Stylesheets.Length; i++)
                manifest.Stylesheets[i] = _ioHelper.ResolveVirtualUrl(manifest.Stylesheets[i]);
<<<<<<< HEAD
=======
            foreach (var contentApp in manifest.ContentApps)
            {
                contentApp.View = _ioHelper.ResolveVirtualUrl(contentApp.View);
            }
            foreach (var dashboard in manifest.Dashboards)
            {
                dashboard.View = _ioHelper.ResolveVirtualUrl(dashboard.View);
            }
            foreach (var gridEditor in manifest.GridEditors)
            {
                gridEditor.View = _ioHelper.ResolveVirtualUrl(gridEditor.View);
                gridEditor.Render = _ioHelper.ResolveVirtualUrl(gridEditor.Render);
            }
>>>>>>> cd3a97ce

            // add property editors that are also parameter editors, to the parameter editors list
            // (the manifest format is kinda legacy)
            var ppEditors = manifest.PropertyEditors.Where(x => (x.Type & EditorType.MacroParameter) > 0).ToList();
            if (ppEditors.Count > 0)
                manifest.ParameterEditors = manifest.ParameterEditors.Union(ppEditors).ToArray();

            return manifest;
        }

        // purely for tests
        public IEnumerable<GridEditor> ParseGridEditors(string text)
        {
            return _jsonSerializer.Deserialize<IEnumerable<GridEditor>>(text);
        }
    }
}<|MERGE_RESOLUTION|>--- conflicted
+++ resolved
@@ -25,11 +25,8 @@
         private readonly IAppPolicyCache _cache;
         private readonly ILogger _logger;
         private readonly IIOHelper _ioHelper;
-<<<<<<< HEAD
-=======
         private readonly IDataTypeService _dataTypeService;
         private readonly ILocalizationService _localizationService;
->>>>>>> cd3a97ce
         private readonly ManifestValueValidatorCollection _validators;
         private readonly ManifestFilterCollection _filters;
 
@@ -38,26 +35,16 @@
         /// <summary>
         /// Initializes a new instance of the <see cref="ManifestParser"/> class.
         /// </summary>
-<<<<<<< HEAD
-        public ManifestParser(AppCaches appCaches, ManifestValueValidatorCollection validators, ManifestFilterCollection filters, ILogger logger, IIOHelper ioHelper)
-            : this(appCaches, validators, filters, "~/App_Plugins", logger, ioHelper)
-        { }
-=======
         public ManifestParser(AppCaches appCaches, ManifestValueValidatorCollection validators, ManifestFilterCollection filters, ILogger logger, IIOHelper ioHelper, IDataTypeService dataTypeService, ILocalizationService localizationService, IJsonSerializer jsonSerializer)
             : this(appCaches, validators, filters, "~/App_Plugins", logger, ioHelper, dataTypeService, localizationService)
         {
             _jsonSerializer = jsonSerializer;
         }
->>>>>>> cd3a97ce
 
         /// <summary>
         /// Initializes a new instance of the <see cref="ManifestParser"/> class.
         /// </summary>
-<<<<<<< HEAD
-        private ManifestParser(AppCaches appCaches, ManifestValueValidatorCollection validators, ManifestFilterCollection filters, string path, ILogger logger, IIOHelper ioHelper)
-=======
         private ManifestParser(AppCaches appCaches, ManifestValueValidatorCollection validators, ManifestFilterCollection filters, string path, ILogger logger, IIOHelper ioHelper, IDataTypeService dataTypeService, ILocalizationService localizationService)
->>>>>>> cd3a97ce
         {
             if (appCaches == null) throw new ArgumentNullException(nameof(appCaches));
             _cache = appCaches.RuntimeCache;
@@ -70,11 +57,7 @@
 
             Path = path;
             _logger = logger ?? throw new ArgumentNullException(nameof(logger));
-<<<<<<< HEAD
-            _ioHelper = ioHelper;
-=======
-
->>>>>>> cd3a97ce
+
         }
 
         public string Path
@@ -198,8 +181,6 @@
                 manifest.Scripts[i] = _ioHelper.ResolveVirtualUrl(manifest.Scripts[i]);
             for (var i = 0; i < manifest.Stylesheets.Length; i++)
                 manifest.Stylesheets[i] = _ioHelper.ResolveVirtualUrl(manifest.Stylesheets[i]);
-<<<<<<< HEAD
-=======
             foreach (var contentApp in manifest.ContentApps)
             {
                 contentApp.View = _ioHelper.ResolveVirtualUrl(contentApp.View);
@@ -213,7 +194,6 @@
                 gridEditor.View = _ioHelper.ResolveVirtualUrl(gridEditor.View);
                 gridEditor.Render = _ioHelper.ResolveVirtualUrl(gridEditor.Render);
             }
->>>>>>> cd3a97ce
 
             // add property editors that are also parameter editors, to the parameter editors list
             // (the manifest format is kinda legacy)
