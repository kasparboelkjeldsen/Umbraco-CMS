--- conflicted
+++ resolved
@@ -47,41 +47,19 @@
     public static void AddMultipleUnique<TService1, TService2, TImplementing>(
         this IServiceCollection services)
         where TService1 : class
-            where TService2 : class
-            where TImplementing : class, TService1, TService2
-            => services.AddMultipleUnique<TService1, TService2, TImplementing>(ServiceLifetime.Singleton);
+        where TService2 : class
+        where TImplementing : class, TService1, TService2
+        => services.AddMultipleUnique<TService1, TService2, TImplementing>(ServiceLifetime.Singleton);
 
-        /// <summary>
-        /// Adds services of types <typeparamref name="TService1"/> &amp; <typeparamref name="TService2"/> with a shared implementation type of <typeparamref name="TImplementing"/> to the specified <see cref="IServiceCollection"/>.
-        /// </summary>
-        /// <remarks>
-        /// Removes all previous registrations for the types <typeparamref name="TService1"/> &amp; <typeparamref name="TService2"/>.
-        /// </remarks>
-        public static void AddMultipleUnique<TService1, TService2, TImplementing>(
-            this IServiceCollection services)
-            where TService1 : class
-            where TService2 : class
-            where TImplementing : class, TService1, TService2
-            => services.AddMultipleUnique<TService1, TService2, TImplementing>(ServiceLifetime.Singleton);
-
-        /// <summary>
-        /// Adds services of types <typeparamref name="TService1"/> &amp; <typeparamref name="TService2"/> with a shared implementation type of <typeparamref name="TImplementing"/> to the specified <see cref="IServiceCollection"/>.
-        /// </summary>
-        /// <remarks>
-        /// Removes all previous registrations for the types <typeparamref name="TService1"/> &amp; <typeparamref name="TService2"/>.
-        /// </remarks>
-        public static void AddMultipleUnique<TService1, TService2, TImplementing>(
-            this IServiceCollection services,
-            ServiceLifetime lifetime)
-<<<<<<< HEAD
-            where TService1 : class
-            where TService2 : class
-            where TImplementing : class, TService1, TService2
-        {
-            services.AddUnique<TService1, TImplementing>(lifetime);
-            services.AddUnique<TService2>(factory => (TImplementing)factory.GetRequiredService<TService1>(), lifetime);
-        }
-=======
+    /// <summary>
+    /// Adds services of types <typeparamref name="TService1"/> &amp; <typeparamref name="TService2"/> with a shared implementation type of <typeparamref name="TImplementing"/> to the specified <see cref="IServiceCollection"/>.
+    /// </summary>
+    /// <remarks>
+    /// Removes all previous registrations for the types <typeparamref name="TService1"/> &amp; <typeparamref name="TService2"/>.
+    /// </remarks>
+    public static void AddMultipleUnique<TService1, TService2, TImplementing>(
+        this IServiceCollection services,
+        ServiceLifetime lifetime)
         where TService1 : class
         where TService2 : class
         where TImplementing : class, TService1, TService2
@@ -89,7 +67,6 @@
         services.AddUnique<TService1, TImplementing>(lifetime);
         services.AddUnique<TService2>(factory => (TImplementing)factory.GetRequiredService<TService1>(), lifetime);
     }
->>>>>>> 4fc7f775
 
     // TODO(V11): Remove this function.
     [Obsolete("This method is functionally equivalent to AddSingleton<TImplementing>() please use that instead.")]
@@ -111,43 +88,23 @@
         this IServiceCollection services,
         Func<IServiceProvider, TService> factory)
         where TService : class
-            => services.AddUnique(factory, ServiceLifetime.Singleton);
+        => services.AddUnique(factory, ServiceLifetime.Singleton);
 
-        /// <summary>
-        /// Adds a service of type <typeparamref name="TService"/> with an implementation factory method to the specified <see cref="IServiceCollection"/>.
-        /// </summary>
-        /// <remarks>
-        /// Removes all previous registrations for the type <typeparamref name="TService"/>.
-        /// </remarks>
-        public static void AddUnique<TService>(
-            this IServiceCollection services,
-            Func<IServiceProvider, TService> factory)
-            where TService : class
-            => services.AddUnique(factory, ServiceLifetime.Singleton);
-
-        /// <summary>
-        /// Adds a service of type <typeparamref name="TService"/> with an implementation factory method to the specified <see cref="IServiceCollection"/>.
-        /// </summary>
-        /// <remarks>
-        /// Removes all previous registrations for the type <typeparamref name="TService"/>.
-        /// </remarks>
-        public static void AddUnique<TService>(
-            this IServiceCollection services,
-            Func<IServiceProvider, TService> factory,
-            ServiceLifetime lifetime)
-<<<<<<< HEAD
-            where TService : class
-        {
-            services.RemoveAll<TService>();
-            services.Add(ServiceDescriptor.Describe(typeof(TService), factory, lifetime));
-        }
-=======
+    /// <summary>
+    /// Adds a service of type <typeparamref name="TService"/> with an implementation factory method to the specified <see cref="IServiceCollection"/>.
+    /// </summary>
+    /// <remarks>
+    /// Removes all previous registrations for the type <typeparamref name="TService"/>.
+    /// </remarks>
+    public static void AddUnique<TService>(
+        this IServiceCollection services,
+        Func<IServiceProvider, TService> factory,
+        ServiceLifetime lifetime)
         where TService : class
     {
         services.RemoveAll<TService>();
         services.Add(ServiceDescriptor.Describe(typeof(TService), factory, lifetime));
     }
->>>>>>> 4fc7f775
 
     /// <summary>
     ///     Adds a singleton service of the type specified by <paramref name="serviceType" /> to the specified
