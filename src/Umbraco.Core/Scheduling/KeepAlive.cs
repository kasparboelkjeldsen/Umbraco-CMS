﻿using System;
using System.Net.Http;
using System.Threading;
using System.Threading.Tasks;
using Microsoft.Extensions.Options;
using Umbraco.Core;
using Umbraco.Core.Configuration.Models;
using Umbraco.Core.Logging;
using Umbraco.Core.Sync;
using Microsoft.Extensions.Logging;

namespace Umbraco.Web.Scheduling
{
    public class KeepAlive : RecurringTaskBase
    {
        private readonly IRequestAccessor _requestAccessor;
        private readonly IMainDom _mainDom;
<<<<<<< HEAD
        private readonly IKeepAliveSettings _keepAliveSettings;
        private readonly Microsoft.Extensions.Logging.ILogger<KeepAlive> _logger;
        private readonly IProfilingLogger _profilingLogger;
=======
        private readonly KeepAliveSettings _keepAliveSettings;
        private readonly IProfilingLogger _logger;
>>>>>>> d7ab7d3d
        private readonly IServerRegistrar _serverRegistrar;
        private static HttpClient _httpClient;

        public KeepAlive(IBackgroundTaskRunner<RecurringTaskBase> runner, int delayMilliseconds, int periodMilliseconds,
<<<<<<< HEAD
            IRequestAccessor requestAccessor, IMainDom mainDom, IKeepAliveSettings keepAliveSettings, Microsoft.Extensions.Logging.ILogger<KeepAlive> logger, IProfilingLogger profilingLogger, IServerRegistrar serverRegistrar)
=======
            IRequestAccessor requestAccessor, IMainDom mainDom, IOptions<KeepAliveSettings> keepAliveSettings, IProfilingLogger logger, IServerRegistrar serverRegistrar)
>>>>>>> d7ab7d3d
            : base(runner, delayMilliseconds, periodMilliseconds)
        {
            _requestAccessor = requestAccessor;
            _mainDom = mainDom;
            _keepAliveSettings = keepAliveSettings.Value;
            _logger = logger;
            _profilingLogger = profilingLogger;
            _serverRegistrar = serverRegistrar;
            if (_httpClient == null)
            {
                _httpClient = new HttpClient();
            }
        }

        public override async Task<bool> PerformRunAsync(CancellationToken token)
        {
            // not on replicas nor unknown role servers
            switch (_serverRegistrar.GetCurrentServerRole())
            {
                case ServerRole.Replica:
                    _logger.LogDebug("Does not run on replica servers.");
                    return true; // role may change!
                case ServerRole.Unknown:
                    _logger.LogDebug("Does not run on servers with unknown role.");
                    return true; // role may change!
            }

            // ensure we do not run if not main domain, but do NOT lock it
            if (_mainDom.IsMainDom == false)
            {
                _logger.LogDebug("Does not run if not MainDom.");
                return false; // do NOT repeat, going down
            }

            using (_profilingLogger.DebugDuration<KeepAlive>("Keep alive executing", "Keep alive complete"))
            {
                var keepAlivePingUrl = _keepAliveSettings.KeepAlivePingUrl;
                try
                {
                    if (keepAlivePingUrl.Contains("{umbracoApplicationUrl}"))
                    {
                        var umbracoAppUrl = _requestAccessor.GetApplicationUrl().ToString();
                        if (umbracoAppUrl.IsNullOrWhiteSpace())
                        {
                            _logger.LogWarning("No umbracoApplicationUrl for service (yet), skip.");
                            return true; // repeat
                        }

                        keepAlivePingUrl = keepAlivePingUrl.Replace("{umbracoApplicationUrl}", umbracoAppUrl.TrimEnd('/'));
                    }

                    var request = new HttpRequestMessage(HttpMethod.Get, keepAlivePingUrl);
                    var result = await _httpClient.SendAsync(request, token);
                }
                catch (Exception ex)
                {
                    _logger.LogError(ex, "Keep alive failed (at '{keepAlivePingUrl}').", keepAlivePingUrl);
                }
            }

            return true; // repeat
        }

        public override bool IsAsync => true;
    }
}<|MERGE_RESOLUTION|>--- conflicted
+++ resolved
@@ -15,23 +15,14 @@
     {
         private readonly IRequestAccessor _requestAccessor;
         private readonly IMainDom _mainDom;
-<<<<<<< HEAD
-        private readonly IKeepAliveSettings _keepAliveSettings;
+        private readonly KeepAliveSettings _keepAliveSettings;
         private readonly Microsoft.Extensions.Logging.ILogger<KeepAlive> _logger;
         private readonly IProfilingLogger _profilingLogger;
-=======
-        private readonly KeepAliveSettings _keepAliveSettings;
-        private readonly IProfilingLogger _logger;
->>>>>>> d7ab7d3d
         private readonly IServerRegistrar _serverRegistrar;
         private static HttpClient _httpClient;
 
         public KeepAlive(IBackgroundTaskRunner<RecurringTaskBase> runner, int delayMilliseconds, int periodMilliseconds,
-<<<<<<< HEAD
-            IRequestAccessor requestAccessor, IMainDom mainDom, IKeepAliveSettings keepAliveSettings, Microsoft.Extensions.Logging.ILogger<KeepAlive> logger, IProfilingLogger profilingLogger, IServerRegistrar serverRegistrar)
-=======
-            IRequestAccessor requestAccessor, IMainDom mainDom, IOptions<KeepAliveSettings> keepAliveSettings, IProfilingLogger logger, IServerRegistrar serverRegistrar)
->>>>>>> d7ab7d3d
+            IRequestAccessor requestAccessor, IMainDom mainDom, IOptions<KeepAliveSettings> keepAliveSettings, Microsoft.Extensions.Logging.ILogger<KeepAlive> logger, IProfilingLogger profilingLogger, IServerRegistrar serverRegistrar)
             : base(runner, delayMilliseconds, periodMilliseconds)
         {
             _requestAccessor = requestAccessor;
