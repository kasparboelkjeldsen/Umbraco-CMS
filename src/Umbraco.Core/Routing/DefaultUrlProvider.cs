using System;
using System.Collections.Generic;
using System.Globalization;
using Microsoft.Extensions.DependencyInjection;
using Microsoft.Extensions.Logging;
using Microsoft.Extensions.Options;
using Umbraco.Cms.Core.Configuration.Models;
using Umbraco.Cms.Core.Models.PublishedContent;
using Umbraco.Cms.Core.Services;
using Umbraco.Cms.Core.Web;
using Umbraco.Cms.Web.Common.DependencyInjection;
using Umbraco.Extensions;

namespace Umbraco.Cms.Core.Routing
{
    /// <summary>
    ///     Provides urls.
    /// </summary>
    public class DefaultUrlProvider : IUrlProvider
    {
<<<<<<< HEAD
        private RequestHandlerSettings _requestSettings;
=======
        private readonly ILocalizationService _localizationService;
        private readonly ILocalizedTextService _localizedTextService;
>>>>>>> 351c37ab
        private readonly ILogger<DefaultUrlProvider> _logger;
        private readonly RequestHandlerSettings _requestSettings;
        private readonly ISiteDomainMapper _siteDomainMapper;
        private readonly IUmbracoContextAccessor _umbracoContextAccessor;
        private readonly UriUtility _uriUtility;

<<<<<<< HEAD
        public DefaultUrlProvider(IOptionsMonitor<RequestHandlerSettings> requestSettings, ILogger<DefaultUrlProvider> logger, ISiteDomainMapper siteDomainMapper, IUmbracoContextAccessor umbracoContextAccessor, UriUtility uriUtility)
=======
        [Obsolete("Use ctor with all parameters")]
        public DefaultUrlProvider(IOptions<RequestHandlerSettings> requestSettings, ILogger<DefaultUrlProvider> logger,
            ISiteDomainMapper siteDomainMapper, IUmbracoContextAccessor umbracoContextAccessor, UriUtility uriUtility)
            : this(requestSettings, logger, siteDomainMapper, umbracoContextAccessor, uriUtility,
                StaticServiceProvider.Instance.GetRequiredService<ILocalizationService>())
        {
        }

        public DefaultUrlProvider(
            IOptions<RequestHandlerSettings> requestSettings,
            ILogger<DefaultUrlProvider> logger,
            ISiteDomainMapper siteDomainMapper,
            IUmbracoContextAccessor umbracoContextAccessor,
            UriUtility uriUtility,
            ILocalizationService localizationService)
>>>>>>> 351c37ab
        {
            _requestSettings = requestSettings.CurrentValue;
            _logger = logger;
            _siteDomainMapper = siteDomainMapper;
            _umbracoContextAccessor = umbracoContextAccessor;
<<<<<<< HEAD
            requestSettings.OnChange(x => _requestSettings = x);
=======
            _uriUtility = uriUtility;
            _localizationService = localizationService;
>>>>>>> 351c37ab
        }

        #region GetOtherUrls

        /// <summary>
        ///     Gets the other URLs of a published content.
        /// </summary>
        /// <param name="umbracoContextAccessor">The Umbraco context.</param>
        /// <param name="id">The published content id.</param>
        /// <param name="current">The current absolute URL.</param>
        /// <returns>The other URLs for the published content.</returns>
        /// <remarks>
        ///     <para>
        ///         Other URLs are those that <c>GetUrl</c> would not return in the current context, but would be valid
        ///         URLs for the node in other contexts (different domain for current request, umbracoUrlAlias...).
        ///     </para>
        /// </remarks>
        public virtual IEnumerable<UrlInfo> GetOtherUrls(int id, Uri current)
        {
            IUmbracoContext umbracoContext = _umbracoContextAccessor.GetRequiredUmbracoContext();
            IPublishedContent node = umbracoContext.Content.GetById(id);
            if (node == null)
            {
                yield break;
            }

            // look for domains, walking up the tree
            IPublishedContent n = node;
            IEnumerable<DomainAndUri> domainUris =
                DomainUtilities.DomainsForNode(umbracoContext.PublishedSnapshot.Domains, _siteDomainMapper, n.Id,
                    current, false);
            while (domainUris == null && n != null) // n is null at root
            {
                n = n.Parent; // move to parent node
                domainUris = n == null
                    ? null
                    : DomainUtilities.DomainsForNode(umbracoContext.PublishedSnapshot.Domains, _siteDomainMapper, n.Id,
                        current);
            }

            // no domains = exit
            if (domainUris == null)
            {
                yield break;
            }

            foreach (DomainAndUri d in domainUris)
            {
                var culture = d?.Culture;

                // although we are passing in culture here, if any node in this path is invariant, it ignores the culture anyways so this is ok
                var route = umbracoContext.Content.GetRouteById(id, culture);
                if (route == null)
                {
                    continue;
                }

                // need to strip off the leading ID for the route if it exists (occurs if the route is for a node with a domain assigned)
                var pos = route.IndexOf('/');
                var path = pos == 0 ? route : route.Substring(pos);

                var uri = new Uri(CombinePaths(d.Uri.GetLeftPart(UriPartial.Path), path));
                uri = _uriUtility.UriFromUmbraco(uri, _requestSettings);
                yield return UrlInfo.Url(uri.ToString(), culture);
            }
        }

        #endregion

        #region GetUrl

        /// <inheritdoc />
        public virtual UrlInfo GetUrl(IPublishedContent content, UrlMode mode, string culture, Uri current)
        {
            if (!current.IsAbsoluteUri)
            {
                throw new ArgumentException("Current URL must be absolute.", nameof(current));
            }

            IUmbracoContext umbracoContext = _umbracoContextAccessor.GetRequiredUmbracoContext();
            // will not use cache if previewing
            var route = umbracoContext.Content.GetRouteById(content.Id, culture);

            return GetUrlFromRoute(route, umbracoContext, content.Id, current, mode, culture);
        }

        internal UrlInfo GetUrlFromRoute(string route, IUmbracoContext umbracoContext, int id, Uri current,
            UrlMode mode, string culture)
        {
            if (string.IsNullOrWhiteSpace(route))
            {
                _logger.LogDebug(
                    "Couldn't find any page with nodeId={NodeId}. This is most likely caused by the page not being published.",
                    id);
                return null;
            }

            // extract domainUri and path
            // route is /<path> or <domainRootId>/<path>
            var pos = route.IndexOf('/');
            var path = pos == 0 ? route : route.Substring(pos);
            var domainUri = pos == 0
                ? null
                : DomainUtilities.DomainForNode(umbracoContext.PublishedSnapshot.Domains, _siteDomainMapper, int.Parse(route.Substring(0, pos), CultureInfo.InvariantCulture), current, culture);

            var defaultCulture = _localizationService.GetDefaultLanguageIsoCode();
            if (domainUri is not null || culture == defaultCulture || culture is null)
            {
                var url = AssembleUrl(domainUri, path, current, mode).ToString();
                return UrlInfo.Url(url, culture);
            }

            return null;
        }

        #endregion

        #region Utilities

        private Uri AssembleUrl(DomainAndUri domainUri, string path, Uri current, UrlMode mode)
        {
            Uri uri;

            // ignore vdir at that point, UriFromUmbraco will do it

            if (domainUri == null) // no domain was found
            {
                if (current == null)
                {
                    mode = UrlMode.Relative; // best we can do
                }

                switch (mode)
                {
                    case UrlMode.Absolute:
                        uri = new Uri(current.GetLeftPart(UriPartial.Authority) + path);
                        break;
                    case UrlMode.Relative:
                    case UrlMode.Auto:
                        uri = new Uri(path, UriKind.Relative);
                        break;
                    default:
                        throw new ArgumentOutOfRangeException(nameof(mode));
                }
            }
            else // a domain was found
            {
                if (mode == UrlMode.Auto)
                {
                    //this check is a little tricky, we can't just compare domains
                    if (current != null && domainUri.Uri.GetLeftPart(UriPartial.Authority) ==
                        current.GetLeftPart(UriPartial.Authority))
                    {
                        mode = UrlMode.Relative;
                    }
                    else
                    {
                        mode = UrlMode.Absolute;
                    }
                }

                switch (mode)
                {
                    case UrlMode.Absolute:
                        uri = new Uri(CombinePaths(domainUri.Uri.GetLeftPart(UriPartial.Path), path));
                        break;
                    case UrlMode.Relative:
                        uri = new Uri(CombinePaths(domainUri.Uri.AbsolutePath, path), UriKind.Relative);
                        break;
                    default:
                        throw new ArgumentOutOfRangeException(nameof(mode));
                }
            }

            // UriFromUmbraco will handle vdir
            // meaning it will add vdir into domain URLs too!
            return _uriUtility.UriFromUmbraco(uri, _requestSettings);
        }

        private string CombinePaths(string path1, string path2)
        {
            var path = path1.TrimEnd(Constants.CharArrays.ForwardSlash) + path2;
            return path == "/" ? path : path.TrimEnd(Constants.CharArrays.ForwardSlash);
        }

        #endregion
    }
}<|MERGE_RESOLUTION|>--- conflicted
+++ resolved
@@ -18,23 +18,16 @@
     /// </summary>
     public class DefaultUrlProvider : IUrlProvider
     {
-<<<<<<< HEAD
-        private RequestHandlerSettings _requestSettings;
-=======
         private readonly ILocalizationService _localizationService;
         private readonly ILocalizedTextService _localizedTextService;
->>>>>>> 351c37ab
         private readonly ILogger<DefaultUrlProvider> _logger;
-        private readonly RequestHandlerSettings _requestSettings;
+        private RequestHandlerSettings _requestSettings;
         private readonly ISiteDomainMapper _siteDomainMapper;
         private readonly IUmbracoContextAccessor _umbracoContextAccessor;
         private readonly UriUtility _uriUtility;
 
-<<<<<<< HEAD
-        public DefaultUrlProvider(IOptionsMonitor<RequestHandlerSettings> requestSettings, ILogger<DefaultUrlProvider> logger, ISiteDomainMapper siteDomainMapper, IUmbracoContextAccessor umbracoContextAccessor, UriUtility uriUtility)
-=======
         [Obsolete("Use ctor with all parameters")]
-        public DefaultUrlProvider(IOptions<RequestHandlerSettings> requestSettings, ILogger<DefaultUrlProvider> logger,
+        public DefaultUrlProvider(IOptionsMonitor<RequestHandlerSettings> requestSettings, ILogger<DefaultUrlProvider> logger,
             ISiteDomainMapper siteDomainMapper, IUmbracoContextAccessor umbracoContextAccessor, UriUtility uriUtility)
             : this(requestSettings, logger, siteDomainMapper, umbracoContextAccessor, uriUtility,
                 StaticServiceProvider.Instance.GetRequiredService<ILocalizationService>())
@@ -42,24 +35,21 @@
         }
 
         public DefaultUrlProvider(
-            IOptions<RequestHandlerSettings> requestSettings,
+            IOptionsMonitor<RequestHandlerSettings> requestSettings,
             ILogger<DefaultUrlProvider> logger,
             ISiteDomainMapper siteDomainMapper,
             IUmbracoContextAccessor umbracoContextAccessor,
             UriUtility uriUtility,
             ILocalizationService localizationService)
->>>>>>> 351c37ab
         {
             _requestSettings = requestSettings.CurrentValue;
             _logger = logger;
             _siteDomainMapper = siteDomainMapper;
             _umbracoContextAccessor = umbracoContextAccessor;
-<<<<<<< HEAD
-            requestSettings.OnChange(x => _requestSettings = x);
-=======
             _uriUtility = uriUtility;
             _localizationService = localizationService;
->>>>>>> 351c37ab
+
+            requestSettings.OnChange(x => _requestSettings = x);
         }
 
         #region GetOtherUrls
