--- conflicted
+++ resolved
@@ -210,12 +210,6 @@
 
                 // check if there's a packages directory below media
 
-<<<<<<< HEAD
-                if (Directory.Exists(_hostingEnvironment.MapPathWebRoot(_mediaFolderPath)) == false)
-                {
-                    Directory.CreateDirectory(_hostingEnvironment.MapPathWebRoot(_mediaFolderPath));
-                }
-=======
                 var directoryName =
                     _hostingEnvironment.MapPathWebRoot(Path.Combine(_mediaFolderPath, definition.Name.Replace(' ', '_')));
 
@@ -225,7 +219,6 @@
                 }
 
                 var packPath = Path.Combine(directoryName, "package.xml");
->>>>>>> c69d689a
 
                 if (File.Exists(packPath))
                 {
@@ -466,74 +459,6 @@
 
         // TODO: Delete this
         /// <summary>
-<<<<<<< HEAD
-        /// Zips the package.
-        /// </summary>
-        /// <param name="path">The path.</param>
-        /// <param name="savePath">The save path.</param>
-        private static void ZipPackage(string path, string savePath)
-        {
-            if (File.Exists(savePath))
-                File.Delete(savePath);
-            ZipFile.CreateFromDirectory(path, savePath);
-=======
-        /// Appends a file to package and copies the file to the correct folder.
-        /// </summary>
-        /// <param name="path">The path.</param>
-        /// <param name="packageDirectory">The package directory.</param>
-        /// <param name="filesXml">The files xml node</param>
-        /// <param name="isWebFile">true if it's a web file, false if it's a content file</param>
-        private void AppendFileToPackage(string path, string packageDirectory, XContainer filesXml)
-        {
-            if (!path.StartsWith("~/") && !path.StartsWith("/"))
-                path = "~/" + path;
-
-            var serverPath = _hostingEnvironment.MapPathContentRoot(path);
-
-            if (File.Exists(serverPath))
-                AppendFileXml(new FileInfo(serverPath), path, packageDirectory, filesXml);
-            else if (Directory.Exists(serverPath))
-                ProcessDirectory(new DirectoryInfo(serverPath), path, packageDirectory, filesXml);
-        }
-
-        //Process files in directory and add them to package
-        private static void ProcessDirectory(DirectoryInfo directory, string dirPath, string packageDirectory, XContainer filesXml)
-        {
-            if (directory == null) throw new ArgumentNullException(nameof(directory));
-            if (string.IsNullOrWhiteSpace(packageDirectory)) throw new ArgumentException("Value cannot be null or whitespace.", nameof(packageDirectory));
-            if (string.IsNullOrWhiteSpace(dirPath)) throw new ArgumentException("Value cannot be null or whitespace.", nameof(dirPath));
-            if (!directory.Exists) return;
-
-            foreach (var file in directory.GetFiles())
-                AppendFileXml(new FileInfo(Path.Combine(directory.FullName, file.Name)), dirPath + "/" + file.Name, packageDirectory, filesXml);
-
-            foreach (var dir in directory.GetDirectories())
-                ProcessDirectory(dir, dirPath + "/" + dir.Name, packageDirectory, filesXml);
-        }
-
-        private static void AppendFileXml(FileInfo file, string filePath, string packageDirectory, XContainer filesXml)
-        {
-            if (file == null) throw new ArgumentNullException(nameof(file));
-            if (string.IsNullOrWhiteSpace(filePath)) throw new ArgumentException("Value cannot be null or whitespace.", nameof(filePath));
-            if (string.IsNullOrWhiteSpace(packageDirectory)) throw new ArgumentException("Value cannot be null or whitespace.", nameof(packageDirectory));
-
-            var orgPath = filePath.Substring(0, (filePath.LastIndexOf('/')));
-            var orgName = filePath.Substring((filePath.LastIndexOf('/') + 1));
-            var newFileName = orgName;
-
-            if (File.Exists(packageDirectory.EnsureEndsWith('/') + orgName))
-                newFileName = Guid.NewGuid() + "_" + newFileName;
-
-            //Copy file to directory for zipping...
-            File.Copy(file.FullName, packageDirectory + "/" + newFileName, true);
-
-            filesXml.Add(new XElement("file",
-                new XElement("guid", newFileName),
-                new XElement("orgPath", orgPath == "" ? "/" : orgPath),
-                new XElement("orgName", orgName)));
->>>>>>> c69d689a
-        }
-
         private XElement GetMacroXml(int macroId, out IMacro macro)
         {
             macro = _macroService.GetById(macroId);
