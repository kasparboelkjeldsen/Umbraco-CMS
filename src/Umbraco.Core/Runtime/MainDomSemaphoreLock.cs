using System;
using System.Threading;
using System.Threading.Tasks;
using Microsoft.Extensions.Logging;
using Umbraco.Cms.Core.Hosting;
using Umbraco.Extensions;

namespace Umbraco.Cms.Core.Runtime
{
    /// <summary>
    /// Uses a system-wide Semaphore and EventWaitHandle to synchronize the current AppDomain
    /// </summary>
    public class MainDomSemaphoreLock : IMainDomLock
    {
        private readonly SystemLock _systemLock;

        // event wait handle used to notify current main domain that it should
        // release the lock because a new domain wants to be the main domain
        private readonly EventWaitHandle _signal;
        private readonly ILogger<MainDomSemaphoreLock> _logger;
        private IDisposable _lockRelease;

        public MainDomSemaphoreLock(ILogger<MainDomSemaphoreLock> logger, IHostingEnvironment hostingEnvironment)
        {
<<<<<<< HEAD
            var lockName = "UMBRACO-" + MainDom.GetMainDomId(hostingEnvironment) + "-MAINDOM-LCK";
            _systemLock = new SystemLock(lockName);

            var eventName = "UMBRACO-" + MainDom.GetMainDomId(hostingEnvironment) + "-MAINDOM-EVT";
=======
            var mainDomId = MainDom.GetMainDomId();
            var lockName = "UMBRACO-" + mainDomId + "-MAINDOM-LCK";
            _systemLock = new SystemLock(lockName);

            var eventName = "UMBRACO-" + mainDomId + "-MAINDOM-EVT";
>>>>>>> 05d0a29e
            _signal = new EventWaitHandle(false, EventResetMode.AutoReset, eventName);
            _logger = logger;
        }

        // WaitOneAsync (ext method) will wait for a signal without blocking the main thread, the waiting is done on a background thread
        public Task ListenAsync() => _signal.WaitOneAsync();

        public Task<bool> AcquireLockAsync(int millisecondsTimeout)
        {
            // signal other instances that we want the lock, then wait on the lock,
            // which may timeout, and this is accepted - see comments below

            // signal, then wait for the lock, then make sure the event is
            // reset (maybe there was noone listening..)
            _signal.Set();

            // if more than 1 instance reach that point, one will get the lock
            // and the other one will timeout, which is accepted

            // This can throw a TimeoutException - in which case should this be in a try/finally to ensure the signal is always reset.
            try
            {
                _lockRelease = _systemLock.Lock(millisecondsTimeout);
                return Task.FromResult(true);
            }
            catch (TimeoutException ex)
            {
                _logger.LogError(ex.Message);
                return Task.FromResult(false);
            }
            finally
            {
                // we need to reset the event, because otherwise we would end up
                // signaling ourselves and committing suicide immediately.
                // only 1 instance can reach that point, but other instances may
                // have started and be trying to get the lock - they will timeout,
                // which is accepted

                _signal.Reset();
            }
        }

        #region IDisposable Support
        private bool disposedValue = false; // To detect redundant calls

        protected virtual void Dispose(bool disposing)
        {
            if (!disposedValue)
            {
                if (disposing)
                {
                    _lockRelease?.Dispose();
                    _signal.Close();
                    _signal.Dispose();
                }

                disposedValue = true;
            }
        }

        // This code added to correctly implement the disposable pattern.
        public void Dispose()
        {
            // Do not change this code. Put cleanup code in Dispose(bool disposing) above.
            Dispose(true);
        }
        #endregion
    }
}<|MERGE_RESOLUTION|>--- conflicted
+++ resolved
@@ -22,18 +22,11 @@
 
         public MainDomSemaphoreLock(ILogger<MainDomSemaphoreLock> logger, IHostingEnvironment hostingEnvironment)
         {
-<<<<<<< HEAD
-            var lockName = "UMBRACO-" + MainDom.GetMainDomId(hostingEnvironment) + "-MAINDOM-LCK";
-            _systemLock = new SystemLock(lockName);
-
-            var eventName = "UMBRACO-" + MainDom.GetMainDomId(hostingEnvironment) + "-MAINDOM-EVT";
-=======
-            var mainDomId = MainDom.GetMainDomId();
+            var mainDomId = MainDom.GetMainDomId(hostingEnvironment);
             var lockName = "UMBRACO-" + mainDomId + "-MAINDOM-LCK";
             _systemLock = new SystemLock(lockName);
 
             var eventName = "UMBRACO-" + mainDomId + "-MAINDOM-EVT";
->>>>>>> 05d0a29e
             _signal = new EventWaitHandle(false, EventResetMode.AutoReset, eventName);
             _logger = logger;
         }
