using System;
using System.Collections.Generic;
using System.Diagnostics;
using System.Globalization;
using System.IO;
using System.Linq;
using System.Threading;
using System.Web;
using Newtonsoft.Json;
using Newtonsoft.Json.Linq;
using Umbraco.Core.Cache;
using Umbraco.Core.IO;
using Umbraco.Core.Logging;
using Umbraco.Core.Models.Rdbms;
using Umbraco.Core.Persistence;
using umbraco.interfaces;

namespace Umbraco.Core.Sync
{
    /// <summary>
    /// An <see cref="IServerMessenger"/> that works by storing messages in the database.
    /// </summary>
    //
    // abstract because it needs to be inherited by a class that will
    // - trigger Boot() when appropriate
    // - trigger Sync() when appropriate
    //
    // this messenger writes ALL instructions to the database,
    // but only processes instructions coming from remote servers,
    // thus ensuring that instructions run only once
    //
    public abstract class DatabaseServerMessenger : ServerMessengerBase
    {
        private readonly ApplicationContext _appContext;
        private readonly DatabaseServerMessengerOptions _options;
        private readonly ManualResetEvent _syncIdle;
        private readonly object _locko = new object();
        private readonly ILogger _logger;
        private int _lastId = -1;
        private DateTime _lastSync;
        private bool _initialized;
        private bool _syncing;
        private bool _released;
<<<<<<< HEAD
        private readonly ILogger _logger;
        private readonly ProfilingLogger _profilingLogger;
=======
>>>>>>> db0cfad6

        protected ApplicationContext ApplicationContext { get { return _appContext; } }

        protected DatabaseServerMessenger(ApplicationContext appContext, bool distributedEnabled, DatabaseServerMessengerOptions options)
            : base(distributedEnabled)
        {
            if (appContext == null) throw new ArgumentNullException("appContext");
            if (options == null) throw new ArgumentNullException("options");

            _appContext = appContext;
            _options = options;
            _lastSync = DateTime.UtcNow;
            _syncIdle = new ManualResetEvent(true);
            _profilingLogger = appContext.ProfilingLogger;
            _logger = appContext.ProfilingLogger.Logger;
        }

        #region Messenger

        protected override bool RequiresDistributed(IEnumerable<IServerAddress> servers, ICacheRefresher refresher, MessageType dispatchType)
        {
            // we don't care if there's servers listed or not, 
            // if distributed call is enabled we will make the call
            return _initialized && DistributedEnabled;
        }

        protected override void DeliverRemote(
            IEnumerable<IServerAddress> servers,
            ICacheRefresher refresher,
            MessageType messageType,
            IEnumerable<object> ids = null,
            string json = null)
        {
            var idsA = ids == null ? null : ids.ToArray();

            Type idType;
            if (GetArrayType(idsA, out idType) == false)
                throw new ArgumentException("All items must be of the same type, either int or Guid.", "ids");

            var instructions = RefreshInstruction.GetInstructions(refresher, messageType, idsA, idType, json);

            var dto = new CacheInstructionDto
            {
                UtcStamp = DateTime.UtcNow,
                Instructions = JsonConvert.SerializeObject(instructions, Formatting.None),
                OriginIdentity = LocalIdentity
            };

            ApplicationContext.DatabaseContext.Database.Insert(dto);
        }

        #endregion

        #region Sync

        /// <summary>
        /// Boots the messenger.
        /// </summary>
        /// <remarks>
        /// Thread safety: this is NOT thread safe. Because it is NOT meant to run multi-threaded.
        /// Callers MUST ensure thread-safety.
        /// </remarks>
        protected void Boot()
        {
            // weight:10, must release *before* the facade service, because once released
            // the service will *not* be able to properly handle our notifications anymore
            const int weight = 10;

            var registered = ApplicationContext.MainDom.Register(
                () =>
                {
                    lock (_locko)
                    {
                        _released = true; // no more syncs
                    }
                    _syncIdle.WaitOne(); // wait for pending sync
                },
                weight);

            if (registered == false)
                return;

            ReadLastSynced(); // get _lastId
            EnsureInstructions(); // reset _lastId if instrs are missing
            Initialize(); // boot
        }

        /// <summary>
        /// Initializes a server that has never synchronized before.
        /// </summary>
        /// <remarks>
        /// Thread safety: this is NOT thread safe. Because it is NOT meant to run multi-threaded.
        /// Callers MUST ensure thread-safety.
        /// </remarks>
        private void Initialize()
        {
            lock (_locko)
            {
                if (_released) return;

                if (_lastId < 0) // never synced before
                {
                    // we haven't synced - in this case we aren't going to sync the whole thing, we will assume this is a new 
                    // server and it will need to rebuild it's own caches, eg Lucene or the xml cache file.
                    _logger.Warn<DatabaseServerMessenger>("No last synced Id found, this generally means this is a new server/install. The server will rebuild its caches and indexes and then adjust it's last synced id to the latest found in the database and will start maintaining cache updates based on that id");

                    // go get the last id in the db and store it
                    // note: do it BEFORE initializing otherwise some instructions might get lost
                    // when doing it before, some instructions might run twice - not an issue
                    var lastId = _appContext.DatabaseContext.Database.ExecuteScalar<int>("SELECT MAX(id) FROM umbracoCacheInstruction");
                    if (lastId > 0)
                        SaveLastSynced(lastId);

                    // execute initializing callbacks
                    if (_options.InitializingCallbacks != null)
                        foreach (var callback in _options.InitializingCallbacks)
                            callback();
                }

                _initialized = true;
            }
        }

        /// <summary>
        /// Synchronize the server (throttled).
        /// </summary>
        protected void Sync()
        {
            lock (_locko)
            {
                if (_syncing) 
                    return;

                if (_released)
                    return;

                if ((DateTime.UtcNow - _lastSync).Seconds <= _options.ThrottleSeconds)
                    return;

                _syncing = true;
                _syncIdle.Reset();
                _lastSync = DateTime.UtcNow;
            }

            try
            {
                using (_profilingLogger.DebugDuration<DatabaseServerMessenger>("Syncing from database..."))
                {
                    ProcessDatabaseInstructions();
                    PruneOldInstructions();
                }
            }
            finally
            {
                _syncing = false;
                _syncIdle.Set();
            }
        }

        /// <summary>
        /// Process instructions from the database.
        /// </summary>
        /// <remarks>
        /// Thread safety: this is NOT thread safe. Because it is NOT meant to run multi-threaded.
        /// </remarks>
        private void ProcessDatabaseInstructions()
        {
            // NOTE
            // we 'could' recurse to ensure that no remaining instructions are pending in the table before proceeding but I don't think that 
            // would be a good idea since instructions could keep getting added and then all other threads will probably get stuck from serving requests
            // (depending on what the cache refreshers are doing). I think it's best we do the one time check, process them and continue, if there are 
            // pending requests after being processed, they'll just be processed on the next poll.
            //
            // FIXME not true if we're running on a background thread, assuming we can?

            var sql = new Sql().Select("*")
                .From<CacheInstructionDto>()
                .Where<CacheInstructionDto>(dto => dto.Id > _lastId)
                .OrderBy<CacheInstructionDto>(dto => dto.Id);

            var dtos = _appContext.DatabaseContext.Database.Fetch<CacheInstructionDto>(sql);
            if (dtos.Count <= 0) return;

            // only process instructions coming from a remote server, and ignore instructions coming from
            // the local server as they've already been processed. We should NOT assume that the sequence of
            // instructions in the database makes any sense whatsoever, because it's all async.
            var localIdentity = LocalIdentity;

            var lastId = 0;
            foreach (var dto in dtos)
            {
                if (dto.OriginIdentity == localIdentity)
                {
                    // just skip that local one but update lastId nevertheless
                    lastId = dto.Id;
                    continue;
                }

                // deserialize remote instructions & skip if it fails
                JArray jsonA;
                try
                {
                    jsonA = JsonConvert.DeserializeObject<JArray>(dto.Instructions);
                }
                catch (JsonException ex)
                {
                    _logger.Error<DatabaseServerMessenger>(string.Format("Failed to deserialize instructions ({0}: \"{1}\").", dto.Id, dto.Instructions), ex);
                    lastId = dto.Id; // skip
                    continue;
                }

                // execute remote instructions & update lastId
                try
                {
                    NotifyRefreshers(jsonA);
                    lastId = dto.Id;
                }
                catch (Exception ex)
                {
                    _logger.Error<DatabaseServerMessenger>(string.Format("Failed to execute instructions ({0}: \"{1}\").", dto.Id, dto.Instructions), ex);
                    _logger.Warn<DatabaseServerMessenger>("BEWARE - DISTRIBUTED CACHE IS NOT UPDATED.");
                    throw;
                 }
            }

            if (lastId > 0)
                SaveLastSynced(lastId);
        }

        /// <summary>
        /// Remove old instructions from the database.
        /// </summary>
        private void PruneOldInstructions()
        {
            _appContext.DatabaseContext.Database.Delete<CacheInstructionDto>("WHERE utcStamp < @pruneDate", 
                new { pruneDate = DateTime.UtcNow.AddDays(-_options.DaysToRetainInstructions) });
        }

        /// <summary>
        /// Ensure that the last instruction that was processed is still in the database.
        /// </summary>
        /// <remarks>If the last instruction is not in the database anymore, then the messenger
        /// should not try to process any instructions, because some instructions might be lost,
        /// and it should instead cold-boot.</remarks>
        private void EnsureInstructions()
        {
            var sql = new Sql().Select("*")
                .From<CacheInstructionDto>()
                .Where<CacheInstructionDto>(dto => dto.Id == _lastId);

            var dtos = _appContext.DatabaseContext.Database.Fetch<CacheInstructionDto>(sql);
            if (dtos.Count == 0)
                _lastId = -1;
        }
    
        /// <summary>
        /// Reads the last-synced id from file into memory.
        /// </summary>
        /// <remarks>
        /// Thread safety: this is NOT thread safe. Because it is NOT meant to run multi-threaded.
        /// </remarks>
        private void ReadLastSynced()
        {
            var path = SyncFilePath;
            if (File.Exists(path) == false) return;

            var content = File.ReadAllText(path);
            int last;
            if (int.TryParse(content, out last))
                _lastId = last;
        }

        /// <summary>
        /// Updates the in-memory last-synced id and persists it to file.
        /// </summary>
        /// <param name="id">The id.</param>
        /// <remarks>
        /// Thread safety: this is NOT thread safe. Because it is NOT meant to run multi-threaded.
        /// </remarks>
        private void SaveLastSynced(int id)
        {
            File.WriteAllText(SyncFilePath, id.ToString(CultureInfo.InvariantCulture));
            _lastId = id;
        }

        /// <summary>
        /// Gets the unique local identity of the executing AppDomain.
        /// </summary>
        /// <remarks>
        /// <para>It is not only about the "server" (machine name and appDomainappId), but also about
        /// an AppDomain, within a Process, on that server - because two AppDomains running at the same
        /// time on the same server (eg during a restart) are, practically, a LB setup.</para>
        /// <para>Practically, all we really need is the guid, the other infos are here for information
        /// and debugging purposes.</para>
        /// </remarks>
        protected readonly static string LocalIdentity = NetworkHelper.MachineName // eg DOMAIN\SERVER
            + "/" + HttpRuntime.AppDomainAppId // eg /LM/S3SVC/11/ROOT
            + " [P" + Process.GetCurrentProcess().Id // eg 1234
            + "/D" + AppDomain.CurrentDomain.Id // eg 22
            + "] " + Guid.NewGuid().ToString("N").ToUpper(); // make it truly unique

        /// <summary>
        /// Gets the sync file path for the local server.
        /// </summary>
        /// <returns>The sync file path for the local server.</returns>
        private static string SyncFilePath
        {
            get
            {
                var tempFolder = IOHelper.MapPath("~/App_Data/TEMP/DistCache/" + NetworkHelper.FileSafeMachineName);
                if (Directory.Exists(tempFolder) == false)
                    Directory.CreateDirectory(tempFolder);

                return Path.Combine(tempFolder, HttpRuntime.AppDomainAppId.ReplaceNonAlphanumericChars(string.Empty) + "-lastsynced.txt");
            }
        }

        #endregion

        #region Notify refreshers

        private static ICacheRefresher GetRefresher(Guid id)
        {
            var refresher = CacheRefreshersResolver.Current.GetById(id);
            if (refresher == null)
                throw new InvalidOperationException("Cache refresher with ID \"" + id + "\" does not exist.");
            return refresher;
        }

        private static IJsonCacheRefresher GetJsonRefresher(Guid id)
        {
            return GetJsonRefresher(GetRefresher(id));
        }

        private static IJsonCacheRefresher GetJsonRefresher(ICacheRefresher refresher)
        {
            var jsonRefresher = refresher as IJsonCacheRefresher;
            if (jsonRefresher == null)
                throw new InvalidOperationException("Cache refresher with ID \"" + refresher.UniqueIdentifier + "\" does not implement " + typeof(IJsonCacheRefresher) + ".");
            return jsonRefresher;
        }

        private static void NotifyRefreshers(IEnumerable<JToken> jsonArray)
        {
            foreach (var jsonItem in jsonArray)
            {
                // could be a JObject in which case we can convert to a RefreshInstruction,
                // otherwise it could be another JArray - in which case we'll iterate that.
                var jsonObj = jsonItem as JObject;
                if (jsonObj != null)
                {
                    var instruction = jsonObj.ToObject<RefreshInstruction>();
                    switch (instruction.RefreshType)
                    {
                        case RefreshMethodType.RefreshAll:
                            RefreshAll(instruction.RefresherId);
                            break;
                        case RefreshMethodType.RefreshByGuid:
                            RefreshByGuid(instruction.RefresherId, instruction.GuidId);
                            break;
                        case RefreshMethodType.RefreshById:
                            RefreshById(instruction.RefresherId, instruction.IntId);
                            break;
                        case RefreshMethodType.RefreshByIds:
                            RefreshByIds(instruction.RefresherId, instruction.JsonIds);
                            break;
                        case RefreshMethodType.RefreshByJson:
                            RefreshByJson(instruction.RefresherId, instruction.JsonPayload);
                            break;
                        case RefreshMethodType.RemoveById:
                            RemoveById(instruction.RefresherId, instruction.IntId);
                            break;
                    }

                }
                else
                {
                    var jsonInnerArray = (JArray) jsonItem;
                    NotifyRefreshers(jsonInnerArray); // recurse
                }
            }
        }

        private static void RefreshAll(Guid uniqueIdentifier)
        {
            var refresher = GetRefresher(uniqueIdentifier);
            refresher.RefreshAll();
        }

        private static void RefreshByGuid(Guid uniqueIdentifier, Guid id)
        {
            var refresher = GetRefresher(uniqueIdentifier);
            refresher.Refresh(id);
        }

        private static void RefreshById(Guid uniqueIdentifier, int id)
        {
            var refresher = GetRefresher(uniqueIdentifier);
            refresher.Refresh(id);
        }

        private static void RefreshByIds(Guid uniqueIdentifier, string jsonIds)
        {
            var refresher = GetRefresher(uniqueIdentifier);
            foreach (var id in JsonConvert.DeserializeObject<int[]>(jsonIds))
                refresher.Refresh(id);
        }

        private static void RefreshByJson(Guid uniqueIdentifier, string jsonPayload)
        {
            var refresher = GetJsonRefresher(uniqueIdentifier);
            refresher.Refresh(jsonPayload);
        }

        private static void RemoveById(Guid uniqueIdentifier, int id)
        {
            var refresher = GetRefresher(uniqueIdentifier);
            refresher.Remove(id);
        }

        #endregion
    }
}<|MERGE_RESOLUTION|>--- conflicted
+++ resolved
@@ -41,11 +41,7 @@
         private bool _initialized;
         private bool _syncing;
         private bool _released;
-<<<<<<< HEAD
-        private readonly ILogger _logger;
         private readonly ProfilingLogger _profilingLogger;
-=======
->>>>>>> db0cfad6
 
         protected ApplicationContext ApplicationContext { get { return _appContext; } }
 
