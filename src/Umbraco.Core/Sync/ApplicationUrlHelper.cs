﻿using System;
using System.Web;
using Umbraco.Core.Configuration;
using Umbraco.Core.Configuration.UmbracoSettings;
using Umbraco.Core.Composing;
using Umbraco.Core.IO;
using Umbraco.Core.Logging;

namespace Umbraco.Core.Sync
{
    /// <summary>
    /// A helper used to determine the current server umbraco application URL.
    /// </summary>
    public static class ApplicationUrlHelper
    {
        // because we cannot logger.Info<ApplicationUrlHelper> because type is static
        private static readonly Type TypeOfApplicationUrlHelper = typeof(ApplicationUrlHelper);

        /// <summary>
        /// Gets or sets a custom provider for the umbraco application URL.
        /// </summary>
        /// <remarks>
        /// <para>Receives the current request as a parameter, and it may be null. Must return a properly
        /// formatted URL with scheme and umbraco dir and no trailing slash eg "http://www.mysite.com/umbraco",
        /// or <c>null</c>. To be used in auto-load-balancing scenarios where the application URL is not
        /// in config files but is determined programmatically.</para>
        /// <para>Must be assigned before resolution is frozen.</para>
        /// </remarks>
        // TODO: need another way to do it, eg an interface, injected!
        public static Func<HttpRequestBase, string> ApplicationUrlProvider { get; set; }

        internal static string GetApplicationUrl(ILogger logger, IGlobalSettings globalSettings, IUmbracoSettingsSection settings, IServerRegistrar serverRegistrar, HttpRequestBase request = null)
        {
            var umbracoApplicationUrl = TryGetApplicationUrl(settings, logger, globalSettings, serverRegistrar);
            if (umbracoApplicationUrl != null)
                return umbracoApplicationUrl;

            umbracoApplicationUrl = ApplicationUrlProvider?.Invoke(request);
            if (string.IsNullOrWhiteSpace(umbracoApplicationUrl) == false)
            {
                umbracoApplicationUrl = umbracoApplicationUrl.TrimEnd(Constants.CharArrays.ForwardSlash);
                logger.Info(TypeOfApplicationUrlHelper, "ApplicationUrl: {UmbracoAppUrl} (provider)", umbracoApplicationUrl);
                return umbracoApplicationUrl;
            }

            if (request == null) return null;

            umbracoApplicationUrl = GetApplicationUrlFromCurrentRequest(request, globalSettings);
            logger.Info(TypeOfApplicationUrlHelper, "ApplicationUrl: {UmbracoAppUrl} (UmbracoModule request)", umbracoApplicationUrl);
            return umbracoApplicationUrl;
        }

        internal static string TryGetApplicationUrl(IUmbracoSettingsSection settings, ILogger logger, IGlobalSettings globalSettings, IServerRegistrar serverRegistrar)
        {
            // try umbracoSettings:settings/web.routing/@umbracoApplicationUrl
            // which is assumed to:
            // - end with SystemDirectories.Umbraco
            // - contain a scheme
            // - end or not with a slash, it will be taken care of
            // eg "http://www.mysite.com/umbraco"
            var url = settings.WebRouting.UmbracoApplicationUrl;
            if (url.IsNullOrWhiteSpace() == false)
            {
                var umbracoApplicationUrl = url.TrimEnd(Constants.CharArrays.ForwardSlash);
                logger.Info(TypeOfApplicationUrlHelper, "ApplicationUrl: {UmbracoAppUrl} (using web.routing/@umbracoApplicationUrl)", umbracoApplicationUrl);
                return umbracoApplicationUrl;
            }

            // try the server registrar
            // which is assumed to return a URL that:
            // - end with SystemDirectories.Umbraco
            // - contain a scheme
            // - end or not with a slash, it will be taken care of
            // eg "http://www.mysite.com/umbraco"
            url = serverRegistrar.GetCurrentServerUmbracoApplicationUrl();
            if (url.IsNullOrWhiteSpace() == false)
            {
                var umbracoApplicationUrl = url.TrimEnd(Constants.CharArrays.ForwardSlash);
                logger.Info(TypeOfApplicationUrlHelper, "ApplicationUrl: {UmbracoAppUrl} (IServerRegistrar)", umbracoApplicationUrl);
                return umbracoApplicationUrl;
            }

            // else give up...
            return null;
        }

        public static string GetApplicationUrlFromCurrentRequest(HttpRequestBase request, IGlobalSettings globalSettings)
        {
            // if (HTTP and SSL not required) or (HTTPS and SSL required),
            //  use ports from request
            // otherwise,
            //  if non-standard ports used,
            //  user may need to set umbracoApplicationUrl manually per
            //  https://our.umbraco.com/documentation/Using-Umbraco/Config-files/umbracoSettings/#ScheduledTasks
            var port = (request.IsSecureConnection == false && globalSettings.UseHttps == false)
                        || (request.IsSecureConnection && globalSettings.UseHttps)
                ? ":" + request.ServerVariables["SERVER_PORT"]
                : "";

            var ssl = globalSettings.UseHttps ? "s" : ""; // force, whatever the first request
            var url = "http" + ssl + "://" + request.ServerVariables["SERVER_NAME"] + port + IOHelper.ResolveUrl(SystemDirectories.Umbraco);

            return url.TrimEnd(Constants.CharArrays.ForwardSlash);
        }

        /// <summary>
        /// Will get the application URL from configuration, if none is specified will fall back to URL from request.
        /// </summary>
        /// <param name="request"></param>
        /// <param name="umbracoSettingsSection"></param>
        /// <param name="globalSettings"></param>
        /// <returns></returns>
        public static Uri GetApplicationUriUncached(
            HttpRequestBase request,
<<<<<<< HEAD
            IUmbracoSettingsSection umbracoSettingsSection)
        {
            var settingUrl = umbracoSettingsSection.WebRouting.UmbracoApplicationUrl;
            return string.IsNullOrEmpty(settingUrl)
                ? new Uri(request.Url, IOHelper.ResolveUrl(SystemDirectories.Umbraco))
                : new Uri(settingUrl);
=======
            IUmbracoSettingsSection umbracoSettingsSection,
            IGlobalSettings globalSettings)
        {
            var settingUrl = umbracoSettingsSection.WebRouting.UmbracoApplicationUrl;


            if (string.IsNullOrEmpty(settingUrl))
            {
                if (!Uri.TryCreate(request.Url, VirtualPathUtility.ToAbsolute(globalSettings.Path), out var result))
                {
                    throw new InvalidOperationException(
                        $"Could not create an url from {request.Url} and {globalSettings.Path}");
                }
                return result;
            }
            else
            {
                return new Uri(settingUrl);
            }
>>>>>>> c7938019
        }
    }
}<|MERGE_RESOLUTION|>--- conflicted
+++ resolved
@@ -112,14 +112,6 @@
         /// <returns></returns>
         public static Uri GetApplicationUriUncached(
             HttpRequestBase request,
-<<<<<<< HEAD
-            IUmbracoSettingsSection umbracoSettingsSection)
-        {
-            var settingUrl = umbracoSettingsSection.WebRouting.UmbracoApplicationUrl;
-            return string.IsNullOrEmpty(settingUrl)
-                ? new Uri(request.Url, IOHelper.ResolveUrl(SystemDirectories.Umbraco))
-                : new Uri(settingUrl);
-=======
             IUmbracoSettingsSection umbracoSettingsSection,
             IGlobalSettings globalSettings)
         {
@@ -139,7 +131,6 @@
             {
                 return new Uri(settingUrl);
             }
->>>>>>> c7938019
         }
     }
 }