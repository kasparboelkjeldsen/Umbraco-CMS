using System;
using System.Linq;
using System.Web;
using System.Xml;
using Umbraco.Core.Configuration;
using Umbraco.Core.Configuration.UmbracoSettings;
using Umbraco.Core.IO;

namespace Umbraco.Core.Sync
{
    /// <summary>
    /// A helper used to determine the current server environment status
    /// </summary>
    internal static class ServerEnvironmentHelper
    {
        /// <summary>
        /// Returns the current umbraco base url for the current server depending on it's environment 
        /// status. This will attempt to determine the internal umbraco base url that can be used by the current
        /// server to send a request to itself if it is in a load balanced environment.
        /// </summary>
        /// <returns>The full base url including schema (i.e. http://myserver:80/umbraco ) - or <c>null</c> if the url
        /// cannot be determined at the moment (usually because the first request has not properly completed yet).</returns>
<<<<<<< HEAD
        public static string GetCurrentServerUmbracoBaseUrl()
=======
        public static string GetCurrentServerUmbracoBaseUrl(ApplicationContext appContext, IUmbracoSettingsSection settings)
>>>>>>> 74ebf67a
        {
            var status = GetStatus(settings);

            if (status == CurrentServerEnvironmentStatus.Single)
            {
<<<<<<< HEAD
                // single install, return null if no original url, else use original url as base
                // use http or https as appropriate
                return string.IsNullOrWhiteSpace(ApplicationContext.Current.OriginalRequestUrl)
                    ? null // not initialized yet
                    : string.Format("http{0}://{1}", GlobalSettings.UseSSL ? "s" : "", ApplicationContext.Current.OriginalRequestUrl);
=======
                // single install, return null if no config/original url, else use config/original url as base
                // use http or https as appropriate
                return GetBaseUrl(appContext, settings);
>>>>>>> 74ebf67a
            }

            var servers = settings.DistributedCall.Servers.ToArray();

            if (servers.Any() == false)
            {
<<<<<<< HEAD
                // cannot be determined, return null if no original url, else use original url as base
                // use http or https as appropriate
                return string.IsNullOrWhiteSpace(ApplicationContext.Current.OriginalRequestUrl)
                    ? null // not initialized yet
                    : string.Format("http{0}://{1}", GlobalSettings.UseSSL ? "s" : "", ApplicationContext.Current.OriginalRequestUrl);
=======
                // cannot be determined, return null if no config/original url, else use config/original url as base
                // use http or https as appropriate
                return GetBaseUrl(appContext, settings);
>>>>>>> 74ebf67a
            }

            foreach (var server in servers)
            {
                var appId = server.AppId;
                var serverName = server.ServerName;

                if (appId.IsNullOrWhiteSpace() && serverName.IsNullOrWhiteSpace())
                {
                    continue;
                }

                if ((appId.IsNullOrWhiteSpace() == false && appId.Trim().InvariantEquals(HttpRuntime.AppDomainAppId))
                    || (serverName.IsNullOrWhiteSpace() == false && serverName.Trim().InvariantEquals(NetworkHelper.MachineName)))
                {
                    //match by appId or computer name! return the url configured
                    return string.Format("{0}://{1}:{2}/{3}",
                        server.ForceProtocol.IsNullOrWhiteSpace() ? "http" : server.ForceProtocol,
                        server.ServerAddress,
                        server.ForcePortnumber.IsNullOrWhiteSpace() ? "80" : server.ForcePortnumber,
                        IOHelper.ResolveUrl(SystemDirectories.Umbraco).TrimStart('/'));
                }                
            }

<<<<<<< HEAD
            // cannot be determined, return null if no original url, else use original url as base
            // use http or https as appropriate
            return string.IsNullOrWhiteSpace(ApplicationContext.Current.OriginalRequestUrl)
                ? null // not initialized yet
                : string.Format("http{0}://{1}", GlobalSettings.UseSSL ? "s" : "", ApplicationContext.Current.OriginalRequestUrl);
=======
            // cannot be determined, return null if no config/original url, else use config/original url as base
            // use http or https as appropriate
            return GetBaseUrl(appContext, settings);
>>>>>>> 74ebf67a
        }

        /// <summary>
        /// Returns the current environment status for the current server
        /// </summary>
        /// <returns></returns>
        public static CurrentServerEnvironmentStatus GetStatus(IUmbracoSettingsSection settings)
        {
            if (settings.DistributedCall.Enabled == false)
            {
                return CurrentServerEnvironmentStatus.Single;
            }

            var servers = settings.DistributedCall.Servers.ToArray();

            if (servers.Any() == false)
            {
                return CurrentServerEnvironmentStatus.Unknown;
            }

            var master = servers.FirstOrDefault();
            
            if (master == null)
            {
                return CurrentServerEnvironmentStatus.Unknown;
            }

            //we determine master/slave based on the first server registered
            //TODO: In v7 we have publicized ServerRegisterResolver - we won't be able to determine this based on that
            // but we'd need to change the IServerAddress interfaces which is breaking.

            var appId = master.AppId;
            var serverName = master.ServerName;

            if (appId.IsNullOrWhiteSpace() && serverName.IsNullOrWhiteSpace())
            {
                return CurrentServerEnvironmentStatus.Unknown;
            }

            if ((appId.IsNullOrWhiteSpace() == false && appId.Trim().InvariantEquals(HttpRuntime.AppDomainAppId))
                    || (serverName.IsNullOrWhiteSpace() == false && serverName.Trim().InvariantEquals(NetworkHelper.MachineName)))                
            {
                //match by appdid or server name!
                return CurrentServerEnvironmentStatus.Master;             
            }
            
            return CurrentServerEnvironmentStatus.Slave;
        }

        private static string GetBaseUrl(ApplicationContext appContext, IUmbracoSettingsSection settings)
        {
            return (
                // is config empty?
                settings.ScheduledTasks.BaseUrl.IsNullOrWhiteSpace()
                    // is the orig req empty?
                    ? appContext.OriginalRequestUrl.IsNullOrWhiteSpace()
                        // we've got nothing
                        ? null
                        //the orig req url is not null, use that
                        : string.Format("http{0}://{1}", GlobalSettings.UseSSL ? "s" : "", appContext.OriginalRequestUrl)
                    // the config has been specified, use that
                    : string.Format("http{0}://{1}", GlobalSettings.UseSSL ? "s" : "", settings.ScheduledTasks.BaseUrl))
                .EnsureEndsWith('/');
        }
    }
}<|MERGE_RESOLUTION|>--- conflicted
+++ resolved
@@ -20,44 +20,24 @@
         /// </summary>
         /// <returns>The full base url including schema (i.e. http://myserver:80/umbraco ) - or <c>null</c> if the url
         /// cannot be determined at the moment (usually because the first request has not properly completed yet).</returns>
-<<<<<<< HEAD
-        public static string GetCurrentServerUmbracoBaseUrl()
-=======
         public static string GetCurrentServerUmbracoBaseUrl(ApplicationContext appContext, IUmbracoSettingsSection settings)
->>>>>>> 74ebf67a
         {
             var status = GetStatus(settings);
 
             if (status == CurrentServerEnvironmentStatus.Single)
             {
-<<<<<<< HEAD
-                // single install, return null if no original url, else use original url as base
-                // use http or https as appropriate
-                return string.IsNullOrWhiteSpace(ApplicationContext.Current.OriginalRequestUrl)
-                    ? null // not initialized yet
-                    : string.Format("http{0}://{1}", GlobalSettings.UseSSL ? "s" : "", ApplicationContext.Current.OriginalRequestUrl);
-=======
                 // single install, return null if no config/original url, else use config/original url as base
                 // use http or https as appropriate
                 return GetBaseUrl(appContext, settings);
->>>>>>> 74ebf67a
             }
 
             var servers = settings.DistributedCall.Servers.ToArray();
 
             if (servers.Any() == false)
             {
-<<<<<<< HEAD
-                // cannot be determined, return null if no original url, else use original url as base
-                // use http or https as appropriate
-                return string.IsNullOrWhiteSpace(ApplicationContext.Current.OriginalRequestUrl)
-                    ? null // not initialized yet
-                    : string.Format("http{0}://{1}", GlobalSettings.UseSSL ? "s" : "", ApplicationContext.Current.OriginalRequestUrl);
-=======
                 // cannot be determined, return null if no config/original url, else use config/original url as base
                 // use http or https as appropriate
                 return GetBaseUrl(appContext, settings);
->>>>>>> 74ebf67a
             }
 
             foreach (var server in servers)
@@ -82,17 +62,9 @@
                 }                
             }
 
-<<<<<<< HEAD
-            // cannot be determined, return null if no original url, else use original url as base
-            // use http or https as appropriate
-            return string.IsNullOrWhiteSpace(ApplicationContext.Current.OriginalRequestUrl)
-                ? null // not initialized yet
-                : string.Format("http{0}://{1}", GlobalSettings.UseSSL ? "s" : "", ApplicationContext.Current.OriginalRequestUrl);
-=======
             // cannot be determined, return null if no config/original url, else use config/original url as base
             // use http or https as appropriate
             return GetBaseUrl(appContext, settings);
->>>>>>> 74ebf67a
         }
 
         /// <summary>
