﻿using System;
using System.Collections.Generic;
using System.ComponentModel.DataAnnotations;
using System.Globalization;
using System.Linq;
using System.Xml.Linq;
using Newtonsoft.Json;
using Newtonsoft.Json.Linq;
using Umbraco.Core.Composing;
using Umbraco.Core.Logging;
using Umbraco.Core.Models;
using Umbraco.Core.Models.Editors;
using Umbraco.Core.PropertyEditors.Validators;
using Umbraco.Core.Services;

namespace Umbraco.Core.PropertyEditors
{
    /// <summary>
    /// Represents a value editor.
    /// </summary>
    public class DataValueEditor : IDataValueEditor
    {
<<<<<<< HEAD
        protected readonly IDataTypeService _dataTypeService;
        protected readonly ILocalizationService _localizationService;
        private string _view;
=======
        protected IDataTypeService DataTypeService { get; }
        protected ILocalizationService LocalizationService { get; }
>>>>>>> 0423ea7b

        /// <summary>
        /// Initializes a new instance of the <see cref="DataValueEditor"/> class.
        /// </summary>
        public DataValueEditor(IDataTypeService dataTypeService, ILocalizationService localizationService) // for tests, and manifest
        {
            ValueType = ValueTypes.String;
            Validators = new List<IValueValidator>();
<<<<<<< HEAD
            _dataTypeService = dataTypeService;
            _localizationService = localizationService;
=======
            DataTypeService = dataTypeService;
            LocalizationService = localizationService;
>>>>>>> 0423ea7b
        }

        /// <summary>
        /// Initializes a new instance of the <see cref="DataValueEditor"/> class.
        /// </summary>
        public DataValueEditor(IDataTypeService dataTypeService, ILocalizationService localizationService, DataEditorAttribute attribute)
        {
            if (attribute == null) throw new ArgumentNullException(nameof(attribute));

            var view = attribute.View;
            if (string.IsNullOrWhiteSpace(view))
                throw new ArgumentException("The attribute does not specify a view.", nameof(attribute));

            View = view;
            ValueType = attribute.ValueType;
            HideLabel = attribute.HideLabel;

<<<<<<< HEAD
            _dataTypeService = dataTypeService;
            _localizationService = localizationService;
=======
            DataTypeService = dataTypeService;
            LocalizationService = localizationService;
>>>>>>> 0423ea7b
        }

        /// <summary>
        /// Gets or sets the value editor configuration.
        /// </summary>
        public virtual object Configuration { get; set; }

        /// <summary>
        /// Gets or sets the editor view.
        /// </summary>
        /// <remarks>
        /// <para>The view can be three things: (1) the full virtual path, or (2) the relative path to the current Umbraco
        /// folder, or (3) a view name which maps to views/propertyeditors/{view}/{view}.html.</para>
        /// </remarks>
        [JsonProperty("view", Required = Required.Always)]
        public string View { get; set; }

        /// <summary>
        /// The value type which reflects how it is validated and stored in the database
        /// </summary>
        [JsonProperty("valueType")]
        public string ValueType { get; set; }

        /// <inheritdoc />
        public IEnumerable<ValidationResult> Validate(object value, bool required, string format)
        {
            List<ValidationResult> results = null;
            var r = Validators.SelectMany(v => v.Validate(value, ValueType, Configuration)).ToList();
            if (r.Any()) { results = r; }

            // mandatory and regex validators cannot be part of valueEditor.Validators because they
            // depend on values that are not part of the configuration, .Mandatory and .ValidationRegEx,
            // so they have to be explicitly invoked here.

            if (required)
            {
                r = RequiredValidator.ValidateRequired(value, ValueType).ToList();
                if (r.Any()) { if (results == null) results = r; else results.AddRange(r); }
            }

            var stringValue = value?.ToString();
            if (!string.IsNullOrWhiteSpace(format) && !string.IsNullOrWhiteSpace(stringValue))
            {
                r = FormatValidator.ValidateFormat(value, ValueType, format).ToList();
                if (r.Any()) { if (results == null) results = r; else results.AddRange(r); }
            }

            return results ?? Enumerable.Empty<ValidationResult>();
        }

        /// <summary>
        /// A collection of validators for the pre value editor
        /// </summary>
        [JsonProperty("validation")]
        public List<IValueValidator> Validators { get; private set; } = new List<IValueValidator>();

        /// <summary>
        /// Gets the validator used to validate the special property type -level "required".
        /// </summary>
        public virtual IValueRequiredValidator RequiredValidator => new RequiredValidator(); //TODO: Pass in the ILocalizedTextService here and not rely on Current!

        /// <summary>
        /// Gets the validator used to validate the special property type -level "format".
        /// </summary>
        public virtual IValueFormatValidator FormatValidator => new RegexValidator(); //TODO: Pass in the ILocalizedTextService here and not rely on Current!

        /// <summary>
        /// If this is true than the editor will be displayed full width without a label
        /// </summary>
        [JsonProperty("hideLabel")]
        public bool HideLabel { get; set; }

        /// <summary>
        /// Set this to true if the property editor is for display purposes only
        /// </summary>
        public virtual bool IsReadOnly => false;

        /// <summary>
        /// Used to try to convert the string value to the correct CLR type based on the DatabaseDataType specified for this value editor
        /// </summary>
        /// <param name="value"></param>
        /// <returns></returns>
        internal Attempt<object> TryConvertValueToCrlType(object value)
        {
            if (value is JValue)
                value = value.ToString();

            //this is a custom check to avoid any errors, if it's a string and it's empty just make it null
            if (value is string s && string.IsNullOrWhiteSpace(s))
                value = null;

            Type valueType;
            //convert the string to a known type
            switch (ValueTypes.ToStorageType(ValueType))
            {
                case ValueStorageType.Ntext:
                case ValueStorageType.Nvarchar:
                    valueType = typeof(string);
                    break;
                case ValueStorageType.Integer:
                    //ensure these are nullable so we can return a null if required
                    //NOTE: This is allowing type of 'long' because I think json.net will deserialize a numerical value as long
                    // instead of int. Even though our db will not support this (will get truncated), we'll at least parse to this.

                    valueType = typeof(long?);

                    //if parsing is successful, we need to return as an Int, we're only dealing with long's here because of json.net, we actually
                    //don't support long values and if we return a long value it will get set as a 'long' on the Property.Value (object) and then
                    //when we compare the values for dirty tracking we'll be comparing an int -> long and they will not match.
                    var result = value.TryConvertTo(valueType);
                    return result.Success && result.Result != null
                        ? Attempt<object>.Succeed((int)(long)result.Result)
                        : result;

                case ValueStorageType.Decimal:
                    //ensure these are nullable so we can return a null if required
                    valueType = typeof(decimal?);
                    break;

                case ValueStorageType.Date:
                    //ensure these are nullable so we can return a null if required
                    valueType = typeof(DateTime?);
                    break;
                default:
                    throw new ArgumentOutOfRangeException();
            }
            return value.TryConvertTo(valueType);
        }

        ///  <summary>
        ///  A method to deserialize the string value that has been saved in the content editor
        ///  to an object to be stored in the database.
        ///  </summary>
        ///  <param name="editorValue"></param>
        ///  <param name="currentValue">
        ///  The current value that has been persisted to the database for this editor. This value may be useful for
        ///  how the value then get's deserialized again to be re-persisted. In most cases it will probably not be used.
        ///  </param>
        /// <param name="languageId"></param>
        /// <param name="segment"></param>
        /// <returns></returns>
        ///  <remarks>
        ///  By default this will attempt to automatically convert the string value to the value type supplied by ValueType.
        ///
        ///  If overridden then the object returned must match the type supplied in the ValueType, otherwise persisting the
        ///  value to the DB will fail when it tries to validate the value type.
        ///  </remarks>
        public virtual object FromEditor(ContentPropertyData editorValue, object currentValue)
        {
            //if it's json but it's empty json, then return null
            if (ValueType.InvariantEquals(ValueTypes.Json) && editorValue.Value != null && editorValue.Value.ToString().DetectIsEmptyJson())
            {
                return null;
            }

            var result = TryConvertValueToCrlType(editorValue.Value);
            if (result.Success == false)
            {
                Current.Logger.Warn<DataValueEditor>("The value {EditorValue} cannot be converted to the type {StorageTypeValue}", editorValue.Value, ValueTypes.ToStorageType(ValueType));
                return null;
            }
            return result.Result;
        }

        /// <summary>
        /// A method used to format the database value to a value that can be used by the editor
        /// </summary>
        /// <param name="property"></param>
        /// <param name="dataTypeService"></param>
        /// <param name="culture"></param>
        /// <param name="segment"></param>
        /// <returns></returns>
        /// <remarks>
        /// The object returned will automatically be serialized into json notation. For most property editors
        /// the value returned is probably just a string but in some cases a json structure will be returned.
        /// </remarks>
        public virtual object ToEditor(IProperty property, string culture = null, string segment = null)
        {
            var val = property.GetValue(culture, segment);
            if (val == null) return string.Empty;

            switch (ValueTypes.ToStorageType(ValueType))
            {
                case ValueStorageType.Ntext:
                case ValueStorageType.Nvarchar:
                    //if it is a string type, we will attempt to see if it is json stored data, if it is we'll try to convert
                    //to a real json object so we can pass the true json object directly to angular!
                    var asString = val.ToString();
                    if (asString.DetectIsJson())
                    {
                        try
                        {
                            var json = JsonConvert.DeserializeObject(asString);
                            return json;
                        }
                        catch
                        {
                            //swallow this exception, we thought it was json but it really isn't so continue returning a string
                        }
                    }
                    return asString;
                case ValueStorageType.Integer:
                case ValueStorageType.Decimal:
                    //Decimals need to be formatted with invariant culture (dots, not commas)
                    //Anything else falls back to ToString()
                    var decim = val.TryConvertTo<decimal>();
                    return decim.Success
                        ? decim.Result.ToString(NumberFormatInfo.InvariantInfo)
                        : val.ToString();
                case ValueStorageType.Date:
                    var date = val.TryConvertTo<DateTime?>();
                    if (date.Success == false || date.Result == null)
                    {
                        return string.Empty;
                    }
                    //Dates will be formatted as yyyy-MM-dd HH:mm:ss
                    return date.Result.Value.ToIsoString();
                default:
                    throw new ArgumentOutOfRangeException();
            }
        }

        // TODO: the methods below should be replaced by proper property value convert ToXPath usage!

        /// <summary>
        /// Converts a property to Xml fragments.
        /// </summary>
        public IEnumerable<XElement> ConvertDbToXml(IProperty property, bool published)
        {
            published &= property.PropertyType.SupportsPublishing;

            var nodeName = property.PropertyType.Alias.ToSafeAlias();

            foreach (var pvalue in property.Values)
            {
                var value = published ? pvalue.PublishedValue : pvalue.EditedValue;
                if (value == null || value is string stringValue && string.IsNullOrWhiteSpace(stringValue))
                    continue;

                var xElement = new XElement(nodeName);
                if (pvalue.Culture != null)
                    xElement.Add(new XAttribute("lang", pvalue.Culture));
                if (pvalue.Segment != null)
                    xElement.Add(new XAttribute("segment", pvalue.Segment));

                var xValue = ConvertDbToXml(property.PropertyType, value);
                xElement.Add(xValue);

                yield return xElement;
            }
        }

        /// <summary>
        /// Converts a property value to an Xml fragment.
        /// </summary>
        /// <remarks>
        /// <para>By default, this returns the value of ConvertDbToString but ensures that if the db value type is
        /// NVarchar or NText, the value is returned as a CDATA fragment - else it's a Text fragment.</para>
        /// <para>Returns an XText or XCData instance which must be wrapped in a element.</para>
        /// <para>If the value is empty we will not return as CDATA since that will just take up more space in the file.</para>
        /// </remarks>
        public XNode ConvertDbToXml(IPropertyType propertyType, object value)
        {
            //check for null or empty value, we don't want to return CDATA if that is the case
            if (value == null || value.ToString().IsNullOrWhiteSpace())
            {
                return new XText(ConvertDbToString(propertyType, value));
            }

            switch (ValueTypes.ToStorageType(ValueType))
            {
                case ValueStorageType.Date:
                case ValueStorageType.Integer:
                case ValueStorageType.Decimal:
                    return new XText(ConvertDbToString(propertyType, value));
                case ValueStorageType.Nvarchar:
                case ValueStorageType.Ntext:
                    //put text in cdata
                    return new XCData(ConvertDbToString(propertyType, value));
                default:
                    throw new ArgumentOutOfRangeException();
            }
        }

        /// <summary>
        /// Converts a property value to a string.
        /// </summary>
        public virtual string ConvertDbToString(IPropertyType propertyType, object value)
        {
            if (value == null)
                return string.Empty;

            switch (ValueTypes.ToStorageType(ValueType))
            {
                case ValueStorageType.Nvarchar:
                case ValueStorageType.Ntext:
                    return value.ToXmlString<string>();
                case ValueStorageType.Integer:
                case ValueStorageType.Decimal:
                    return value.ToXmlString(value.GetType());
                case ValueStorageType.Date:
                    //treat dates differently, output the format as xml format
                    var date = value.TryConvertTo<DateTime?>();
                    if (date.Success == false || date.Result == null)
                        return string.Empty;
                    return date.Result.ToXmlString<DateTime>();
                default:
                    throw new ArgumentOutOfRangeException();
            }
        }
    }
}<|MERGE_RESOLUTION|>--- conflicted
+++ resolved
@@ -20,14 +20,8 @@
     /// </summary>
     public class DataValueEditor : IDataValueEditor
     {
-<<<<<<< HEAD
-        protected readonly IDataTypeService _dataTypeService;
-        protected readonly ILocalizationService _localizationService;
-        private string _view;
-=======
         protected IDataTypeService DataTypeService { get; }
         protected ILocalizationService LocalizationService { get; }
->>>>>>> 0423ea7b
 
         /// <summary>
         /// Initializes a new instance of the <see cref="DataValueEditor"/> class.
@@ -36,13 +30,8 @@
         {
             ValueType = ValueTypes.String;
             Validators = new List<IValueValidator>();
-<<<<<<< HEAD
-            _dataTypeService = dataTypeService;
-            _localizationService = localizationService;
-=======
             DataTypeService = dataTypeService;
             LocalizationService = localizationService;
->>>>>>> 0423ea7b
         }
 
         /// <summary>
@@ -60,13 +49,8 @@
             ValueType = attribute.ValueType;
             HideLabel = attribute.HideLabel;
 
-<<<<<<< HEAD
-            _dataTypeService = dataTypeService;
-            _localizationService = localizationService;
-=======
             DataTypeService = dataTypeService;
             LocalizationService = localizationService;
->>>>>>> 0423ea7b
         }
 
         /// <summary>
