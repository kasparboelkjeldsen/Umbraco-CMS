--- conflicted
+++ resolved
@@ -1,44 +1,28 @@
-﻿using System;
-using Umbraco.Core.Models.PublishedContent;
-
-namespace Umbraco.Core.PropertyEditors.ValueConverters
-{
-    [DefaultPropertyValueConverter]
-    public class IntegerValueConverter : PropertyValueConverterBase
-    {
-        public override bool IsConverter(PublishedPropertyType propertyType)
-            => Constants.PropertyEditors.Aliases.Integer.Equals(propertyType.EditorAlias);
-
-        public override Type GetPropertyValueType(PublishedPropertyType propertyType)
-            => typeof (int);
-
-        public override PropertyCacheLevel GetPropertyCacheLevel(PublishedPropertyType propertyType)
-            => PropertyCacheLevel.Element;
-
-        public override object ConvertSourceToIntermediate(IPublishedElement owner, PublishedPropertyType propertyType, object source, bool preview)
-        {
-<<<<<<< HEAD
-            if (source == null) return 0;
-
-            // in XML an integer is a string
-            var sourceString = source as string;
-            if (sourceString != null)
-            {
-                int i;
-                return (int.TryParse(sourceString, out i)) ? i : 0;
-            }
-
-            // in json an integer comes back as Int64
-            // ignore overflows ;(
-            if (source is long)
-                return Convert.ToInt32(source);
-
-            // in the database an integer is an integer
-            // default value is zero
-            return (source is int) ? source : 0;
-=======
-            return source.TryConvertTo<int>().Result;
->>>>>>> 71602060
-        }
-    }
-}
+﻿using System;
+using Umbraco.Core.Models.PublishedContent;
+
+namespace Umbraco.Core.PropertyEditors.ValueConverters
+{
+    [DefaultPropertyValueConverter]
+    public class IntegerValueConverter : PropertyValueConverterBase
+    {
+        public override bool IsConverter(PublishedPropertyType propertyType)
+            => Constants.PropertyEditors.Aliases.Integer.Equals(propertyType.EditorAlias);
+
+        public override Type GetPropertyValueType(PublishedPropertyType propertyType)
+            => typeof (int);
+
+        public override PropertyCacheLevel GetPropertyCacheLevel(PublishedPropertyType propertyType)
+            => PropertyCacheLevel.Element;
+
+        public override object ConvertSourceToIntermediate(IPublishedElement owner, PublishedPropertyType propertyType, object source, bool preview)
+        {
+            return source.TryConvertTo<int>().Result;
+
+            // in json an integer comes back as Int64
+            // ignore overflows ;(
+            if (source is long)
+                return Convert.ToInt32(source);
+        }
+    }
+}