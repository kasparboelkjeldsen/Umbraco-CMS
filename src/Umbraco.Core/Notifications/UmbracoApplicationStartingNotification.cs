--- conflicted
+++ resolved
@@ -2,20 +2,11 @@
 
 /// <summary>
 ///     Notification that occurs at the very end of the Umbraco boot process (after all <see cref="IComponent" />s are
-///     initialized).
-/// </summary>
-/// <seealso cref="Umbraco.Cms.Core.Notifications.IUmbracoApplicationLifetimeNotification" />
-public class UmbracoApplicationStartingNotification : IUmbracoApplicationLifetimeNotification
-{
-    /// <summary>
-    ///     Initializes a new instance of the <see cref="UmbracoApplicationStartingNotification" /> class.
+/// initialized).
     /// </summary>
-    /// <param name="runtimeLevel">The runtime level</param>
-    [Obsolete("Use ctor with all params")]
-    public UmbracoApplicationStartingNotification(RuntimeLevel runtimeLevel)
-        : this(runtimeLevel, false)
+    /// <seealso cref="Umbraco.Cms.Core.Notifications.IUmbracoApplicationLifetimeNotification" />
+    public class UmbracoApplicationStartingNotification : IUmbracoApplicationLifetimeNotification
     {
-<<<<<<< HEAD
         /// <summary>
         /// Initializes a new instance of the <see cref="UmbracoApplicationStartingNotification" /> class.
         /// </summary>
@@ -26,21 +17,6 @@
             RuntimeLevel = runtimeLevel;
             IsRestarting = isRestarting;
         }
-=======
-        // TODO: Remove this constructor in V10
-    }
-
-    /// <summary>
-    ///     Initializes a new instance of the <see cref="UmbracoApplicationStartingNotification" /> class.
-    /// </summary>
-    /// <param name="runtimeLevel">The runtime level</param>
-    /// <param name="isRestarting">Indicates whether Umbraco is restarting.</param>
-    public UmbracoApplicationStartingNotification(RuntimeLevel runtimeLevel, bool isRestarting)
-    {
-        RuntimeLevel = runtimeLevel;
-        IsRestarting = isRestarting;
-    }
->>>>>>> ac4fb6ac
 
     /// <summary>
     ///     Gets the runtime level.
