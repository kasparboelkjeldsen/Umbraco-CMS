--- conflicted
+++ resolved
@@ -70,22 +70,17 @@
         return resolved;
     }
 
-    [Obsolete("Use MapMembershipProperties. Will be removed in Umbraco 10.")]
+    // We need this because we call GetCustomGenericProperties from TabsAndPropertiesMapper
+        // and we have no access to MapMembershipProperties from the base class without casting
     protected override IEnumerable<ContentPropertyDisplay> GetCustomGenericProperties(IContentBase content)
     {
         var member = (IMember)content;
         return MapMembershipProperties(member, null);
     }
 
-<<<<<<< HEAD
-        // We need this because we call GetCustomGenericProperties from TabsAndPropertiesMapper
-        // and we have no access to MapMembershipProperties from the base class without casting
-        protected override IEnumerable<ContentPropertyDisplay> GetCustomGenericProperties(IContentBase content)
-=======
     private Dictionary<string, object> GetPasswordConfig(IMember member)
     {
         var result = new Dictionary<string, object>(_memberPasswordConfiguration.GetConfiguration(true))
->>>>>>> ac4fb6ac
         {
             // the password change toggle will only be displayed if there is already a password assigned.
             {"hasPassword", member.RawPasswordValue.IsNullOrWhiteSpace() == false}
