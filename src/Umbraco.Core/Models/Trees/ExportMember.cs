using Umbraco.Cms.Core.Services;

namespace Umbraco.Cms.Core.Models.Trees;

/// <summary>
///     Represents the export member menu item
/// </summary>
public sealed class ExportMember : ActionMenuItem
{
<<<<<<< HEAD
    /// <summary>
    /// Represents the export member menu item.
    /// </summary>
    public sealed class ExportMember : ActionMenuItem
    {
        public override string AngularServiceName => "umbracoMenuActions";

        public ExportMember(ILocalizedTextService textService)
            : base("export", textService)
        {
            Icon = "icon-download-alt";
            UseLegacyIcon = false;
        }
    }
=======
    public ExportMember(ILocalizedTextService textService)
        : base("export", textService) => Icon = "download-alt";

    public override string AngularServiceName => "umbracoMenuActions";
>>>>>>> 4fc7f775
}<|MERGE_RESOLUTION|>--- conflicted
+++ resolved
@@ -1,4 +1,4 @@
-using Umbraco.Cms.Core.Services;
+﻿using Umbraco.Cms.Core.Services;
 
 namespace Umbraco.Cms.Core.Models.Trees;
 
@@ -7,25 +7,12 @@
 /// </summary>
 public sealed class ExportMember : ActionMenuItem
 {
-<<<<<<< HEAD
-    /// <summary>
-    /// Represents the export member menu item.
-    /// </summary>
-    public sealed class ExportMember : ActionMenuItem
+    public ExportMember(ILocalizedTextService textService)
+        : base("export", textService)
     {
-        public override string AngularServiceName => "umbracoMenuActions";
-
-        public ExportMember(ILocalizedTextService textService)
-            : base("export", textService)
-        {
-            Icon = "icon-download-alt";
-            UseLegacyIcon = false;
-        }
+        Icon = "icon-download-alt";
+        UseLegacyIcon = false;
     }
-=======
-    public ExportMember(ILocalizedTextService textService)
-        : base("export", textService) => Icon = "download-alt";
 
     public override string AngularServiceName => "umbracoMenuActions";
->>>>>>> 4fc7f775
 }