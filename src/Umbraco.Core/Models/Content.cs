--- conflicted
+++ resolved
@@ -515,7 +515,6 @@
                 clonedContent._publishInfos = (ContentCultureInfosCollection) _publishInfos.DeepClone(); //manually deep clone
                 clonedContent._publishInfos.CollectionChanged += clonedContent.PublishNamesCollectionChanged;    //re-assign correct event handler
             }
-<<<<<<< HEAD
 
             //if properties exist then deal with event bindings
             if (clone._schedule != null)
@@ -524,14 +523,7 @@
                 clone._schedule = (ContentScheduleCollection)_schedule.DeepClone();     //manually deep clone
                 clone._schedule.CollectionChanged += clone.ScheduleCollectionChanged;   //re-assign correct event handler
             }
-
-            //re-enable tracking
-            clone.EnableChangeTracking();
-
-            return clone;
-=======
             
->>>>>>> c5c4d93c
         }
     }
 }