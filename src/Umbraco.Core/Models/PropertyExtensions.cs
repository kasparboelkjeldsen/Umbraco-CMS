﻿using System;
using System.Xml;
using System.Xml.Linq;
using Umbraco.Core.Configuration;
using Umbraco.Core.PropertyEditors;
using Umbraco.Core.Services;
using umbraco.interfaces;

namespace Umbraco.Core.Models
{
    public static class PropertyExtensions
    {
        /// <summary>
        /// Creates the xml representation for the <see cref="Property"/> object
        /// </summary>
        /// <param name="property"><see cref="Property"/> to generate xml for</param>
        /// <returns>Xml of the property and its value</returns>
        public static XElement ToXml(this Property property)
        {
<<<<<<< HEAD
            return property.ToXml(property.PropertyType, ApplicationContext.Current.Services.DataTypeService);
        }

        /// <summary>
        /// Creates the xml representation for the <see cref="Property"/> object
        /// </summary>
        /// <param name="property"><see cref="Property"/> to generate xml for</param>
        /// <param name="propertyType"></param>
        /// <param name="dataTypeService"></param>
        /// <returns>Xml of the property and its value</returns>
        internal static XElement ToXml(this Property property, PropertyType propertyType, IDataTypeService dataTypeService)
        {
            var nodeName = UmbracoConfig.For.UmbracoSettings().Content.UseLegacyXmlSchema ? "data" : property.Alias.ToSafeAlias();

            var xElement = new XElement(nodeName);

            //Add the property alias to the legacy schema
            if (UmbracoConfig.For.UmbracoSettings().Content.UseLegacyXmlSchema)
            {
                var a = new XAttribute("alias", property.Alias.ToSafeAlias());
                xElement.Add(a);
            }

            //Get the property editor for thsi property and let it convert it to the xml structure
            var propertyEditor = PropertyEditorResolver.Current.GetByAlias(property.PropertyType.PropertyEditorAlias);
            if (propertyEditor != null)
            {
                var xmlValue = propertyEditor.ValueEditor.ConvertDbToXml(property, propertyType, dataTypeService);
                xElement.Add(xmlValue);
            }

            return xElement;
        }
=======
            var xmlSerializer = new EntityXmlSerializer();
            return xmlSerializer.Serialize(ApplicationContext.Current.Services.DataTypeService, property);
        }

        
>>>>>>> b98fbbc7
    }
}<|MERGE_RESOLUTION|>--- conflicted
+++ resolved
@@ -1,62 +1,25 @@
-﻿using System;
-using System.Xml;
-using System.Xml.Linq;
-using Umbraco.Core.Configuration;
-using Umbraco.Core.PropertyEditors;
-using Umbraco.Core.Services;
-using umbraco.interfaces;
-
-namespace Umbraco.Core.Models
-{
-    public static class PropertyExtensions
-    {
-        /// <summary>
-        /// Creates the xml representation for the <see cref="Property"/> object
-        /// </summary>
-        /// <param name="property"><see cref="Property"/> to generate xml for</param>
-        /// <returns>Xml of the property and its value</returns>
-        public static XElement ToXml(this Property property)
-        {
-<<<<<<< HEAD
-            return property.ToXml(property.PropertyType, ApplicationContext.Current.Services.DataTypeService);
-        }
-
-        /// <summary>
-        /// Creates the xml representation for the <see cref="Property"/> object
-        /// </summary>
-        /// <param name="property"><see cref="Property"/> to generate xml for</param>
-        /// <param name="propertyType"></param>
-        /// <param name="dataTypeService"></param>
-        /// <returns>Xml of the property and its value</returns>
-        internal static XElement ToXml(this Property property, PropertyType propertyType, IDataTypeService dataTypeService)
-        {
-            var nodeName = UmbracoConfig.For.UmbracoSettings().Content.UseLegacyXmlSchema ? "data" : property.Alias.ToSafeAlias();
-
-            var xElement = new XElement(nodeName);
-
-            //Add the property alias to the legacy schema
-            if (UmbracoConfig.For.UmbracoSettings().Content.UseLegacyXmlSchema)
-            {
-                var a = new XAttribute("alias", property.Alias.ToSafeAlias());
-                xElement.Add(a);
-            }
-
-            //Get the property editor for thsi property and let it convert it to the xml structure
-            var propertyEditor = PropertyEditorResolver.Current.GetByAlias(property.PropertyType.PropertyEditorAlias);
-            if (propertyEditor != null)
-            {
-                var xmlValue = propertyEditor.ValueEditor.ConvertDbToXml(property, propertyType, dataTypeService);
-                xElement.Add(xmlValue);
-            }
-
-            return xElement;
-        }
-=======
-            var xmlSerializer = new EntityXmlSerializer();
-            return xmlSerializer.Serialize(ApplicationContext.Current.Services.DataTypeService, property);
-        }
-
-        
->>>>>>> b98fbbc7
-    }
+﻿using System;
+using System.Xml;
+using System.Xml.Linq;
+using Umbraco.Core.Configuration;
+using Umbraco.Core.PropertyEditors;
+using Umbraco.Core.Services;
+using umbraco.interfaces;
+
+namespace Umbraco.Core.Models
+{
+    public static class PropertyExtensions
+    {
+        /// <summary>
+        /// Creates the xml representation for the <see cref="Property"/> object
+        /// </summary>
+        /// <param name="property"><see cref="Property"/> to generate xml for</param>
+        /// <returns>Xml of the property and its value</returns>
+        public static XElement ToXml(this Property property)
+        {
+            var xmlSerializer = new EntityXmlSerializer();
+            return xmlSerializer.Serialize(ApplicationContext.Current.Services.DataTypeService, property);
+        }
+        
+    }
 }