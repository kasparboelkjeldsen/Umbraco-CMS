--- conflicted
+++ resolved
@@ -51,10 +51,7 @@
 
         public Guid Key { get; }
 
-<<<<<<< HEAD
-=======
         /// <inheritdoc />
->>>>>>> 9ac38854
         public ITemplate DefaultTemplate { get;  }
 
         public ContentVariation Variations { get; }
@@ -62,7 +59,7 @@
         public string Icon { get; }
 
         public bool IsContainer { get; }
-        
+
         public string Name { get; }
 
         public bool AllowedAsRoot { get; }
@@ -97,37 +94,5 @@
                 return ((Alias != null ? Alias.GetHashCode() : 0) * 397) ^ Id;
             }
         }
-<<<<<<< HEAD
-=======
-
-        // we have to have all this, because we're an IUmbracoEntity, because that is
-        // required by the query expression visitor / SimpleContentTypeMapper
-
-        string ITreeEntity.Name { get => this.Name; set => throw new NotImplementedException(); }
-        int IEntity.Id { get => this.Id; set => throw new NotImplementedException(); }
-        bool IEntity.HasIdentity => this.Id != default;
-        Guid IEntity.Key { get => this.Key; set => throw new NotImplementedException(); }
-
-        int ITreeEntity.CreatorId { get => throw new NotImplementedException(); set => throw new NotImplementedException(); }
-        int ITreeEntity.ParentId { get => throw new NotImplementedException(); set => throw new NotImplementedException(); }
-        int ITreeEntity.Level { get => throw new NotImplementedException(); set => throw new NotImplementedException(); }
-        string ITreeEntity.Path { get => throw new NotImplementedException(); set => throw new NotImplementedException(); }
-        int ITreeEntity.SortOrder { get => throw new NotImplementedException(); set => throw new NotImplementedException(); }
-        bool ITreeEntity.Trashed => throw new NotImplementedException();        
-        DateTime IEntity.CreateDate { get => throw new NotImplementedException(); set => throw new NotImplementedException(); }
-        DateTime IEntity.UpdateDate { get => throw new NotImplementedException(); set => throw new NotImplementedException(); }
-        DateTime? IEntity.DeleteDate { get => throw new NotImplementedException(); set => throw new NotImplementedException(); }
-        void ITreeEntity.SetParent(ITreeEntity parent) => throw new NotImplementedException();
-        object IDeepCloneable.DeepClone() => throw new NotImplementedException();
-        bool IRememberBeingDirty.WasDirty() => throw new NotImplementedException();
-        bool IRememberBeingDirty.WasPropertyDirty(string propertyName) => throw new NotImplementedException();
-        void IRememberBeingDirty.ResetWereDirtyProperties() => throw new NotImplementedException();
-        void IRememberBeingDirty.ResetDirtyProperties(bool rememberDirty) => throw new NotImplementedException();
-        IEnumerable<string> IRememberBeingDirty.GetWereDirtyProperties() => throw new NotImplementedException();
-        bool ICanBeDirty.IsDirty() => throw new NotImplementedException();
-        bool ICanBeDirty.IsPropertyDirty(string propName) => throw new NotImplementedException();
-        IEnumerable<string> ICanBeDirty.GetDirtyProperties() => throw new NotImplementedException();
-        void ICanBeDirty.ResetDirtyProperties() => throw new NotImplementedException();
->>>>>>> 9ac38854
-    }
+   }
 }