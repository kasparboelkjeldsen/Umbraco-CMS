﻿using System;
using System.Collections.Generic;
using System.Collections.Specialized;
using System.Diagnostics;
using System.Linq;
using System.Runtime.Serialization;
using Umbraco.Core.Models.Entities;

namespace Umbraco.Core.Models
{
    /// <summary>
    /// Represents an abstract class for base Content properties and methods
    /// </summary>
    [Serializable]
    [DataContract(IsReference = true)]
    [DebuggerDisplay("Id: {Id}, Name: {Name}, ContentType: {ContentType.Alias}")]
    public abstract class ContentBase : TreeEntityBase, IContentBase
    {
        private int _contentTypeId;
        private int _writerId;
        private IPropertyCollection _properties;
        private ContentCultureInfosCollection _cultureInfos;
        internal IReadOnlyList<IPropertyType> AllPropertyTypes { get; }

        #region Used for change tracking

        private (HashSet<string> addedCultures, HashSet<string> removedCultures, HashSet<string> updatedCultures) _currentCultureChanges;
        private (HashSet<string> addedCultures, HashSet<string> removedCultures, HashSet<string> updatedCultures) _previousCultureChanges;

        public static class ChangeTrackingPrefix
        {
            public const string UpdatedCulture = "_updatedCulture_";
            public const string ChangedCulture = "_changedCulture_";
            public const string PublishedCulture = "_publishedCulture_";
            public const string UnpublishedCulture = "_unpublishedCulture_";
            public const string AddedCulture = "_addedCulture_";
            public const string RemovedCulture = "_removedCulture_";
        }

        #endregion

        /// <summary>
        /// Initializes a new instance of the <see cref="ContentBase"/> class.
        /// </summary>
        protected ContentBase(string name, int parentId, IContentTypeComposition contentType, IPropertyCollection properties, string culture = null)
            : this(name, contentType, properties, culture)
        {
            if (parentId == 0) throw new ArgumentOutOfRangeException(nameof(parentId));
            ParentId = parentId;
        }

        /// <summary>
        /// Initializes a new instance of the <see cref="ContentBase"/> class.
        /// </summary>
        protected ContentBase(string name, IContentBase parent, IContentTypeComposition contentType, IPropertyCollection properties, string culture = null)
            : this(name, contentType, properties, culture)
        {
            if (parent == null) throw new ArgumentNullException(nameof(parent));
            SetParent(parent);
        }

        private ContentBase(string name, IContentTypeComposition contentType, IPropertyCollection properties, string culture = null)
        {
            ContentType = contentType?.ToSimple() ?? throw new ArgumentNullException(nameof(contentType));

            // initially, all new instances have
            Id = 0; // no identity
            VersionId = 0; // no versions

            SetCultureName(name, culture);

            _contentTypeId = contentType.Id;
            _properties = properties ?? throw new ArgumentNullException(nameof(properties));
            _properties.EnsurePropertyTypes(contentType.CompositionPropertyTypes);

            //track all property types on this content type, these can never change during the lifetime of this single instance
            //there is no real extra memory overhead of doing this since these property types are already cached on this object via the
            //properties already.
            AllPropertyTypes = new List<IPropertyType>(contentType.CompositionPropertyTypes);
        }

        [IgnoreDataMember]
        public ISimpleContentType ContentType { get; private set; }

        public void ChangeContentType(ISimpleContentType contentType)
        {
            ContentType = contentType;
            ContentTypeId = contentType.Id;
        }

        protected void PropertiesChanged(object sender, NotifyCollectionChangedEventArgs e)
        {
            OnPropertyChanged(nameof(Properties));
        }

        /// <summary>
        /// Id of the user who wrote/updated this entity
        /// </summary>
        [DataMember]
        public int WriterId
        {
            get => _writerId;
            set => SetPropertyValueAndDetectChanges(value, ref _writerId, nameof(WriterId));
        }

        [IgnoreDataMember]
        public int VersionId { get; set; }

        /// <summary>
        /// Integer Id of the default ContentType
        /// </summary>
        [DataMember]
        public int ContentTypeId
        {
            get
            {
                //There will be cases where this has not been updated to reflect the true content type ID.
                //This will occur when inserting new content.
                if (_contentTypeId == 0 && ContentType != null)
                {
                    _contentTypeId = ContentType.Id;
                }
                return _contentTypeId;
            }
            private set => SetPropertyValueAndDetectChanges(value, ref _contentTypeId, nameof(ContentTypeId));
        }

        /// <summary>
        /// Gets or sets the collection of properties for the entity.
        /// </summary>
        /// <remarks>
        /// Marked DoNotClone since we'll manually clone the underlying field to deal with the event handling
        /// </remarks>
        [DataMember]
        [DoNotClone]
        public IPropertyCollection Properties
        {
            get => _properties;
            set
            {
                if (_properties != null)
                {
                    _properties.ClearCollectionChangedEvents();
                }

                _properties = value;
                _properties.CollectionChanged += PropertiesChanged;
            }
        }

        #region Cultures

        // notes - common rules
        // - setting a variant value on an invariant content type throws
        // - getting a variant value on an invariant content type returns null
        // - setting and getting the invariant value is always possible
        // - setting a null value clears the value

        /// <inheritdoc />
        public IEnumerable<string> AvailableCultures
            => _cultureInfos?.Keys ?? Enumerable.Empty<string>();

        /// <inheritdoc />
        public bool IsCultureAvailable(string culture)
            => _cultureInfos != null && _cultureInfos.ContainsKey(culture);

        /// <inheritdoc />
        [DataMember]
        public ContentCultureInfosCollection CultureInfos
        {
            get
            {
                if (_cultureInfos != null) return _cultureInfos;
                _cultureInfos = new ContentCultureInfosCollection();
                _cultureInfos.CollectionChanged += CultureInfosCollectionChanged;
                return _cultureInfos;
            }
            set
            {
                if (_cultureInfos != null)
                {
                    _cultureInfos.ClearCollectionChangedEvents();
                }
                _cultureInfos = value;
                if (_cultureInfos != null)
                {
                    _cultureInfos.CollectionChanged += CultureInfosCollectionChanged;
                }   
            }
        }

        /// <inheritdoc />
        public string GetCultureName(string culture)
        {
            if (culture.IsNullOrWhiteSpace()) return Name;
            if (!ContentType.VariesByCulture()) return null;
            if (_cultureInfos == null) return null;
            return _cultureInfos.TryGetValue(culture, out var infos) ? infos.Name : null;
        }

        /// <inheritdoc />
        public DateTime? GetUpdateDate(string culture)
        {
            if (culture.IsNullOrWhiteSpace()) return null;
            if (!ContentType.VariesByCulture()) return null;
            if (_cultureInfos == null) return null;
            return _cultureInfos.TryGetValue(culture, out var infos) ? infos.Date : (DateTime?)null;
        }

        /// <inheritdoc />
        public void SetCultureName(string name, string culture)
        {
            if (ContentType.VariesByCulture()) // set on variant content type
            {
                if (culture.IsNullOrWhiteSpace()) // invariant is ok
                {
                    Name = name; // may be null
                }
                else if (name.IsNullOrWhiteSpace()) // clear
                {
                    ClearCultureInfo(culture);
                }
                else // set
                {
                    this.SetCultureInfo(culture, name, DateTime.Now);
                }
            }
            else // set on invariant content type
            {
                if (!culture.IsNullOrWhiteSpace()) // invariant is NOT ok
                    throw new NotSupportedException("Content type does not vary by culture.");

                Name = name; // may be null
            }
        }

        private void ClearCultureInfo(string culture)
        {
            if (culture == null) throw new ArgumentNullException(nameof(culture));
            if (string.IsNullOrWhiteSpace(culture)) throw new ArgumentException("Value can't be empty or consist only of white-space characters.", nameof(culture));

            if (_cultureInfos == null) return;
            _cultureInfos.Remove(culture);
            if (_cultureInfos.Count == 0)
                _cultureInfos = null;
        }

        /// <summary>
        /// Handles culture infos collection changes.
        /// </summary>
        private void CultureInfosCollectionChanged(object sender, NotifyCollectionChangedEventArgs e)
        {
            OnPropertyChanged(nameof(CultureInfos));

            switch (e.Action)
            {
                case NotifyCollectionChangedAction.Add:
                    {
                        var cultureInfo = e.NewItems.Cast<ContentCultureInfos>().First();
                        if (_currentCultureChanges.addedCultures == null) _currentCultureChanges.addedCultures = new HashSet<string>(StringComparer.InvariantCultureIgnoreCase);
                        if (_currentCultureChanges.updatedCultures == null) _currentCultureChanges.updatedCultures = new HashSet<string>(StringComparer.InvariantCultureIgnoreCase);
                        _currentCultureChanges.addedCultures.Add(cultureInfo.Culture);
                        _currentCultureChanges.updatedCultures.Add(cultureInfo.Culture);
                        _currentCultureChanges.removedCultures?.Remove(cultureInfo.Culture);
                        break;
                    }
                case NotifyCollectionChangedAction.Remove:
                    {
                        //remove listening for changes
                        var cultureInfo = e.OldItems.Cast<ContentCultureInfos>().First();
                        if (_currentCultureChanges.removedCultures == null) _currentCultureChanges.removedCultures = new HashSet<string>(StringComparer.InvariantCultureIgnoreCase);
                        _currentCultureChanges.removedCultures.Add(cultureInfo.Culture);
                        _currentCultureChanges.updatedCultures?.Remove(cultureInfo.Culture);
                        _currentCultureChanges.addedCultures?.Remove(cultureInfo.Culture);
                        break;
                    }
                case NotifyCollectionChangedAction.Replace:
                    {
                        //replace occurs when an Update occurs
                        var cultureInfo = e.NewItems.Cast<ContentCultureInfos>().First();
                        if (_currentCultureChanges.updatedCultures == null) _currentCultureChanges.updatedCultures = new HashSet<string>(StringComparer.InvariantCultureIgnoreCase);
                        _currentCultureChanges.updatedCultures.Add(cultureInfo.Culture);
                        break;
                    }
            }
        }

        #endregion

        #region Has, Get, Set, Publish Property Value

        /// <inheritdoc />
        public bool HasProperty(string propertyTypeAlias)
            => Properties.Contains(propertyTypeAlias);

        /// <inheritdoc />
        public object GetValue(string propertyTypeAlias, string culture = null, string segment = null, bool published = false)
        {
            return Properties.TryGetValue(propertyTypeAlias, out var property)
                ? property.GetValue(culture, segment, published)
                : null;
        }

        /// <inheritdoc />
        public TValue GetValue<TValue>(string propertyTypeAlias, string culture = null, string segment = null, bool published = false)
        {
            if (!Properties.TryGetValue(propertyTypeAlias, out var property))
                return default;

            var convertAttempt = property.GetValue(culture, segment, published).TryConvertTo<TValue>();
            return convertAttempt.Success ? convertAttempt.Result : default;
        }

        /// <inheritdoc />
        public void SetValue(string propertyTypeAlias, object value, string culture = null, string segment = null)
        {
            if (!Properties.TryGetValue(propertyTypeAlias, out var property))
                throw new InvalidOperationException($"No PropertyType exists with the supplied alias \"{propertyTypeAlias}\".");

            property.SetValue(value, culture, segment);

            //bump the culture to be flagged for updating
            this.TouchCulture(culture);
        }

        #endregion

        #region Dirty

        public override void ResetWereDirtyProperties()
        {
            base.ResetWereDirtyProperties();
            _previousCultureChanges.addedCultures = null;
            _previousCultureChanges.removedCultures = null;
            _previousCultureChanges.updatedCultures = null;
        }

        /// <inheritdoc />
        /// <remarks>Overridden to include user properties.</remarks>
        public override void ResetDirtyProperties(bool rememberDirty)
        {
            base.ResetDirtyProperties(rememberDirty);

            if (rememberDirty)
            {
                _previousCultureChanges.addedCultures = _currentCultureChanges.addedCultures == null || _currentCultureChanges.addedCultures.Count == 0 ? null : new HashSet<string>(_currentCultureChanges.addedCultures, StringComparer.InvariantCultureIgnoreCase);
                _previousCultureChanges.removedCultures = _currentCultureChanges.removedCultures == null || _currentCultureChanges.removedCultures.Count == 0 ? null : new HashSet<string>(_currentCultureChanges.removedCultures, StringComparer.InvariantCultureIgnoreCase);
                _previousCultureChanges.updatedCultures = _currentCultureChanges.updatedCultures == null || _currentCultureChanges.updatedCultures.Count == 0 ? null : new HashSet<string>(_currentCultureChanges.updatedCultures, StringComparer.InvariantCultureIgnoreCase);
            }
            else
            {
                _previousCultureChanges.addedCultures = null;
                _previousCultureChanges.removedCultures = null;
                _previousCultureChanges.updatedCultures = null;
            }
            _currentCultureChanges.addedCultures?.Clear();
            _currentCultureChanges.removedCultures?.Clear();
            _currentCultureChanges.updatedCultures?.Clear();

            // also reset dirty changes made to user's properties
            foreach (var prop in Properties)
                prop.ResetDirtyProperties(rememberDirty);

            // take care of culture infos
            if (_cultureInfos == null) return;

            foreach (var cultureInfo in _cultureInfos)
                cultureInfo.ResetDirtyProperties(rememberDirty);
        }

        /// <inheritdoc />
        /// <remarks>Overridden to include user properties.</remarks>
        public override bool IsDirty()
        {
            return IsEntityDirty() || this.IsAnyUserPropertyDirty();
        }

        /// <inheritdoc />
        /// <remarks>Overridden to include user properties.</remarks>
        public override bool WasDirty()
        {
            return WasEntityDirty() || this.WasAnyUserPropertyDirty();
        }

        /// <summary>
        /// Gets a value indicating whether the current entity's own properties (not user) are dirty.
        /// </summary>
        public bool IsEntityDirty()
        {
            return base.IsDirty();
        }

        /// <summary>
        /// Gets a value indicating whether the current entity's own properties (not user) were dirty.
        /// </summary>
        public bool WasEntityDirty()
        {
            return base.WasDirty();
        }

        /// <inheritdoc />
        /// <remarks>Overridden to include user properties.</remarks>
        public override bool IsPropertyDirty(string propertyName)
        {
            if (base.IsPropertyDirty(propertyName))
                return true;

            //Special check here since we want to check if the request is for changed cultures
            if (propertyName.StartsWith(ChangeTrackingPrefix.AddedCulture))
            {
                var culture = propertyName.TrimStart(ChangeTrackingPrefix.AddedCulture);
                return _currentCultureChanges.addedCultures?.Contains(culture) ?? false;
            }
            if (propertyName.StartsWith(ChangeTrackingPrefix.RemovedCulture))
            {
                var culture = propertyName.TrimStart(ChangeTrackingPrefix.RemovedCulture);
                return _currentCultureChanges.removedCultures?.Contains(culture) ?? false;
            }
            if (propertyName.StartsWith(ChangeTrackingPrefix.UpdatedCulture))
            {
                var culture = propertyName.TrimStart(ChangeTrackingPrefix.UpdatedCulture);
                return _currentCultureChanges.updatedCultures?.Contains(culture) ?? false;
            }

            return Properties.Contains(propertyName) && Properties[propertyName].IsDirty();
        }

        /// <inheritdoc />
        /// <remarks>Overridden to include user properties.</remarks>
        public override bool WasPropertyDirty(string propertyName)
        {
            if (base.WasPropertyDirty(propertyName))
                return true;

            //Special check here since we want to check if the request is for changed cultures
            if (propertyName.StartsWith(ChangeTrackingPrefix.AddedCulture))
            {
                var culture = propertyName.TrimStart(ChangeTrackingPrefix.AddedCulture);
                return _previousCultureChanges.addedCultures?.Contains(culture) ?? false;
            }
            if (propertyName.StartsWith(ChangeTrackingPrefix.RemovedCulture))
            {
                var culture = propertyName.TrimStart(ChangeTrackingPrefix.RemovedCulture);
                return _previousCultureChanges.removedCultures?.Contains(culture) ?? false;
            }
            if (propertyName.StartsWith(ChangeTrackingPrefix.UpdatedCulture))
            {
                var culture = propertyName.TrimStart(ChangeTrackingPrefix.UpdatedCulture);
                return _previousCultureChanges.updatedCultures?.Contains(culture) ?? false;
            }

            return Properties.Contains(propertyName) && Properties[propertyName].WasDirty();
        }

        /// <inheritdoc />
        /// <remarks>Overridden to include user properties.</remarks>
        public override IEnumerable<string> GetDirtyProperties()
        {
            var instanceProperties = base.GetDirtyProperties();
            var propertyTypes = Properties.Where(x => x.IsDirty()).Select(x => x.Alias);
            return instanceProperties.Concat(propertyTypes);
        }

        /// <inheritdoc />
        /// <remarks>Overridden to include user properties.</remarks>
        public override IEnumerable<string> GetWereDirtyProperties()
        {
            var instanceProperties = base.GetWereDirtyProperties();
            var propertyTypes = Properties.Where(x => x.WasDirty()).Select(x => x.Alias);
            return instanceProperties.Concat(propertyTypes);
        }

        #endregion

        /// <inheritdoc />
        /// <remarks>
        /// Overridden to deal with specific object instances
        /// </remarks>
        protected override void PerformDeepClone(object clone)
        {
            base.PerformDeepClone(clone);

            var clonedContent = (ContentBase)clone;

            //need to manually clone this since it's not settable
            clonedContent.ContentType = ContentType;

            //if culture infos exist then deal with event bindings
            if (clonedContent._cultureInfos != null)
            {
                clonedContent._cultureInfos.ClearCollectionChangedEvents();          //clear this event handler if any
                clonedContent._cultureInfos = (ContentCultureInfosCollection)_cultureInfos.DeepClone(); //manually deep clone
                clonedContent._cultureInfos.CollectionChanged += clonedContent.CultureInfosCollectionChanged;    //re-assign correct event handler
            }

            //if properties exist then deal with event bindings
            if (clonedContent._properties != null)
            {
<<<<<<< HEAD
                clonedContent._properties.CollectionChanged -= PropertiesChanged;         //clear this event handler if any
                clonedContent._properties = (IPropertyCollection)_properties.DeepClone(); //manually deep clone
=======
                clonedContent._properties.ClearCollectionChangedEvents();         //clear this event handler if any
                clonedContent._properties = (PropertyCollection)_properties.DeepClone(); //manually deep clone
>>>>>>> 72c6ffea
                clonedContent._properties.CollectionChanged += clonedContent.PropertiesChanged;   //re-assign correct event handler
            }

            clonedContent._currentCultureChanges.updatedCultures = null;
            clonedContent._currentCultureChanges.addedCultures = null;
            clonedContent._currentCultureChanges.removedCultures = null;

            clonedContent._previousCultureChanges.updatedCultures = null;
            clonedContent._previousCultureChanges.addedCultures = null;
            clonedContent._previousCultureChanges.removedCultures = null;
        }
    }
}<|MERGE_RESOLUTION|>--- conflicted
+++ resolved
@@ -185,7 +185,7 @@
                 if (_cultureInfos != null)
                 {
                     _cultureInfos.CollectionChanged += CultureInfosCollectionChanged;
-                }   
+                }
             }
         }
 
@@ -496,13 +496,8 @@
             //if properties exist then deal with event bindings
             if (clonedContent._properties != null)
             {
-<<<<<<< HEAD
-                clonedContent._properties.CollectionChanged -= PropertiesChanged;         //clear this event handler if any
+                clonedContent._properties.ClearCollectionChangedEvents();         //clear this event handler if any
                 clonedContent._properties = (IPropertyCollection)_properties.DeepClone(); //manually deep clone
-=======
-                clonedContent._properties.ClearCollectionChangedEvents();         //clear this event handler if any
-                clonedContent._properties = (PropertyCollection)_properties.DeepClone(); //manually deep clone
->>>>>>> 72c6ffea
                 clonedContent._properties.CollectionChanged += clonedContent.PropertiesChanged;   //re-assign correct event handler
             }
 
