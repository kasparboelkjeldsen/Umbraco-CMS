--- conflicted
+++ resolved
@@ -10,20 +10,11 @@
         // this will generally always be the case
         if (group is IReadOnlyUserGroup readonlyGroup)
         {
-<<<<<<< HEAD
-            //this will generally always be the case
-            var readonlyGroup = group as IReadOnlyUserGroup;
-            if (readonlyGroup != null) return readonlyGroup;
-
-            //otherwise create one
-            return new ReadOnlyUserGroup(group.Id, group.Name, group.Icon, group.StartContentId, group.StartMediaId, group.Alias, group.AllowedLanguages, group.AllowedSections, group.Permissions);
-=======
             return readonlyGroup;
->>>>>>> 29961d40
         }
 
         // otherwise create one
-        return new ReadOnlyUserGroup(group.Id, group.Name, group.Icon, group.StartContentId, group.StartMediaId, group.Alias, group.AllowedSections, group.Permissions);
+            return new ReadOnlyUserGroup(group.Id, group.Name, group.Icon, group.StartContentId, group.StartMediaId, group.Alias, group.AllowedLanguages, group.AllowedSections, group.Permissions);
     }
 
     public static bool IsSystemUserGroup(this IUserGroup group) =>
