﻿using System;
using System.Collections;
using System.Collections.Concurrent;
using System.Collections.Generic;
using System.ComponentModel;
using System.Linq;
using System.Linq.Expressions;
using System.Reflection;
using System.Runtime.CompilerServices;
using System.Xml;
using Newtonsoft.Json;
using Umbraco.Core.Collections;

namespace Umbraco.Core
{
    /// <summary>
    /// Provides object extension methods.
    /// </summary>
    public static class ObjectExtensions
    {
        private static readonly ConcurrentDictionary<Type, Dictionary<string, object>> ToObjectTypes = new ConcurrentDictionary<Type, Dictionary<string, object>>();
        private static readonly ConcurrentDictionary<Type, Type> NullableGenericCache = new ConcurrentDictionary<Type, Type>();
        private static readonly ConcurrentDictionary<CompositeTypeTypeKey, TypeConverter> InputTypeConverterCache = new ConcurrentDictionary<CompositeTypeTypeKey, TypeConverter>();
        private static readonly ConcurrentDictionary<CompositeTypeTypeKey, TypeConverter> DestinationTypeConverterCache = new ConcurrentDictionary<CompositeTypeTypeKey, TypeConverter>();
        private static readonly ConcurrentDictionary<CompositeTypeTypeKey, bool> AssignableTypeCache = new ConcurrentDictionary<CompositeTypeTypeKey, bool>();
        private static readonly ConcurrentDictionary<Type, bool> BoolConvertCache = new ConcurrentDictionary<Type, bool>();

        private static readonly char[] NumberDecimalSeparatorsToNormalize = { '.', ',' };
        private static readonly CustomBooleanTypeConverter CustomBooleanTypeConverter = new CustomBooleanTypeConverter();

        //private static readonly ConcurrentDictionary<Type, Func<object>> ObjectFactoryCache = new ConcurrentDictionary<Type, Func<object>>();

        /// <summary>
        ///
        /// </summary>
        /// <param name="input"></param>
        /// <typeparam name="T"></typeparam>
        /// <returns></returns>
        public static IEnumerable<T> AsEnumerableOfOne<T>(this T input)
        {
            return Enumerable.Repeat(input, 1);
        }

        /// <summary>
        ///
        /// </summary>
        /// <param name="input"></param>
        public static void DisposeIfDisposable(this object input)
        {
            if (input is IDisposable disposable)
                disposable.Dispose();
        }

        /// <summary>
        /// Provides a shortcut way of safely casting an input when you cannot guarantee the <typeparamref name="T"/> is
        /// an instance type (i.e., when the C# AS keyword is not applicable).
        /// </summary>
        /// <typeparam name="T"></typeparam>
        /// <param name="input">The input.</param>
        /// <returns></returns>
        internal static T SafeCast<T>(this object input)
        {
            if (ReferenceEquals(null, input) || ReferenceEquals(default(T), input)) return default;
            if (input is T variable) return variable;
            return default;
        }

        /// <summary>
        /// Attempts to convert the input object to the output type.
        /// </summary>
        /// <remarks>This code is an optimized version of the original Umbraco method</remarks>
        /// <typeparam name="T">The type to convert to</typeparam>
        /// <param name="input">The input.</param>
        /// <returns>The <see cref="Attempt{T}"/></returns>
        public static Attempt<T> TryConvertTo<T>(this object input)
        {
            var result = TryConvertTo(input, typeof(T));

            if (result.Success)
                return Attempt<T>.Succeed((T)result.Result);

            // just try to cast
            try
            {
                return Attempt<T>.Succeed((T)input);
            }
            catch (Exception e)
            {
                return Attempt<T>.Fail(e);
            }
        }

        /// <summary>
        /// Attempts to convert the input object to the output type.
        /// </summary>
        /// <remarks>This code is an optimized version of the original Umbraco method</remarks>
        /// <param name="input">The input.</param>
        /// <param name="target">The type to convert to</param>
        /// <returns>The <see cref="Attempt{Object}"/></returns>
        public static Attempt<object> TryConvertTo(this object input, Type target)
        {
            if (target == null)
            {
                return Attempt<object>.Fail();
            }

            try
            {
                if (input == null)
                {
                    // Nullable is ok
                    if (target.IsGenericType && GetCachedGenericNullableType(target) != null)
                    {
                        return Attempt<object>.Succeed(null);
                    }

                    // Reference types are ok
                    return Attempt<object>.If(target.IsValueType == false, null);
                }

                var inputType = input.GetType();

                // Easy
                if (target == typeof(object) || inputType == target)
                {
                    return Attempt.Succeed(input);
                }

                // Check for string so that overloaders of ToString() can take advantage of the conversion.
                if (target == typeof(string))
                {
                    return Attempt<object>.Succeed(input.ToString());
                }

                // If we've got a nullable of something, we try to convert directly to that thing.
                // We cache the destination type and underlying nullable types
                // Any other generic types need to fall through
                if (target.IsGenericType)
                {
                    var underlying = GetCachedGenericNullableType(target);
                    if (underlying != null)
                    {
                        // Special case for empty strings for bools/dates which should return null if an empty string.
                        if (input is string inputString)
                        {
                            //TODO: Why the check against only bool/date when a string is null/empty? In what scenario can we convert to another type when the string is null or empty other than just being null?
                            if (string.IsNullOrEmpty(inputString) && (underlying == typeof(DateTime) || underlying == typeof(bool)))
                            {
                                return Attempt<object>.Succeed(null);
                            }
                        }

                        // Recursively call into this method with the inner (not-nullable) type and handle the outcome
                        var inner = input.TryConvertTo(underlying);

                        // And if sucessful, fall on through to rewrap in a nullable; if failed, pass on the exception
                        if (inner.Success)
                        {
                            input = inner.Result; // Now fall on through...
                        }
                        else
                        {
                            return Attempt<object>.Fail(inner.Exception);
                        }
                    }
                }
                else
                {
                    // target is not a generic type

                    if (input is string inputString)
                    {
                        // Try convert from string, returns an Attempt if the string could be
                        // processed (either succeeded or failed), else null if we need to try
                        // other methods
                        var result = TryConvertToFromString(inputString, target);
                        if (result.HasValue)
                        {
                            return result.Value;
                        }
                    }

                    // TODO: Do a check for destination type being IEnumerable<T> and source type implementing IEnumerable<T> with
                    // the same 'T', then we'd have to find the extension method for the type AsEnumerable() and execute it.
                    if (GetCachedCanAssign(input, inputType, target))
                    {
                        return Attempt.Succeed(Convert.ChangeType(input, target));
                    }
                }

                if (target == typeof(bool))
                {
                    if (GetCachedCanConvertToBoolean(inputType))
                    {
                        return Attempt.Succeed(CustomBooleanTypeConverter.ConvertFrom(input));
                    }
                }

                var inputConverter = GetCachedSourceTypeConverter(inputType, target);
                if (inputConverter != null)
                {
                    return Attempt.Succeed(inputConverter.ConvertTo(input, target));
                }

                var outputConverter = GetCachedTargetTypeConverter(inputType, target);
                if (outputConverter != null)
                {
                    return Attempt.Succeed(outputConverter.ConvertFrom(input));
                }

                if (target.IsGenericType && GetCachedGenericNullableType(target) != null)
                {
                    // cannot Convert.ChangeType as that does not work with nullable
                    // input has already been converted to the underlying type - just
                    // return input, there's an implicit conversion from T to T? anyways
                    return Attempt.Succeed(input);
                }

                // Re-check convertables since we altered the input through recursion
                if (input is IConvertible convertible2)
                {
                    return Attempt.Succeed(Convert.ChangeType(convertible2, target));
                }
            }
            catch (Exception e)
            {
                return Attempt<object>.Fail(e);
            }

            return Attempt<object>.Fail();
        }

        /// <summary>
        /// Attempts to convert the input string to the output type.
        /// </summary>
        /// <remarks>This code is an optimized version of the original Umbraco method</remarks>
        /// <param name="input">The input.</param>
        /// <param name="target">The type to convert to</param>
        /// <returns>The <see cref="Nullable{Attempt}"/></returns>
        private static Attempt<object>? TryConvertToFromString(this string input, Type target)
        {
            // Easy
            if (target == typeof(string))
            {
                return Attempt<object>.Succeed(input);
            }

            // Null, empty, whitespaces
            if (string.IsNullOrWhiteSpace(input))
            {
                if (target == typeof(bool))
                {
                    // null/empty = bool false
                    return Attempt<object>.Succeed(false);
                }

                if (target == typeof(DateTime))
                {
                    // null/empty = min DateTime value
                    return Attempt<object>.Succeed(DateTime.MinValue);
                }

                // Cannot decide here,
                // Any of the types below will fail parsing and will return a failed attempt
                // but anything else will not be processed and will return null
                // so even though the string is null/empty we have to proceed.
            }

            // Look for type conversions in the expected order of frequency of use.
            //
            // By using a mixture of ordered if statements and switches we can optimize both for
            // fast conditional checking for most frequently used types and the branching
            // that does not depend on previous values available to switch statements.
            if (target.IsPrimitive)
            {
                if (target == typeof(int))
                {
                    if (int.TryParse(input, out var value))
                    {
                        return Attempt<object>.Succeed(value);
                    }

                    // Because decimal 100.01m will happily convert to integer 100, it
                    // makes sense that string "100.01" *also* converts to integer 100.
                    var input2 = NormalizeNumberDecimalSeparator(input);
<<<<<<< HEAD
                    return Attempt<object>.If(decimal.TryParse(input2, out var value2), Convert.ToInt32(value2));
=======
                    return Attempt<object>.SucceedIf(decimal.TryParse(input2, out var value2), Convert.ToInt32(value2));
>>>>>>> 71602060
                }

                if (target == typeof(long))
                {
                    if (long.TryParse(input, out var value))
                    {
                        return Attempt<object>.Succeed(value);
                    }

                    // Same as int
                    var input2 = NormalizeNumberDecimalSeparator(input);
<<<<<<< HEAD
                    return Attempt<object>.If(decimal.TryParse(input2, out var value2), Convert.ToInt64(value2));
=======
                    return Attempt<object>.SucceedIf(decimal.TryParse(input2, out var value2), Convert.ToInt64(value2));
>>>>>>> 71602060
                }

                // TODO: Should we do the decimal trick for short, byte, unsigned?

                if (target == typeof(bool))
                {
                    if (bool.TryParse(input, out var value))
                    {
                        return Attempt<object>.Succeed(value);
                    }

                    // Don't declare failure so the CustomBooleanTypeConverter can try
                    return null;
                }

                // Calling this method directly is faster than any attempt to cache it.
                switch (Type.GetTypeCode(target))
                {
                    case TypeCode.Int16:
<<<<<<< HEAD
                        return Attempt<object>.If(short.TryParse(input, out var value), value);

                    case TypeCode.Double:
                        var input2 = NormalizeNumberDecimalSeparator(input);
                        return Attempt<object>.If(double.TryParse(input2, out var valueD), valueD);

                    case TypeCode.Single:
                        var input3 = NormalizeNumberDecimalSeparator(input);
                        return Attempt<object>.If(float.TryParse(input3, out var valueF), valueF);

                    case TypeCode.Char:
                        return Attempt<object>.If(char.TryParse(input, out var valueC), valueC);

                    case TypeCode.Byte:
                        return Attempt<object>.If(byte.TryParse(input, out var valueB), valueB);

                    case TypeCode.SByte:
                        return Attempt<object>.If(sbyte.TryParse(input, out var valueSb), valueSb);

                    case TypeCode.UInt32:
                        return Attempt<object>.If(uint.TryParse(input, out var valueU), valueU);

                    case TypeCode.UInt16:
                        return Attempt<object>.If(ushort.TryParse(input, out var valueUs), valueUs);

                    case TypeCode.UInt64:
                        return Attempt<object>.If(ulong.TryParse(input, out var valueUl), valueUl);
=======
                        return Attempt<object>.SucceedIf(short.TryParse(input, out var value), value);

                    case TypeCode.Double:
                        var input2 = NormalizeNumberDecimalSeparator(input);
                        return Attempt<object>.SucceedIf(double.TryParse(input2, out var valueD), valueD);

                    case TypeCode.Single:
                        var input3 = NormalizeNumberDecimalSeparator(input);
                        return Attempt<object>.SucceedIf(float.TryParse(input3, out var valueF), valueF);

                    case TypeCode.Char:
                        return Attempt<object>.SucceedIf(char.TryParse(input, out var valueC), valueC);

                    case TypeCode.Byte:
                        return Attempt<object>.SucceedIf(byte.TryParse(input, out var valueB), valueB);

                    case TypeCode.SByte:
                        return Attempt<object>.SucceedIf(sbyte.TryParse(input, out var valueSb), valueSb);

                    case TypeCode.UInt32:
                        return Attempt<object>.SucceedIf(uint.TryParse(input, out var valueU), valueU);

                    case TypeCode.UInt16:
                        return Attempt<object>.SucceedIf(ushort.TryParse(input, out var valueUs), valueUs);

                    case TypeCode.UInt64:
                        return Attempt<object>.SucceedIf(ulong.TryParse(input, out var valueUl), valueUl);
>>>>>>> 71602060
                }
            }
            else if (target == typeof(Guid))
            {
<<<<<<< HEAD
                return Attempt<object>.If(Guid.TryParse(input, out var value), value);
=======
                return Attempt<object>.SucceedIf(Guid.TryParse(input, out var value), value);
>>>>>>> 71602060
            }
            else if (target == typeof(DateTime))
            {
                if (DateTime.TryParse(input, out var value))
                {
                    switch (value.Kind)
                    {
                        case DateTimeKind.Unspecified:
                        case DateTimeKind.Utc:
                            return Attempt<object>.Succeed(value);

                        case DateTimeKind.Local:
                            return Attempt<object>.Succeed(value.ToUniversalTime());

                        default:
                            throw new ArgumentOutOfRangeException();
                    }
                }

                return Attempt<object>.Fail();
            }
            else if (target == typeof(DateTimeOffset))
            {
<<<<<<< HEAD
                return Attempt<object>.If(DateTimeOffset.TryParse(input, out var value), value);
            }
            else if (target == typeof(TimeSpan))
            {
                return Attempt<object>.If(TimeSpan.TryParse(input, out var value), value);
=======
                return Attempt<object>.SucceedIf(DateTimeOffset.TryParse(input, out var value), value);
            }
            else if (target == typeof(TimeSpan))
            {
                return Attempt<object>.SucceedIf(TimeSpan.TryParse(input, out var value), value);
>>>>>>> 71602060
            }
            else if (target == typeof(decimal))
            {
                var input2 = NormalizeNumberDecimalSeparator(input);
<<<<<<< HEAD
                return Attempt<object>.If(decimal.TryParse(input2, out var value), value);
            }
            else if (input != null && target == typeof(Version))
            {
                return Attempt<object>.If(Version.TryParse(input, out var value), value);
=======
                return Attempt<object>.SucceedIf(decimal.TryParse(input2, out var value), value);
            }
            else if (input != null && target == typeof(Version))
            {
                return Attempt<object>.SucceedIf(Version.TryParse(input, out var value), value);
>>>>>>> 71602060
            }

            // E_NOTIMPL IPAddress, BigInteger
			return null; // we can't decide...
        }
        internal static void CheckThrowObjectDisposed(this IDisposable disposable, bool isDisposed, string objectname)
        {
            //TODO: Localise this exception
            if (isDisposed)
                throw new ObjectDisposedException(objectname);
        }

        //public enum PropertyNamesCaseType
        //{
        //    CamelCase,
        //    CaseInsensitive
        //}

        ///// <summary>
        ///// Convert an object to a JSON string with camelCase formatting
        ///// </summary>
        ///// <param name="obj"></param>
        ///// <returns></returns>
        //public static string ToJsonString(this object obj)
        //{
        //    return obj.ToJsonString(PropertyNamesCaseType.CamelCase);
        //}

        ///// <summary>
        ///// Convert an object to a JSON string with the specified formatting
        ///// </summary>
        ///// <param name="obj">The obj.</param>
        ///// <param name="propertyNamesCaseType">Type of the property names case.</param>
        ///// <returns></returns>
        //public static string ToJsonString(this object obj, PropertyNamesCaseType propertyNamesCaseType)
        //{
        //    var type = obj.GetType();
        //    var dateTimeStyle = "yyyy-MM-dd HH:mm:ss";

        //    if (type.IsPrimitive || typeof(string).IsAssignableFrom(type))
        //    {
        //        return obj.ToString();
        //    }

        //    if (typeof(DateTime).IsAssignableFrom(type) || typeof(DateTimeOffset).IsAssignableFrom(type))
        //    {
        //        return Convert.ToDateTime(obj).ToString(dateTimeStyle);
        //    }

        //    var serializer = new JsonSerializer();

        //    switch (propertyNamesCaseType)
        //    {
        //        case PropertyNamesCaseType.CamelCase:
        //            serializer.ContractResolver = new CamelCasePropertyNamesContractResolver();
        //            break;
        //    }

        //    var dateTimeConverter = new IsoDateTimeConverter
        //        {
        //            DateTimeStyles = System.Globalization.DateTimeStyles.None,
        //            DateTimeFormat = dateTimeStyle
        //        };

        //    if (typeof(IDictionary).IsAssignableFrom(type))
        //    {
        //        return JObject.FromObject(obj, serializer).ToString(Formatting.None, dateTimeConverter);
        //    }

        //    if (type.IsArray || (typeof(IEnumerable).IsAssignableFrom(type)))
        //    {
        //        return JArray.FromObject(obj, serializer).ToString(Formatting.None, dateTimeConverter);
        //    }

        //    return JObject.FromObject(obj, serializer).ToString(Formatting.None, dateTimeConverter);
        //}

        /// <summary>
        /// Converts an object into a dictionary
        /// </summary>
        /// <typeparam name="T"></typeparam>
        /// <typeparam name="TProperty"></typeparam>
        /// <typeparam name="TVal"> </typeparam>
        /// <param name="o"></param>
        /// <param name="ignoreProperties"></param>
        /// <returns></returns>
        public static IDictionary<string, TVal> ToDictionary<T, TProperty, TVal>(this T o, params Expression<Func<T, TProperty>>[] ignoreProperties)
        {
            return o.ToDictionary<TVal>(ignoreProperties.Select(e => o.GetPropertyInfo(e)).Select(propInfo => propInfo.Name).ToArray());
        }

        /// <summary>
        /// Turns object into dictionary
        /// </summary>
        /// <param name="o"></param>
        /// <param name="ignoreProperties">Properties to ignore</param>
        /// <returns></returns>
        public static IDictionary<string, TVal> ToDictionary<TVal>(this object o, params string[] ignoreProperties)
        {
            if (o != null)
            {
                var props = TypeDescriptor.GetProperties(o);
                var d = new Dictionary<string, TVal>();
                foreach (var prop in props.Cast<PropertyDescriptor>().Where(x => ignoreProperties.Contains(x.Name) == false))
                {
                    var val = prop.GetValue(o);
                    if (val != null)
                    {
                        d.Add(prop.Name, (TVal)val);
                    }
                }
                return d;
            }
            return new Dictionary<string, TVal>();
        }

        /// <summary>
        /// Converts an object's properties into a dictionary.
        /// </summary>
        /// <param name="obj">The object to convert.</param>
        /// <param name="namer">A property namer function.</param>
        /// <returns>A dictionary containing each properties.</returns>
        public static Dictionary<string, object> ToObjectDictionary<T>(T obj, Func<PropertyInfo, string> namer = null)
        {
            if (obj == null) return new Dictionary<string, object>();

            string DefaultNamer(PropertyInfo property)
            {
                var jsonProperty = property.GetCustomAttribute<JsonPropertyAttribute>();
                return jsonProperty?.PropertyName ?? property.Name;
            }

            var t = obj.GetType();

            if (namer == null) namer = DefaultNamer;

            if (!ToObjectTypes.TryGetValue(t, out var properties))
            {
                properties = new Dictionary<string, object>();

                foreach (var p in t.GetProperties(BindingFlags.Public | BindingFlags.Instance | BindingFlags.FlattenHierarchy))
                    properties[namer(p)] = ReflectionUtilities.EmitPropertyGetter<T, object>(p);

                ToObjectTypes[t] = properties;
            }

            return properties.ToDictionary(x => x.Key, x => ((Func<T, object>) x.Value)(obj));
        }

        internal static string ToDebugString(this object obj, int levels = 0)
        {
            if (obj == null) return "{null}";
            try
            {
                if (obj is string)
                {
                    return "\"{0}\"".InvariantFormat(obj);
                }
                if (obj is int || obj is Int16 || obj is Int64 || obj is float || obj is double || obj is bool || obj is int? || obj is Int16? || obj is Int64? || obj is float? || obj is double? || obj is bool?)
                {
                    return "{0}".InvariantFormat(obj);
                }
                if (obj is Enum)
                {
                    return "[{0}]".InvariantFormat(obj);
                }
                if (obj is IEnumerable)
                {
                    var enumerable = (obj as IEnumerable);

                    var items = (from object enumItem in enumerable let value = GetEnumPropertyDebugString(enumItem, levels) where value != null select value).Take(10).ToList();

                    return items.Any()
                            ? "{{ {0} }}".InvariantFormat(string.Join(", ", items))
                            : null;
                }

                var props = obj.GetType().GetProperties();
                if ((props.Length == 2) && props[0].Name == "Key" && props[1].Name == "Value" && levels > -2)
                {
                    try
                    {
                        var key = props[0].GetValue(obj, null) as string;
                        var value = props[1].GetValue(obj, null).ToDebugString(levels - 1);
                        return "{0}={1}".InvariantFormat(key, value);
                    }
                    catch (Exception)
                    {
                        return "[KeyValuePropertyException]";
                    }
                }
                if (levels > -1)
                {
                    var items =
                        (from propertyInfo in props
                         let value = GetPropertyDebugString(propertyInfo, obj, levels)
                         where value != null
                         select "{0}={1}".InvariantFormat(propertyInfo.Name, value)).ToArray();

                    return items.Any()
                            ? "[{0}]:{{ {1} }}".InvariantFormat(obj.GetType().Name, String.Join(", ", items))
                            : null;
                }
            }
            catch (Exception ex)
            {
                return "[Exception:{0}]".InvariantFormat(ex.Message);
            }
            return null;
        }


        /// <summary>
        /// Attempts to serialize the value to an XmlString using ToXmlString
        /// </summary>
        /// <param name="value"></param>
        /// <param name="type"></param>
        /// <returns></returns>
        internal static Attempt<string> TryConvertToXmlString(this object value, Type type)
        {
            try
            {
                var output = value.ToXmlString(type);
                return Attempt.Succeed(output);
            }
            catch (NotSupportedException ex)
            {
                return Attempt<string>.Fail(ex);
            }
        }

        /// <summary>
        /// Returns an XmlSerialized safe string representation for the value
        /// </summary>
        /// <param name="value"></param>
        /// <param name="type">The Type can only be a primitive type or Guid and byte[] otherwise an exception is thrown</param>
        /// <returns></returns>
        internal static string ToXmlString(this object value, Type type)
        {
            if (value == null) return string.Empty;
            if (type == typeof(string)) return (value.ToString().IsNullOrWhiteSpace() ? "" : value.ToString());
            if (type == typeof(bool)) return XmlConvert.ToString((bool)value);
            if (type == typeof(byte)) return XmlConvert.ToString((byte)value);
            if (type == typeof(char)) return XmlConvert.ToString((char)value);
            if (type == typeof(DateTime)) return XmlConvert.ToString((DateTime)value, XmlDateTimeSerializationMode.Unspecified);
            if (type == typeof(DateTimeOffset)) return XmlConvert.ToString((DateTimeOffset)value);
            if (type == typeof(decimal)) return XmlConvert.ToString((decimal)value);
            if (type == typeof(double)) return XmlConvert.ToString((double)value);
            if (type == typeof(float)) return XmlConvert.ToString((float)value);
            if (type == typeof(Guid)) return XmlConvert.ToString((Guid)value);
            if (type == typeof(int)) return XmlConvert.ToString((int)value);
            if (type == typeof(long)) return XmlConvert.ToString((long)value);
            if (type == typeof(sbyte)) return XmlConvert.ToString((sbyte)value);
            if (type == typeof(short)) return XmlConvert.ToString((short)value);
            if (type == typeof(TimeSpan)) return XmlConvert.ToString((TimeSpan)value);
            if (type == typeof(bool)) return XmlConvert.ToString((bool)value);
            if (type == typeof(uint)) return XmlConvert.ToString((uint)value);
            if (type == typeof(ulong)) return XmlConvert.ToString((ulong)value);
            if (type == typeof(ushort)) return XmlConvert.ToString((ushort)value);

            throw new NotSupportedException("Cannot convert type " + type.FullName + " to a string using ToXmlString as it is not supported by XmlConvert");
        }

        /// <summary>
        /// Returns an XmlSerialized safe string representation for the value and type
        /// </summary>
        /// <typeparam name="T"></typeparam>
        /// <param name="value"></param>
        /// <returns></returns>
        internal static string ToXmlString<T>(this object value)
        {
            return value.ToXmlString(typeof (T));
        }

        private static string GetEnumPropertyDebugString(object enumItem, int levels)
        {
            try
            {
                return enumItem.ToDebugString(levels - 1);
            }
            catch (Exception)
            {
                return "[GetEnumPartException]";
            }
        }

        private static string GetPropertyDebugString(PropertyInfo propertyInfo, object obj, int levels)
        {
            try
            {
                return propertyInfo.GetValue(obj, null).ToDebugString(levels - 1);
            }
            catch (Exception)
            {
                return "[GetPropertyValueException]";
            }
        }

        internal static Guid AsGuid(this object value)
        {
            return value is Guid guid ? guid : Guid.Empty;
        }

        [MethodImpl(MethodImplOptions.AggressiveInlining)]
        private static string NormalizeNumberDecimalSeparator(string s)
        {
            var normalized = System.Threading.Thread.CurrentThread.CurrentCulture.NumberFormat.NumberDecimalSeparator[0];
            return s.ReplaceMany(NumberDecimalSeparatorsToNormalize, normalized);
        }

        // gets a converter for source, that can convert to target, or null if none exists
        [MethodImpl(MethodImplOptions.AggressiveInlining)]
        private static TypeConverter GetCachedSourceTypeConverter(Type source, Type target)
        {
            var key = new CompositeTypeTypeKey(source, target);

<<<<<<< HEAD
            if (InputTypeConverterCache.TryGetValue(key, out var typeConverter))
=======
            if (InputTypeConverterCache.TryGetValue(key, out TypeConverter typeConverter))
>>>>>>> 71602060
            {
                return typeConverter;
            }

            var converter = TypeDescriptor.GetConverter(source);
            if (converter.CanConvertTo(target))
            {
                return InputTypeConverterCache[key] = converter;
            }

            return InputTypeConverterCache[key] = null;
        }

        // gets a converter for target, that can convert from source, or null if none exists
        [MethodImpl(MethodImplOptions.AggressiveInlining)]
        private static TypeConverter GetCachedTargetTypeConverter(Type source, Type target)
        {
            var key = new CompositeTypeTypeKey(source, target);

<<<<<<< HEAD
            if (DestinationTypeConverterCache.TryGetValue(key, out var typeConverter))
=======
            if (DestinationTypeConverterCache.TryGetValue(key, out TypeConverter typeConverter))
>>>>>>> 71602060
            {
                return typeConverter;
            }

            TypeConverter converter = TypeDescriptor.GetConverter(target);
            if (converter.CanConvertFrom(source))
            {
                return DestinationTypeConverterCache[key] = converter;
            }

            return DestinationTypeConverterCache[key] = null;
        }

        // gets the underlying type of a nullable type, or null if the type is not nullable
        [MethodImpl(MethodImplOptions.AggressiveInlining)]
        private static Type GetCachedGenericNullableType(Type type)
        {
<<<<<<< HEAD
            if (NullableGenericCache.TryGetValue(type, out var underlyingType))
=======
            if (NullableGenericCache.TryGetValue(type, out Type underlyingType))
>>>>>>> 71602060
            {
                return underlyingType;
            }

            if (type.GetGenericTypeDefinition() == typeof(Nullable<>))
            {
                Type underlying = Nullable.GetUnderlyingType(type);
                return NullableGenericCache[type] = underlying;
            }

            return NullableGenericCache[type] = null;
        }

        // gets an IConvertible from source to target type, or null if none exists
        [MethodImpl(MethodImplOptions.AggressiveInlining)]
        private static bool GetCachedCanAssign(object input, Type source, Type target)
        {
            var key = new CompositeTypeTypeKey(source, target);
<<<<<<< HEAD
            if (AssignableTypeCache.TryGetValue(key, out var canConvert))
=======
            if (AssignableTypeCache.TryGetValue(key, out bool canConvert))
>>>>>>> 71602060
            {
                return canConvert;
            }

            // "object is" is faster than "Type.IsAssignableFrom.
            // We can use it to very quickly determine whether true/false
            if (input is IConvertible && target.IsAssignableFrom(source))
            {
                return AssignableTypeCache[key] = true;
            }

            return AssignableTypeCache[key] = false;
        }

        // determines whether a type can be converted to boolean
        [MethodImpl(MethodImplOptions.AggressiveInlining)]
        private static bool GetCachedCanConvertToBoolean(Type type)
        {
<<<<<<< HEAD
            if (BoolConvertCache.TryGetValue(type, out var result))
=======
            if (BoolConvertCache.TryGetValue(type, out bool result))
>>>>>>> 71602060
            {
                return result;
            }

            if (CustomBooleanTypeConverter.CanConvertFrom(type))
            {
                return BoolConvertCache[type] = true;
            }

            return BoolConvertCache[type] = false;
        }
    }
}
<|MERGE_RESOLUTION|>--- conflicted
+++ resolved
@@ -1,870 +1,792 @@
-﻿using System;
-using System.Collections;
-using System.Collections.Concurrent;
-using System.Collections.Generic;
-using System.ComponentModel;
-using System.Linq;
-using System.Linq.Expressions;
-using System.Reflection;
-using System.Runtime.CompilerServices;
-using System.Xml;
-using Newtonsoft.Json;
-using Umbraco.Core.Collections;
-
-namespace Umbraco.Core
-{
-    /// <summary>
-    /// Provides object extension methods.
-    /// </summary>
-    public static class ObjectExtensions
-    {
-        private static readonly ConcurrentDictionary<Type, Dictionary<string, object>> ToObjectTypes = new ConcurrentDictionary<Type, Dictionary<string, object>>();
-        private static readonly ConcurrentDictionary<Type, Type> NullableGenericCache = new ConcurrentDictionary<Type, Type>();
-        private static readonly ConcurrentDictionary<CompositeTypeTypeKey, TypeConverter> InputTypeConverterCache = new ConcurrentDictionary<CompositeTypeTypeKey, TypeConverter>();
-        private static readonly ConcurrentDictionary<CompositeTypeTypeKey, TypeConverter> DestinationTypeConverterCache = new ConcurrentDictionary<CompositeTypeTypeKey, TypeConverter>();
-        private static readonly ConcurrentDictionary<CompositeTypeTypeKey, bool> AssignableTypeCache = new ConcurrentDictionary<CompositeTypeTypeKey, bool>();
-        private static readonly ConcurrentDictionary<Type, bool> BoolConvertCache = new ConcurrentDictionary<Type, bool>();
-
-        private static readonly char[] NumberDecimalSeparatorsToNormalize = { '.', ',' };
-        private static readonly CustomBooleanTypeConverter CustomBooleanTypeConverter = new CustomBooleanTypeConverter();
-
-        //private static readonly ConcurrentDictionary<Type, Func<object>> ObjectFactoryCache = new ConcurrentDictionary<Type, Func<object>>();
-
-        /// <summary>
-        ///
-        /// </summary>
-        /// <param name="input"></param>
-        /// <typeparam name="T"></typeparam>
-        /// <returns></returns>
-        public static IEnumerable<T> AsEnumerableOfOne<T>(this T input)
-        {
-            return Enumerable.Repeat(input, 1);
-        }
-
-        /// <summary>
-        ///
-        /// </summary>
-        /// <param name="input"></param>
-        public static void DisposeIfDisposable(this object input)
-        {
-            if (input is IDisposable disposable)
-                disposable.Dispose();
-        }
-
-        /// <summary>
-        /// Provides a shortcut way of safely casting an input when you cannot guarantee the <typeparamref name="T"/> is
-        /// an instance type (i.e., when the C# AS keyword is not applicable).
-        /// </summary>
-        /// <typeparam name="T"></typeparam>
-        /// <param name="input">The input.</param>
-        /// <returns></returns>
-        internal static T SafeCast<T>(this object input)
-        {
-            if (ReferenceEquals(null, input) || ReferenceEquals(default(T), input)) return default;
-            if (input is T variable) return variable;
-            return default;
-        }
-
-        /// <summary>
-        /// Attempts to convert the input object to the output type.
-        /// </summary>
-        /// <remarks>This code is an optimized version of the original Umbraco method</remarks>
-        /// <typeparam name="T">The type to convert to</typeparam>
-        /// <param name="input">The input.</param>
-        /// <returns>The <see cref="Attempt{T}"/></returns>
-        public static Attempt<T> TryConvertTo<T>(this object input)
-        {
-            var result = TryConvertTo(input, typeof(T));
-
-            if (result.Success)
-                return Attempt<T>.Succeed((T)result.Result);
-
-            // just try to cast
-            try
-            {
-                return Attempt<T>.Succeed((T)input);
-            }
-            catch (Exception e)
-            {
-                return Attempt<T>.Fail(e);
-            }
-        }
-
-        /// <summary>
-        /// Attempts to convert the input object to the output type.
-        /// </summary>
-        /// <remarks>This code is an optimized version of the original Umbraco method</remarks>
-        /// <param name="input">The input.</param>
-        /// <param name="target">The type to convert to</param>
-        /// <returns>The <see cref="Attempt{Object}"/></returns>
-        public static Attempt<object> TryConvertTo(this object input, Type target)
-        {
-            if (target == null)
-            {
-                return Attempt<object>.Fail();
-            }
-
-            try
-            {
-                if (input == null)
-                {
-                    // Nullable is ok
-                    if (target.IsGenericType && GetCachedGenericNullableType(target) != null)
-                    {
-                        return Attempt<object>.Succeed(null);
-                    }
-
-                    // Reference types are ok
-                    return Attempt<object>.If(target.IsValueType == false, null);
-                }
-
-                var inputType = input.GetType();
-
-                // Easy
-                if (target == typeof(object) || inputType == target)
-                {
-                    return Attempt.Succeed(input);
-                }
-
-                // Check for string so that overloaders of ToString() can take advantage of the conversion.
-                if (target == typeof(string))
-                {
-                    return Attempt<object>.Succeed(input.ToString());
-                }
-
-                // If we've got a nullable of something, we try to convert directly to that thing.
-                // We cache the destination type and underlying nullable types
-                // Any other generic types need to fall through
-                if (target.IsGenericType)
-                {
-                    var underlying = GetCachedGenericNullableType(target);
-                    if (underlying != null)
-                    {
-                        // Special case for empty strings for bools/dates which should return null if an empty string.
-                        if (input is string inputString)
-                        {
-                            //TODO: Why the check against only bool/date when a string is null/empty? In what scenario can we convert to another type when the string is null or empty other than just being null?
-                            if (string.IsNullOrEmpty(inputString) && (underlying == typeof(DateTime) || underlying == typeof(bool)))
-                            {
-                                return Attempt<object>.Succeed(null);
-                            }
-                        }
-
-                        // Recursively call into this method with the inner (not-nullable) type and handle the outcome
-                        var inner = input.TryConvertTo(underlying);
-
-                        // And if sucessful, fall on through to rewrap in a nullable; if failed, pass on the exception
-                        if (inner.Success)
-                        {
-                            input = inner.Result; // Now fall on through...
-                        }
-                        else
-                        {
-                            return Attempt<object>.Fail(inner.Exception);
-                        }
-                    }
-                }
-                else
-                {
-                    // target is not a generic type
-
-                    if (input is string inputString)
-                    {
-                        // Try convert from string, returns an Attempt if the string could be
-                        // processed (either succeeded or failed), else null if we need to try
-                        // other methods
-                        var result = TryConvertToFromString(inputString, target);
-                        if (result.HasValue)
-                        {
-                            return result.Value;
-                        }
-                    }
-
-                    // TODO: Do a check for destination type being IEnumerable<T> and source type implementing IEnumerable<T> with
-                    // the same 'T', then we'd have to find the extension method for the type AsEnumerable() and execute it.
-                    if (GetCachedCanAssign(input, inputType, target))
-                    {
-                        return Attempt.Succeed(Convert.ChangeType(input, target));
-                    }
-                }
-
-                if (target == typeof(bool))
-                {
-                    if (GetCachedCanConvertToBoolean(inputType))
-                    {
-                        return Attempt.Succeed(CustomBooleanTypeConverter.ConvertFrom(input));
-                    }
-                }
-
-                var inputConverter = GetCachedSourceTypeConverter(inputType, target);
-                if (inputConverter != null)
-                {
-                    return Attempt.Succeed(inputConverter.ConvertTo(input, target));
-                }
-
-                var outputConverter = GetCachedTargetTypeConverter(inputType, target);
-                if (outputConverter != null)
-                {
-                    return Attempt.Succeed(outputConverter.ConvertFrom(input));
-                }
-
-                if (target.IsGenericType && GetCachedGenericNullableType(target) != null)
-                {
-                    // cannot Convert.ChangeType as that does not work with nullable
-                    // input has already been converted to the underlying type - just
-                    // return input, there's an implicit conversion from T to T? anyways
-                    return Attempt.Succeed(input);
-                }
-
-                // Re-check convertables since we altered the input through recursion
-                if (input is IConvertible convertible2)
-                {
-                    return Attempt.Succeed(Convert.ChangeType(convertible2, target));
-                }
-            }
-            catch (Exception e)
-            {
-                return Attempt<object>.Fail(e);
-            }
-
-            return Attempt<object>.Fail();
-        }
-
-        /// <summary>
-        /// Attempts to convert the input string to the output type.
-        /// </summary>
-        /// <remarks>This code is an optimized version of the original Umbraco method</remarks>
-        /// <param name="input">The input.</param>
-        /// <param name="target">The type to convert to</param>
-        /// <returns>The <see cref="Nullable{Attempt}"/></returns>
-        private static Attempt<object>? TryConvertToFromString(this string input, Type target)
-        {
-            // Easy
-            if (target == typeof(string))
-            {
-                return Attempt<object>.Succeed(input);
-            }
-
-            // Null, empty, whitespaces
-            if (string.IsNullOrWhiteSpace(input))
-            {
-                if (target == typeof(bool))
-                {
-                    // null/empty = bool false
-                    return Attempt<object>.Succeed(false);
-                }
-
-                if (target == typeof(DateTime))
-                {
-                    // null/empty = min DateTime value
-                    return Attempt<object>.Succeed(DateTime.MinValue);
-                }
-
-                // Cannot decide here,
-                // Any of the types below will fail parsing and will return a failed attempt
-                // but anything else will not be processed and will return null
-                // so even though the string is null/empty we have to proceed.
-            }
-
-            // Look for type conversions in the expected order of frequency of use.
-            //
-            // By using a mixture of ordered if statements and switches we can optimize both for
-            // fast conditional checking for most frequently used types and the branching
-            // that does not depend on previous values available to switch statements.
-            if (target.IsPrimitive)
-            {
-                if (target == typeof(int))
-                {
-                    if (int.TryParse(input, out var value))
-                    {
-                        return Attempt<object>.Succeed(value);
-                    }
-
-                    // Because decimal 100.01m will happily convert to integer 100, it
-                    // makes sense that string "100.01" *also* converts to integer 100.
-                    var input2 = NormalizeNumberDecimalSeparator(input);
-<<<<<<< HEAD
-                    return Attempt<object>.If(decimal.TryParse(input2, out var value2), Convert.ToInt32(value2));
-=======
-                    return Attempt<object>.SucceedIf(decimal.TryParse(input2, out var value2), Convert.ToInt32(value2));
->>>>>>> 71602060
-                }
-
-                if (target == typeof(long))
-                {
-                    if (long.TryParse(input, out var value))
-                    {
-                        return Attempt<object>.Succeed(value);
-                    }
-
-                    // Same as int
-                    var input2 = NormalizeNumberDecimalSeparator(input);
-<<<<<<< HEAD
-                    return Attempt<object>.If(decimal.TryParse(input2, out var value2), Convert.ToInt64(value2));
-=======
-                    return Attempt<object>.SucceedIf(decimal.TryParse(input2, out var value2), Convert.ToInt64(value2));
->>>>>>> 71602060
-                }
-
-                // TODO: Should we do the decimal trick for short, byte, unsigned?
-
-                if (target == typeof(bool))
-                {
-                    if (bool.TryParse(input, out var value))
-                    {
-                        return Attempt<object>.Succeed(value);
-                    }
-
-                    // Don't declare failure so the CustomBooleanTypeConverter can try
-                    return null;
-                }
-
-                // Calling this method directly is faster than any attempt to cache it.
-                switch (Type.GetTypeCode(target))
-                {
-                    case TypeCode.Int16:
-<<<<<<< HEAD
-                        return Attempt<object>.If(short.TryParse(input, out var value), value);
-
-                    case TypeCode.Double:
-                        var input2 = NormalizeNumberDecimalSeparator(input);
-                        return Attempt<object>.If(double.TryParse(input2, out var valueD), valueD);
-
-                    case TypeCode.Single:
-                        var input3 = NormalizeNumberDecimalSeparator(input);
-                        return Attempt<object>.If(float.TryParse(input3, out var valueF), valueF);
-
-                    case TypeCode.Char:
-                        return Attempt<object>.If(char.TryParse(input, out var valueC), valueC);
-
-                    case TypeCode.Byte:
-                        return Attempt<object>.If(byte.TryParse(input, out var valueB), valueB);
-
-                    case TypeCode.SByte:
-                        return Attempt<object>.If(sbyte.TryParse(input, out var valueSb), valueSb);
-
-                    case TypeCode.UInt32:
-                        return Attempt<object>.If(uint.TryParse(input, out var valueU), valueU);
-
-                    case TypeCode.UInt16:
-                        return Attempt<object>.If(ushort.TryParse(input, out var valueUs), valueUs);
-
-                    case TypeCode.UInt64:
-                        return Attempt<object>.If(ulong.TryParse(input, out var valueUl), valueUl);
-=======
-                        return Attempt<object>.SucceedIf(short.TryParse(input, out var value), value);
-
-                    case TypeCode.Double:
-                        var input2 = NormalizeNumberDecimalSeparator(input);
-                        return Attempt<object>.SucceedIf(double.TryParse(input2, out var valueD), valueD);
-
-                    case TypeCode.Single:
-                        var input3 = NormalizeNumberDecimalSeparator(input);
-                        return Attempt<object>.SucceedIf(float.TryParse(input3, out var valueF), valueF);
-
-                    case TypeCode.Char:
-                        return Attempt<object>.SucceedIf(char.TryParse(input, out var valueC), valueC);
-
-                    case TypeCode.Byte:
-                        return Attempt<object>.SucceedIf(byte.TryParse(input, out var valueB), valueB);
-
-                    case TypeCode.SByte:
-                        return Attempt<object>.SucceedIf(sbyte.TryParse(input, out var valueSb), valueSb);
-
-                    case TypeCode.UInt32:
-                        return Attempt<object>.SucceedIf(uint.TryParse(input, out var valueU), valueU);
-
-                    case TypeCode.UInt16:
-                        return Attempt<object>.SucceedIf(ushort.TryParse(input, out var valueUs), valueUs);
-
-                    case TypeCode.UInt64:
-                        return Attempt<object>.SucceedIf(ulong.TryParse(input, out var valueUl), valueUl);
->>>>>>> 71602060
-                }
-            }
-            else if (target == typeof(Guid))
-            {
-<<<<<<< HEAD
-                return Attempt<object>.If(Guid.TryParse(input, out var value), value);
-=======
-                return Attempt<object>.SucceedIf(Guid.TryParse(input, out var value), value);
->>>>>>> 71602060
-            }
-            else if (target == typeof(DateTime))
-            {
-                if (DateTime.TryParse(input, out var value))
-                {
-                    switch (value.Kind)
-                    {
-                        case DateTimeKind.Unspecified:
-                        case DateTimeKind.Utc:
-                            return Attempt<object>.Succeed(value);
-
-                        case DateTimeKind.Local:
-                            return Attempt<object>.Succeed(value.ToUniversalTime());
-
-                        default:
-                            throw new ArgumentOutOfRangeException();
-                    }
-                }
-
-                return Attempt<object>.Fail();
-            }
-            else if (target == typeof(DateTimeOffset))
-            {
-<<<<<<< HEAD
-                return Attempt<object>.If(DateTimeOffset.TryParse(input, out var value), value);
-            }
-            else if (target == typeof(TimeSpan))
-            {
-                return Attempt<object>.If(TimeSpan.TryParse(input, out var value), value);
-=======
-                return Attempt<object>.SucceedIf(DateTimeOffset.TryParse(input, out var value), value);
-            }
-            else if (target == typeof(TimeSpan))
-            {
-                return Attempt<object>.SucceedIf(TimeSpan.TryParse(input, out var value), value);
->>>>>>> 71602060
-            }
-            else if (target == typeof(decimal))
-            {
-                var input2 = NormalizeNumberDecimalSeparator(input);
-<<<<<<< HEAD
-                return Attempt<object>.If(decimal.TryParse(input2, out var value), value);
-            }
-            else if (input != null && target == typeof(Version))
-            {
-                return Attempt<object>.If(Version.TryParse(input, out var value), value);
-=======
-                return Attempt<object>.SucceedIf(decimal.TryParse(input2, out var value), value);
-            }
-            else if (input != null && target == typeof(Version))
-            {
-                return Attempt<object>.SucceedIf(Version.TryParse(input, out var value), value);
->>>>>>> 71602060
-            }
-
-            // E_NOTIMPL IPAddress, BigInteger
-			return null; // we can't decide...
-        }
-        internal static void CheckThrowObjectDisposed(this IDisposable disposable, bool isDisposed, string objectname)
-        {
-            //TODO: Localise this exception
-            if (isDisposed)
-                throw new ObjectDisposedException(objectname);
-        }
-
-        //public enum PropertyNamesCaseType
-        //{
-        //    CamelCase,
-        //    CaseInsensitive
-        //}
-
-        ///// <summary>
-        ///// Convert an object to a JSON string with camelCase formatting
-        ///// </summary>
-        ///// <param name="obj"></param>
-        ///// <returns></returns>
-        //public static string ToJsonString(this object obj)
-        //{
-        //    return obj.ToJsonString(PropertyNamesCaseType.CamelCase);
-        //}
-
-        ///// <summary>
-        ///// Convert an object to a JSON string with the specified formatting
-        ///// </summary>
-        ///// <param name="obj">The obj.</param>
-        ///// <param name="propertyNamesCaseType">Type of the property names case.</param>
-        ///// <returns></returns>
-        //public static string ToJsonString(this object obj, PropertyNamesCaseType propertyNamesCaseType)
-        //{
-        //    var type = obj.GetType();
-        //    var dateTimeStyle = "yyyy-MM-dd HH:mm:ss";
-
-        //    if (type.IsPrimitive || typeof(string).IsAssignableFrom(type))
-        //    {
-        //        return obj.ToString();
-        //    }
-
-        //    if (typeof(DateTime).IsAssignableFrom(type) || typeof(DateTimeOffset).IsAssignableFrom(type))
-        //    {
-        //        return Convert.ToDateTime(obj).ToString(dateTimeStyle);
-        //    }
-
-        //    var serializer = new JsonSerializer();
-
-        //    switch (propertyNamesCaseType)
-        //    {
-        //        case PropertyNamesCaseType.CamelCase:
-        //            serializer.ContractResolver = new CamelCasePropertyNamesContractResolver();
-        //            break;
-        //    }
-
-        //    var dateTimeConverter = new IsoDateTimeConverter
-        //        {
-        //            DateTimeStyles = System.Globalization.DateTimeStyles.None,
-        //            DateTimeFormat = dateTimeStyle
-        //        };
-
-        //    if (typeof(IDictionary).IsAssignableFrom(type))
-        //    {
-        //        return JObject.FromObject(obj, serializer).ToString(Formatting.None, dateTimeConverter);
-        //    }
-
-        //    if (type.IsArray || (typeof(IEnumerable).IsAssignableFrom(type)))
-        //    {
-        //        return JArray.FromObject(obj, serializer).ToString(Formatting.None, dateTimeConverter);
-        //    }
-
-        //    return JObject.FromObject(obj, serializer).ToString(Formatting.None, dateTimeConverter);
-        //}
-
-        /// <summary>
-        /// Converts an object into a dictionary
-        /// </summary>
-        /// <typeparam name="T"></typeparam>
-        /// <typeparam name="TProperty"></typeparam>
-        /// <typeparam name="TVal"> </typeparam>
-        /// <param name="o"></param>
-        /// <param name="ignoreProperties"></param>
-        /// <returns></returns>
-        public static IDictionary<string, TVal> ToDictionary<T, TProperty, TVal>(this T o, params Expression<Func<T, TProperty>>[] ignoreProperties)
-        {
-            return o.ToDictionary<TVal>(ignoreProperties.Select(e => o.GetPropertyInfo(e)).Select(propInfo => propInfo.Name).ToArray());
-        }
-
-        /// <summary>
-        /// Turns object into dictionary
-        /// </summary>
-        /// <param name="o"></param>
-        /// <param name="ignoreProperties">Properties to ignore</param>
-        /// <returns></returns>
-        public static IDictionary<string, TVal> ToDictionary<TVal>(this object o, params string[] ignoreProperties)
-        {
-            if (o != null)
-            {
-                var props = TypeDescriptor.GetProperties(o);
-                var d = new Dictionary<string, TVal>();
-                foreach (var prop in props.Cast<PropertyDescriptor>().Where(x => ignoreProperties.Contains(x.Name) == false))
-                {
-                    var val = prop.GetValue(o);
-                    if (val != null)
-                    {
-                        d.Add(prop.Name, (TVal)val);
-                    }
-                }
-                return d;
-            }
-            return new Dictionary<string, TVal>();
-        }
-
-        /// <summary>
-        /// Converts an object's properties into a dictionary.
-        /// </summary>
-        /// <param name="obj">The object to convert.</param>
-        /// <param name="namer">A property namer function.</param>
-        /// <returns>A dictionary containing each properties.</returns>
-        public static Dictionary<string, object> ToObjectDictionary<T>(T obj, Func<PropertyInfo, string> namer = null)
-        {
-            if (obj == null) return new Dictionary<string, object>();
-
-            string DefaultNamer(PropertyInfo property)
-            {
-                var jsonProperty = property.GetCustomAttribute<JsonPropertyAttribute>();
-                return jsonProperty?.PropertyName ?? property.Name;
-            }
-
-            var t = obj.GetType();
-
-            if (namer == null) namer = DefaultNamer;
-
-            if (!ToObjectTypes.TryGetValue(t, out var properties))
-            {
-                properties = new Dictionary<string, object>();
-
-                foreach (var p in t.GetProperties(BindingFlags.Public | BindingFlags.Instance | BindingFlags.FlattenHierarchy))
-                    properties[namer(p)] = ReflectionUtilities.EmitPropertyGetter<T, object>(p);
-
-                ToObjectTypes[t] = properties;
-            }
-
-            return properties.ToDictionary(x => x.Key, x => ((Func<T, object>) x.Value)(obj));
-        }
-
-        internal static string ToDebugString(this object obj, int levels = 0)
-        {
-            if (obj == null) return "{null}";
-            try
-            {
-                if (obj is string)
-                {
-                    return "\"{0}\"".InvariantFormat(obj);
-                }
-                if (obj is int || obj is Int16 || obj is Int64 || obj is float || obj is double || obj is bool || obj is int? || obj is Int16? || obj is Int64? || obj is float? || obj is double? || obj is bool?)
-                {
-                    return "{0}".InvariantFormat(obj);
-                }
-                if (obj is Enum)
-                {
-                    return "[{0}]".InvariantFormat(obj);
-                }
-                if (obj is IEnumerable)
-                {
-                    var enumerable = (obj as IEnumerable);
-
-                    var items = (from object enumItem in enumerable let value = GetEnumPropertyDebugString(enumItem, levels) where value != null select value).Take(10).ToList();
-
-                    return items.Any()
-                            ? "{{ {0} }}".InvariantFormat(string.Join(", ", items))
-                            : null;
-                }
-
-                var props = obj.GetType().GetProperties();
-                if ((props.Length == 2) && props[0].Name == "Key" && props[1].Name == "Value" && levels > -2)
-                {
-                    try
-                    {
-                        var key = props[0].GetValue(obj, null) as string;
-                        var value = props[1].GetValue(obj, null).ToDebugString(levels - 1);
-                        return "{0}={1}".InvariantFormat(key, value);
-                    }
-                    catch (Exception)
-                    {
-                        return "[KeyValuePropertyException]";
-                    }
-                }
-                if (levels > -1)
-                {
-                    var items =
-                        (from propertyInfo in props
-                         let value = GetPropertyDebugString(propertyInfo, obj, levels)
-                         where value != null
-                         select "{0}={1}".InvariantFormat(propertyInfo.Name, value)).ToArray();
-
-                    return items.Any()
-                            ? "[{0}]:{{ {1} }}".InvariantFormat(obj.GetType().Name, String.Join(", ", items))
-                            : null;
-                }
-            }
-            catch (Exception ex)
-            {
-                return "[Exception:{0}]".InvariantFormat(ex.Message);
-            }
-            return null;
-        }
-
-
-        /// <summary>
-        /// Attempts to serialize the value to an XmlString using ToXmlString
-        /// </summary>
-        /// <param name="value"></param>
-        /// <param name="type"></param>
-        /// <returns></returns>
-        internal static Attempt<string> TryConvertToXmlString(this object value, Type type)
-        {
-            try
-            {
-                var output = value.ToXmlString(type);
-                return Attempt.Succeed(output);
-            }
-            catch (NotSupportedException ex)
-            {
-                return Attempt<string>.Fail(ex);
-            }
-        }
-
-        /// <summary>
-        /// Returns an XmlSerialized safe string representation for the value
-        /// </summary>
-        /// <param name="value"></param>
-        /// <param name="type">The Type can only be a primitive type or Guid and byte[] otherwise an exception is thrown</param>
-        /// <returns></returns>
-        internal static string ToXmlString(this object value, Type type)
-        {
-            if (value == null) return string.Empty;
-            if (type == typeof(string)) return (value.ToString().IsNullOrWhiteSpace() ? "" : value.ToString());
-            if (type == typeof(bool)) return XmlConvert.ToString((bool)value);
-            if (type == typeof(byte)) return XmlConvert.ToString((byte)value);
-            if (type == typeof(char)) return XmlConvert.ToString((char)value);
-            if (type == typeof(DateTime)) return XmlConvert.ToString((DateTime)value, XmlDateTimeSerializationMode.Unspecified);
-            if (type == typeof(DateTimeOffset)) return XmlConvert.ToString((DateTimeOffset)value);
-            if (type == typeof(decimal)) return XmlConvert.ToString((decimal)value);
-            if (type == typeof(double)) return XmlConvert.ToString((double)value);
-            if (type == typeof(float)) return XmlConvert.ToString((float)value);
-            if (type == typeof(Guid)) return XmlConvert.ToString((Guid)value);
-            if (type == typeof(int)) return XmlConvert.ToString((int)value);
-            if (type == typeof(long)) return XmlConvert.ToString((long)value);
-            if (type == typeof(sbyte)) return XmlConvert.ToString((sbyte)value);
-            if (type == typeof(short)) return XmlConvert.ToString((short)value);
-            if (type == typeof(TimeSpan)) return XmlConvert.ToString((TimeSpan)value);
-            if (type == typeof(bool)) return XmlConvert.ToString((bool)value);
-            if (type == typeof(uint)) return XmlConvert.ToString((uint)value);
-            if (type == typeof(ulong)) return XmlConvert.ToString((ulong)value);
-            if (type == typeof(ushort)) return XmlConvert.ToString((ushort)value);
-
-            throw new NotSupportedException("Cannot convert type " + type.FullName + " to a string using ToXmlString as it is not supported by XmlConvert");
-        }
-
-        /// <summary>
-        /// Returns an XmlSerialized safe string representation for the value and type
-        /// </summary>
-        /// <typeparam name="T"></typeparam>
-        /// <param name="value"></param>
-        /// <returns></returns>
-        internal static string ToXmlString<T>(this object value)
-        {
-            return value.ToXmlString(typeof (T));
-        }
-
-        private static string GetEnumPropertyDebugString(object enumItem, int levels)
-        {
-            try
-            {
-                return enumItem.ToDebugString(levels - 1);
-            }
-            catch (Exception)
-            {
-                return "[GetEnumPartException]";
-            }
-        }
-
-        private static string GetPropertyDebugString(PropertyInfo propertyInfo, object obj, int levels)
-        {
-            try
-            {
-                return propertyInfo.GetValue(obj, null).ToDebugString(levels - 1);
-            }
-            catch (Exception)
-            {
-                return "[GetPropertyValueException]";
-            }
-        }
-
-        internal static Guid AsGuid(this object value)
-        {
-            return value is Guid guid ? guid : Guid.Empty;
-        }
-
-        [MethodImpl(MethodImplOptions.AggressiveInlining)]
-        private static string NormalizeNumberDecimalSeparator(string s)
-        {
-            var normalized = System.Threading.Thread.CurrentThread.CurrentCulture.NumberFormat.NumberDecimalSeparator[0];
-            return s.ReplaceMany(NumberDecimalSeparatorsToNormalize, normalized);
-        }
-
-        // gets a converter for source, that can convert to target, or null if none exists
-        [MethodImpl(MethodImplOptions.AggressiveInlining)]
-        private static TypeConverter GetCachedSourceTypeConverter(Type source, Type target)
-        {
-            var key = new CompositeTypeTypeKey(source, target);
-
-<<<<<<< HEAD
-            if (InputTypeConverterCache.TryGetValue(key, out var typeConverter))
-=======
-            if (InputTypeConverterCache.TryGetValue(key, out TypeConverter typeConverter))
->>>>>>> 71602060
-            {
-                return typeConverter;
-            }
-
-            var converter = TypeDescriptor.GetConverter(source);
-            if (converter.CanConvertTo(target))
-            {
-                return InputTypeConverterCache[key] = converter;
-            }
-
-            return InputTypeConverterCache[key] = null;
-        }
-
-        // gets a converter for target, that can convert from source, or null if none exists
-        [MethodImpl(MethodImplOptions.AggressiveInlining)]
-        private static TypeConverter GetCachedTargetTypeConverter(Type source, Type target)
-        {
-            var key = new CompositeTypeTypeKey(source, target);
-
-<<<<<<< HEAD
-            if (DestinationTypeConverterCache.TryGetValue(key, out var typeConverter))
-=======
-            if (DestinationTypeConverterCache.TryGetValue(key, out TypeConverter typeConverter))
->>>>>>> 71602060
-            {
-                return typeConverter;
-            }
-
-            TypeConverter converter = TypeDescriptor.GetConverter(target);
-            if (converter.CanConvertFrom(source))
-            {
-                return DestinationTypeConverterCache[key] = converter;
-            }
-
-            return DestinationTypeConverterCache[key] = null;
-        }
-
-        // gets the underlying type of a nullable type, or null if the type is not nullable
-        [MethodImpl(MethodImplOptions.AggressiveInlining)]
-        private static Type GetCachedGenericNullableType(Type type)
-        {
-<<<<<<< HEAD
-            if (NullableGenericCache.TryGetValue(type, out var underlyingType))
-=======
-            if (NullableGenericCache.TryGetValue(type, out Type underlyingType))
->>>>>>> 71602060
-            {
-                return underlyingType;
-            }
-
-            if (type.GetGenericTypeDefinition() == typeof(Nullable<>))
-            {
-                Type underlying = Nullable.GetUnderlyingType(type);
-                return NullableGenericCache[type] = underlying;
-            }
-
-            return NullableGenericCache[type] = null;
-        }
-
-        // gets an IConvertible from source to target type, or null if none exists
-        [MethodImpl(MethodImplOptions.AggressiveInlining)]
-        private static bool GetCachedCanAssign(object input, Type source, Type target)
-        {
-            var key = new CompositeTypeTypeKey(source, target);
-<<<<<<< HEAD
-            if (AssignableTypeCache.TryGetValue(key, out var canConvert))
-=======
-            if (AssignableTypeCache.TryGetValue(key, out bool canConvert))
->>>>>>> 71602060
-            {
-                return canConvert;
-            }
-
-            // "object is" is faster than "Type.IsAssignableFrom.
-            // We can use it to very quickly determine whether true/false
-            if (input is IConvertible && target.IsAssignableFrom(source))
-            {
-                return AssignableTypeCache[key] = true;
-            }
-
-            return AssignableTypeCache[key] = false;
-        }
-
-        // determines whether a type can be converted to boolean
-        [MethodImpl(MethodImplOptions.AggressiveInlining)]
-        private static bool GetCachedCanConvertToBoolean(Type type)
-        {
-<<<<<<< HEAD
-            if (BoolConvertCache.TryGetValue(type, out var result))
-=======
-            if (BoolConvertCache.TryGetValue(type, out bool result))
->>>>>>> 71602060
-            {
-                return result;
-            }
-
-            if (CustomBooleanTypeConverter.CanConvertFrom(type))
-            {
-                return BoolConvertCache[type] = true;
-            }
-
-            return BoolConvertCache[type] = false;
-        }
-    }
-}
+﻿using System;
+using System.Collections;
+using System.Collections.Concurrent;
+using System.Collections.Generic;
+using System.ComponentModel;
+using System.Linq;
+using System.Linq.Expressions;
+using System.Reflection;
+using System.Runtime.CompilerServices;
+using System.Xml;
+using Newtonsoft.Json;
+using Umbraco.Core.Collections;
+
+namespace Umbraco.Core
+{
+    /// <summary>
+    /// Provides object extension methods.
+    /// </summary>
+    public static class ObjectExtensions
+    {
+        private static readonly ConcurrentDictionary<Type, Dictionary<string, object>> ToObjectTypes = new ConcurrentDictionary<Type, Dictionary<string, object>>();
+        private static readonly ConcurrentDictionary<Type, Type> NullableGenericCache = new ConcurrentDictionary<Type, Type>();
+        private static readonly ConcurrentDictionary<CompositeTypeTypeKey, TypeConverter> InputTypeConverterCache = new ConcurrentDictionary<CompositeTypeTypeKey, TypeConverter>();
+        private static readonly ConcurrentDictionary<CompositeTypeTypeKey, TypeConverter> DestinationTypeConverterCache = new ConcurrentDictionary<CompositeTypeTypeKey, TypeConverter>();
+        private static readonly ConcurrentDictionary<CompositeTypeTypeKey, bool> AssignableTypeCache = new ConcurrentDictionary<CompositeTypeTypeKey, bool>();
+        private static readonly ConcurrentDictionary<Type, bool> BoolConvertCache = new ConcurrentDictionary<Type, bool>();
+
+        private static readonly char[] NumberDecimalSeparatorsToNormalize = { '.', ',' };
+        private static readonly CustomBooleanTypeConverter CustomBooleanTypeConverter = new CustomBooleanTypeConverter();
+
+        //private static readonly ConcurrentDictionary<Type, Func<object>> ObjectFactoryCache = new ConcurrentDictionary<Type, Func<object>>();
+
+        /// <summary>
+        ///
+        /// </summary>
+        /// <param name="input"></param>
+        /// <typeparam name="T"></typeparam>
+        /// <returns></returns>
+        public static IEnumerable<T> AsEnumerableOfOne<T>(this T input)
+        {
+            return Enumerable.Repeat(input, 1);
+        }
+
+        /// <summary>
+        ///
+        /// </summary>
+        /// <param name="input"></param>
+        public static void DisposeIfDisposable(this object input)
+        {
+            if (input is IDisposable disposable)
+                disposable.Dispose();
+        }
+
+        /// <summary>
+        /// Provides a shortcut way of safely casting an input when you cannot guarantee the <typeparamref name="T"/> is
+        /// an instance type (i.e., when the C# AS keyword is not applicable).
+        /// </summary>
+        /// <typeparam name="T"></typeparam>
+        /// <param name="input">The input.</param>
+        /// <returns></returns>
+        internal static T SafeCast<T>(this object input)
+        {
+            if (ReferenceEquals(null, input) || ReferenceEquals(default(T), input)) return default;
+            if (input is T variable) return variable;
+            return default;
+        }
+
+        /// <summary>
+        /// Attempts to convert the input object to the output type.
+        /// </summary>
+        /// <remarks>This code is an optimized version of the original Umbraco method</remarks>
+        /// <typeparam name="T">The type to convert to</typeparam>
+        /// <param name="input">The input.</param>
+        /// <returns>The <see cref="Attempt{T}"/></returns>
+        public static Attempt<T> TryConvertTo<T>(this object input)
+        {
+            var result = TryConvertTo(input, typeof(T));
+
+            if (result.Success)
+                return Attempt<T>.Succeed((T)result.Result);
+
+            // just try to cast
+            try
+            {
+                return Attempt<T>.Succeed((T)input);
+            }
+            catch (Exception e)
+            {
+                return Attempt<T>.Fail(e);
+            }
+        }
+
+        /// <summary>
+        /// Attempts to convert the input object to the output type.
+        /// </summary>
+        /// <remarks>This code is an optimized version of the original Umbraco method</remarks>
+        /// <param name="input">The input.</param>
+        /// <param name="target">The type to convert to</param>
+        /// <returns>The <see cref="Attempt{Object}"/></returns>
+        public static Attempt<object> TryConvertTo(this object input, Type target)
+        {
+            if (target == null)
+            {
+                return Attempt<object>.Fail();
+            }
+
+            try
+            {
+                if (input == null)
+                {
+                    // Nullable is ok
+                    if (target.IsGenericType && GetCachedGenericNullableType(target) != null)
+                    {
+                        return Attempt<object>.Succeed(null);
+                    }
+
+                    // Reference types are ok
+                    return Attempt<object>.If(target.IsValueType == false, null);
+                }
+
+                var inputType = input.GetType();
+
+                // Easy
+                if (target == typeof(object) || inputType == target)
+                {
+                    return Attempt.Succeed(input);
+                }
+
+                // Check for string so that overloaders of ToString() can take advantage of the conversion.
+                if (target == typeof(string))
+                {
+                    return Attempt<object>.Succeed(input.ToString());
+                }
+
+                // If we've got a nullable of something, we try to convert directly to that thing.
+                // We cache the destination type and underlying nullable types
+                // Any other generic types need to fall through
+                if (target.IsGenericType)
+                {
+                    var underlying = GetCachedGenericNullableType(target);
+                    if (underlying != null)
+                    {
+                        // Special case for empty strings for bools/dates which should return null if an empty string.
+                        if (input is string inputString)
+                        {
+                            //TODO: Why the check against only bool/date when a string is null/empty? In what scenario can we convert to another type when the string is null or empty other than just being null?
+                            if (string.IsNullOrEmpty(inputString) && (underlying == typeof(DateTime) || underlying == typeof(bool)))
+                            {
+                                return Attempt<object>.Succeed(null);
+                            }
+                        }
+
+                        // Recursively call into this method with the inner (not-nullable) type and handle the outcome
+                        var inner = input.TryConvertTo(underlying);
+
+                        // And if sucessful, fall on through to rewrap in a nullable; if failed, pass on the exception
+                        if (inner.Success)
+                        {
+                            input = inner.Result; // Now fall on through...
+                        }
+                        else
+                        {
+                            return Attempt<object>.Fail(inner.Exception);
+                        }
+                    }
+                }
+                else
+                {
+                    // target is not a generic type
+
+                    if (input is string inputString)
+                    {
+                        // Try convert from string, returns an Attempt if the string could be
+                        // processed (either succeeded or failed), else null if we need to try
+                        // other methods
+                        var result = TryConvertToFromString(inputString, target);
+                        if (result.HasValue)
+                        {
+                            return result.Value;
+                        }
+                    }
+
+                    // TODO: Do a check for destination type being IEnumerable<T> and source type implementing IEnumerable<T> with
+                    // the same 'T', then we'd have to find the extension method for the type AsEnumerable() and execute it.
+                    if (GetCachedCanAssign(input, inputType, target))
+                    {
+                        return Attempt.Succeed(Convert.ChangeType(input, target));
+                    }
+                }
+
+                if (target == typeof(bool))
+                {
+                    if (GetCachedCanConvertToBoolean(inputType))
+                    {
+                        return Attempt.Succeed(CustomBooleanTypeConverter.ConvertFrom(input));
+                    }
+                }
+
+                var inputConverter = GetCachedSourceTypeConverter(inputType, target);
+                if (inputConverter != null)
+                {
+                    return Attempt.Succeed(inputConverter.ConvertTo(input, target));
+                }
+
+                var outputConverter = GetCachedTargetTypeConverter(inputType, target);
+                if (outputConverter != null)
+                {
+                    return Attempt.Succeed(outputConverter.ConvertFrom(input));
+                }
+
+                if (target.IsGenericType && GetCachedGenericNullableType(target) != null)
+                {
+                    // cannot Convert.ChangeType as that does not work with nullable
+                    // input has already been converted to the underlying type - just
+                    // return input, there's an implicit conversion from T to T? anyways
+                    return Attempt.Succeed(input);
+                }
+
+                // Re-check convertables since we altered the input through recursion
+                if (input is IConvertible convertible2)
+                {
+                    return Attempt.Succeed(Convert.ChangeType(convertible2, target));
+                }
+            }
+            catch (Exception e)
+            {
+                return Attempt<object>.Fail(e);
+            }
+
+            return Attempt<object>.Fail();
+        }
+
+        /// <summary>
+        /// Attempts to convert the input string to the output type.
+        /// </summary>
+        /// <remarks>This code is an optimized version of the original Umbraco method</remarks>
+        /// <param name="input">The input.</param>
+        /// <param name="target">The type to convert to</param>
+        /// <returns>The <see cref="Nullable{Attempt}"/></returns>
+        private static Attempt<object>? TryConvertToFromString(this string input, Type target)
+        {
+            // Easy
+            if (target == typeof(string))
+            {
+                return Attempt<object>.Succeed(input);
+            }
+
+            // Null, empty, whitespaces
+            if (string.IsNullOrWhiteSpace(input))
+            {
+                if (target == typeof(bool))
+                {
+                    // null/empty = bool false
+                    return Attempt<object>.Succeed(false);
+                }
+
+                if (target == typeof(DateTime))
+                {
+                    // null/empty = min DateTime value
+                    return Attempt<object>.Succeed(DateTime.MinValue);
+                }
+
+                // Cannot decide here,
+                // Any of the types below will fail parsing and will return a failed attempt
+                // but anything else will not be processed and will return null
+                // so even though the string is null/empty we have to proceed.
+            }
+
+            // Look for type conversions in the expected order of frequency of use.
+            //
+            // By using a mixture of ordered if statements and switches we can optimize both for
+            // fast conditional checking for most frequently used types and the branching
+            // that does not depend on previous values available to switch statements.
+            if (target.IsPrimitive)
+            {
+                if (target == typeof(int))
+                {
+                    if (int.TryParse(input, out var value))
+                    {
+                        return Attempt<object>.Succeed(value);
+                    }
+
+                    // Because decimal 100.01m will happily convert to integer 100, it
+                    // makes sense that string "100.01" *also* converts to integer 100.
+                    var input2 = NormalizeNumberDecimalSeparator(input);
+                    return Attempt<object>.If(decimal.TryParse(input2, out var value2), Convert.ToInt32(value2));
+                }
+
+                if (target == typeof(long))
+                {
+                    if (long.TryParse(input, out var value))
+                    {
+                        return Attempt<object>.Succeed(value);
+                    }
+
+                    // Same as int
+                    var input2 = NormalizeNumberDecimalSeparator(input);
+                    return Attempt<object>.If(decimal.TryParse(input2, out var value2), Convert.ToInt64(value2));
+                }
+
+                // TODO: Should we do the decimal trick for short, byte, unsigned?
+
+                if (target == typeof(bool))
+                {
+                    if (bool.TryParse(input, out var value))
+                    {
+                        return Attempt<object>.Succeed(value);
+                    }
+
+                    // Don't declare failure so the CustomBooleanTypeConverter can try
+                    return null;
+                }
+
+                // Calling this method directly is faster than any attempt to cache it.
+                switch (Type.GetTypeCode(target))
+                {
+                    case TypeCode.Int16:
+                        return Attempt<object>.If(short.TryParse(input, out var value), value);
+
+                    case TypeCode.Double:
+                        var input2 = NormalizeNumberDecimalSeparator(input);
+                        return Attempt<object>.If(double.TryParse(input2, out var valueD), valueD);
+
+                    case TypeCode.Single:
+                        var input3 = NormalizeNumberDecimalSeparator(input);
+                        return Attempt<object>.If(float.TryParse(input3, out var valueF), valueF);
+
+                    case TypeCode.Char:
+                        return Attempt<object>.If(char.TryParse(input, out var valueC), valueC);
+
+                    case TypeCode.Byte:
+                        return Attempt<object>.If(byte.TryParse(input, out var valueB), valueB);
+
+                    case TypeCode.SByte:
+                        return Attempt<object>.If(sbyte.TryParse(input, out var valueSb), valueSb);
+
+                    case TypeCode.UInt32:
+                        return Attempt<object>.If(uint.TryParse(input, out var valueU), valueU);
+
+                    case TypeCode.UInt16:
+                        return Attempt<object>.If(ushort.TryParse(input, out var valueUs), valueUs);
+
+                    case TypeCode.UInt64:
+                        return Attempt<object>.If(ulong.TryParse(input, out var valueUl), valueUl);
+                }
+            }
+            else if (target == typeof(Guid))
+            {
+                return Attempt<object>.If(Guid.TryParse(input, out var value), value);
+            }
+            else if (target == typeof(DateTime))
+            {
+                if (DateTime.TryParse(input, out var value))
+                {
+                    switch (value.Kind)
+                    {
+                        case DateTimeKind.Unspecified:
+                        case DateTimeKind.Utc:
+                            return Attempt<object>.Succeed(value);
+
+                        case DateTimeKind.Local:
+                            return Attempt<object>.Succeed(value.ToUniversalTime());
+
+                        default:
+                            throw new ArgumentOutOfRangeException();
+                    }
+                }
+
+                return Attempt<object>.Fail();
+            }
+            else if (target == typeof(DateTimeOffset))
+            {
+                return Attempt<object>.If(DateTimeOffset.TryParse(input, out var value), value);
+            }
+            else if (target == typeof(TimeSpan))
+            {
+                return Attempt<object>.If(TimeSpan.TryParse(input, out var value), value);
+            }
+            else if (target == typeof(decimal))
+            {
+                var input2 = NormalizeNumberDecimalSeparator(input);
+                return Attempt<object>.If(decimal.TryParse(input2, out var value), value);
+            }
+            else if (input != null && target == typeof(Version))
+            {
+                return Attempt<object>.If(Version.TryParse(input, out var value), value);
+            }
+
+            // E_NOTIMPL IPAddress, BigInteger
+			return null; // we can't decide...
+        }
+        internal static void CheckThrowObjectDisposed(this IDisposable disposable, bool isDisposed, string objectname)
+        {
+            //TODO: Localise this exception
+            if (isDisposed)
+                throw new ObjectDisposedException(objectname);
+        }
+
+        //public enum PropertyNamesCaseType
+        //{
+        //    CamelCase,
+        //    CaseInsensitive
+        //}
+
+        ///// <summary>
+        ///// Convert an object to a JSON string with camelCase formatting
+        ///// </summary>
+        ///// <param name="obj"></param>
+        ///// <returns></returns>
+        //public static string ToJsonString(this object obj)
+        //{
+        //    return obj.ToJsonString(PropertyNamesCaseType.CamelCase);
+        //}
+
+        ///// <summary>
+        ///// Convert an object to a JSON string with the specified formatting
+        ///// </summary>
+        ///// <param name="obj">The obj.</param>
+        ///// <param name="propertyNamesCaseType">Type of the property names case.</param>
+        ///// <returns></returns>
+        //public static string ToJsonString(this object obj, PropertyNamesCaseType propertyNamesCaseType)
+        //{
+        //    var type = obj.GetType();
+        //    var dateTimeStyle = "yyyy-MM-dd HH:mm:ss";
+
+        //    if (type.IsPrimitive || typeof(string).IsAssignableFrom(type))
+        //    {
+        //        return obj.ToString();
+        //    }
+
+        //    if (typeof(DateTime).IsAssignableFrom(type) || typeof(DateTimeOffset).IsAssignableFrom(type))
+        //    {
+        //        return Convert.ToDateTime(obj).ToString(dateTimeStyle);
+        //    }
+
+        //    var serializer = new JsonSerializer();
+
+        //    switch (propertyNamesCaseType)
+        //    {
+        //        case PropertyNamesCaseType.CamelCase:
+        //            serializer.ContractResolver = new CamelCasePropertyNamesContractResolver();
+        //            break;
+        //    }
+
+        //    var dateTimeConverter = new IsoDateTimeConverter
+        //        {
+        //            DateTimeStyles = System.Globalization.DateTimeStyles.None,
+        //            DateTimeFormat = dateTimeStyle
+        //        };
+
+        //    if (typeof(IDictionary).IsAssignableFrom(type))
+        //    {
+        //        return JObject.FromObject(obj, serializer).ToString(Formatting.None, dateTimeConverter);
+        //    }
+
+        //    if (type.IsArray || (typeof(IEnumerable).IsAssignableFrom(type)))
+        //    {
+        //        return JArray.FromObject(obj, serializer).ToString(Formatting.None, dateTimeConverter);
+        //    }
+
+        //    return JObject.FromObject(obj, serializer).ToString(Formatting.None, dateTimeConverter);
+        //}
+
+        /// <summary>
+        /// Converts an object into a dictionary
+        /// </summary>
+        /// <typeparam name="T"></typeparam>
+        /// <typeparam name="TProperty"></typeparam>
+        /// <typeparam name="TVal"> </typeparam>
+        /// <param name="o"></param>
+        /// <param name="ignoreProperties"></param>
+        /// <returns></returns>
+        public static IDictionary<string, TVal> ToDictionary<T, TProperty, TVal>(this T o, params Expression<Func<T, TProperty>>[] ignoreProperties)
+        {
+            return o.ToDictionary<TVal>(ignoreProperties.Select(e => o.GetPropertyInfo(e)).Select(propInfo => propInfo.Name).ToArray());
+        }
+
+        /// <summary>
+        /// Turns object into dictionary
+        /// </summary>
+        /// <param name="o"></param>
+        /// <param name="ignoreProperties">Properties to ignore</param>
+        /// <returns></returns>
+        public static IDictionary<string, TVal> ToDictionary<TVal>(this object o, params string[] ignoreProperties)
+        {
+            if (o != null)
+            {
+                var props = TypeDescriptor.GetProperties(o);
+                var d = new Dictionary<string, TVal>();
+                foreach (var prop in props.Cast<PropertyDescriptor>().Where(x => ignoreProperties.Contains(x.Name) == false))
+                {
+                    var val = prop.GetValue(o);
+                    if (val != null)
+                    {
+                        d.Add(prop.Name, (TVal)val);
+                    }
+                }
+                return d;
+            }
+            return new Dictionary<string, TVal>();
+        }
+
+        /// <summary>
+        /// Converts an object's properties into a dictionary.
+        /// </summary>
+        /// <param name="obj">The object to convert.</param>
+        /// <param name="namer">A property namer function.</param>
+        /// <returns>A dictionary containing each properties.</returns>
+        public static Dictionary<string, object> ToObjectDictionary<T>(T obj, Func<PropertyInfo, string> namer = null)
+        {
+            if (obj == null) return new Dictionary<string, object>();
+
+            string DefaultNamer(PropertyInfo property)
+            {
+                var jsonProperty = property.GetCustomAttribute<JsonPropertyAttribute>();
+                return jsonProperty?.PropertyName ?? property.Name;
+            }
+
+            var t = obj.GetType();
+
+            if (namer == null) namer = DefaultNamer;
+
+            if (!ToObjectTypes.TryGetValue(t, out var properties))
+            {
+                properties = new Dictionary<string, object>();
+
+                foreach (var p in t.GetProperties(BindingFlags.Public | BindingFlags.Instance | BindingFlags.FlattenHierarchy))
+                    properties[namer(p)] = ReflectionUtilities.EmitPropertyGetter<T, object>(p);
+
+                ToObjectTypes[t] = properties;
+            }
+
+            return properties.ToDictionary(x => x.Key, x => ((Func<T, object>) x.Value)(obj));
+        }
+
+        internal static string ToDebugString(this object obj, int levels = 0)
+        {
+            if (obj == null) return "{null}";
+            try
+            {
+                if (obj is string)
+                {
+                    return "\"{0}\"".InvariantFormat(obj);
+                }
+                if (obj is int || obj is Int16 || obj is Int64 || obj is float || obj is double || obj is bool || obj is int? || obj is Int16? || obj is Int64? || obj is float? || obj is double? || obj is bool?)
+                {
+                    return "{0}".InvariantFormat(obj);
+                }
+                if (obj is Enum)
+                {
+                    return "[{0}]".InvariantFormat(obj);
+                }
+                if (obj is IEnumerable)
+                {
+                    var enumerable = (obj as IEnumerable);
+
+                    var items = (from object enumItem in enumerable let value = GetEnumPropertyDebugString(enumItem, levels) where value != null select value).Take(10).ToList();
+
+                    return items.Any()
+                            ? "{{ {0} }}".InvariantFormat(string.Join(", ", items))
+                            : null;
+                }
+
+                var props = obj.GetType().GetProperties();
+                if ((props.Length == 2) && props[0].Name == "Key" && props[1].Name == "Value" && levels > -2)
+                {
+                    try
+                    {
+                        var key = props[0].GetValue(obj, null) as string;
+                        var value = props[1].GetValue(obj, null).ToDebugString(levels - 1);
+                        return "{0}={1}".InvariantFormat(key, value);
+                    }
+                    catch (Exception)
+                    {
+                        return "[KeyValuePropertyException]";
+                    }
+                }
+                if (levels > -1)
+                {
+                    var items =
+                        (from propertyInfo in props
+                         let value = GetPropertyDebugString(propertyInfo, obj, levels)
+                         where value != null
+                         select "{0}={1}".InvariantFormat(propertyInfo.Name, value)).ToArray();
+
+                    return items.Any()
+                            ? "[{0}]:{{ {1} }}".InvariantFormat(obj.GetType().Name, String.Join(", ", items))
+                            : null;
+                }
+            }
+            catch (Exception ex)
+            {
+                return "[Exception:{0}]".InvariantFormat(ex.Message);
+            }
+            return null;
+        }
+
+
+        /// <summary>
+        /// Attempts to serialize the value to an XmlString using ToXmlString
+        /// </summary>
+        /// <param name="value"></param>
+        /// <param name="type"></param>
+        /// <returns></returns>
+        internal static Attempt<string> TryConvertToXmlString(this object value, Type type)
+        {
+            try
+            {
+                var output = value.ToXmlString(type);
+                return Attempt.Succeed(output);
+            }
+            catch (NotSupportedException ex)
+            {
+                return Attempt<string>.Fail(ex);
+            }
+        }
+
+        /// <summary>
+        /// Returns an XmlSerialized safe string representation for the value
+        /// </summary>
+        /// <param name="value"></param>
+        /// <param name="type">The Type can only be a primitive type or Guid and byte[] otherwise an exception is thrown</param>
+        /// <returns></returns>
+        internal static string ToXmlString(this object value, Type type)
+        {
+            if (value == null) return string.Empty;
+            if (type == typeof(string)) return (value.ToString().IsNullOrWhiteSpace() ? "" : value.ToString());
+            if (type == typeof(bool)) return XmlConvert.ToString((bool)value);
+            if (type == typeof(byte)) return XmlConvert.ToString((byte)value);
+            if (type == typeof(char)) return XmlConvert.ToString((char)value);
+            if (type == typeof(DateTime)) return XmlConvert.ToString((DateTime)value, XmlDateTimeSerializationMode.Unspecified);
+            if (type == typeof(DateTimeOffset)) return XmlConvert.ToString((DateTimeOffset)value);
+            if (type == typeof(decimal)) return XmlConvert.ToString((decimal)value);
+            if (type == typeof(double)) return XmlConvert.ToString((double)value);
+            if (type == typeof(float)) return XmlConvert.ToString((float)value);
+            if (type == typeof(Guid)) return XmlConvert.ToString((Guid)value);
+            if (type == typeof(int)) return XmlConvert.ToString((int)value);
+            if (type == typeof(long)) return XmlConvert.ToString((long)value);
+            if (type == typeof(sbyte)) return XmlConvert.ToString((sbyte)value);
+            if (type == typeof(short)) return XmlConvert.ToString((short)value);
+            if (type == typeof(TimeSpan)) return XmlConvert.ToString((TimeSpan)value);
+            if (type == typeof(bool)) return XmlConvert.ToString((bool)value);
+            if (type == typeof(uint)) return XmlConvert.ToString((uint)value);
+            if (type == typeof(ulong)) return XmlConvert.ToString((ulong)value);
+            if (type == typeof(ushort)) return XmlConvert.ToString((ushort)value);
+
+            throw new NotSupportedException("Cannot convert type " + type.FullName + " to a string using ToXmlString as it is not supported by XmlConvert");
+        }
+
+        /// <summary>
+        /// Returns an XmlSerialized safe string representation for the value and type
+        /// </summary>
+        /// <typeparam name="T"></typeparam>
+        /// <param name="value"></param>
+        /// <returns></returns>
+        internal static string ToXmlString<T>(this object value)
+        {
+            return value.ToXmlString(typeof (T));
+        }
+
+        private static string GetEnumPropertyDebugString(object enumItem, int levels)
+        {
+            try
+            {
+                return enumItem.ToDebugString(levels - 1);
+            }
+            catch (Exception)
+            {
+                return "[GetEnumPartException]";
+            }
+        }
+
+        private static string GetPropertyDebugString(PropertyInfo propertyInfo, object obj, int levels)
+        {
+            try
+            {
+                return propertyInfo.GetValue(obj, null).ToDebugString(levels - 1);
+            }
+            catch (Exception)
+            {
+                return "[GetPropertyValueException]";
+            }
+        }
+
+        internal static Guid AsGuid(this object value)
+        {
+            return value is Guid guid ? guid : Guid.Empty;
+        }
+
+        [MethodImpl(MethodImplOptions.AggressiveInlining)]
+        private static string NormalizeNumberDecimalSeparator(string s)
+        {
+            var normalized = System.Threading.Thread.CurrentThread.CurrentCulture.NumberFormat.NumberDecimalSeparator[0];
+            return s.ReplaceMany(NumberDecimalSeparatorsToNormalize, normalized);
+        }
+
+        // gets a converter for source, that can convert to target, or null if none exists
+        [MethodImpl(MethodImplOptions.AggressiveInlining)]
+        private static TypeConverter GetCachedSourceTypeConverter(Type source, Type target)
+        {
+            var key = new CompositeTypeTypeKey(source, target);
+
+            if (InputTypeConverterCache.TryGetValue(key, out var typeConverter))
+            {
+                return typeConverter;
+            }
+
+            var converter = TypeDescriptor.GetConverter(source);
+            if (converter.CanConvertTo(target))
+            {
+                return InputTypeConverterCache[key] = converter;
+            }
+
+            return InputTypeConverterCache[key] = null;
+        }
+
+        // gets a converter for target, that can convert from source, or null if none exists
+        [MethodImpl(MethodImplOptions.AggressiveInlining)]
+        private static TypeConverter GetCachedTargetTypeConverter(Type source, Type target)
+        {
+            var key = new CompositeTypeTypeKey(source, target);
+
+            if (DestinationTypeConverterCache.TryGetValue(key, out var typeConverter))
+            {
+                return typeConverter;
+            }
+
+            TypeConverter converter = TypeDescriptor.GetConverter(target);
+            if (converter.CanConvertFrom(source))
+            {
+                return DestinationTypeConverterCache[key] = converter;
+            }
+
+            return DestinationTypeConverterCache[key] = null;
+        }
+
+        // gets the underlying type of a nullable type, or null if the type is not nullable
+        [MethodImpl(MethodImplOptions.AggressiveInlining)]
+        private static Type GetCachedGenericNullableType(Type type)
+        {
+            if (NullableGenericCache.TryGetValue(type, out var underlyingType))
+            {
+                return underlyingType;
+            }
+
+            if (type.GetGenericTypeDefinition() == typeof(Nullable<>))
+            {
+                Type underlying = Nullable.GetUnderlyingType(type);
+                return NullableGenericCache[type] = underlying;
+            }
+
+            return NullableGenericCache[type] = null;
+        }
+
+        // gets an IConvertible from source to target type, or null if none exists
+        [MethodImpl(MethodImplOptions.AggressiveInlining)]
+        private static bool GetCachedCanAssign(object input, Type source, Type target)
+        {
+            var key = new CompositeTypeTypeKey(source, target);
+            if (AssignableTypeCache.TryGetValue(key, out var canConvert))
+            {
+                return canConvert;
+            }
+
+            // "object is" is faster than "Type.IsAssignableFrom.
+            // We can use it to very quickly determine whether true/false
+            if (input is IConvertible && target.IsAssignableFrom(source))
+            {
+                return AssignableTypeCache[key] = true;
+            }
+
+            return AssignableTypeCache[key] = false;
+        }
+
+        // determines whether a type can be converted to boolean
+        [MethodImpl(MethodImplOptions.AggressiveInlining)]
+        private static bool GetCachedCanConvertToBoolean(Type type)
+        {
+            if (BoolConvertCache.TryGetValue(type, out var result))
+            {
+                return result;
+            }
+
+            if (CustomBooleanTypeConverter.CanConvertFrom(type))
+            {
+                return BoolConvertCache[type] = true;
+            }
+
+            return BoolConvertCache[type] = false;
+        }
+    }
+}