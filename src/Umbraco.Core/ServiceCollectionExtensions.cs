--- conflicted
+++ resolved
@@ -13,29 +13,15 @@
             => services.Replace(ServiceDescriptor.Singleton<TService, TImplementing>());
 
         /// <summary>
-<<<<<<< HEAD
-        /// Registers a unique service as a single instance implementing two interfaces.
-        /// </summary>
-        /// <remarks>
-        /// Hat-tip: https://stackoverflow.com/a/55402016/489433
-        /// </remarks>
-        public static void AddUnique<TService1, TService2, TImplementing>(this IServiceCollection services)
-=======
         /// Registers a singleton instance against multiple interfaces.
         /// </summary>
         public static void AddMultipleUnique<TService1, TService2, TImplementing>(this IServiceCollection services)
->>>>>>> f81fcc84
             where TService1 : class
             where TService2 : class
             where TImplementing : class, TService1, TService2
         {
-<<<<<<< HEAD
-            services.Replace(ServiceDescriptor.Singleton<TService1, TImplementing>());
-            services.Replace(ServiceDescriptor.Singleton<TService2, TImplementing>(x => (TImplementing)x.GetService<TService1>()));
-=======
             services.AddUnique<TService1, TImplementing>();
             services.AddUnique<TService2>(factory => (TImplementing) factory.GetRequiredService<TService1>());
->>>>>>> f81fcc84
         }
 
         public static void AddUnique<TImplementing>(this IServiceCollection services)
