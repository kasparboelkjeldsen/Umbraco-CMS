--- conflicted
+++ resolved
@@ -2328,11 +2328,8 @@
     <key alias="configureArea">Konfigurer område</key>
     <key alias="deleteArea">Slet område</key>
     <key alias="addColumnSpanOption">Tilføj mulighed for %0% kolonner</key>
-<<<<<<< HEAD
-=======
     <key alias="insertBlock">Indsæt Blok</key>
     <key alias="labelInlineMode">Vis på linje med tekst</key>
->>>>>>> 024a57e0
   </area>
   <area alias="contentTemplatesDashboard">
     <key alias="whatHeadline">Hvad er Indholdsskabeloner?</key>
