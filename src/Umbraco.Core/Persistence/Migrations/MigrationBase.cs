--- conflicted
+++ resolved
@@ -1,87 +1,83 @@
-﻿using System;
-using Umbraco.Core.Logging;
-using Umbraco.Core.Persistence.Migrations.Syntax.Alter;
-using Umbraco.Core.Persistence.Migrations.Syntax.Create;
-using Umbraco.Core.Persistence.Migrations.Syntax.Delete;
-using Umbraco.Core.Persistence.Migrations.Syntax.Execute;
-using Umbraco.Core.Persistence.Migrations.Syntax.IfDatabase;
-using Umbraco.Core.Persistence.Migrations.Syntax.Insert;
-using Umbraco.Core.Persistence.Migrations.Syntax.Rename;
-using Umbraco.Core.Persistence.Migrations.Syntax.Update;
-using Umbraco.Core.Persistence.SqlSyntax;
-
-namespace Umbraco.Core.Persistence.Migrations
-{
-    public abstract class MigrationBase : IMigration
-    {
-        public ISqlSyntaxProvider SqlSyntax { get; private set; }
-        public ILogger Logger { get; private set; }
-        
-        protected MigrationBase(ISqlSyntaxProvider sqlSyntax, ILogger logger)
-        {
-            SqlSyntax = sqlSyntax;
-            Logger = logger;
-        }
-
-<<<<<<< HEAD
-        public IMigrationContext Context { get; internal set; }
-=======
-        public IMigrationContext Context;
->>>>>>> d012d8e8
-
-        public abstract void Up();
-        public abstract void Down();
-
-        public virtual void GetUpExpressions(IMigrationContext context)
-        {
-            Context = context;
-            Up();
-        }
-
-        public virtual void GetDownExpressions(IMigrationContext context)
-        {
-            Context = context;
-            Down();
-        }
-
-        public IAlterSyntaxBuilder Alter
-        {
-            get { return new AlterSyntaxBuilder(Context, SqlSyntax); }
-        }
-
-        public ICreateBuilder Create
-        {
-            get { return new CreateBuilder(Context, SqlSyntax); }
-        }
-
-        public IDeleteBuilder Delete
-        {
-            get { return new DeleteBuilder(Context, SqlSyntax); }
-        }
-
-        public IExecuteBuilder Execute
-        {
-            get { return new ExecuteBuilder(Context, SqlSyntax); }
-        }
-
-        public IInsertBuilder Insert
-        {
-            get { return new InsertBuilder(Context, SqlSyntax); }
-        }
-
-        public IRenameBuilder Rename
-        {
-            get { return new RenameBuilder(Context, SqlSyntax); }
-        }
-
-        public IUpdateBuilder Update
-        {
-            get { return new UpdateBuilder(Context, SqlSyntax); }
-        }
-
-        public IIfDatabaseBuilder IfDatabase(params DatabaseProviders[] databaseProviders)
-        {
-            return new IfDatabaseBuilder(Context, SqlSyntax, databaseProviders);
-        }
-    }
+﻿using System;
+using Umbraco.Core.Logging;
+using Umbraco.Core.Persistence.Migrations.Syntax.Alter;
+using Umbraco.Core.Persistence.Migrations.Syntax.Create;
+using Umbraco.Core.Persistence.Migrations.Syntax.Delete;
+using Umbraco.Core.Persistence.Migrations.Syntax.Execute;
+using Umbraco.Core.Persistence.Migrations.Syntax.IfDatabase;
+using Umbraco.Core.Persistence.Migrations.Syntax.Insert;
+using Umbraco.Core.Persistence.Migrations.Syntax.Rename;
+using Umbraco.Core.Persistence.Migrations.Syntax.Update;
+using Umbraco.Core.Persistence.SqlSyntax;
+
+namespace Umbraco.Core.Persistence.Migrations
+{
+    public abstract class MigrationBase : IMigration
+    {
+        public ISqlSyntaxProvider SqlSyntax { get; private set; }
+        public ILogger Logger { get; private set; }
+        
+        protected MigrationBase(ISqlSyntaxProvider sqlSyntax, ILogger logger)
+        {
+            SqlSyntax = sqlSyntax;
+            Logger = logger;
+        }
+
+        public IMigrationContext Context;
+
+        public abstract void Up();
+        public abstract void Down();
+
+        public virtual void GetUpExpressions(IMigrationContext context)
+        {
+            Context = context;
+            Up();
+        }
+
+        public virtual void GetDownExpressions(IMigrationContext context)
+        {
+            Context = context;
+            Down();
+        }
+
+        public IAlterSyntaxBuilder Alter
+        {
+            get { return new AlterSyntaxBuilder(Context, SqlSyntax); }
+        }
+
+        public ICreateBuilder Create
+        {
+            get { return new CreateBuilder(Context, SqlSyntax); }
+        }
+
+        public IDeleteBuilder Delete
+        {
+            get { return new DeleteBuilder(Context, SqlSyntax); }
+        }
+
+        public IExecuteBuilder Execute
+        {
+            get { return new ExecuteBuilder(Context, SqlSyntax); }
+        }
+
+        public IInsertBuilder Insert
+        {
+            get { return new InsertBuilder(Context, SqlSyntax); }
+        }
+
+        public IRenameBuilder Rename
+        {
+            get { return new RenameBuilder(Context, SqlSyntax); }
+        }
+
+        public IUpdateBuilder Update
+        {
+            get { return new UpdateBuilder(Context, SqlSyntax); }
+        }
+
+        public IIfDatabaseBuilder IfDatabase(params DatabaseProviders[] databaseProviders)
+        {
+            return new IfDatabaseBuilder(Context, SqlSyntax, databaseProviders);
+        }
+    }
 }