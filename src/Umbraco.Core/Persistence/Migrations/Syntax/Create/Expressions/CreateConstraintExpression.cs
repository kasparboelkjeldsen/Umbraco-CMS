﻿using System.Linq;
using Umbraco.Core.Persistence.DatabaseModelDefinitions;
using Umbraco.Core.Persistence.SqlSyntax;

namespace Umbraco.Core.Persistence.Migrations.Syntax.Create.Expressions
{
    public class CreateConstraintExpression : MigrationExpressionBase
    {
<<<<<<< HEAD
        public CreateConstraintExpression(ISqlSyntaxProvider sqlSyntax, DatabaseProviders currentDatabaseProvider, ConstraintType constraintType, DatabaseProviders[] supportedDatabaseProviders = null)
            : base(sqlSyntax, currentDatabaseProvider, supportedDatabaseProviders)
        {
            Constraint = new ConstraintDefinition(constraintType);
=======
        public CreateConstraintExpression(DatabaseProviders current, DatabaseProviders[] databaseProviders, ISqlSyntaxProvider sqlSyntax, ConstraintType constraint) 
            : base(current, databaseProviders, sqlSyntax)
        {
            Constraint = new ConstraintDefinition(constraint);
>>>>>>> cdce2a11
        }
        

        public ConstraintDefinition Constraint { get; private set; }

        public override string ToString()
        {
            var constraintType = (Constraint.IsPrimaryKeyConstraint) ? "PRIMARY KEY" : "UNIQUE";

            if (Constraint.IsPrimaryKeyConstraint && SqlSyntax.SupportsClustered())
                constraintType += " CLUSTERED";

            if (Constraint.IsNonUniqueConstraint)
                constraintType = string.Empty;

            var columns = new string[Constraint.Columns.Count];

            for (int i = 0; i < Constraint.Columns.Count; i++)
            {
                columns[i] = SqlSyntax.GetQuotedColumnName(Constraint.Columns.ElementAt(i));
            }

            return string.Format(SqlSyntax.CreateConstraint,
                                 SqlSyntax.GetQuotedTableName(Constraint.TableName),
                                 SqlSyntax.GetQuotedName(Constraint.ConstraintName),
                                 constraintType,
                                 string.Join(", ", columns));
        }
    }
}<|MERGE_RESOLUTION|>--- conflicted
+++ resolved
@@ -1,49 +1,42 @@
-﻿using System.Linq;
-using Umbraco.Core.Persistence.DatabaseModelDefinitions;
-using Umbraco.Core.Persistence.SqlSyntax;
-
-namespace Umbraco.Core.Persistence.Migrations.Syntax.Create.Expressions
-{
-    public class CreateConstraintExpression : MigrationExpressionBase
-    {
-<<<<<<< HEAD
-        public CreateConstraintExpression(ISqlSyntaxProvider sqlSyntax, DatabaseProviders currentDatabaseProvider, ConstraintType constraintType, DatabaseProviders[] supportedDatabaseProviders = null)
-            : base(sqlSyntax, currentDatabaseProvider, supportedDatabaseProviders)
-        {
-            Constraint = new ConstraintDefinition(constraintType);
-=======
-        public CreateConstraintExpression(DatabaseProviders current, DatabaseProviders[] databaseProviders, ISqlSyntaxProvider sqlSyntax, ConstraintType constraint) 
-            : base(current, databaseProviders, sqlSyntax)
-        {
-            Constraint = new ConstraintDefinition(constraint);
->>>>>>> cdce2a11
-        }
-        
-
-        public ConstraintDefinition Constraint { get; private set; }
-
-        public override string ToString()
-        {
-            var constraintType = (Constraint.IsPrimaryKeyConstraint) ? "PRIMARY KEY" : "UNIQUE";
-
-            if (Constraint.IsPrimaryKeyConstraint && SqlSyntax.SupportsClustered())
-                constraintType += " CLUSTERED";
-
-            if (Constraint.IsNonUniqueConstraint)
-                constraintType = string.Empty;
-
-            var columns = new string[Constraint.Columns.Count];
-
-            for (int i = 0; i < Constraint.Columns.Count; i++)
-            {
-                columns[i] = SqlSyntax.GetQuotedColumnName(Constraint.Columns.ElementAt(i));
-            }
-
-            return string.Format(SqlSyntax.CreateConstraint,
-                                 SqlSyntax.GetQuotedTableName(Constraint.TableName),
-                                 SqlSyntax.GetQuotedName(Constraint.ConstraintName),
-                                 constraintType,
-                                 string.Join(", ", columns));
-        }
-    }
+﻿using System.Linq;
+using Umbraco.Core.Persistence.DatabaseModelDefinitions;
+using Umbraco.Core.Persistence.SqlSyntax;
+
+namespace Umbraco.Core.Persistence.Migrations.Syntax.Create.Expressions
+{
+    public class CreateConstraintExpression : MigrationExpressionBase
+    {
+        public CreateConstraintExpression(DatabaseProviders current, DatabaseProviders[] databaseProviders, ISqlSyntaxProvider sqlSyntax, ConstraintType constraint) 
+            : base(current, databaseProviders, sqlSyntax)
+        {
+            Constraint = new ConstraintDefinition(constraint);
+        }
+        
+
+        public ConstraintDefinition Constraint { get; private set; }
+
+        public override string ToString()
+        {
+            var constraintType = (Constraint.IsPrimaryKeyConstraint) ? "PRIMARY KEY" : "UNIQUE";
+
+            if (Constraint.IsPrimaryKeyConstraint && SqlSyntax.SupportsClustered())
+                constraintType += " CLUSTERED";
+
+            if (Constraint.IsNonUniqueConstraint)
+                constraintType = string.Empty;
+
+            var columns = new string[Constraint.Columns.Count];
+
+            for (int i = 0; i < Constraint.Columns.Count; i++)
+            {
+                columns[i] = SqlSyntax.GetQuotedColumnName(Constraint.Columns.ElementAt(i));
+            }
+
+            return string.Format(SqlSyntax.CreateConstraint,
+                                 SqlSyntax.GetQuotedTableName(Constraint.TableName),
+                                 SqlSyntax.GetQuotedName(Constraint.ConstraintName),
+                                 constraintType,
+                                 string.Join(", ", columns));
+        }
+    }
 }