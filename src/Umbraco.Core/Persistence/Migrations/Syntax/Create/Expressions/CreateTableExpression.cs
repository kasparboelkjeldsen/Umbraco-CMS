﻿using System;
using System.Collections.Generic;
using Umbraco.Core.Persistence.DatabaseModelDefinitions;
using Umbraco.Core.Persistence.SqlSyntax;

namespace Umbraco.Core.Persistence.Migrations.Syntax.Create.Expressions
{
    public class CreateTableExpression : MigrationExpressionBase
    {
<<<<<<< HEAD
        public CreateTableExpression(ISqlSyntaxProvider sqlSyntax, DatabaseProviders currentDatabaseProvider, DatabaseProviders[] supportedDatabaseProviders = null)
            : base(sqlSyntax, currentDatabaseProvider, supportedDatabaseProviders)
=======
        //[Obsolete("Use the other constructors specifying an ISqlSyntaxProvider instead")]
        //public CreateTableExpression()
        //{
        //    Columns = new List<ColumnDefinition>();
        //}

        //[Obsolete("Use the other constructors specifying an ISqlSyntaxProvider instead")]
        //public CreateTableExpression(DatabaseProviders current, DatabaseProviders[] databaseProviders)
        //    : base(current, databaseProviders)
        //{
        //    Columns = new List<ColumnDefinition>();
        //}

        //public CreateTableExpression(ISqlSyntaxProvider sqlSyntax)
        //    : base(sqlSyntax)
        //{
        //    Columns = new List<ColumnDefinition>();
        //}

        public CreateTableExpression(DatabaseProviders current, DatabaseProviders[] databaseProviders, ISqlSyntaxProvider sqlSyntax)
            : base(current, databaseProviders, sqlSyntax)
>>>>>>> cdce2a11
        {
            Columns = new List<ColumnDefinition>();
        }

        public virtual string SchemaName { get; set; }
        public virtual string TableName { get; set; }
        public virtual IList<ColumnDefinition> Columns { get; set; }

        public override string ToString()
        {
            var table = new TableDefinition { Name = TableName, SchemaName = SchemaName, Columns = Columns };

            return string.Format(SqlSyntax.Format(table));
        }
    }
}<|MERGE_RESOLUTION|>--- conflicted
+++ resolved
@@ -1,51 +1,29 @@
-﻿using System;
-using System.Collections.Generic;
-using Umbraco.Core.Persistence.DatabaseModelDefinitions;
-using Umbraco.Core.Persistence.SqlSyntax;
-
-namespace Umbraco.Core.Persistence.Migrations.Syntax.Create.Expressions
-{
-    public class CreateTableExpression : MigrationExpressionBase
-    {
-<<<<<<< HEAD
-        public CreateTableExpression(ISqlSyntaxProvider sqlSyntax, DatabaseProviders currentDatabaseProvider, DatabaseProviders[] supportedDatabaseProviders = null)
-            : base(sqlSyntax, currentDatabaseProvider, supportedDatabaseProviders)
-=======
-        //[Obsolete("Use the other constructors specifying an ISqlSyntaxProvider instead")]
-        //public CreateTableExpression()
-        //{
-        //    Columns = new List<ColumnDefinition>();
-        //}
-
-        //[Obsolete("Use the other constructors specifying an ISqlSyntaxProvider instead")]
-        //public CreateTableExpression(DatabaseProviders current, DatabaseProviders[] databaseProviders)
-        //    : base(current, databaseProviders)
-        //{
-        //    Columns = new List<ColumnDefinition>();
-        //}
-
-        //public CreateTableExpression(ISqlSyntaxProvider sqlSyntax)
-        //    : base(sqlSyntax)
-        //{
-        //    Columns = new List<ColumnDefinition>();
-        //}
-
-        public CreateTableExpression(DatabaseProviders current, DatabaseProviders[] databaseProviders, ISqlSyntaxProvider sqlSyntax)
-            : base(current, databaseProviders, sqlSyntax)
->>>>>>> cdce2a11
-        {
-            Columns = new List<ColumnDefinition>();
-        }
-
-        public virtual string SchemaName { get; set; }
-        public virtual string TableName { get; set; }
-        public virtual IList<ColumnDefinition> Columns { get; set; }
-
-        public override string ToString()
-        {
-            var table = new TableDefinition { Name = TableName, SchemaName = SchemaName, Columns = Columns };
-
-            return string.Format(SqlSyntax.Format(table));
-        }
-    }
+﻿using System;
+using System.Collections.Generic;
+using Umbraco.Core.Persistence.DatabaseModelDefinitions;
+using Umbraco.Core.Persistence.SqlSyntax;
+
+namespace Umbraco.Core.Persistence.Migrations.Syntax.Create.Expressions
+{
+    public class CreateTableExpression : MigrationExpressionBase
+    {
+
+
+        public CreateTableExpression(DatabaseProviders current, DatabaseProviders[] databaseProviders, ISqlSyntaxProvider sqlSyntax)
+            : base(current, databaseProviders, sqlSyntax)
+        {
+            Columns = new List<ColumnDefinition>();
+        }
+
+        public virtual string SchemaName { get; set; }
+        public virtual string TableName { get; set; }
+        public virtual IList<ColumnDefinition> Columns { get; set; }
+
+        public override string ToString()
+        {
+            var table = new TableDefinition { Name = TableName, SchemaName = SchemaName, Columns = Columns };
+
+            return string.Format(SqlSyntax.Format(table));
+        }
+    }
 }