--- conflicted
+++ resolved
@@ -1,935 +1,847 @@
-﻿using System;
-using System.Collections.Generic;
-using System.Collections.ObjectModel;
-using System.Linq;
-using Umbraco.Core.Models;
-using Umbraco.Core.Models.EntityBase;
-using Umbraco.Core.Models.Rdbms;
-using Umbraco.Core.Persistence.DatabaseModelDefinitions;
-using Umbraco.Core.Persistence.Factories;
-using Umbraco.Core.Persistence.Querying;
-using Umbraco.Core.Persistence.UnitOfWork;
-
-namespace Umbraco.Core.Persistence.Repositories
-{
-    /// <summary>
-    /// Represents the EntityRepository used to query <see cref="IUmbracoEntity"/> objects.
-    /// </summary>
-    /// <remarks>
-    /// This is limited to objects that are based in the umbracoNode-table.
-    /// </remarks>
-    internal class EntityRepository : DisposableObject, IEntityRepository
-    {
-        private readonly IDatabaseUnitOfWork _work;
-
-        public EntityRepository(IDatabaseUnitOfWork work)
-		{
-		    _work = work;
-		}
-
-        /// <summary>
-        /// Returns the Unit of Work added to the repository
-        /// </summary>
-        protected internal IDatabaseUnitOfWork UnitOfWork
-        {
-            get { return _work; }
-        }
-
-        /// <summary>
-        /// Internal for testing purposes
-        /// </summary>
-        internal Guid UnitKey
-        {
-            get { return (Guid)_work.Key; }
-        }
-
-        #region Query Methods
-
-        public IEnumerable<IUmbracoEntity> GetPagedResultsByQuery(IQuery<IUmbracoEntity> query, Guid objectTypeId, long pageIndex, int pageSize, out long totalRecords,
-            string orderBy, Direction orderDirection, IQuery<IUmbracoEntity> filter = null)
-        {   
-            bool isContent = objectTypeId == new Guid(Constants.ObjectTypes.Document);
-            bool isMedia = objectTypeId == new Guid(Constants.ObjectTypes.Media);
-            var factory = new UmbracoEntityFactory();
-            
-            var sqlClause = GetBaseWhere(GetBase, isContent, isMedia, sql =>
-            {
-                if (filter != null)
-                {
-                    foreach (var filterClaus in filter.GetWhereClauses())
-                    {
-                        sql.Where(filterClaus.Item1, filterClaus.Item2);
-                    }
-                }
-            }, objectTypeId);
-            var translator = new SqlTranslator<IUmbracoEntity>(sqlClause, query);
-            var entitySql = translator.Translate();
-            var pagedSql = entitySql.Append(GetGroupBy(isContent, isMedia, false)).OrderBy("umbracoNode.id");
-
-            IEnumerable<IUmbracoEntity> result;
-
-            if (isMedia)
-            {
-                //Treat media differently for now, as an Entity it will be returned with ALL of it's properties in the AdditionalData bag!
-                var pagedResult = _work.Database.Page<dynamic>(pageIndex + 1, pageSize, pagedSql);
-                
-                var ids = pagedResult.Items.Select(x => (int) x.id).InGroupsOf(2000);
-                var entities = pagedResult.Items.Select(factory.BuildEntityFromDynamic).Cast<IUmbracoEntity>().ToList();
-
-                //Now we need to merge in the property data since we need paging and we can't do this the way that the big media query was working before
-                foreach (var idGroup in ids)
-                {
-                    var propSql = GetPropertySql(Constants.ObjectTypes.Media)
-                        .Where("contentNodeId IN (@ids)", new {ids = idGroup})
-                        .OrderBy("contentNodeId");
-
-                    //This does NOT fetch all data into memory in a list, this will read
-                    // over the records as a data reader, this is much better for performance and memory,
-                    // but it means that during the reading of this data set, nothing else can be read
-                    // from SQL server otherwise we'll get an exception.
-                    var allPropertyData = _work.Database.Query<dynamic>(propSql);
-
-                    //keep track of the current property data item being enumerated
-                    var propertyDataSetEnumerator = allPropertyData.GetEnumerator();
-                    var hasCurrent = false; // initially there is no enumerator.Current
-
-                    try
-                    {
-                        //This must be sorted by node id (which is done by SQL) because this is how we are sorting the query to lookup property types above,
-                        // which allows us to more efficiently iterate over the large data set of property values.
-                        foreach (var entity in entities)
-                        {
-                            // assemble the dtos for this def
-                            // use the available enumerator.Current if any else move to next
-                            while (hasCurrent || propertyDataSetEnumerator.MoveNext())
-                            {
-                                if (propertyDataSetEnumerator.Current.contentNodeId == entity.Id)
-                                {
-                                    hasCurrent = false; // enumerator.Current is not available
-
-                                    //the property data goes into the additional data
-                                    entity.AdditionalData[propertyDataSetEnumerator.Current.propertyTypeAlias] = new UmbracoEntity.EntityProperty
-                                    {
-                                        PropertyEditorAlias = propertyDataSetEnumerator.Current.propertyEditorAlias,
-                                        Value = StringExtensions.IsNullOrWhiteSpace(propertyDataSetEnumerator.Current.dataNtext)
-                                            ? propertyDataSetEnumerator.Current.dataNvarchar
-                                            : StringExtensions.ConvertToJsonIfPossible(propertyDataSetEnumerator.Current.dataNtext)
-                                    };
-                                }
-                                else
-                                {
-                                    hasCurrent = true; // enumerator.Current is available for another def
-                                    break; // no more propertyDataDto for this def
-                                }
-                            }
-                        }
-                    }
-                    finally
-                    {
-                        propertyDataSetEnumerator.Dispose();
-                    }
-                }
-                
-                result = entities;
-            }
-            else
-            {   
-                var pagedResult = _work.Database.Page<dynamic>(pageIndex + 1, pageSize, pagedSql);
-                result = pagedResult.Items.Select(factory.BuildEntityFromDynamic).Cast<IUmbracoEntity>().ToList();
-            }
-
-            //The total items from the PetaPoco page query will be wrong due to the Outer join used on parent, depending on the search this will 
-            //return duplicate results when the COUNT is used in conjuction with it, so we need to get the total on our own.
-
-            //generate a query that does not contain the LEFT Join for parent, this would cause
-            //the COUNT(*) query to return the wrong 
-            var sqlCountClause = GetBaseWhere(
-                (isC, isM, f) => GetBase(isC, isM, f, true), //true == is a count query
-                isContent, isMedia, sql =>
-                {
-                    if (filter != null)
-                    {
-                        foreach (var filterClaus in filter.GetWhereClauses())
-                        {
-                            sql.Where(filterClaus.Item1, filterClaus.Item2);
-                        }
-                    }
-                }, objectTypeId);
-            var translatorCount = new SqlTranslator<IUmbracoEntity>(sqlCountClause, query);
-            var countSql = translatorCount.Translate();
-
-            totalRecords = _work.Database.ExecuteScalar<int>(countSql);
-
-            return result;
-        }
-
-        public IUmbracoEntity GetByKey(Guid key)
-        {
-            var sql = GetBaseWhere(GetBase, false, false, key);
-            var nodeDto = _work.Database.FirstOrDefault<dynamic>(sql);
-            if (nodeDto == null)
-                return null;
-
-            var factory = new UmbracoEntityFactory();
-            var entity = factory.BuildEntityFromDynamic(nodeDto);
-
-            return entity;
-        }
-
-        public IUmbracoEntity GetByKey(Guid key, Guid objectTypeId)
-        {
-            bool isContent = objectTypeId == new Guid(Constants.ObjectTypes.Document);
-            bool isMedia = objectTypeId == new Guid(Constants.ObjectTypes.Media);
-
-            var sql = GetFullSqlForEntityType(key, isContent, isMedia, objectTypeId);
-
-            var factory = new UmbracoEntityFactory();
-
-            if (isMedia)
-            {
-<<<<<<< HEAD
-                //Treat media differently for now, as an Entity it will be returned with ALL of it's properties in the AdditionalData bag!
-=======
-                //for now treat media differently and include all property data too  
->>>>>>> 67c6146f
-                var entities = _work.Database.Fetch<dynamic, UmbracoPropertyDto, UmbracoEntity>(
-                    new UmbracoEntityRelator().Map, sql);
-
-                return entities.FirstOrDefault();
-            }
-            else
-            {
-
-                //query = read forward data reader, do not load everything into mem
-                var dtos = _work.Database.Query<dynamic>(sql);
-                var collection = new EntityDefinitionCollection();
-                foreach (var dto in dtos)
-                {
-                    collection.AddOrUpdate(new EntityDefinition(factory, dto, isContent, false));
-                }
-                var found = collection.FirstOrDefault();
-                return found != null ? found.BuildFromDynamic() : null;                
-            }
-            
-            
-        }
-
-        public virtual IUmbracoEntity Get(int id)
-        {
-            var sql = GetBaseWhere(GetBase, false, false, id);
-            var nodeDto = _work.Database.FirstOrDefault<dynamic>(sql);
-            if (nodeDto == null)
-                return null;
-
-            var factory = new UmbracoEntityFactory();
-            var entity = factory.BuildEntityFromDynamic(nodeDto);
-
-            return entity;
-        }
-
-        public virtual IUmbracoEntity Get(int id, Guid objectTypeId)
-        {
-            bool isContent = objectTypeId == new Guid(Constants.ObjectTypes.Document);
-            bool isMedia = objectTypeId == new Guid(Constants.ObjectTypes.Media);
-
-            var sql = GetFullSqlForEntityType(id, isContent, isMedia, objectTypeId);
-
-            var factory = new UmbracoEntityFactory();
-
-            if (isMedia)
-            {
-<<<<<<< HEAD
-                //Treat media differently for now, as an Entity it will be returned with ALL of it's properties in the AdditionalData bag!
-=======
-                //for now treat media differently and include all property data too  
->>>>>>> 67c6146f
-                var entities = _work.Database.Fetch<dynamic, UmbracoPropertyDto, UmbracoEntity>(
-                    new UmbracoEntityRelator().Map, sql);
-
-                return entities.FirstOrDefault();
-            }
-            else
-            {                
-                //query = read forward data reader, do not load everything into mem
-                var dtos = _work.Database.Query<dynamic>(sql);
-                var collection = new EntityDefinitionCollection();
-                foreach (var dto in dtos)
-                {
-                    collection.AddOrUpdate(new EntityDefinition(factory, dto, isContent, false));
-                }
-                var found = collection.FirstOrDefault();
-                return found != null ? found.BuildFromDynamic() : null;
-            }
-        }
-
-        public virtual IEnumerable<IUmbracoEntity> GetAll(Guid objectTypeId, params int[] ids)
-        {
-            if (ids.Any())
-            {
-                return PerformGetAll(objectTypeId, sql1 => sql1.Where(" umbracoNode.id in (@ids)", new {ids = ids}));
-            }
-            else
-            {
-                return PerformGetAll(objectTypeId);
-            }
-        }
-
-        public virtual IEnumerable<IUmbracoEntity> GetAll(Guid objectTypeId, params Guid[] keys)
-        {
-            if (keys.Any())
-            {
-                return PerformGetAll(objectTypeId, sql1 => sql1.Where(" umbracoNode.uniqueID in (@keys)", new { keys = keys }));
-            }
-            else
-            {
-                return PerformGetAll(objectTypeId);
-            }
-        }
-
-        private IEnumerable<IUmbracoEntity> PerformGetAll(Guid objectTypeId, Action<Sql> filter = null)
-        {
-            bool isContent = objectTypeId == new Guid(Constants.ObjectTypes.Document);
-            bool isMedia = objectTypeId == new Guid(Constants.ObjectTypes.Media);
-            var sql = GetFullSqlForEntityType(isContent, isMedia, objectTypeId, filter);
-
-            var factory = new UmbracoEntityFactory();
-
-            if (isMedia)
-            {
-<<<<<<< HEAD
-                //Treat media differently for now, as an Entity it will be returned with ALL of it's properties in the AdditionalData bag!
-=======
-                //for now treat media differently and include all property data too                
->>>>>>> 67c6146f
-                var entities = _work.Database.Fetch<dynamic, UmbracoPropertyDto, UmbracoEntity>(
-                    new UmbracoEntityRelator().Map, sql);
-                return entities;
-            }
-            else
-            {
-                //query = read forward data reader, do not load everything into mem
-                var dtos = _work.Database.Query<dynamic>(sql);
-                var collection = new EntityDefinitionCollection();
-                foreach (var dto in dtos)
-                {
-                    collection.AddOrUpdate(new EntityDefinition(factory, dto, isContent, false));
-                }
-                return collection.Select(x => x.BuildFromDynamic()).ToList();                
-            }
-        }
-
-
-        public virtual IEnumerable<IUmbracoEntity> GetByQuery(IQuery<IUmbracoEntity> query)
-        {
-            var sqlClause = GetBase(false, false, null);
-            var translator = new SqlTranslator<IUmbracoEntity>(sqlClause, query);
-            var sql = translator.Translate().Append(GetGroupBy(false, false));
-
-            var dtos = _work.Database.Fetch<dynamic>(sql);
-
-            var factory = new UmbracoEntityFactory();
-            var list = dtos.Select(factory.BuildEntityFromDynamic).Cast<IUmbracoEntity>().ToList();
-
-            return list;
-        }
-
-        public virtual IEnumerable<IUmbracoEntity> GetByQuery(IQuery<IUmbracoEntity> query, Guid objectTypeId)
-        {
-
-            bool isContent = objectTypeId == new Guid(Constants.ObjectTypes.Document);
-            bool isMedia = objectTypeId == new Guid(Constants.ObjectTypes.Media);
-
-            var sqlClause = GetBaseWhere(GetBase, isContent, isMedia, null, objectTypeId);
-            
-            var translator = new SqlTranslator<IUmbracoEntity>(sqlClause, query);
-            var entitySql = translator.Translate();
-
-            var factory = new UmbracoEntityFactory();
-
-            if (isMedia)
-            {
-                var wheres = query.GetWhereClauses().ToArray();
-
-                var mediaSql = GetFullSqlForMedia(entitySql.Append(GetGroupBy(isContent, true, false)), sql =>
-                {
-                    //adds the additional filters
-                    foreach (var whereClause in wheres)
-                    {
-                        sql.Where(whereClause.Item1, whereClause.Item2);
-                    }
-                });
-
-<<<<<<< HEAD
-                //Treat media differently for now, as an Entity it will be returned with ALL of it's properties in the AdditionalData bag!
-=======
-                //for now treat media differently and include all property data too    
->>>>>>> 67c6146f
-                var entities = _work.Database.Fetch<dynamic, UmbracoPropertyDto, UmbracoEntity>(
-                    new UmbracoEntityRelator().Map, mediaSql);
-                return entities;
-            }
-            else
-            {
-                //use dynamic so that we can get ALL properties from the SQL so we can chuck that data into our AdditionalData
-                var finalSql = entitySql.Append(GetGroupBy(isContent, false));
-
-                //query = read forward data reader, do not load everything into mem
-                var dtos = _work.Database.Query<dynamic>(finalSql);
-                var collection = new EntityDefinitionCollection();
-                foreach (var dto in dtos)
-                {
-                    collection.AddOrUpdate(new EntityDefinition(factory, dto, isContent, false));
-                }
-                return collection.Select(x => x.BuildFromDynamic()).ToList();
-            }
-        }
-
-        #endregion
-        
-
-        #region Sql Statements
-
-        protected Sql GetFullSqlForEntityType(Guid key, bool isContent, bool isMedia, Guid objectTypeId)
-        {
-            var entitySql = GetBaseWhere(GetBase, isContent, isMedia, objectTypeId, key);
-
-            if (isMedia == false) return entitySql.Append(GetGroupBy(isContent, false));
-
-            return GetFullSqlForMedia(entitySql.Append(GetGroupBy(isContent, true, false)));
-        }
-
-        protected Sql GetFullSqlForEntityType(int id, bool isContent, bool isMedia, Guid objectTypeId)
-        {
-            var entitySql = GetBaseWhere(GetBase, isContent, isMedia, objectTypeId, id);
-
-            if (isMedia == false) return entitySql.Append(GetGroupBy(isContent, false));
-
-            return GetFullSqlForMedia(entitySql.Append(GetGroupBy(isContent, true, false)));
-        }
-
-        protected Sql GetFullSqlForEntityType(bool isContent, bool isMedia, Guid objectTypeId, Action<Sql> filter)
-        {
-            var entitySql = GetBaseWhere(GetBase, isContent, isMedia, filter, objectTypeId);
-
-            if (isMedia == false) return entitySql.Append(GetGroupBy(isContent, false));
-
-            return GetFullSqlForMedia(entitySql.Append(GetGroupBy(isContent, true, false)), filter);
-        }
-
-        private Sql GetPropertySql(string nodeObjectType)
-        {
-            var sql = new Sql()
-                .Select("contentNodeId, versionId, dataNvarchar, dataNtext, propertyEditorAlias, alias as propertyTypeAlias")
-                .From<PropertyDataDto>()
-                .InnerJoin<NodeDto>()
-                .On<PropertyDataDto, NodeDto>(dto => dto.NodeId, dto => dto.NodeId)
-                .InnerJoin<PropertyTypeDto>()
-                .On<PropertyTypeDto, PropertyDataDto>(dto => dto.Id, dto => dto.PropertyTypeId)
-                .InnerJoin<DataTypeDto>()
-                .On<PropertyTypeDto, DataTypeDto>(dto => dto.DataTypeId, dto => dto.DataTypeId)
-                .Where("umbracoNode.nodeObjectType = @nodeObjectType", new { nodeObjectType = nodeObjectType });
-
-            return sql;
-        }
-
-        private Sql GetFullSqlForMedia(Sql entitySql, Action<Sql> filter = null)
-        {
-            //this will add any dataNvarchar property to the output which can be added to the additional properties
-
-            var joinSql = GetPropertySql(Constants.ObjectTypes.Media);
-
-            if (filter != null)
-            {
-                filter(joinSql);
-            }
-
-            //We're going to create a query to query against the entity SQL 
-            // because we cannot group by nText columns and we have a COUNT in the entitySql we cannot simply left join
-            // the entitySql query, we have to join the wrapped query to get the ntext in the result
-            
-            var wrappedSql = new Sql("SELECT * FROM (")
-                .Append(entitySql)
-                .Append(new Sql(") tmpTbl LEFT JOIN ("))
-                .Append(joinSql)
-                .Append(new Sql(") as property ON id = property.contentNodeId"))
-                .OrderBy("sortOrder, id");
-
-            return wrappedSql;
-        }
-
-        protected virtual Sql GetBase(bool isContent, bool isMedia, Action<Sql> customFilter)
-        {
-<<<<<<< HEAD
-            return GetBase(isContent, isMedia, customFilter, false);
-        }
-=======
-            var columns = new List<object>
-            {
-                "umbracoNode.id",
-                "umbracoNode.trashed",
-                "umbracoNode.parentID",
-                "umbracoNode.nodeUser",
-                "umbracoNode.level",
-                "umbracoNode.path",
-                "umbracoNode.sortOrder",
-                "umbracoNode.uniqueID",
-                "umbracoNode.text",
-                "umbracoNode.nodeObjectType",
-                "umbracoNode.createDate",
-                "COUNT(parent.parentID) as children"
-            };
->>>>>>> 67c6146f
-
-        protected virtual Sql GetBase(bool isContent, bool isMedia, Action<Sql> customFilter, bool isCount)
-        {
-            var columns = new List<object>();
-            if (isCount)
-            {
-<<<<<<< HEAD
-                columns.Add("COUNT(*)");
-            }
-            else
-            {
-                columns.AddRange(new List<object>
-                {
-                    "umbracoNode.id",
-                    "umbracoNode.trashed",
-                    "umbracoNode.parentID",
-                    "umbracoNode.nodeUser",
-                    "umbracoNode.level",
-                    "umbracoNode.path",
-                    "umbracoNode.sortOrder",
-                    "umbracoNode.uniqueID",
-                    "umbracoNode.text",
-                    "umbracoNode.nodeObjectType",
-                    "umbracoNode.createDate",
-                    "COUNT(parent.parentID) as children"
-                });
-
-                if (isContent || isMedia)
-                {
-                    if (isContent)
-                    {
-                        //only content has this info
-                        columns.Add("published.versionId as publishedVersion");
-                        columns.Add("document.versionId as newestVersion");
-                    }
-
-                    columns.Add("contenttype.alias");
-                    columns.Add("contenttype.icon");
-                    columns.Add("contenttype.thumbnail");
-                    columns.Add("contenttype.isContainer");
-                }
-=======
-                if (isContent)
-                {
-                    //only content has/needs this info
-                    columns.Add("published.versionId as publishedVersion");
-                    columns.Add("document.versionId as newestVersion");
-                    columns.Add("contentversion.id as versionId");
-                }
-                
-                columns.Add("contenttype.alias");
-                columns.Add("contenttype.icon");
-                columns.Add("contenttype.thumbnail");
-                columns.Add("contenttype.isContainer");
->>>>>>> 67c6146f
-            }
-
-            //Creates an SQL query to return a single row for the entity
-
-            var entitySql = new Sql()
-                .Select(columns.ToArray())
-                .From("umbracoNode umbracoNode");
-
-            if (isContent || isMedia)
-            {
-                entitySql.InnerJoin("cmsContent content").On("content.nodeId = umbracoNode.id");
-
-                if (isContent)
-                {
-<<<<<<< HEAD
-                    //only content has this info
-                    entitySql
-                        .InnerJoin("cmsDocument document").On("document.nodeId = umbracoNode.id")
-=======
-                    //only content has/needs this info
-                    entitySql                        
-                        .InnerJoin("cmsDocument document").On("document.nodeId = umbracoNode.id")
-                        .InnerJoin("cmsContentVersion contentversion").On("contentversion.VersionId = document.versionId")
->>>>>>> 67c6146f
-                        .LeftJoin("(SELECT nodeId, versionId FROM cmsDocument WHERE published = 1) as published")
-                        .On("umbracoNode.id = published.nodeId");
-                }
-
-                entitySql.LeftJoin("cmsContentType contenttype").On("contenttype.nodeId = content.contentType");
-            }
-
-            if (isCount == false)
-            {
-                entitySql.LeftJoin("umbracoNode parent").On("parent.parentID = umbracoNode.id");
-            }
-
-            if (customFilter != null)
-            {
-                customFilter(entitySql);
-            }
-
-            return entitySql;
-        }
-
-        protected virtual Sql GetBaseWhere(Func<bool, bool, Action<Sql>, Sql> baseQuery, bool isContent, bool isMedia, Action<Sql> filter, Guid nodeObjectType)
-        {
-            var sql = baseQuery(isContent, isMedia, filter)
-                .Where("umbracoNode.nodeObjectType = @NodeObjectType", new { NodeObjectType = nodeObjectType });
-
-            if (isContent)
-            {
-                sql.Where("document.newest = 1");
-            }
-
-            return sql;
-        }
-
-        protected virtual Sql GetBaseWhere(Func<bool, bool, Action<Sql>, Sql> baseQuery, bool isContent, bool isMedia, int id)
-        {
-            var sql = baseQuery(isContent, isMedia, null)
-                .Where("umbracoNode.id = @Id", new { Id = id });
-
-            if (isContent)
-            {
-                sql.Where("document.newest = 1");
-            }
-
-            sql.Append(GetGroupBy(isContent, isMedia));
-
-            return sql;
-        }
-
-        protected virtual Sql GetBaseWhere(Func<bool, bool, Action<Sql>, Sql> baseQuery, bool isContent, bool isMedia, Guid key)
-        {
-            var sql = baseQuery(isContent, isMedia, null)
-<<<<<<< HEAD
-                .Where("umbracoNode.uniqueID = @UniqueID", new { UniqueID = key });
-=======
-                .Where("umbracoNode.uniqueID = @UniqueID", new {UniqueID = key});
->>>>>>> 67c6146f
-
-            if (isContent)
-            {
-                sql.Where("document.newest = 1");
-            }
-
-            sql.Append(GetGroupBy(isContent, isMedia));
-
-            return sql;
-        }
-
-        protected virtual Sql GetBaseWhere(Func<bool, bool, Action<Sql>, Sql> baseQuery, bool isContent, bool isMedia, Guid nodeObjectType, int id)
-        {
-            var sql = baseQuery(isContent, isMedia, null)
-                .Where("umbracoNode.id = @Id AND umbracoNode.nodeObjectType = @NodeObjectType",
-                       new {Id = id, NodeObjectType = nodeObjectType});
-
-            if (isContent)
-            {
-                sql.Where("document.newest = 1");
-            }
-
-            return sql;
-        }
-
-        protected virtual Sql GetBaseWhere(Func<bool, bool, Action<Sql>, Sql> baseQuery, bool isContent, bool isMedia, Guid nodeObjectType, Guid key)
-        {
-            var sql = baseQuery(isContent, isMedia, null)
-                .Where("umbracoNode.uniqueID = @UniqueID AND umbracoNode.nodeObjectType = @NodeObjectType",
-                       new { UniqueID = key, NodeObjectType = nodeObjectType });
-
-            if (isContent)
-            {
-                sql.Where("document.newest = 1");
-            }
-
-            return sql;
-        }
-
-        protected virtual Sql GetGroupBy(bool isContent, bool isMedia, bool includeSort = true)
-        {
-            var columns = new List<object>
-            {
-                "umbracoNode.id",
-                "umbracoNode.trashed",
-                "umbracoNode.parentID",
-                "umbracoNode.nodeUser",
-                "umbracoNode.level",
-                "umbracoNode.path",
-                "umbracoNode.sortOrder",
-                "umbracoNode.uniqueID",
-                "umbracoNode.text",
-                "umbracoNode.nodeObjectType",
-                "umbracoNode.createDate"
-            };
-
-            if (isContent || isMedia)
-            {
-                if (isContent)
-                {
-                    columns.Add("published.versionId");
-                    columns.Add("document.versionId");
-<<<<<<< HEAD
-=======
-                    columns.Add("contentversion.id");
->>>>>>> 67c6146f
-                }
-                columns.Add("contenttype.alias");
-                columns.Add("contenttype.icon");
-                columns.Add("contenttype.thumbnail");
-                columns.Add("contenttype.isContainer");                
-            }
-
-            var sql = new Sql()
-                .GroupBy(columns.ToArray());
-
-            if (includeSort)
-            {
-                sql = sql.OrderBy("umbracoNode.sortOrder");
-            }
-
-            return sql;
-        }
-
-        #endregion
-
-        /// <summary>
-        /// Dispose disposable properties
-        /// </summary>
-        /// <remarks>
-        /// Ensure the unit of work is disposed
-        /// </remarks>
-        protected override void DisposeResources()
-        {
-            UnitOfWork.DisposeIfDisposable();
-        }
-
-<<<<<<< HEAD
-        public bool Exists(Guid key)
-        {
-            var sql = new Sql().Select("COUNT(*)").From("umbracoNode").Where("uniqueID=@uniqueID", new {uniqueID = key});
-            return _work.Database.ExecuteScalar<int>(sql) > 0;            
-        }
-
-        public bool Exists(int id)
-        {
-            var sql = new Sql().Select("COUNT(*)").From("umbracoNode").Where("id=@id", new { id = id });
-            return _work.Database.ExecuteScalar<int>(sql) > 0;
-        }
-
-        #region umbracoNode POCO - Extends NodeDto
-        [TableName("umbracoNode")]
-        [PrimaryKey("id")]
-        [ExplicitColumns]
-        internal class UmbracoEntityDto : NodeDto
-        {
-            [Column("children")]
-            public int Children { get; set; }
-
-            [Column("publishedVersion")]
-            public Guid PublishedVersion { get; set; }
-
-            [Column("newestVersion")]
-            public Guid NewestVersion { get; set; }
-
-            [Column("alias")]
-            public string Alias { get; set; }
-
-            [Column("icon")]
-            public string Icon { get; set; }
-
-            [Column("thumbnail")]
-            public string Thumbnail { get; set; }
-
-            [ResultColumn]
-            public List<UmbracoPropertyDto> UmbracoPropertyDtos { get; set; }
-        }
-=======
-        #region private classes
->>>>>>> 67c6146f
-        
-        [ExplicitColumns]
-        internal class UmbracoPropertyDto
-        {
-            [Column("propertyEditorAlias")]
-            public string PropertyEditorAlias { get; set; }
-
-            [Column("propertyTypeAlias")]
-            public string PropertyAlias { get; set; }
-
-            [Column("dataNvarchar")]
-            public string NVarcharValue { get; set; }
-
-            [Column("dataNtext")]
-            public string NTextValue { get; set; }
-        }
-
-        /// <summary>
-        /// This is a special relator in that it is not returning a DTO but a real resolved entity and that it accepts
-        /// a dynamic instance.
-        /// </summary>
-        /// <remarks>
-        /// We're doing this because when we query the db, we want to use dynamic so that it returns all available fields not just the ones
-        ///     defined on the entity so we can them to additional data
-        /// </remarks>
-        internal class UmbracoEntityRelator
-        {
-            internal UmbracoEntity Current;
-            private readonly UmbracoEntityFactory _factory = new UmbracoEntityFactory();
-
-            internal UmbracoEntity Map(dynamic a, UmbracoPropertyDto p)
-            {
-                // Terminating call.  Since we can return null from this function
-                // we need to be ready for PetaPoco to callback later with null
-                // parameters
-                if (a == null)
-                    return Current;
-
-                // Is this the same UmbracoEntity as the current one we're processing
-                if (Current != null && Current.Key == a.uniqueID)
-                {
-                    if (p != null && p.PropertyAlias.IsNullOrWhiteSpace() == false)
-                    {
-                        // Add this UmbracoProperty to the current additional data
-                        Current.AdditionalData[p.PropertyAlias] = new UmbracoEntity.EntityProperty
-                        {
-                            PropertyEditorAlias = p.PropertyEditorAlias,
-                            Value = p.NTextValue.IsNullOrWhiteSpace()
-                                ? p.NVarcharValue
-                                : p.NTextValue.ConvertToJsonIfPossible()
-                        };    
-                    }
-
-                    // Return null to indicate we're not done with this UmbracoEntity yet
-                    return null;
-                }
-
-                // This is a different UmbracoEntity to the current one, or this is the 
-                // first time through and we don't have a Tab yet
-
-                // Save the current UmbracoEntityDto
-                var prev = Current;
-
-                // Setup the new current UmbracoEntity
-                
-                Current = _factory.BuildEntityFromDynamic(a);
-
-                if (p != null && p.PropertyAlias.IsNullOrWhiteSpace() == false)
-                {
-                    //add the property/create the prop list if null
-                    Current.AdditionalData[p.PropertyAlias] = new UmbracoEntity.EntityProperty
-                    {
-                        PropertyEditorAlias = p.PropertyEditorAlias,
-                        Value = p.NTextValue.IsNullOrWhiteSpace()
-                            ? p.NVarcharValue
-                            : p.NTextValue.ConvertToJsonIfPossible()
-                    };
-                }
-
-                // Return the now populated previous UmbracoEntity (or null if first time through)
-                return prev;
-            }
-        }
-
-        private class EntityDefinitionCollection : KeyedCollection<int, EntityDefinition>
-        {
-            protected override int GetKeyForItem(EntityDefinition item)
-            {
-                return item.Id;
-            }
-
-            /// <summary>
-            /// if this key already exists if it does then we need to check
-            /// if the existing item is 'older' than the new item and if that is the case we'll replace the older one
-            /// </summary>
-            /// <param name="item"></param>
-            /// <returns></returns>
-            public bool AddOrUpdate(EntityDefinition item)
-            {
-                if (Dictionary == null)
-                {
-                    base.Add(item);
-                    return true;
-                }
-
-                var key = GetKeyForItem(item);
-                EntityDefinition found;
-                if (TryGetValue(key, out found))
-                {
-                    //it already exists and it's older so we need to replace it
-                    if (item.VersionId > found.VersionId)
-                    {
-                        var currIndex = Items.IndexOf(found);
-                        if (currIndex == -1)
-                            throw new IndexOutOfRangeException("Could not find the item in the list: " + found.Id);
-
-                        //replace the current one with the newer one
-                        SetItem(currIndex, item);
-                        return true;
-                    }
-                    //could not add or update
-                    return false;
-                }
-
-                base.Add(item);
-                return true;
-            }
-
-            private bool TryGetValue(int key, out EntityDefinition val)
-            {
-                if (Dictionary == null)
-                {
-                    val = null;
-                    return false;
-                }
-                return Dictionary.TryGetValue(key, out val);
-            }
-        }
-
-        private class EntityDefinition
-        {
-            private readonly UmbracoEntityFactory _factory;
-            private readonly dynamic _entity;
-            private readonly bool _isContent;
-            private readonly bool _isMedia;
-
-            public EntityDefinition(UmbracoEntityFactory factory, dynamic entity, bool isContent, bool isMedia)
-            {
-                _factory = factory;
-                _entity = entity;
-                _isContent = isContent;
-                _isMedia = isMedia;
-            }
-
-            public IUmbracoEntity BuildFromDynamic()
-            {
-                return _factory.BuildEntityFromDynamic(_entity);
-            }
-
-            public int Id
-            {
-                get { return _entity.id; }
-            }
-
-            public int VersionId
-            {
-                get
-                {
-                    if (_isContent || _isMedia)
-                    {
-                        return _entity.versionId;
-                    }
-                    return _entity.id;
-                }
-            }
-        }
-        #endregion
-    }
+﻿using System;
+using System.Collections.Generic;
+using System.Collections.ObjectModel;
+using System.Linq;
+using Umbraco.Core.Models;
+using Umbraco.Core.Models.EntityBase;
+using Umbraco.Core.Models.Rdbms;
+using Umbraco.Core.Persistence.DatabaseModelDefinitions;
+using Umbraco.Core.Persistence.Factories;
+using Umbraco.Core.Persistence.Querying;
+using Umbraco.Core.Persistence.UnitOfWork;
+
+namespace Umbraco.Core.Persistence.Repositories
+{
+    /// <summary>
+    /// Represents the EntityRepository used to query <see cref="IUmbracoEntity"/> objects.
+    /// </summary>
+    /// <remarks>
+    /// This is limited to objects that are based in the umbracoNode-table.
+    /// </remarks>
+    internal class EntityRepository : DisposableObject, IEntityRepository
+    {
+        private readonly IDatabaseUnitOfWork _work;
+
+        public EntityRepository(IDatabaseUnitOfWork work)
+		{
+		    _work = work;
+		}
+
+        /// <summary>
+        /// Returns the Unit of Work added to the repository
+        /// </summary>
+        protected internal IDatabaseUnitOfWork UnitOfWork
+        {
+            get { return _work; }
+        }
+
+        /// <summary>
+        /// Internal for testing purposes
+        /// </summary>
+        internal Guid UnitKey
+        {
+            get { return (Guid)_work.Key; }
+        }
+
+        #region Query Methods
+
+        public IEnumerable<IUmbracoEntity> GetPagedResultsByQuery(IQuery<IUmbracoEntity> query, Guid objectTypeId, long pageIndex, int pageSize, out long totalRecords,
+            string orderBy, Direction orderDirection, IQuery<IUmbracoEntity> filter = null)
+        {   
+            bool isContent = objectTypeId == new Guid(Constants.ObjectTypes.Document);
+            bool isMedia = objectTypeId == new Guid(Constants.ObjectTypes.Media);
+            var factory = new UmbracoEntityFactory();
+            
+            var sqlClause = GetBaseWhere(GetBase, isContent, isMedia, sql =>
+            {
+                if (filter != null)
+                {
+                    foreach (var filterClaus in filter.GetWhereClauses())
+                    {
+                        sql.Where(filterClaus.Item1, filterClaus.Item2);
+                    }
+                }
+            }, objectTypeId);
+            var translator = new SqlTranslator<IUmbracoEntity>(sqlClause, query);
+            var entitySql = translator.Translate();
+            var pagedSql = entitySql.Append(GetGroupBy(isContent, isMedia, false)).OrderBy("umbracoNode.id");
+
+            IEnumerable<IUmbracoEntity> result;
+
+            if (isMedia)
+            {
+                //Treat media differently for now, as an Entity it will be returned with ALL of it's properties in the AdditionalData bag!
+                var pagedResult = _work.Database.Page<dynamic>(pageIndex + 1, pageSize, pagedSql);
+                
+                var ids = pagedResult.Items.Select(x => (int) x.id).InGroupsOf(2000);
+                var entities = pagedResult.Items.Select(factory.BuildEntityFromDynamic).Cast<IUmbracoEntity>().ToList();
+
+                //Now we need to merge in the property data since we need paging and we can't do this the way that the big media query was working before
+                foreach (var idGroup in ids)
+                {
+                    var propSql = GetPropertySql(Constants.ObjectTypes.Media)
+                        .Where("contentNodeId IN (@ids)", new {ids = idGroup})
+                        .OrderBy("contentNodeId");
+
+                    //This does NOT fetch all data into memory in a list, this will read
+                    // over the records as a data reader, this is much better for performance and memory,
+                    // but it means that during the reading of this data set, nothing else can be read
+                    // from SQL server otherwise we'll get an exception.
+                    var allPropertyData = _work.Database.Query<dynamic>(propSql);
+
+                    //keep track of the current property data item being enumerated
+                    var propertyDataSetEnumerator = allPropertyData.GetEnumerator();
+                    var hasCurrent = false; // initially there is no enumerator.Current
+
+                    try
+                    {
+                        //This must be sorted by node id (which is done by SQL) because this is how we are sorting the query to lookup property types above,
+                        // which allows us to more efficiently iterate over the large data set of property values.
+                        foreach (var entity in entities)
+                        {
+                            // assemble the dtos for this def
+                            // use the available enumerator.Current if any else move to next
+                            while (hasCurrent || propertyDataSetEnumerator.MoveNext())
+                            {
+                                if (propertyDataSetEnumerator.Current.contentNodeId == entity.Id)
+                                {
+                                    hasCurrent = false; // enumerator.Current is not available
+
+                                    //the property data goes into the additional data
+                                    entity.AdditionalData[propertyDataSetEnumerator.Current.propertyTypeAlias] = new UmbracoEntity.EntityProperty
+                                    {
+                                        PropertyEditorAlias = propertyDataSetEnumerator.Current.propertyEditorAlias,
+                                        Value = StringExtensions.IsNullOrWhiteSpace(propertyDataSetEnumerator.Current.dataNtext)
+                                            ? propertyDataSetEnumerator.Current.dataNvarchar
+                                            : StringExtensions.ConvertToJsonIfPossible(propertyDataSetEnumerator.Current.dataNtext)
+                                    };
+                                }
+                                else
+                                {
+                                    hasCurrent = true; // enumerator.Current is available for another def
+                                    break; // no more propertyDataDto for this def
+                                }
+                            }
+                        }
+                    }
+                    finally
+                    {
+                        propertyDataSetEnumerator.Dispose();
+                    }
+                }
+                
+                result = entities;
+            }
+            else
+            {   
+                var pagedResult = _work.Database.Page<dynamic>(pageIndex + 1, pageSize, pagedSql);
+                result = pagedResult.Items.Select(factory.BuildEntityFromDynamic).Cast<IUmbracoEntity>().ToList();
+            }
+
+            //The total items from the PetaPoco page query will be wrong due to the Outer join used on parent, depending on the search this will 
+            //return duplicate results when the COUNT is used in conjuction with it, so we need to get the total on our own.
+
+            //generate a query that does not contain the LEFT Join for parent, this would cause
+            //the COUNT(*) query to return the wrong 
+            var sqlCountClause = GetBaseWhere(
+                (isC, isM, f) => GetBase(isC, isM, f, true), //true == is a count query
+                isContent, isMedia, sql =>
+                {
+                    if (filter != null)
+                    {
+                        foreach (var filterClaus in filter.GetWhereClauses())
+                        {
+                            sql.Where(filterClaus.Item1, filterClaus.Item2);
+                        }
+                    }
+                }, objectTypeId);
+            var translatorCount = new SqlTranslator<IUmbracoEntity>(sqlCountClause, query);
+            var countSql = translatorCount.Translate();
+
+            totalRecords = _work.Database.ExecuteScalar<int>(countSql);
+
+            return result;
+        }
+
+        public IUmbracoEntity GetByKey(Guid key)
+        {
+            var sql = GetBaseWhere(GetBase, false, false, key);
+            var nodeDto = _work.Database.FirstOrDefault<dynamic>(sql);
+            if (nodeDto == null)
+                return null;
+
+            var factory = new UmbracoEntityFactory();
+            var entity = factory.BuildEntityFromDynamic(nodeDto);
+
+            return entity;
+        }
+
+        public IUmbracoEntity GetByKey(Guid key, Guid objectTypeId)
+        {
+            bool isContent = objectTypeId == new Guid(Constants.ObjectTypes.Document);
+            bool isMedia = objectTypeId == new Guid(Constants.ObjectTypes.Media);
+
+            var sql = GetFullSqlForEntityType(key, isContent, isMedia, objectTypeId);
+
+            var factory = new UmbracoEntityFactory();
+
+            if (isMedia)
+            {
+                //for now treat media differently and include all property data too  
+                var entities = _work.Database.Fetch<dynamic, UmbracoPropertyDto, UmbracoEntity>(
+                    new UmbracoEntityRelator().Map, sql);
+
+                return entities.FirstOrDefault();
+            }
+            else
+            {
+
+                //query = read forward data reader, do not load everything into mem
+                var dtos = _work.Database.Query<dynamic>(sql);
+                var collection = new EntityDefinitionCollection();
+                foreach (var dto in dtos)
+                {
+                    collection.AddOrUpdate(new EntityDefinition(factory, dto, isContent, false));
+                }
+                var found = collection.FirstOrDefault();
+                return found != null ? found.BuildFromDynamic() : null;                
+            }
+            
+            
+        }
+
+        public virtual IUmbracoEntity Get(int id)
+        {
+            var sql = GetBaseWhere(GetBase, false, false, id);
+            var nodeDto = _work.Database.FirstOrDefault<dynamic>(sql);
+            if (nodeDto == null)
+                return null;
+
+            var factory = new UmbracoEntityFactory();
+            var entity = factory.BuildEntityFromDynamic(nodeDto);
+
+            return entity;
+        }
+
+        public virtual IUmbracoEntity Get(int id, Guid objectTypeId)
+        {
+            bool isContent = objectTypeId == new Guid(Constants.ObjectTypes.Document);
+            bool isMedia = objectTypeId == new Guid(Constants.ObjectTypes.Media);
+
+            var sql = GetFullSqlForEntityType(id, isContent, isMedia, objectTypeId);
+
+            var factory = new UmbracoEntityFactory();
+
+            if (isMedia)
+            {
+                //for now treat media differently and include all property data too  
+                var entities = _work.Database.Fetch<dynamic, UmbracoPropertyDto, UmbracoEntity>(
+                    new UmbracoEntityRelator().Map, sql);
+
+                return entities.FirstOrDefault();
+            }
+            else
+            {                
+                //query = read forward data reader, do not load everything into mem
+                var dtos = _work.Database.Query<dynamic>(sql);
+                var collection = new EntityDefinitionCollection();
+                foreach (var dto in dtos)
+                {
+                    collection.AddOrUpdate(new EntityDefinition(factory, dto, isContent, false));
+                }
+                var found = collection.FirstOrDefault();
+                return found != null ? found.BuildFromDynamic() : null;
+            }
+        }
+
+        public virtual IEnumerable<IUmbracoEntity> GetAll(Guid objectTypeId, params int[] ids)
+        {
+            if (ids.Any())
+            {
+                return PerformGetAll(objectTypeId, sql1 => sql1.Where(" umbracoNode.id in (@ids)", new {ids = ids}));
+            }
+            else
+            {
+                return PerformGetAll(objectTypeId);
+            }
+        }
+
+        public virtual IEnumerable<IUmbracoEntity> GetAll(Guid objectTypeId, params Guid[] keys)
+        {
+            if (keys.Any())
+            {
+                return PerformGetAll(objectTypeId, sql1 => sql1.Where(" umbracoNode.uniqueID in (@keys)", new { keys = keys }));
+            }
+            else
+            {
+                return PerformGetAll(objectTypeId);
+            }
+        }
+
+        private IEnumerable<IUmbracoEntity> PerformGetAll(Guid objectTypeId, Action<Sql> filter = null)
+        {
+            bool isContent = objectTypeId == new Guid(Constants.ObjectTypes.Document);
+            bool isMedia = objectTypeId == new Guid(Constants.ObjectTypes.Media);
+            var sql = GetFullSqlForEntityType(isContent, isMedia, objectTypeId, filter);
+
+            var factory = new UmbracoEntityFactory();
+
+            if (isMedia)
+            {
+                //for now treat media differently and include all property data too                
+                var entities = _work.Database.Fetch<dynamic, UmbracoPropertyDto, UmbracoEntity>(
+                    new UmbracoEntityRelator().Map, sql);
+                return entities;
+            }
+            else
+            {
+                //query = read forward data reader, do not load everything into mem
+                var dtos = _work.Database.Query<dynamic>(sql);
+                var collection = new EntityDefinitionCollection();
+                foreach (var dto in dtos)
+                {
+                    collection.AddOrUpdate(new EntityDefinition(factory, dto, isContent, false));
+                }
+                return collection.Select(x => x.BuildFromDynamic()).ToList();                
+            }
+        }
+
+
+        public virtual IEnumerable<IUmbracoEntity> GetByQuery(IQuery<IUmbracoEntity> query)
+        {
+            var sqlClause = GetBase(false, false, null);
+            var translator = new SqlTranslator<IUmbracoEntity>(sqlClause, query);
+            var sql = translator.Translate().Append(GetGroupBy(false, false));
+
+            var dtos = _work.Database.Fetch<dynamic>(sql);
+
+            var factory = new UmbracoEntityFactory();
+            var list = dtos.Select(factory.BuildEntityFromDynamic).Cast<IUmbracoEntity>().ToList();
+
+            return list;
+        }
+
+        public virtual IEnumerable<IUmbracoEntity> GetByQuery(IQuery<IUmbracoEntity> query, Guid objectTypeId)
+        {
+
+            bool isContent = objectTypeId == new Guid(Constants.ObjectTypes.Document);
+            bool isMedia = objectTypeId == new Guid(Constants.ObjectTypes.Media);
+
+            var sqlClause = GetBaseWhere(GetBase, isContent, isMedia, null, objectTypeId);
+            
+            var translator = new SqlTranslator<IUmbracoEntity>(sqlClause, query);
+            var entitySql = translator.Translate();
+
+            var factory = new UmbracoEntityFactory();
+
+            if (isMedia)
+            {
+                var wheres = query.GetWhereClauses().ToArray();
+
+                var mediaSql = GetFullSqlForMedia(entitySql.Append(GetGroupBy(isContent, true, false)), sql =>
+                {
+                    //adds the additional filters
+                    foreach (var whereClause in wheres)
+                    {
+                        sql.Where(whereClause.Item1, whereClause.Item2);
+                    }
+                });
+
+                //for now treat media differently and include all property data too    
+                var entities = _work.Database.Fetch<dynamic, UmbracoPropertyDto, UmbracoEntity>(
+                    new UmbracoEntityRelator().Map, mediaSql);
+                return entities;
+            }
+            else
+            {
+                //use dynamic so that we can get ALL properties from the SQL so we can chuck that data into our AdditionalData
+                var finalSql = entitySql.Append(GetGroupBy(isContent, false));
+
+                //query = read forward data reader, do not load everything into mem
+                var dtos = _work.Database.Query<dynamic>(finalSql);
+                var collection = new EntityDefinitionCollection();
+                foreach (var dto in dtos)
+                {
+                    collection.AddOrUpdate(new EntityDefinition(factory, dto, isContent, false));
+                }
+                return collection.Select(x => x.BuildFromDynamic()).ToList();
+            }
+        }
+
+        #endregion
+        
+
+        #region Sql Statements
+
+        protected Sql GetFullSqlForEntityType(Guid key, bool isContent, bool isMedia, Guid objectTypeId)
+        {
+            var entitySql = GetBaseWhere(GetBase, isContent, isMedia, objectTypeId, key);
+
+            if (isMedia == false) return entitySql.Append(GetGroupBy(isContent, false));
+
+            return GetFullSqlForMedia(entitySql.Append(GetGroupBy(isContent, true, false)));
+        }
+
+        protected Sql GetFullSqlForEntityType(int id, bool isContent, bool isMedia, Guid objectTypeId)
+        {
+            var entitySql = GetBaseWhere(GetBase, isContent, isMedia, objectTypeId, id);
+
+            if (isMedia == false) return entitySql.Append(GetGroupBy(isContent, false));
+
+            return GetFullSqlForMedia(entitySql.Append(GetGroupBy(isContent, true, false)));
+        }
+
+        protected Sql GetFullSqlForEntityType(bool isContent, bool isMedia, Guid objectTypeId, Action<Sql> filter)
+        {
+            var entitySql = GetBaseWhere(GetBase, isContent, isMedia, filter, objectTypeId);
+
+            if (isMedia == false) return entitySql.Append(GetGroupBy(isContent, false));
+
+            return GetFullSqlForMedia(entitySql.Append(GetGroupBy(isContent, true, false)), filter);
+        }
+
+        private Sql GetPropertySql(string nodeObjectType)
+        {
+            var sql = new Sql()
+                .Select("contentNodeId, versionId, dataNvarchar, dataNtext, propertyEditorAlias, alias as propertyTypeAlias")
+                .From<PropertyDataDto>()
+                .InnerJoin<NodeDto>()
+                .On<PropertyDataDto, NodeDto>(dto => dto.NodeId, dto => dto.NodeId)
+                .InnerJoin<PropertyTypeDto>()
+                .On<PropertyTypeDto, PropertyDataDto>(dto => dto.Id, dto => dto.PropertyTypeId)
+                .InnerJoin<DataTypeDto>()
+                .On<PropertyTypeDto, DataTypeDto>(dto => dto.DataTypeId, dto => dto.DataTypeId)
+                .Where("umbracoNode.nodeObjectType = @nodeObjectType", new { nodeObjectType = nodeObjectType });
+
+            return sql;
+        }
+
+        private Sql GetFullSqlForMedia(Sql entitySql, Action<Sql> filter = null)
+        {
+            //this will add any dataNvarchar property to the output which can be added to the additional properties
+
+            var joinSql = GetPropertySql(Constants.ObjectTypes.Media);
+
+            if (filter != null)
+            {
+                filter(joinSql);
+            }
+
+            //We're going to create a query to query against the entity SQL 
+            // because we cannot group by nText columns and we have a COUNT in the entitySql we cannot simply left join
+            // the entitySql query, we have to join the wrapped query to get the ntext in the result
+            
+            var wrappedSql = new Sql("SELECT * FROM (")
+                .Append(entitySql)
+                .Append(new Sql(") tmpTbl LEFT JOIN ("))
+                .Append(joinSql)
+                .Append(new Sql(") as property ON id = property.contentNodeId"))
+                .OrderBy("sortOrder, id");
+
+            return wrappedSql;
+        }
+
+        protected virtual Sql GetBase(bool isContent, bool isMedia, Action<Sql> customFilter)
+        {
+            return GetBase(isContent, isMedia, customFilter, false);
+        }
+
+        protected virtual Sql GetBase(bool isContent, bool isMedia, Action<Sql> customFilter, bool isCount)
+        {
+            var columns = new List<object>();
+            if (isCount)
+            {
+                columns.Add("COUNT(*)");
+            }
+            else
+            {
+                columns.AddRange(new List<object>
+            {
+                "umbracoNode.id",
+                "umbracoNode.trashed",
+                "umbracoNode.parentID",
+                "umbracoNode.nodeUser",
+                "umbracoNode.level",
+                "umbracoNode.path",
+                "umbracoNode.sortOrder",
+                "umbracoNode.uniqueID",
+                "umbracoNode.text",
+                "umbracoNode.nodeObjectType",
+                "umbracoNode.createDate",
+                "COUNT(parent.parentID) as children"
+            };
+
+            if (isContent || isMedia)
+            {
+                if (isContent)
+                {
+                    //only content has/needs this info
+                    columns.Add("published.versionId as publishedVersion");
+                    columns.Add("document.versionId as newestVersion");
+                    columns.Add("contentversion.id as versionId");
+                }
+                
+                    columns.Add("contenttype.alias");
+                    columns.Add("contenttype.icon");
+                    columns.Add("contenttype.thumbnail");
+                    columns.Add("contenttype.isContainer");
+                }
+            }
+
+            //Creates an SQL query to return a single row for the entity
+
+            var entitySql = new Sql()
+                .Select(columns.ToArray())
+                .From("umbracoNode umbracoNode");
+
+            if (isContent || isMedia)
+            {
+                entitySql.InnerJoin("cmsContent content").On("content.nodeId = umbracoNode.id");
+
+                if (isContent)
+                {
+                    //only content has/needs this info
+                    entitySql                        
+                        .InnerJoin("cmsDocument document").On("document.nodeId = umbracoNode.id")
+                        .InnerJoin("cmsContentVersion contentversion").On("contentversion.VersionId = document.versionId")
+                        .LeftJoin("(SELECT nodeId, versionId FROM cmsDocument WHERE published = 1) as published")
+                        .On("umbracoNode.id = published.nodeId");
+                }
+
+                entitySql.LeftJoin("cmsContentType contenttype").On("contenttype.nodeId = content.contentType");
+                }
+
+                entitySql.LeftJoin("cmsContentType contenttype").On("contenttype.nodeId = content.contentType");
+            }
+
+            if (isCount == false)
+            {
+                entitySql.LeftJoin("umbracoNode parent").On("parent.parentID = umbracoNode.id");
+            }
+
+            if (customFilter != null)
+            {
+                customFilter(entitySql);
+            }
+
+            return entitySql;
+        }
+
+        protected virtual Sql GetBaseWhere(Func<bool, bool, Action<Sql>, Sql> baseQuery, bool isContent, bool isMedia, Action<Sql> filter, Guid nodeObjectType)
+        {
+            var sql = baseQuery(isContent, isMedia, filter)
+                .Where("umbracoNode.nodeObjectType = @NodeObjectType", new { NodeObjectType = nodeObjectType });
+
+            if (isContent)
+            {
+                sql.Where("document.newest = 1");
+            }
+
+            return sql;
+        }
+
+        protected virtual Sql GetBaseWhere(Func<bool, bool, Action<Sql>, Sql> baseQuery, bool isContent, bool isMedia, int id)
+        {
+            var sql = baseQuery(isContent, isMedia, null)
+                .Where("umbracoNode.id = @Id", new { Id = id });
+
+            if (isContent)
+            {
+                sql.Where("document.newest = 1");
+            }
+
+            sql.Append(GetGroupBy(isContent, isMedia));
+
+            return sql;
+        }
+
+        protected virtual Sql GetBaseWhere(Func<bool, bool, Action<Sql>, Sql> baseQuery, bool isContent, bool isMedia, Guid key)
+        {
+            var sql = baseQuery(isContent, isMedia, null)
+                .Where("umbracoNode.uniqueID = @UniqueID", new {UniqueID = key});
+
+            if (isContent)
+            {
+                sql.Where("document.newest = 1");
+            }
+
+            sql.Append(GetGroupBy(isContent, isMedia));
+
+            return sql;
+        }
+
+        protected virtual Sql GetBaseWhere(Func<bool, bool, Action<Sql>, Sql> baseQuery, bool isContent, bool isMedia, Guid nodeObjectType, int id)
+        {
+            var sql = baseQuery(isContent, isMedia, null)
+                .Where("umbracoNode.id = @Id AND umbracoNode.nodeObjectType = @NodeObjectType",
+                       new {Id = id, NodeObjectType = nodeObjectType});
+
+            if (isContent)
+            {
+                sql.Where("document.newest = 1");
+            }
+
+            return sql;
+        }
+
+        protected virtual Sql GetBaseWhere(Func<bool, bool, Action<Sql>, Sql> baseQuery, bool isContent, bool isMedia, Guid nodeObjectType, Guid key)
+        {
+            var sql = baseQuery(isContent, isMedia, null)
+                .Where("umbracoNode.uniqueID = @UniqueID AND umbracoNode.nodeObjectType = @NodeObjectType",
+                       new { UniqueID = key, NodeObjectType = nodeObjectType });
+
+            if (isContent)
+            {
+                sql.Where("document.newest = 1");
+            }
+
+            return sql;
+        }
+
+        protected virtual Sql GetGroupBy(bool isContent, bool isMedia, bool includeSort = true)
+        {
+            var columns = new List<object>
+            {
+                "umbracoNode.id",
+                "umbracoNode.trashed",
+                "umbracoNode.parentID",
+                "umbracoNode.nodeUser",
+                "umbracoNode.level",
+                "umbracoNode.path",
+                "umbracoNode.sortOrder",
+                "umbracoNode.uniqueID",
+                "umbracoNode.text",
+                "umbracoNode.nodeObjectType",
+                "umbracoNode.createDate"
+            };
+
+            if (isContent || isMedia)
+            {
+                if (isContent)
+                {
+                    columns.Add("published.versionId");
+                    columns.Add("document.versionId");
+                    columns.Add("contentversion.id");
+                }
+                columns.Add("contenttype.alias");
+                columns.Add("contenttype.icon");
+                columns.Add("contenttype.thumbnail");
+                columns.Add("contenttype.isContainer");                
+            }
+
+            var sql = new Sql()
+                .GroupBy(columns.ToArray());
+
+            if (includeSort)
+            {
+                sql = sql.OrderBy("umbracoNode.sortOrder");
+            }
+
+            return sql;
+        }
+
+        #endregion
+
+        /// <summary>
+        /// Dispose disposable properties
+        /// </summary>
+        /// <remarks>
+        /// Ensure the unit of work is disposed
+        /// </remarks>
+        protected override void DisposeResources()
+        {
+            UnitOfWork.DisposeIfDisposable();
+        }
+
+        public bool Exists(Guid key)
+        {
+            var sql = new Sql().Select("COUNT(*)").From("umbracoNode").Where("uniqueID=@uniqueID", new {uniqueID = key});
+            return _work.Database.ExecuteScalar<int>(sql) > 0;            
+        }
+
+        public bool Exists(int id)
+        {
+            var sql = new Sql().Select("COUNT(*)").From("umbracoNode").Where("id=@id", new { id = id });
+            return _work.Database.ExecuteScalar<int>(sql) > 0;
+        }
+
+        #region private classes
+        
+        [ExplicitColumns]
+        internal class UmbracoPropertyDto
+        {
+            [Column("propertyEditorAlias")]
+            public string PropertyEditorAlias { get; set; }
+
+            [Column("propertyTypeAlias")]
+            public string PropertyAlias { get; set; }
+
+            [Column("dataNvarchar")]
+            public string NVarcharValue { get; set; }
+
+            [Column("dataNtext")]
+            public string NTextValue { get; set; }
+        }
+
+        /// <summary>
+        /// This is a special relator in that it is not returning a DTO but a real resolved entity and that it accepts
+        /// a dynamic instance.
+        /// </summary>
+        /// <remarks>
+        /// We're doing this because when we query the db, we want to use dynamic so that it returns all available fields not just the ones
+        ///     defined on the entity so we can them to additional data
+        /// </remarks>
+        internal class UmbracoEntityRelator
+        {
+            internal UmbracoEntity Current;
+            private readonly UmbracoEntityFactory _factory = new UmbracoEntityFactory();
+
+            internal UmbracoEntity Map(dynamic a, UmbracoPropertyDto p)
+            {
+                // Terminating call.  Since we can return null from this function
+                // we need to be ready for PetaPoco to callback later with null
+                // parameters
+                if (a == null)
+                    return Current;
+
+                // Is this the same UmbracoEntity as the current one we're processing
+                if (Current != null && Current.Key == a.uniqueID)
+                {
+                    if (p != null && p.PropertyAlias.IsNullOrWhiteSpace() == false)
+                    {
+                        // Add this UmbracoProperty to the current additional data
+                        Current.AdditionalData[p.PropertyAlias] = new UmbracoEntity.EntityProperty
+                        {
+                            PropertyEditorAlias = p.PropertyEditorAlias,
+                            Value = p.NTextValue.IsNullOrWhiteSpace()
+                                ? p.NVarcharValue
+                                : p.NTextValue.ConvertToJsonIfPossible()
+                        };    
+                    }
+
+                    // Return null to indicate we're not done with this UmbracoEntity yet
+                    return null;
+                }
+
+                // This is a different UmbracoEntity to the current one, or this is the 
+                // first time through and we don't have a Tab yet
+
+                // Save the current UmbracoEntityDto
+                var prev = Current;
+
+                // Setup the new current UmbracoEntity
+                
+                Current = _factory.BuildEntityFromDynamic(a);
+
+                if (p != null && p.PropertyAlias.IsNullOrWhiteSpace() == false)
+                {
+                    //add the property/create the prop list if null
+                    Current.AdditionalData[p.PropertyAlias] = new UmbracoEntity.EntityProperty
+                    {
+                        PropertyEditorAlias = p.PropertyEditorAlias,
+                        Value = p.NTextValue.IsNullOrWhiteSpace()
+                            ? p.NVarcharValue
+                            : p.NTextValue.ConvertToJsonIfPossible()
+                    };
+                }
+
+                // Return the now populated previous UmbracoEntity (or null if first time through)
+                return prev;
+            }
+        }
+
+        private class EntityDefinitionCollection : KeyedCollection<int, EntityDefinition>
+        {
+            protected override int GetKeyForItem(EntityDefinition item)
+            {
+                return item.Id;
+            }
+
+            /// <summary>
+            /// if this key already exists if it does then we need to check
+            /// if the existing item is 'older' than the new item and if that is the case we'll replace the older one
+            /// </summary>
+            /// <param name="item"></param>
+            /// <returns></returns>
+            public bool AddOrUpdate(EntityDefinition item)
+            {
+                if (Dictionary == null)
+                {
+                    base.Add(item);
+                    return true;
+                }
+
+                var key = GetKeyForItem(item);
+                EntityDefinition found;
+                if (TryGetValue(key, out found))
+                {
+                    //it already exists and it's older so we need to replace it
+                    if (item.VersionId > found.VersionId)
+                    {
+                        var currIndex = Items.IndexOf(found);
+                        if (currIndex == -1)
+                            throw new IndexOutOfRangeException("Could not find the item in the list: " + found.Id);
+
+                        //replace the current one with the newer one
+                        SetItem(currIndex, item);
+                        return true;
+                    }
+                    //could not add or update
+                    return false;
+                }
+
+                base.Add(item);
+                return true;
+            }
+
+            private bool TryGetValue(int key, out EntityDefinition val)
+            {
+                if (Dictionary == null)
+                {
+                    val = null;
+                    return false;
+                }
+                return Dictionary.TryGetValue(key, out val);
+            }
+        }
+
+        private class EntityDefinition
+        {
+            private readonly UmbracoEntityFactory _factory;
+            private readonly dynamic _entity;
+            private readonly bool _isContent;
+            private readonly bool _isMedia;
+
+            public EntityDefinition(UmbracoEntityFactory factory, dynamic entity, bool isContent, bool isMedia)
+            {
+                _factory = factory;
+                _entity = entity;
+                _isContent = isContent;
+                _isMedia = isMedia;
+            }
+
+            public IUmbracoEntity BuildFromDynamic()
+            {
+                return _factory.BuildEntityFromDynamic(_entity);
+            }
+
+            public int Id
+            {
+                get { return _entity.id; }
+            }
+
+            public int VersionId
+            {
+                get
+                {
+                    if (_isContent || _isMedia)
+                    {
+                        return _entity.versionId;
+                    }
+                    return _entity.id;
+                }
+            }
+        }
+        #endregion
+    }
 }