﻿using System;
using System.Collections.Generic;
<<<<<<< HEAD
using System.IO;
=======
using System.ComponentModel;
>>>>>>> 6d47d761
using Umbraco.Core.Models;

namespace Umbraco.Core.Persistence.Repositories
{
    public interface ITemplateRepository : IRepositoryQueryable<int, ITemplate>
    {
        ITemplate Get(string alias);

        IEnumerable<ITemplate> GetAll(params string[] aliases);

        IEnumerable<ITemplate> GetChildren(int masterTemplateId);
        IEnumerable<ITemplate> GetChildren(string alias);

        IEnumerable<ITemplate> GetDescendants(int masterTemplateId);
        IEnumerable<ITemplate> GetDescendants(string alias);

        /// <summary>
        /// Returns a template as a template node which can be traversed (parent, children)
        /// </summary>
        /// <param name="alias"></param>
        /// <returns></returns>
        [Obsolete("Use GetDescendants instead")]
        [EditorBrowsable(EditorBrowsableState.Never)]
        TemplateNode GetTemplateNode(string alias);

        /// <summary>
        /// Given a template node in a tree, this will find the template node with the given alias if it is found in the hierarchy, otherwise null
        /// </summary>
        /// <param name="anyNode"></param>
        /// <param name="alias"></param>
        /// <returns></returns>
        [Obsolete("Use GetDescendants instead")]
        [EditorBrowsable(EditorBrowsableState.Never)]
        TemplateNode FindTemplateInTree(TemplateNode anyNode, string alias);

        /// <summary>
        /// This checks what the default rendering engine is set in config but then also ensures that there isn't already 
        /// a template that exists in the opposite rendering engine's template folder, then returns the appropriate 
        /// rendering engine to use.
        /// </summary> 
        /// <returns></returns>
        /// <remarks>
        /// The reason this is required is because for example, if you have a master page file already existing under ~/masterpages/Blah.aspx
        /// and then you go to create a template in the tree called Blah and the default rendering engine is MVC, it will create a Blah.cshtml 
        /// empty template in ~/Views. This means every page that is using Blah will go to MVC and render an empty page. 
        /// This is mostly related to installing packages since packages install file templates to the file system and then create the 
        /// templates in business logic. Without this, it could cause the wrong rendering engine to be used for a package.
        /// </remarks>
        RenderingEngine DetermineTemplateRenderingEngine(ITemplate template);

        /// <summary>
        /// Validates a <see cref="ITemplate"/>
        /// </summary>
        /// <param name="template"><see cref="ITemplate"/> to validate</param>
        /// <returns>True if Script is valid, otherwise false</returns>
        bool ValidateTemplate(ITemplate template);

        /// <summary>
        /// Gets the content of a template as a stream.
        /// </summary>
        /// <param name="filepath">The filesystem path to the template.</param>
        /// <returns>The content of the template.</returns>
        Stream GetFileStream(string filepath);

        /// <summary>
        /// Sets the content of a template.
        /// </summary>
        /// <param name="filepath">The filesystem path to the template.</param>
        /// <param name="content">The content of the template.</param>
        void SetFile(string filepath, Stream content);
    }
}<|MERGE_RESOLUTION|>--- conflicted
+++ resolved
@@ -1,79 +1,76 @@
-﻿using System;
-using System.Collections.Generic;
-<<<<<<< HEAD
-using System.IO;
-=======
-using System.ComponentModel;
->>>>>>> 6d47d761
-using Umbraco.Core.Models;
-
-namespace Umbraco.Core.Persistence.Repositories
-{
-    public interface ITemplateRepository : IRepositoryQueryable<int, ITemplate>
-    {
-        ITemplate Get(string alias);
-
-        IEnumerable<ITemplate> GetAll(params string[] aliases);
-
-        IEnumerable<ITemplate> GetChildren(int masterTemplateId);
-        IEnumerable<ITemplate> GetChildren(string alias);
-
-        IEnumerable<ITemplate> GetDescendants(int masterTemplateId);
-        IEnumerable<ITemplate> GetDescendants(string alias);
-
-        /// <summary>
-        /// Returns a template as a template node which can be traversed (parent, children)
-        /// </summary>
-        /// <param name="alias"></param>
-        /// <returns></returns>
-        [Obsolete("Use GetDescendants instead")]
-        [EditorBrowsable(EditorBrowsableState.Never)]
-        TemplateNode GetTemplateNode(string alias);
-
-        /// <summary>
-        /// Given a template node in a tree, this will find the template node with the given alias if it is found in the hierarchy, otherwise null
-        /// </summary>
-        /// <param name="anyNode"></param>
-        /// <param name="alias"></param>
-        /// <returns></returns>
-        [Obsolete("Use GetDescendants instead")]
-        [EditorBrowsable(EditorBrowsableState.Never)]
-        TemplateNode FindTemplateInTree(TemplateNode anyNode, string alias);
-
-        /// <summary>
-        /// This checks what the default rendering engine is set in config but then also ensures that there isn't already 
-        /// a template that exists in the opposite rendering engine's template folder, then returns the appropriate 
-        /// rendering engine to use.
-        /// </summary> 
-        /// <returns></returns>
-        /// <remarks>
-        /// The reason this is required is because for example, if you have a master page file already existing under ~/masterpages/Blah.aspx
-        /// and then you go to create a template in the tree called Blah and the default rendering engine is MVC, it will create a Blah.cshtml 
-        /// empty template in ~/Views. This means every page that is using Blah will go to MVC and render an empty page. 
-        /// This is mostly related to installing packages since packages install file templates to the file system and then create the 
-        /// templates in business logic. Without this, it could cause the wrong rendering engine to be used for a package.
-        /// </remarks>
-        RenderingEngine DetermineTemplateRenderingEngine(ITemplate template);
-
-        /// <summary>
-        /// Validates a <see cref="ITemplate"/>
-        /// </summary>
-        /// <param name="template"><see cref="ITemplate"/> to validate</param>
-        /// <returns>True if Script is valid, otherwise false</returns>
-        bool ValidateTemplate(ITemplate template);
-
-        /// <summary>
-        /// Gets the content of a template as a stream.
-        /// </summary>
-        /// <param name="filepath">The filesystem path to the template.</param>
-        /// <returns>The content of the template.</returns>
-        Stream GetFileStream(string filepath);
-
-        /// <summary>
-        /// Sets the content of a template.
-        /// </summary>
-        /// <param name="filepath">The filesystem path to the template.</param>
-        /// <param name="content">The content of the template.</param>
-        void SetFile(string filepath, Stream content);
-    }
+﻿using System;
+using System.Collections.Generic;
+using System.ComponentModel;
+using System.IO;
+using Umbraco.Core.Models;
+
+namespace Umbraco.Core.Persistence.Repositories
+{
+    public interface ITemplateRepository : IRepositoryQueryable<int, ITemplate>
+    {
+        ITemplate Get(string alias);
+
+        IEnumerable<ITemplate> GetAll(params string[] aliases);
+
+        IEnumerable<ITemplate> GetChildren(int masterTemplateId);
+        IEnumerable<ITemplate> GetChildren(string alias);
+
+        IEnumerable<ITemplate> GetDescendants(int masterTemplateId);
+        IEnumerable<ITemplate> GetDescendants(string alias);
+
+        /// <summary>
+        /// Returns a template as a template node which can be traversed (parent, children)
+        /// </summary>
+        /// <param name="alias"></param>
+        /// <returns></returns>
+        [Obsolete("Use GetDescendants instead")]
+        [EditorBrowsable(EditorBrowsableState.Never)]
+        TemplateNode GetTemplateNode(string alias);
+
+        /// <summary>
+        /// Given a template node in a tree, this will find the template node with the given alias if it is found in the hierarchy, otherwise null
+        /// </summary>
+        /// <param name="anyNode"></param>
+        /// <param name="alias"></param>
+        /// <returns></returns>
+        [Obsolete("Use GetDescendants instead")]
+        [EditorBrowsable(EditorBrowsableState.Never)]
+        TemplateNode FindTemplateInTree(TemplateNode anyNode, string alias);
+
+        /// <summary>
+        /// This checks what the default rendering engine is set in config but then also ensures that there isn't already 
+        /// a template that exists in the opposite rendering engine's template folder, then returns the appropriate 
+        /// rendering engine to use.
+        /// </summary> 
+        /// <returns></returns>
+        /// <remarks>
+        /// The reason this is required is because for example, if you have a master page file already existing under ~/masterpages/Blah.aspx
+        /// and then you go to create a template in the tree called Blah and the default rendering engine is MVC, it will create a Blah.cshtml 
+        /// empty template in ~/Views. This means every page that is using Blah will go to MVC and render an empty page. 
+        /// This is mostly related to installing packages since packages install file templates to the file system and then create the 
+        /// templates in business logic. Without this, it could cause the wrong rendering engine to be used for a package.
+        /// </remarks>
+        RenderingEngine DetermineTemplateRenderingEngine(ITemplate template);
+
+        /// <summary>
+        /// Validates a <see cref="ITemplate"/>
+        /// </summary>
+        /// <param name="template"><see cref="ITemplate"/> to validate</param>
+        /// <returns>True if Script is valid, otherwise false</returns>
+        bool ValidateTemplate(ITemplate template);
+
+        /// <summary>
+        /// Gets the content of a template as a stream.
+        /// </summary>
+        /// <param name="filepath">The filesystem path to the template.</param>
+        /// <returns>The content of the template.</returns>
+        Stream GetFileStream(string filepath);
+
+        /// <summary>
+        /// Sets the content of a template.
+        /// </summary>
+        /// <param name="filepath">The filesystem path to the template.</param>
+        /// <param name="content">The content of the template.</param>
+        void SetFile(string filepath, Stream content);
+    }
 }