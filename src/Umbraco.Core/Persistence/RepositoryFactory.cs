using Umbraco.Core.Configuration;
using System;
using System.ComponentModel;
using Umbraco.Core.Cache;
using Umbraco.Core.Configuration.UmbracoSettings;
using Umbraco.Core.IO;
using Umbraco.Core.Logging;

using Umbraco.Core.Persistence.Repositories;
using Umbraco.Core.Persistence.SqlSyntax;
using Umbraco.Core.Persistence.UnitOfWork;

namespace Umbraco.Core.Persistence
{
    /// <summary>
    /// Used to instantiate each repository type
    /// </summary>
    public class RepositoryFactory
    {
        private readonly ILogger _logger;
        private readonly ISqlSyntaxProvider _sqlSyntax;
        private readonly CacheHelper _cacheHelper;
        private readonly CacheHelper _nullCache;
        private readonly IUmbracoSettingsSection _settings;

        #region Ctors

        public RepositoryFactory(CacheHelper cacheHelper, ILogger logger, ISqlSyntaxProvider sqlSyntax, IUmbracoSettingsSection settings)
        {
            if (cacheHelper == null) throw new ArgumentNullException("cacheHelper");
            if (logger == null) throw new ArgumentNullException("logger");
            //if (sqlSyntax == null) throw new ArgumentNullException("sqlSyntax");
            if (settings == null) throw new ArgumentNullException("settings");

            _cacheHelper = cacheHelper;

            //IMPORTANT: We will force the DeepCloneRuntimeCacheProvider to be used here which is a wrapper for the underlying
            // runtime cache to ensure that anything that can be deep cloned in/out is done so, this also ensures that our tracks
            // changes entities are reset.
            if ((_cacheHelper.RuntimeCache is DeepCloneRuntimeCacheProvider) == false)
            {
                var origRuntimeCache = cacheHelper.RuntimeCache;
                _cacheHelper.RuntimeCache = new DeepCloneRuntimeCacheProvider(origRuntimeCache);
            }
            //If the factory for isolated cache doesn't return DeepCloneRuntimeCacheProvider, then ensure it does
            if (_cacheHelper.IsolatedRuntimeCache.CacheFactory.Method.ReturnType != typeof (DeepCloneRuntimeCacheProvider))
            {
                var origFactory = cacheHelper.IsolatedRuntimeCache.CacheFactory;
                _cacheHelper.IsolatedRuntimeCache.CacheFactory = type =>
                {
                    var cache = origFactory(type);

                    //if the result is already a DeepCloneRuntimeCacheProvider then return it, otherwise
                    //wrap the result with a DeepCloneRuntimeCacheProvider
                    return cache is DeepCloneRuntimeCacheProvider 
                        ? cache 
                        : new DeepCloneRuntimeCacheProvider(cache);
                };
            }

            _nullCache = CacheHelper.NoCache;
            _logger = logger;
            _sqlSyntax = sqlSyntax;
            _settings = settings;
        }

        [Obsolete("Use the ctor specifying all dependencies instead")]
        public RepositoryFactory()
            : this(ApplicationContext.Current.ApplicationCache, LoggerResolver.Current.Logger, SqlSyntaxContext.SqlSyntaxProvider, UmbracoConfig.For.UmbracoSettings())
        {
        }

        [Obsolete("Use the ctor specifying all dependencies instead")]
        public RepositoryFactory(CacheHelper cacheHelper)
            : this(cacheHelper, LoggerResolver.Current.Logger, SqlSyntaxContext.SqlSyntaxProvider, UmbracoConfig.For.UmbracoSettings())
        {
        }

        [Obsolete("Use the ctor specifying all dependencies instead, NOTE: disableAllCache has zero effect")]
        public RepositoryFactory(bool disableAllCache, CacheHelper cacheHelper)
            : this(cacheHelper, LoggerResolver.Current.Logger, SqlSyntaxContext.SqlSyntaxProvider, UmbracoConfig.For.UmbracoSettings())
        {
            if (cacheHelper == null) throw new ArgumentNullException("cacheHelper");
            _cacheHelper = cacheHelper;
            _nullCache = CacheHelper.NoCache;
        }

        [Obsolete("Use the ctor specifying all dependencies instead")]
        public RepositoryFactory(bool disableAllCache)
            : this(disableAllCache ? CacheHelper.NoCache : ApplicationContext.Current.ApplicationCache, LoggerResolver.Current.Logger, SqlSyntaxContext.SqlSyntaxProvider, UmbracoConfig.For.UmbracoSettings())
        {
        }


        #endregion

        public virtual IExternalLoginRepository CreateExternalLoginRepository(IScopeUnitOfWork uow)
        {
            return new ExternalLoginRepository(uow,
                _cacheHelper,
                _logger, _sqlSyntax);
        }

        public virtual IPublicAccessRepository CreatePublicAccessRepository(IScopeUnitOfWork uow)
        {
            return new PublicAccessRepository(uow,
                _cacheHelper,
                _logger, _sqlSyntax);
        }

        public virtual ITaskRepository CreateTaskRepository(IScopeUnitOfWork uow)
        {
            return new TaskRepository(uow,
                _nullCache, //never cache
                _logger, _sqlSyntax);
        }

        public virtual IAuditRepository CreateAuditRepository(IScopeUnitOfWork uow)
        {
            return new AuditRepository(uow,
                _nullCache, //never cache
                _logger, _sqlSyntax);
        }

        public virtual ITagRepository CreateTagRepository(IScopeUnitOfWork uow)
        {
            return new TagRepository(
                uow,
                _cacheHelper, _logger, _sqlSyntax);
        }

        public virtual IContentRepository CreateContentRepository(IScopeUnitOfWork uow)
        {
            return new ContentRepository(
                uow,
                _cacheHelper,
                _logger,
                _sqlSyntax,
                CreateContentTypeRepository(uow),
                CreateTemplateRepository(uow),
                CreateTagRepository(uow),
                _settings.Content)
            {
                EnsureUniqueNaming = _settings.Content.EnsureUniqueNaming
            };
        }

        public virtual IContentTypeRepository CreateContentTypeRepository(IScopeUnitOfWork uow)
        {
            return new ContentTypeRepository(
                uow,
                _cacheHelper,
                _logger, _sqlSyntax,
                CreateTemplateRepository(uow));
        }

        public virtual IDataTypeDefinitionRepository CreateDataTypeDefinitionRepository(IScopeUnitOfWork uow)
        {
            return new DataTypeDefinitionRepository(
                uow,
                _cacheHelper,
                _logger, _sqlSyntax,
                CreateContentTypeRepository(uow));
        }

        public virtual IDictionaryRepository CreateDictionaryRepository(IScopeUnitOfWork uow)
        {
            return new DictionaryRepository(
                uow,
                _cacheHelper,
                _logger,
                _sqlSyntax);
        }

        public virtual ILanguageRepository CreateLanguageRepository(IScopeUnitOfWork uow)
        {
            return new LanguageRepository(
                uow,
                _cacheHelper,
                _logger, _sqlSyntax);
        }

        public virtual IMediaRepository CreateMediaRepository(IScopeUnitOfWork uow)
        {
            return new MediaRepository(
                uow,
                _cacheHelper,
                _logger, _sqlSyntax,
                CreateMediaTypeRepository(uow),
                CreateTagRepository(uow),
                _settings.Content);
        }

        public virtual IMediaTypeRepository CreateMediaTypeRepository(IScopeUnitOfWork uow)
        {
            return new MediaTypeRepository(
                uow,
                _cacheHelper,
                _logger, _sqlSyntax);
        }

        public virtual IRelationRepository CreateRelationRepository(IScopeUnitOfWork uow)
        {
            return new RelationRepository(
                uow,
                _nullCache,
                _logger, _sqlSyntax,
                CreateRelationTypeRepository(uow));
        }

        public virtual IRelationTypeRepository CreateRelationTypeRepository(IScopeUnitOfWork uow)
        {
            return new RelationTypeRepository(
                uow,
                _cacheHelper,
                _logger, _sqlSyntax);
        }

        public virtual IScriptRepository CreateScriptRepository(IUnitOfWork uow)
        {
            return new ScriptRepository(uow, FileSystemProviderManager.Current.ScriptsFileSystem, _settings.Content);
        }

        internal virtual IPartialViewRepository CreatePartialViewRepository(IUnitOfWork uow)
        {
            return new PartialViewRepository(uow, FileSystemProviderManager.Current.PartialViewsFileSystem);
        }

        internal virtual IPartialViewRepository CreatePartialViewMacroRepository(IUnitOfWork uow)
        {
            return new PartialViewMacroRepository(uow, FileSystemProviderManager.Current.MacroPartialsFileSystem);
        }

        public virtual IStylesheetRepository CreateStylesheetRepository(IUnitOfWork uow)
        {
            return new StylesheetRepository(uow, FileSystemProviderManager.Current.StylesheetsFileSystem);
        }

        [Obsolete("Do not use this method, use the method with only the single unit of work parameter")]
        [EditorBrowsable(EditorBrowsableState.Never)]
        public virtual IStylesheetRepository CreateStylesheetRepository(IUnitOfWork uow, IDatabaseUnitOfWork db)
        {
            // note: the second unit of work is ignored.
            return new StylesheetRepository(uow, FileSystemProviderManager.Current.StylesheetsFileSystem);
        }

        public virtual ITemplateRepository CreateTemplateRepository(IScopeUnitOfWork uow)
        {
            return new TemplateRepository(uow,
                _cacheHelper,
                _logger, _sqlSyntax,
                FileSystemProviderManager.Current.MasterPagesFileSystem,
                FileSystemProviderManager.Current.MvcViewsFileSystem,
                _settings.Templates);
        }

        public virtual IXsltFileRepository CreateXsltFileRepository(IUnitOfWork uow)
        {
            return new XsltFileRepository(uow, FileSystemProviderManager.Current.XsltFileSystem);
        }

        public virtual IMigrationEntryRepository CreateMigrationEntryRepository(IScopeUnitOfWork uow)
        {
            return new MigrationEntryRepository(
                uow,
                _nullCache, //never cache
                _logger, _sqlSyntax);
        }

        public virtual IServerRegistrationRepository CreateServerRegistrationRepository(IScopeUnitOfWork uow)
        {
            return new ServerRegistrationRepository(
                uow,
                _cacheHelper.StaticCache,
                _logger, _sqlSyntax);
        }

<<<<<<< HEAD
        public virtual IUserTypeRepository CreateUserTypeRepository(IScopeUnitOfWork uow)
=======
        public virtual IUserGroupRepository CreateUserGroupRepository(IDatabaseUnitOfWork uow)
>>>>>>> 11b97c52
        {
            return new UserGroupRepository(
                uow,
                _cacheHelper,
                _logger, _sqlSyntax);
        }

        public virtual IUserRepository CreateUserRepository(IScopeUnitOfWork uow)
        {
            return new UserRepository(
                uow,
                //Need to cache users - we look up user information more than anything in the back office!
                _cacheHelper,
                _logger, _sqlSyntax);
        }

        internal virtual IMacroRepository CreateMacroRepository(IScopeUnitOfWork uow)
        {
            return new MacroRepository(uow,
                _cacheHelper,
                _logger, _sqlSyntax);
        }

        public virtual IMemberRepository CreateMemberRepository(IScopeUnitOfWork uow)
        {
            return new MemberRepository(
                uow,
                _cacheHelper,
                _logger, _sqlSyntax,
                CreateMemberTypeRepository(uow),
                CreateMemberGroupRepository(uow),
                CreateTagRepository(uow),
                _settings.Content);
        }

        public virtual IMemberTypeRepository CreateMemberTypeRepository(IScopeUnitOfWork uow)
        {
            return new MemberTypeRepository(uow,
                _cacheHelper,
                _logger, _sqlSyntax);
        }

        public virtual IMemberGroupRepository CreateMemberGroupRepository(IScopeUnitOfWork uow)
        {
            return new MemberGroupRepository(uow,
                _cacheHelper,
                _logger, _sqlSyntax);
        }

        public virtual IEntityRepository CreateEntityRepository(IScopeUnitOfWork uow)
        {
            return new EntityRepository(uow);
        }

        public virtual IDomainRepository CreateDomainRepository(IScopeUnitOfWork uow)
        {
            return new DomainRepository(uow, _cacheHelper, _logger, _sqlSyntax);
        }

        public ITaskTypeRepository CreateTaskTypeRepository(IScopeUnitOfWork uow)
        {
            return new TaskTypeRepository(uow,
                _nullCache, //never cache
                _logger, _sqlSyntax);
        }

        internal virtual EntityContainerRepository CreateEntityContainerRepository(IScopeUnitOfWork uow, Guid containerObjectType)
        {
            return new EntityContainerRepository(
                uow,
                _cacheHelper,
                _logger, _sqlSyntax,
                containerObjectType);
        }

        public IRedirectUrlRepository CreateRedirectUrlRepository(IScopeUnitOfWork uow)
        {
            return new RedirectUrlRepository(
                uow,
                _cacheHelper,
                _logger,
                _sqlSyntax);
        }
    }
}
<|MERGE_RESOLUTION|>--- conflicted
+++ resolved
@@ -1,367 +1,363 @@
-using Umbraco.Core.Configuration;
-using System;
-using System.ComponentModel;
-using Umbraco.Core.Cache;
-using Umbraco.Core.Configuration.UmbracoSettings;
-using Umbraco.Core.IO;
-using Umbraco.Core.Logging;
-
-using Umbraco.Core.Persistence.Repositories;
-using Umbraco.Core.Persistence.SqlSyntax;
-using Umbraco.Core.Persistence.UnitOfWork;
-
-namespace Umbraco.Core.Persistence
-{
-    /// <summary>
-    /// Used to instantiate each repository type
-    /// </summary>
-    public class RepositoryFactory
-    {
-        private readonly ILogger _logger;
-        private readonly ISqlSyntaxProvider _sqlSyntax;
-        private readonly CacheHelper _cacheHelper;
-        private readonly CacheHelper _nullCache;
-        private readonly IUmbracoSettingsSection _settings;
-
-        #region Ctors
-
-        public RepositoryFactory(CacheHelper cacheHelper, ILogger logger, ISqlSyntaxProvider sqlSyntax, IUmbracoSettingsSection settings)
-        {
-            if (cacheHelper == null) throw new ArgumentNullException("cacheHelper");
-            if (logger == null) throw new ArgumentNullException("logger");
-            //if (sqlSyntax == null) throw new ArgumentNullException("sqlSyntax");
-            if (settings == null) throw new ArgumentNullException("settings");
-
-            _cacheHelper = cacheHelper;
-
-            //IMPORTANT: We will force the DeepCloneRuntimeCacheProvider to be used here which is a wrapper for the underlying
-            // runtime cache to ensure that anything that can be deep cloned in/out is done so, this also ensures that our tracks
-            // changes entities are reset.
-            if ((_cacheHelper.RuntimeCache is DeepCloneRuntimeCacheProvider) == false)
-            {
-                var origRuntimeCache = cacheHelper.RuntimeCache;
-                _cacheHelper.RuntimeCache = new DeepCloneRuntimeCacheProvider(origRuntimeCache);
-            }
-            //If the factory for isolated cache doesn't return DeepCloneRuntimeCacheProvider, then ensure it does
-            if (_cacheHelper.IsolatedRuntimeCache.CacheFactory.Method.ReturnType != typeof (DeepCloneRuntimeCacheProvider))
-            {
-                var origFactory = cacheHelper.IsolatedRuntimeCache.CacheFactory;
-                _cacheHelper.IsolatedRuntimeCache.CacheFactory = type =>
-                {
-                    var cache = origFactory(type);
-
-                    //if the result is already a DeepCloneRuntimeCacheProvider then return it, otherwise
-                    //wrap the result with a DeepCloneRuntimeCacheProvider
-                    return cache is DeepCloneRuntimeCacheProvider 
-                        ? cache 
-                        : new DeepCloneRuntimeCacheProvider(cache);
-                };
-            }
-
-            _nullCache = CacheHelper.NoCache;
-            _logger = logger;
-            _sqlSyntax = sqlSyntax;
-            _settings = settings;
-        }
-
-        [Obsolete("Use the ctor specifying all dependencies instead")]
-        public RepositoryFactory()
-            : this(ApplicationContext.Current.ApplicationCache, LoggerResolver.Current.Logger, SqlSyntaxContext.SqlSyntaxProvider, UmbracoConfig.For.UmbracoSettings())
-        {
-        }
-
-        [Obsolete("Use the ctor specifying all dependencies instead")]
-        public RepositoryFactory(CacheHelper cacheHelper)
-            : this(cacheHelper, LoggerResolver.Current.Logger, SqlSyntaxContext.SqlSyntaxProvider, UmbracoConfig.For.UmbracoSettings())
-        {
-        }
-
-        [Obsolete("Use the ctor specifying all dependencies instead, NOTE: disableAllCache has zero effect")]
-        public RepositoryFactory(bool disableAllCache, CacheHelper cacheHelper)
-            : this(cacheHelper, LoggerResolver.Current.Logger, SqlSyntaxContext.SqlSyntaxProvider, UmbracoConfig.For.UmbracoSettings())
-        {
-            if (cacheHelper == null) throw new ArgumentNullException("cacheHelper");
-            _cacheHelper = cacheHelper;
-            _nullCache = CacheHelper.NoCache;
-        }
-
-        [Obsolete("Use the ctor specifying all dependencies instead")]
-        public RepositoryFactory(bool disableAllCache)
-            : this(disableAllCache ? CacheHelper.NoCache : ApplicationContext.Current.ApplicationCache, LoggerResolver.Current.Logger, SqlSyntaxContext.SqlSyntaxProvider, UmbracoConfig.For.UmbracoSettings())
-        {
-        }
-
-
-        #endregion
-
-        public virtual IExternalLoginRepository CreateExternalLoginRepository(IScopeUnitOfWork uow)
-        {
-            return new ExternalLoginRepository(uow,
-                _cacheHelper,
-                _logger, _sqlSyntax);
-        }
-
-        public virtual IPublicAccessRepository CreatePublicAccessRepository(IScopeUnitOfWork uow)
-        {
-            return new PublicAccessRepository(uow,
-                _cacheHelper,
-                _logger, _sqlSyntax);
-        }
-
-        public virtual ITaskRepository CreateTaskRepository(IScopeUnitOfWork uow)
-        {
-            return new TaskRepository(uow,
-                _nullCache, //never cache
-                _logger, _sqlSyntax);
-        }
-
-        public virtual IAuditRepository CreateAuditRepository(IScopeUnitOfWork uow)
-        {
-            return new AuditRepository(uow,
-                _nullCache, //never cache
-                _logger, _sqlSyntax);
-        }
-
-        public virtual ITagRepository CreateTagRepository(IScopeUnitOfWork uow)
-        {
-            return new TagRepository(
-                uow,
-                _cacheHelper, _logger, _sqlSyntax);
-        }
-
-        public virtual IContentRepository CreateContentRepository(IScopeUnitOfWork uow)
-        {
-            return new ContentRepository(
-                uow,
-                _cacheHelper,
-                _logger,
-                _sqlSyntax,
-                CreateContentTypeRepository(uow),
-                CreateTemplateRepository(uow),
-                CreateTagRepository(uow),
-                _settings.Content)
-            {
-                EnsureUniqueNaming = _settings.Content.EnsureUniqueNaming
-            };
-        }
-
-        public virtual IContentTypeRepository CreateContentTypeRepository(IScopeUnitOfWork uow)
-        {
-            return new ContentTypeRepository(
-                uow,
-                _cacheHelper,
-                _logger, _sqlSyntax,
-                CreateTemplateRepository(uow));
-        }
-
-        public virtual IDataTypeDefinitionRepository CreateDataTypeDefinitionRepository(IScopeUnitOfWork uow)
-        {
-            return new DataTypeDefinitionRepository(
-                uow,
-                _cacheHelper,
-                _logger, _sqlSyntax,
-                CreateContentTypeRepository(uow));
-        }
-
-        public virtual IDictionaryRepository CreateDictionaryRepository(IScopeUnitOfWork uow)
-        {
-            return new DictionaryRepository(
-                uow,
-                _cacheHelper,
-                _logger,
-                _sqlSyntax);
-        }
-
-        public virtual ILanguageRepository CreateLanguageRepository(IScopeUnitOfWork uow)
-        {
-            return new LanguageRepository(
-                uow,
-                _cacheHelper,
-                _logger, _sqlSyntax);
-        }
-
-        public virtual IMediaRepository CreateMediaRepository(IScopeUnitOfWork uow)
-        {
-            return new MediaRepository(
-                uow,
-                _cacheHelper,
-                _logger, _sqlSyntax,
-                CreateMediaTypeRepository(uow),
-                CreateTagRepository(uow),
-                _settings.Content);
-        }
-
-        public virtual IMediaTypeRepository CreateMediaTypeRepository(IScopeUnitOfWork uow)
-        {
-            return new MediaTypeRepository(
-                uow,
-                _cacheHelper,
-                _logger, _sqlSyntax);
-        }
-
-        public virtual IRelationRepository CreateRelationRepository(IScopeUnitOfWork uow)
-        {
-            return new RelationRepository(
-                uow,
-                _nullCache,
-                _logger, _sqlSyntax,
-                CreateRelationTypeRepository(uow));
-        }
-
-        public virtual IRelationTypeRepository CreateRelationTypeRepository(IScopeUnitOfWork uow)
-        {
-            return new RelationTypeRepository(
-                uow,
-                _cacheHelper,
-                _logger, _sqlSyntax);
-        }
-
-        public virtual IScriptRepository CreateScriptRepository(IUnitOfWork uow)
-        {
-            return new ScriptRepository(uow, FileSystemProviderManager.Current.ScriptsFileSystem, _settings.Content);
-        }
-
-        internal virtual IPartialViewRepository CreatePartialViewRepository(IUnitOfWork uow)
-        {
-            return new PartialViewRepository(uow, FileSystemProviderManager.Current.PartialViewsFileSystem);
-        }
-
-        internal virtual IPartialViewRepository CreatePartialViewMacroRepository(IUnitOfWork uow)
-        {
-            return new PartialViewMacroRepository(uow, FileSystemProviderManager.Current.MacroPartialsFileSystem);
-        }
-
-        public virtual IStylesheetRepository CreateStylesheetRepository(IUnitOfWork uow)
-        {
-            return new StylesheetRepository(uow, FileSystemProviderManager.Current.StylesheetsFileSystem);
-        }
-
-        [Obsolete("Do not use this method, use the method with only the single unit of work parameter")]
-        [EditorBrowsable(EditorBrowsableState.Never)]
-        public virtual IStylesheetRepository CreateStylesheetRepository(IUnitOfWork uow, IDatabaseUnitOfWork db)
-        {
-            // note: the second unit of work is ignored.
-            return new StylesheetRepository(uow, FileSystemProviderManager.Current.StylesheetsFileSystem);
-        }
-
-        public virtual ITemplateRepository CreateTemplateRepository(IScopeUnitOfWork uow)
-        {
-            return new TemplateRepository(uow,
-                _cacheHelper,
-                _logger, _sqlSyntax,
-                FileSystemProviderManager.Current.MasterPagesFileSystem,
-                FileSystemProviderManager.Current.MvcViewsFileSystem,
-                _settings.Templates);
-        }
-
-        public virtual IXsltFileRepository CreateXsltFileRepository(IUnitOfWork uow)
-        {
-            return new XsltFileRepository(uow, FileSystemProviderManager.Current.XsltFileSystem);
-        }
-
-        public virtual IMigrationEntryRepository CreateMigrationEntryRepository(IScopeUnitOfWork uow)
-        {
-            return new MigrationEntryRepository(
-                uow,
-                _nullCache, //never cache
-                _logger, _sqlSyntax);
-        }
-
-        public virtual IServerRegistrationRepository CreateServerRegistrationRepository(IScopeUnitOfWork uow)
-        {
-            return new ServerRegistrationRepository(
-                uow,
-                _cacheHelper.StaticCache,
-                _logger, _sqlSyntax);
-        }
-
-<<<<<<< HEAD
-        public virtual IUserTypeRepository CreateUserTypeRepository(IScopeUnitOfWork uow)
-=======
-        public virtual IUserGroupRepository CreateUserGroupRepository(IDatabaseUnitOfWork uow)
->>>>>>> 11b97c52
-        {
-            return new UserGroupRepository(
-                uow,
-                _cacheHelper,
-                _logger, _sqlSyntax);
-        }
-
-        public virtual IUserRepository CreateUserRepository(IScopeUnitOfWork uow)
-        {
-            return new UserRepository(
-                uow,
-                //Need to cache users - we look up user information more than anything in the back office!
-                _cacheHelper,
-                _logger, _sqlSyntax);
-        }
-
-        internal virtual IMacroRepository CreateMacroRepository(IScopeUnitOfWork uow)
-        {
-            return new MacroRepository(uow,
-                _cacheHelper,
-                _logger, _sqlSyntax);
-        }
-
-        public virtual IMemberRepository CreateMemberRepository(IScopeUnitOfWork uow)
-        {
-            return new MemberRepository(
-                uow,
-                _cacheHelper,
-                _logger, _sqlSyntax,
-                CreateMemberTypeRepository(uow),
-                CreateMemberGroupRepository(uow),
-                CreateTagRepository(uow),
-                _settings.Content);
-        }
-
-        public virtual IMemberTypeRepository CreateMemberTypeRepository(IScopeUnitOfWork uow)
-        {
-            return new MemberTypeRepository(uow,
-                _cacheHelper,
-                _logger, _sqlSyntax);
-        }
-
-        public virtual IMemberGroupRepository CreateMemberGroupRepository(IScopeUnitOfWork uow)
-        {
-            return new MemberGroupRepository(uow,
-                _cacheHelper,
-                _logger, _sqlSyntax);
-        }
-
-        public virtual IEntityRepository CreateEntityRepository(IScopeUnitOfWork uow)
-        {
-            return new EntityRepository(uow);
-        }
-
-        public virtual IDomainRepository CreateDomainRepository(IScopeUnitOfWork uow)
-        {
-            return new DomainRepository(uow, _cacheHelper, _logger, _sqlSyntax);
-        }
-
-        public ITaskTypeRepository CreateTaskTypeRepository(IScopeUnitOfWork uow)
-        {
-            return new TaskTypeRepository(uow,
-                _nullCache, //never cache
-                _logger, _sqlSyntax);
-        }
-
-        internal virtual EntityContainerRepository CreateEntityContainerRepository(IScopeUnitOfWork uow, Guid containerObjectType)
-        {
-            return new EntityContainerRepository(
-                uow,
-                _cacheHelper,
-                _logger, _sqlSyntax,
-                containerObjectType);
-        }
-
-        public IRedirectUrlRepository CreateRedirectUrlRepository(IScopeUnitOfWork uow)
-        {
-            return new RedirectUrlRepository(
-                uow,
-                _cacheHelper,
-                _logger,
-                _sqlSyntax);
-        }
-    }
-}
+using Umbraco.Core.Configuration;
+using System;
+using System.ComponentModel;
+using Umbraco.Core.Cache;
+using Umbraco.Core.Configuration.UmbracoSettings;
+using Umbraco.Core.IO;
+using Umbraco.Core.Logging;
+
+using Umbraco.Core.Persistence.Repositories;
+using Umbraco.Core.Persistence.SqlSyntax;
+using Umbraco.Core.Persistence.UnitOfWork;
+
+namespace Umbraco.Core.Persistence
+{
+    /// <summary>
+    /// Used to instantiate each repository type
+    /// </summary>
+    public class RepositoryFactory
+    {
+        private readonly ILogger _logger;
+        private readonly ISqlSyntaxProvider _sqlSyntax;
+        private readonly CacheHelper _cacheHelper;
+        private readonly CacheHelper _nullCache;
+        private readonly IUmbracoSettingsSection _settings;
+
+        #region Ctors
+
+        public RepositoryFactory(CacheHelper cacheHelper, ILogger logger, ISqlSyntaxProvider sqlSyntax, IUmbracoSettingsSection settings)
+        {
+            if (cacheHelper == null) throw new ArgumentNullException("cacheHelper");
+            if (logger == null) throw new ArgumentNullException("logger");
+            //if (sqlSyntax == null) throw new ArgumentNullException("sqlSyntax");
+            if (settings == null) throw new ArgumentNullException("settings");
+
+            _cacheHelper = cacheHelper;
+
+            //IMPORTANT: We will force the DeepCloneRuntimeCacheProvider to be used here which is a wrapper for the underlying
+            // runtime cache to ensure that anything that can be deep cloned in/out is done so, this also ensures that our tracks
+            // changes entities are reset.
+            if ((_cacheHelper.RuntimeCache is DeepCloneRuntimeCacheProvider) == false)
+            {
+                var origRuntimeCache = cacheHelper.RuntimeCache;
+                _cacheHelper.RuntimeCache = new DeepCloneRuntimeCacheProvider(origRuntimeCache);
+            }
+            //If the factory for isolated cache doesn't return DeepCloneRuntimeCacheProvider, then ensure it does
+            if (_cacheHelper.IsolatedRuntimeCache.CacheFactory.Method.ReturnType != typeof (DeepCloneRuntimeCacheProvider))
+            {
+                var origFactory = cacheHelper.IsolatedRuntimeCache.CacheFactory;
+                _cacheHelper.IsolatedRuntimeCache.CacheFactory = type =>
+                {
+                    var cache = origFactory(type);
+
+                    //if the result is already a DeepCloneRuntimeCacheProvider then return it, otherwise
+                    //wrap the result with a DeepCloneRuntimeCacheProvider
+                    return cache is DeepCloneRuntimeCacheProvider 
+                        ? cache 
+                        : new DeepCloneRuntimeCacheProvider(cache);
+                };
+            }
+
+            _nullCache = CacheHelper.NoCache;
+            _logger = logger;
+            _sqlSyntax = sqlSyntax;
+            _settings = settings;
+        }
+
+        [Obsolete("Use the ctor specifying all dependencies instead")]
+        public RepositoryFactory()
+            : this(ApplicationContext.Current.ApplicationCache, LoggerResolver.Current.Logger, SqlSyntaxContext.SqlSyntaxProvider, UmbracoConfig.For.UmbracoSettings())
+        {
+        }
+
+        [Obsolete("Use the ctor specifying all dependencies instead")]
+        public RepositoryFactory(CacheHelper cacheHelper)
+            : this(cacheHelper, LoggerResolver.Current.Logger, SqlSyntaxContext.SqlSyntaxProvider, UmbracoConfig.For.UmbracoSettings())
+        {
+        }
+
+        [Obsolete("Use the ctor specifying all dependencies instead, NOTE: disableAllCache has zero effect")]
+        public RepositoryFactory(bool disableAllCache, CacheHelper cacheHelper)
+            : this(cacheHelper, LoggerResolver.Current.Logger, SqlSyntaxContext.SqlSyntaxProvider, UmbracoConfig.For.UmbracoSettings())
+        {
+            if (cacheHelper == null) throw new ArgumentNullException("cacheHelper");
+            _cacheHelper = cacheHelper;
+            _nullCache = CacheHelper.NoCache;
+        }
+
+        [Obsolete("Use the ctor specifying all dependencies instead")]
+        public RepositoryFactory(bool disableAllCache)
+            : this(disableAllCache ? CacheHelper.NoCache : ApplicationContext.Current.ApplicationCache, LoggerResolver.Current.Logger, SqlSyntaxContext.SqlSyntaxProvider, UmbracoConfig.For.UmbracoSettings())
+        {
+        }
+
+
+        #endregion
+
+        public virtual IExternalLoginRepository CreateExternalLoginRepository(IScopeUnitOfWork uow)
+        {
+            return new ExternalLoginRepository(uow,
+                _cacheHelper,
+                _logger, _sqlSyntax);
+        }
+
+        public virtual IPublicAccessRepository CreatePublicAccessRepository(IScopeUnitOfWork uow)
+        {
+            return new PublicAccessRepository(uow,
+                _cacheHelper,
+                _logger, _sqlSyntax);
+        }
+
+        public virtual ITaskRepository CreateTaskRepository(IScopeUnitOfWork uow)
+        {
+            return new TaskRepository(uow,
+                _nullCache, //never cache
+                _logger, _sqlSyntax);
+        }
+
+        public virtual IAuditRepository CreateAuditRepository(IScopeUnitOfWork uow)
+        {
+            return new AuditRepository(uow,
+                _nullCache, //never cache
+                _logger, _sqlSyntax);
+        }
+
+        public virtual ITagRepository CreateTagRepository(IScopeUnitOfWork uow)
+        {
+            return new TagRepository(
+                uow,
+                _cacheHelper, _logger, _sqlSyntax);
+        }
+
+        public virtual IContentRepository CreateContentRepository(IScopeUnitOfWork uow)
+        {
+            return new ContentRepository(
+                uow,
+                _cacheHelper,
+                _logger,
+                _sqlSyntax,
+                CreateContentTypeRepository(uow),
+                CreateTemplateRepository(uow),
+                CreateTagRepository(uow),
+                _settings.Content)
+            {
+                EnsureUniqueNaming = _settings.Content.EnsureUniqueNaming
+            };
+        }
+
+        public virtual IContentTypeRepository CreateContentTypeRepository(IScopeUnitOfWork uow)
+        {
+            return new ContentTypeRepository(
+                uow,
+                _cacheHelper,
+                _logger, _sqlSyntax,
+                CreateTemplateRepository(uow));
+        }
+
+        public virtual IDataTypeDefinitionRepository CreateDataTypeDefinitionRepository(IScopeUnitOfWork uow)
+        {
+            return new DataTypeDefinitionRepository(
+                uow,
+                _cacheHelper,
+                _logger, _sqlSyntax,
+                CreateContentTypeRepository(uow));
+        }
+
+        public virtual IDictionaryRepository CreateDictionaryRepository(IScopeUnitOfWork uow)
+        {
+            return new DictionaryRepository(
+                uow,
+                _cacheHelper,
+                _logger,
+                _sqlSyntax);
+        }
+
+        public virtual ILanguageRepository CreateLanguageRepository(IScopeUnitOfWork uow)
+        {
+            return new LanguageRepository(
+                uow,
+                _cacheHelper,
+                _logger, _sqlSyntax);
+        }
+
+        public virtual IMediaRepository CreateMediaRepository(IScopeUnitOfWork uow)
+        {
+            return new MediaRepository(
+                uow,
+                _cacheHelper,
+                _logger, _sqlSyntax,
+                CreateMediaTypeRepository(uow),
+                CreateTagRepository(uow),
+                _settings.Content);
+        }
+
+        public virtual IMediaTypeRepository CreateMediaTypeRepository(IScopeUnitOfWork uow)
+        {
+            return new MediaTypeRepository(
+                uow,
+                _cacheHelper,
+                _logger, _sqlSyntax);
+        }
+
+        public virtual IRelationRepository CreateRelationRepository(IScopeUnitOfWork uow)
+        {
+            return new RelationRepository(
+                uow,
+                _nullCache,
+                _logger, _sqlSyntax,
+                CreateRelationTypeRepository(uow));
+        }
+
+        public virtual IRelationTypeRepository CreateRelationTypeRepository(IScopeUnitOfWork uow)
+        {
+            return new RelationTypeRepository(
+                uow,
+                _cacheHelper,
+                _logger, _sqlSyntax);
+        }
+
+        public virtual IScriptRepository CreateScriptRepository(IUnitOfWork uow)
+        {
+            return new ScriptRepository(uow, FileSystemProviderManager.Current.ScriptsFileSystem, _settings.Content);
+        }
+
+        internal virtual IPartialViewRepository CreatePartialViewRepository(IUnitOfWork uow)
+        {
+            return new PartialViewRepository(uow, FileSystemProviderManager.Current.PartialViewsFileSystem);
+        }
+
+        internal virtual IPartialViewRepository CreatePartialViewMacroRepository(IUnitOfWork uow)
+        {
+            return new PartialViewMacroRepository(uow, FileSystemProviderManager.Current.MacroPartialsFileSystem);
+        }
+
+        public virtual IStylesheetRepository CreateStylesheetRepository(IUnitOfWork uow)
+        {
+            return new StylesheetRepository(uow, FileSystemProviderManager.Current.StylesheetsFileSystem);
+        }
+
+        [Obsolete("Do not use this method, use the method with only the single unit of work parameter")]
+        [EditorBrowsable(EditorBrowsableState.Never)]
+        public virtual IStylesheetRepository CreateStylesheetRepository(IUnitOfWork uow, IDatabaseUnitOfWork db)
+        {
+            // note: the second unit of work is ignored.
+            return new StylesheetRepository(uow, FileSystemProviderManager.Current.StylesheetsFileSystem);
+        }
+
+        public virtual ITemplateRepository CreateTemplateRepository(IScopeUnitOfWork uow)
+        {
+            return new TemplateRepository(uow,
+                _cacheHelper,
+                _logger, _sqlSyntax,
+                FileSystemProviderManager.Current.MasterPagesFileSystem,
+                FileSystemProviderManager.Current.MvcViewsFileSystem,
+                _settings.Templates);
+        }
+
+        public virtual IXsltFileRepository CreateXsltFileRepository(IUnitOfWork uow)
+        {
+            return new XsltFileRepository(uow, FileSystemProviderManager.Current.XsltFileSystem);
+        }
+
+        public virtual IMigrationEntryRepository CreateMigrationEntryRepository(IScopeUnitOfWork uow)
+        {
+            return new MigrationEntryRepository(
+                uow,
+                _nullCache, //never cache
+                _logger, _sqlSyntax);
+        }
+
+        public virtual IServerRegistrationRepository CreateServerRegistrationRepository(IScopeUnitOfWork uow)
+        {
+            return new ServerRegistrationRepository(
+                uow,
+                _cacheHelper.StaticCache,
+                _logger, _sqlSyntax);
+        }
+
+        public virtual IUserGroupRepository CreateUserGroupRepository(IScopeUnitOfWork uow)
+        {
+            return new UserGroupRepository(
+                uow,
+                _cacheHelper,
+                _logger, _sqlSyntax);
+        }
+
+        public virtual IUserRepository CreateUserRepository(IScopeUnitOfWork uow)
+        {
+            return new UserRepository(
+                uow,
+                //Need to cache users - we look up user information more than anything in the back office!
+                _cacheHelper,
+                _logger, _sqlSyntax);
+        }
+
+        internal virtual IMacroRepository CreateMacroRepository(IScopeUnitOfWork uow)
+        {
+            return new MacroRepository(uow,
+                _cacheHelper,
+                _logger, _sqlSyntax);
+        }
+
+        public virtual IMemberRepository CreateMemberRepository(IScopeUnitOfWork uow)
+        {
+            return new MemberRepository(
+                uow,
+                _cacheHelper,
+                _logger, _sqlSyntax,
+                CreateMemberTypeRepository(uow),
+                CreateMemberGroupRepository(uow),
+                CreateTagRepository(uow),
+                _settings.Content);
+        }
+
+        public virtual IMemberTypeRepository CreateMemberTypeRepository(IScopeUnitOfWork uow)
+        {
+            return new MemberTypeRepository(uow,
+                _cacheHelper,
+                _logger, _sqlSyntax);
+        }
+
+        public virtual IMemberGroupRepository CreateMemberGroupRepository(IScopeUnitOfWork uow)
+        {
+            return new MemberGroupRepository(uow,
+                _cacheHelper,
+                _logger, _sqlSyntax);
+        }
+
+        public virtual IEntityRepository CreateEntityRepository(IScopeUnitOfWork uow)
+        {
+            return new EntityRepository(uow);
+        }
+
+        public virtual IDomainRepository CreateDomainRepository(IScopeUnitOfWork uow)
+        {
+            return new DomainRepository(uow, _cacheHelper, _logger, _sqlSyntax);
+        }
+
+        public ITaskTypeRepository CreateTaskTypeRepository(IScopeUnitOfWork uow)
+        {
+            return new TaskTypeRepository(uow,
+                _nullCache, //never cache
+                _logger, _sqlSyntax);
+        }
+
+        internal virtual EntityContainerRepository CreateEntityContainerRepository(IScopeUnitOfWork uow, Guid containerObjectType)
+        {
+            return new EntityContainerRepository(
+                uow,
+                _cacheHelper,
+                _logger, _sqlSyntax,
+                containerObjectType);
+        }
+
+        public IRedirectUrlRepository CreateRedirectUrlRepository(IScopeUnitOfWork uow)
+        {
+            return new RedirectUrlRepository(
+                uow,
+                _cacheHelper,
+                _logger,
+                _sqlSyntax);
+        }
+    }
+}