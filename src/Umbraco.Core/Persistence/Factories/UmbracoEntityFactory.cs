--- conflicted
+++ resolved
@@ -1,136 +1,132 @@
-﻿using System;
-using System.Collections.Generic;
-using System.Globalization;
-using System.Linq;
-using System.Reflection;
-using Umbraco.Core.Models;
-using Umbraco.Core.Models.EntityBase;
-using Umbraco.Core.Persistence.Repositories;
-
-namespace Umbraco.Core.Persistence.Factories
-{
-    internal class UmbracoEntityFactory : IEntityFactory<UmbracoEntity, EntityRepository.UmbracoEntityDto>
-    {
-        internal void AddAdditionalData(UmbracoEntity entity, IDictionary<string, object> originalEntityProperties)
-        {
-            var entityProps = TypeHelper.GetPublicProperties(typeof(IUmbracoEntity)).Select(x => x.Name).ToArray();
-            
-            //figure out what extra properties we have that are not on the IUmbracoEntity and add them to additional data
-            foreach (var k in originalEntityProperties.Keys
-                .Select(x => new { orig = x, title = x.ConvertCase(StringAliasCaseType.PascalCase) })
-                .Where(x => entityProps.InvariantContains(x.title) == false))
-            {
-                entity.AdditionalData[k.title] = originalEntityProperties[k.orig];
-            }
-        }
-
-        internal UmbracoEntity BuildEntityFromDynamic(dynamic d)
-        {
-            var asDictionary = (IDictionary<string, object>)d;
-
-            var entity = new UmbracoEntity(d.trashed)
-            {
-                CreateDate = d.createDate,
-                CreatorId = d.nodeUser,
-                Id = d.id,
-                Key = d.uniqueID,
-                Level = d.level,
-                Name = d.text,
-                NodeObjectTypeId = d.nodeObjectType,
-                ParentId = d.parentID,
-                Path = d.path,
-                SortOrder = d.sortOrder,
-                HasChildren = d.children > 0,
-                ContentTypeAlias = asDictionary.ContainsKey("alias") ? (d.alias ?? string.Empty) : string.Empty,
-                ContentTypeIcon = asDictionary.ContainsKey("icon") ? (d.icon ?? string.Empty) : string.Empty,
-                ContentTypeThumbnail = asDictionary.ContainsKey("thumbnail") ? (d.thumbnail ?? string.Empty) : string.Empty,
-                UmbracoProperties = new List<UmbracoEntity.UmbracoProperty>()
-            };
-
-            var publishedVersion = default(Guid);            
-            //some content items don't have a published version
-            if (asDictionary.ContainsKey("publishedVersion") && asDictionary["publishedVersion"] != null)
-            {
-                Guid.TryParse(d.publishedVersion.ToString(), out publishedVersion);    
-            }
-            var newestVersion = default(Guid);
-<<<<<<< HEAD
-            if (d.newestVersion != null)
-=======
-            if (asDictionary.ContainsKey("newestVersion") && d.newestVersion != null)
->>>>>>> b4c005c1
-            {
-                Guid.TryParse(d.newestVersion.ToString(), out newestVersion);    
-            }
-
-            entity.IsPublished = publishedVersion != default(Guid) || (newestVersion != default(Guid) && publishedVersion == newestVersion);
-            entity.IsDraft = newestVersion != default(Guid) && (publishedVersion == default(Guid) || publishedVersion != newestVersion);
-            entity.HasPendingChanges = (publishedVersion != default(Guid) && newestVersion != default(Guid)) && publishedVersion != newestVersion;
-            
-            //Now we can assign the additional data!                        
-            AddAdditionalData(entity, asDictionary);
-            
-            return entity;
-        }
-
-        public UmbracoEntity BuildEntity(EntityRepository.UmbracoEntityDto dto)
-        {
-            var entity = new UmbracoEntity(dto.Trashed)
-                             {
-                                 CreateDate = dto.CreateDate,
-                                 CreatorId = dto.UserId.Value,
-                                 Id = dto.NodeId,
-                                 Key = dto.UniqueId.Value,
-                                 Level = dto.Level,
-                                 Name = dto.Text,
-                                 NodeObjectTypeId = dto.NodeObjectType.Value,
-                                 ParentId = dto.ParentId,
-                                 Path = dto.Path,
-                                 SortOrder = dto.SortOrder,
-                                 HasChildren = dto.Children > 0,
-                                 ContentTypeAlias = dto.Alias ?? string.Empty,
-                                 ContentTypeIcon = dto.Icon ?? string.Empty,
-                                 ContentTypeThumbnail = dto.Thumbnail ?? string.Empty,
-                                 UmbracoProperties = new List<UmbracoEntity.UmbracoProperty>()
-                             };
-
-            entity.IsPublished = dto.PublishedVersion != default(Guid) || (dto.NewestVersion != default(Guid) && dto.PublishedVersion == dto.NewestVersion);
-            entity.IsDraft = dto.NewestVersion != default(Guid) && (dto.PublishedVersion == default(Guid) || dto.PublishedVersion != dto.NewestVersion);
-            entity.HasPendingChanges = (dto.PublishedVersion != default(Guid) && dto.NewestVersion != default(Guid)) && dto.PublishedVersion != dto.NewestVersion;
-
-            if (dto.UmbracoPropertyDtos != null)
-            {
-                foreach (var propertyDto in dto.UmbracoPropertyDtos)
-                {
-                    entity.UmbracoProperties.Add(new UmbracoEntity.UmbracoProperty
-                                                      {
-                                                          PropertyEditorAlias =
-                                                              propertyDto.PropertyEditorAlias,
-                                                          Value = propertyDto.UmbracoFile
-                                                      });
-                }
-            }
-
-            return entity;
-        }
-
-        public EntityRepository.UmbracoEntityDto BuildDto(UmbracoEntity entity)
-        {
-            var node = new EntityRepository.UmbracoEntityDto
-                           {
-                               CreateDate = entity.CreateDate,
-                               Level = short.Parse(entity.Level.ToString(CultureInfo.InvariantCulture)),
-                               NodeId = entity.Id,
-                               NodeObjectType = entity.NodeObjectTypeId,
-                               ParentId = entity.ParentId,
-                               Path = entity.Path,
-                               SortOrder = entity.SortOrder,
-                               Text = entity.Name,
-                               Trashed = entity.Trashed,
-                               UniqueId = entity.Key,
-                               UserId = entity.CreatorId
-                           };
-            return node;
-        }
-    }
+﻿using System;
+using System.Collections.Generic;
+using System.Globalization;
+using System.Linq;
+using System.Reflection;
+using Umbraco.Core.Models;
+using Umbraco.Core.Models.EntityBase;
+using Umbraco.Core.Persistence.Repositories;
+
+namespace Umbraco.Core.Persistence.Factories
+{
+    internal class UmbracoEntityFactory : IEntityFactory<UmbracoEntity, EntityRepository.UmbracoEntityDto>
+    {
+        internal void AddAdditionalData(UmbracoEntity entity, IDictionary<string, object> originalEntityProperties)
+        {
+            var entityProps = TypeHelper.GetPublicProperties(typeof(IUmbracoEntity)).Select(x => x.Name).ToArray();
+            
+            //figure out what extra properties we have that are not on the IUmbracoEntity and add them to additional data
+            foreach (var k in originalEntityProperties.Keys
+                .Select(x => new { orig = x, title = x.ConvertCase(StringAliasCaseType.PascalCase) })
+                .Where(x => entityProps.InvariantContains(x.title) == false))
+            {
+                entity.AdditionalData[k.title] = originalEntityProperties[k.orig];
+            }
+        }
+
+        internal UmbracoEntity BuildEntityFromDynamic(dynamic d)
+        {
+            var asDictionary = (IDictionary<string, object>)d;
+
+            var entity = new UmbracoEntity(d.trashed)
+            {
+                CreateDate = d.createDate,
+                CreatorId = d.nodeUser,
+                Id = d.id,
+                Key = d.uniqueID,
+                Level = d.level,
+                Name = d.text,
+                NodeObjectTypeId = d.nodeObjectType,
+                ParentId = d.parentID,
+                Path = d.path,
+                SortOrder = d.sortOrder,
+                HasChildren = d.children > 0,
+                ContentTypeAlias = asDictionary.ContainsKey("alias") ? (d.alias ?? string.Empty) : string.Empty,
+                ContentTypeIcon = asDictionary.ContainsKey("icon") ? (d.icon ?? string.Empty) : string.Empty,
+                ContentTypeThumbnail = asDictionary.ContainsKey("thumbnail") ? (d.thumbnail ?? string.Empty) : string.Empty,
+                UmbracoProperties = new List<UmbracoEntity.UmbracoProperty>()
+            };
+
+            var publishedVersion = default(Guid);            
+            //some content items don't have a published version
+            if (asDictionary.ContainsKey("publishedVersion") && asDictionary["publishedVersion"] != null)
+            {
+                Guid.TryParse(d.publishedVersion.ToString(), out publishedVersion);    
+            }
+            var newestVersion = default(Guid);
+            if (asDictionary.ContainsKey("newestVersion") && d.newestVersion != null)
+            {
+                Guid.TryParse(d.newestVersion.ToString(), out newestVersion);    
+            }
+
+            entity.IsPublished = publishedVersion != default(Guid) || (newestVersion != default(Guid) && publishedVersion == newestVersion);
+            entity.IsDraft = newestVersion != default(Guid) && (publishedVersion == default(Guid) || publishedVersion != newestVersion);
+            entity.HasPendingChanges = (publishedVersion != default(Guid) && newestVersion != default(Guid)) && publishedVersion != newestVersion;
+            
+            //Now we can assign the additional data!                        
+            AddAdditionalData(entity, asDictionary);
+            
+            return entity;
+        }
+
+        public UmbracoEntity BuildEntity(EntityRepository.UmbracoEntityDto dto)
+        {
+            var entity = new UmbracoEntity(dto.Trashed)
+                             {
+                                 CreateDate = dto.CreateDate,
+                                 CreatorId = dto.UserId.Value,
+                                 Id = dto.NodeId,
+                                 Key = dto.UniqueId.Value,
+                                 Level = dto.Level,
+                                 Name = dto.Text,
+                                 NodeObjectTypeId = dto.NodeObjectType.Value,
+                                 ParentId = dto.ParentId,
+                                 Path = dto.Path,
+                                 SortOrder = dto.SortOrder,
+                                 HasChildren = dto.Children > 0,
+                                 ContentTypeAlias = dto.Alias ?? string.Empty,
+                                 ContentTypeIcon = dto.Icon ?? string.Empty,
+                                 ContentTypeThumbnail = dto.Thumbnail ?? string.Empty,
+                                 UmbracoProperties = new List<UmbracoEntity.UmbracoProperty>()
+                             };
+
+            entity.IsPublished = dto.PublishedVersion != default(Guid) || (dto.NewestVersion != default(Guid) && dto.PublishedVersion == dto.NewestVersion);
+            entity.IsDraft = dto.NewestVersion != default(Guid) && (dto.PublishedVersion == default(Guid) || dto.PublishedVersion != dto.NewestVersion);
+            entity.HasPendingChanges = (dto.PublishedVersion != default(Guid) && dto.NewestVersion != default(Guid)) && dto.PublishedVersion != dto.NewestVersion;
+
+            if (dto.UmbracoPropertyDtos != null)
+            {
+                foreach (var propertyDto in dto.UmbracoPropertyDtos)
+                {
+                    entity.UmbracoProperties.Add(new UmbracoEntity.UmbracoProperty
+                                                      {
+                                                          PropertyEditorAlias =
+                                                              propertyDto.PropertyEditorAlias,
+                                                          Value = propertyDto.UmbracoFile
+                                                      });
+                }
+            }
+
+            return entity;
+        }
+
+        public EntityRepository.UmbracoEntityDto BuildDto(UmbracoEntity entity)
+        {
+            var node = new EntityRepository.UmbracoEntityDto
+                           {
+                               CreateDate = entity.CreateDate,
+                               Level = short.Parse(entity.Level.ToString(CultureInfo.InvariantCulture)),
+                               NodeId = entity.Id,
+                               NodeObjectType = entity.NodeObjectTypeId,
+                               ParentId = entity.ParentId,
+                               Path = entity.Path,
+                               SortOrder = entity.SortOrder,
+                               Text = entity.Name,
+                               Trashed = entity.Trashed,
+                               UniqueId = entity.Key,
+                               UserId = entity.CreatorId
+                           };
+            return node;
+        }
+    }
 }