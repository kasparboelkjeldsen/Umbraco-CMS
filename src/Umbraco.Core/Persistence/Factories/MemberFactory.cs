--- conflicted
+++ resolved
@@ -1,188 +1,93 @@
-<<<<<<< HEAD
-﻿using System;
-using System.Globalization;
-using Umbraco.Core.Models.EntityBase;
-using Umbraco.Core.Models;
-using Umbraco.Core.Models.Rdbms;
-
-namespace Umbraco.Core.Persistence.Factories
-{
-    internal class MemberFactory : IEntityFactory<IMember, MemberDto>
-    {
-        private readonly Guid _nodeObjectTypeId;
-        private readonly int _id;
-        private int _primaryKey;
-
-        public MemberFactory(Guid nodeObjectTypeId, int id)
-        {
-            _nodeObjectTypeId = nodeObjectTypeId;
-            _id = id;
-        }
-
-        public IMember BuildEntity(MemberDto dto)
-        {
-            throw new System.NotImplementedException();
-        }
-
-        public MemberDto BuildDto(IMember entity)
-        {
-            var member = new MemberDto
-                         {
-                             NodeId = entity.Id,
-                             Email = entity.Email,
-                             LoginName = entity.Username,
-                             Password = entity.Password,
-                             ContentVersionDto = BuildDto(entity as Member)
-                         };
-            return member;
-        }
-
-        public void SetPrimaryKey(int primaryKey)
-        {
-            _primaryKey = primaryKey;
-        }
-
-        private ContentVersionDto BuildDto(Member entity)
-        {
-            var dto = new ContentVersionDto
-                      {
-                          NodeId = entity.Id,
-                          VersionDate = entity.UpdateDate,
-                          VersionId = entity.Version,
-                          ContentDto = BuildContentDto(entity)
-                      };
-            return dto;
-        }
-
-        private ContentDto BuildContentDto(Member entity)
-        {
-            var contentDto = new ContentDto
-            {
-                NodeId = entity.Id,
-                ContentTypeId = entity.ContentTypeId,
-                NodeDto = BuildNodeDto(entity)
-            };
-
-            if (_primaryKey > 0)
-            {
-                contentDto.PrimaryKey = _primaryKey;
-            }
-
-            return contentDto;
-        }
-
-        private NodeDto BuildNodeDto(IUmbracoEntity entity)
-        {
-            var nodeDto = new NodeDto
-                          {
-                              CreateDate = entity.CreateDate,
-                              NodeId = entity.Id,
-                              Level = short.Parse(entity.Level.ToString(CultureInfo.InvariantCulture)),
-                              NodeObjectType = _nodeObjectTypeId,
-                              ParentId = entity.ParentId,
-                              Path = entity.Path,
-                              SortOrder = entity.SortOrder,
-                              Text = entity.Name,
-                              Trashed = entity.Trashed,
-                              UniqueId = entity.Key,
-                              UserId = entity.CreatorId
-                          };
-
-            return nodeDto;
-        }
-    }
-=======
-﻿using System;
-using System.Globalization;
-using Umbraco.Core.Models.EntityBase;
-using Umbraco.Core.Models;
-using Umbraco.Core.Models.Rdbms;
-
-namespace Umbraco.Core.Persistence.Factories
-{
-    internal class MemberFactory : IEntityFactory<IMember, MemberDto>
-    {
-        private readonly Guid _nodeObjectTypeId;
-        private readonly int _id;
-        private int _primaryKey;
-
-        public MemberFactory(Guid nodeObjectTypeId, int id)
-        {
-            _nodeObjectTypeId = nodeObjectTypeId;
-            _id = id;
-        }
-
-        public IMember BuildEntity(MemberDto dto)
-        {
-            throw new System.NotImplementedException();
-        }
-
-        public MemberDto BuildDto(IMember entity)
-        {
-            var member = new MemberDto
-                         {
-                             NodeId = entity.Id,
-                             Email = entity.Email,
-                             LoginName = entity.Username,
-                             Password = entity.RawPasswordValue,
-                             ContentVersionDto = BuildDto(entity as Member)
-                         };
-            return member;
-        }
-
-        public void SetPrimaryKey(int primaryKey)
-        {
-            _primaryKey = primaryKey;
-        }
-
-        private ContentVersionDto BuildDto(Member entity)
-        {
-            var dto = new ContentVersionDto
-                      {
-                          NodeId = entity.Id,
-                          VersionDate = entity.UpdateDate,
-                          VersionId = entity.Version,
-                          ContentDto = BuildContentDto(entity)
-                      };
-            return dto;
-        }
-
-        private ContentDto BuildContentDto(Member entity)
-        {
-            var contentDto = new ContentDto
-            {
-                NodeId = entity.Id,
-                ContentTypeId = entity.ContentTypeId,
-                NodeDto = BuildNodeDto(entity)
-            };
-
-            if (_primaryKey > 0)
-            {
-                contentDto.PrimaryKey = _primaryKey;
-            }
-
-            return contentDto;
-        }
-
-        private NodeDto BuildNodeDto(IUmbracoEntity entity)
-        {
-            var nodeDto = new NodeDto
-                          {
-                              CreateDate = entity.CreateDate,
-                              NodeId = entity.Id,
-                              Level = short.Parse(entity.Level.ToString(CultureInfo.InvariantCulture)),
-                              NodeObjectType = _nodeObjectTypeId,
-                              ParentId = entity.ParentId,
-                              Path = entity.Path,
-                              SortOrder = entity.SortOrder,
-                              Text = entity.Name,
-                              Trashed = entity.Trashed,
-                              UniqueId = entity.Key,
-                              UserId = entity.CreatorId
-                          };
-
-            return nodeDto;
-        }
-    }
->>>>>>> 7a7720c4
+﻿using System;
+using System.Globalization;
+using Umbraco.Core.Models.EntityBase;
+using Umbraco.Core.Models;
+using Umbraco.Core.Models.Rdbms;
+
+namespace Umbraco.Core.Persistence.Factories
+{
+    internal class MemberFactory : IEntityFactory<IMember, MemberDto>
+    {
+        private readonly Guid _nodeObjectTypeId;
+        private readonly int _id;
+        private int _primaryKey;
+
+        public MemberFactory(Guid nodeObjectTypeId, int id)
+        {
+            _nodeObjectTypeId = nodeObjectTypeId;
+            _id = id;
+        }
+
+        public IMember BuildEntity(MemberDto dto)
+        {
+            throw new System.NotImplementedException();
+        }
+
+        public MemberDto BuildDto(IMember entity)
+        {
+            var member = new MemberDto
+                         {
+                             NodeId = entity.Id,
+                             Email = entity.Email,
+                             LoginName = entity.Username,
+                             Password = entity.RawPasswordValue,
+                             ContentVersionDto = BuildDto(entity as Member)
+                         };
+            return member;
+        }
+
+        public void SetPrimaryKey(int primaryKey)
+        {
+            _primaryKey = primaryKey;
+        }
+
+        private ContentVersionDto BuildDto(Member entity)
+        {
+            var dto = new ContentVersionDto
+                      {
+                          NodeId = entity.Id,
+                          VersionDate = entity.UpdateDate,
+                          VersionId = entity.Version,
+                          ContentDto = BuildContentDto(entity)
+                      };
+            return dto;
+        }
+
+        private ContentDto BuildContentDto(Member entity)
+        {
+            var contentDto = new ContentDto
+            {
+                NodeId = entity.Id,
+                ContentTypeId = entity.ContentTypeId,
+                NodeDto = BuildNodeDto(entity)
+            };
+
+            if (_primaryKey > 0)
+            {
+                contentDto.PrimaryKey = _primaryKey;
+            }
+
+            return contentDto;
+        }
+
+        private NodeDto BuildNodeDto(IUmbracoEntity entity)
+        {
+            var nodeDto = new NodeDto
+                          {
+                              CreateDate = entity.CreateDate,
+                              NodeId = entity.Id,
+                              Level = short.Parse(entity.Level.ToString(CultureInfo.InvariantCulture)),
+                              NodeObjectType = _nodeObjectTypeId,
+                              ParentId = entity.ParentId,
+                              Path = entity.Path,
+                              SortOrder = entity.SortOrder,
+                              Text = entity.Name,
+                              Trashed = entity.Trashed,
+                              UniqueId = entity.Key,
+                              UserId = entity.CreatorId
+                          };
+
+            return nodeDto;
+        }
+    }
 }