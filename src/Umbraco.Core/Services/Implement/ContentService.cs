﻿using System;
using System.Collections.Generic;
using System.Globalization;
using System.Linq;
using Umbraco.Core.Events;
using Umbraco.Core.Exceptions;
using Umbraco.Core.Logging;
using Umbraco.Core.Models;
using Umbraco.Core.Models.Membership;
using Umbraco.Core.Persistence.DatabaseModelDefinitions;
using Umbraco.Core.Persistence.Querying;
using Umbraco.Core.Persistence.Repositories;
using Umbraco.Core.Scoping;
using Umbraco.Core.Services.Changes;

namespace Umbraco.Core.Services.Implement
{
    /// <summary>
    /// Implements the content service.
    /// </summary>
    public class ContentService : RepositoryService, IContentService
    {
        private readonly IDocumentRepository _documentRepository;
        private readonly IEntityRepository _entityRepository;
        private readonly IAuditRepository _auditRepository;
        private readonly IContentTypeRepository _contentTypeRepository;
        private readonly IDocumentBlueprintRepository _documentBlueprintRepository;
        private readonly ILanguageRepository _languageRepository;
        private IQuery<IContent> _queryNotTrashed;

        #region Constructors

        public ContentService(IScopeProvider provider, ILogger logger,
            IEventMessagesFactory eventMessagesFactory,
            IDocumentRepository documentRepository, IEntityRepository entityRepository, IAuditRepository auditRepository,
            IContentTypeRepository contentTypeRepository, IDocumentBlueprintRepository documentBlueprintRepository, ILanguageRepository languageRepository)
            : base(provider, logger, eventMessagesFactory)
        {
            _documentRepository = documentRepository;
            _entityRepository = entityRepository;
            _auditRepository = auditRepository;
            _contentTypeRepository = contentTypeRepository;
            _documentBlueprintRepository = documentBlueprintRepository;
            _languageRepository = languageRepository;
        }

        #endregion

        #region Static queries

        // lazy-constructed because when the ctor runs, the query factory may not be ready

        private IQuery<IContent> QueryNotTrashed => _queryNotTrashed ?? (_queryNotTrashed = Query<IContent>().Where(x => x.Trashed == false));

        #endregion

        #region Count

        public int CountPublished(string contentTypeAlias = null)
        {
            using (var scope = ScopeProvider.CreateScope(autoComplete: true))
            {
                scope.ReadLock(Constants.Locks.ContentTree);
                return _documentRepository.CountPublished(contentTypeAlias);
            }
        }

        public int Count(string contentTypeAlias = null)
        {
            using (var scope = ScopeProvider.CreateScope(autoComplete: true))
            {
                scope.ReadLock(Constants.Locks.ContentTree);
                return _documentRepository.Count(contentTypeAlias);
            }
        }

        public int CountChildren(int parentId, string contentTypeAlias = null)
        {
            using (var scope = ScopeProvider.CreateScope(autoComplete: true))
            {
                scope.ReadLock(Constants.Locks.ContentTree);
                return _documentRepository.CountChildren(parentId, contentTypeAlias);
            }
        }

        public int CountDescendants(int parentId, string contentTypeAlias = null)
        {
            using (var scope = ScopeProvider.CreateScope(autoComplete: true))
            {
                scope.ReadLock(Constants.Locks.ContentTree);
                return _documentRepository.CountDescendants(parentId, contentTypeAlias);
            }
        }

        #endregion

        #region Permissions

        /// <summary>
        /// Used to bulk update the permissions set for a content item. This will replace all permissions
        /// assigned to an entity with a list of user id & permission pairs.
        /// </summary>
        /// <param name="permissionSet"></param>
        public void SetPermissions(EntityPermissionSet permissionSet)
        {
            using (var scope = ScopeProvider.CreateScope())
            {
                scope.WriteLock(Constants.Locks.ContentTree);
                _documentRepository.ReplaceContentPermissions(permissionSet);
                scope.Complete();
            }
        }

        /// <summary>
        /// Assigns a single permission to the current content item for the specified group ids
        /// </summary>
        /// <param name="entity"></param>
        /// <param name="permission"></param>
        /// <param name="groupIds"></param>
        public void SetPermission(IContent entity, char permission, IEnumerable<int> groupIds)
        {
            using (var scope = ScopeProvider.CreateScope())
            {
                scope.WriteLock(Constants.Locks.ContentTree);
                _documentRepository.AssignEntityPermission(entity, permission, groupIds);
                scope.Complete();
            }
        }

        /// <summary>
        /// Returns implicit/inherited permissions assigned to the content item for all user groups
        /// </summary>
        /// <param name="content"></param>
        /// <returns></returns>
        public EntityPermissionCollection GetPermissions(IContent content)
        {
            using (var scope = ScopeProvider.CreateScope(autoComplete: true))
            {
                scope.ReadLock(Constants.Locks.ContentTree);
                return _documentRepository.GetPermissionsForEntity(content.Id);
            }
        }

        #endregion

        #region Create

        /// <summary>
        /// Creates an <see cref="IContent"/> object using the alias of the <see cref="IContentType"/>
        /// that this Content should based on.
        /// </summary>
        /// <remarks>
        /// Note that using this method will simply return a new IContent without any identity
        /// as it has not yet been persisted. It is intended as a shortcut to creating new content objects
        /// that does not invoke a save operation against the database.
        /// </remarks>
        /// <param name="name">Name of the Content object</param>
        /// <param name="parentId">Id of Parent for the new Content</param>
        /// <param name="contentTypeAlias">Alias of the <see cref="IContentType"/></param>
        /// <param name="userId">Optional id of the user creating the content</param>
        /// <returns><see cref="IContent"/></returns>
        public IContent Create(string name, Guid parentId, string contentTypeAlias, int userId = Constants.Security.SuperUserId)
        {
            // TODO: what about culture?

            var parent = GetById(parentId);
            return Create(name, parent, contentTypeAlias, userId);
        }

        /// <summary>
        /// Creates an <see cref="IContent"/> object of a specified content type.
        /// </summary>
        /// <remarks>This method simply returns a new, non-persisted, IContent without any identity. It
        /// is intended as a shortcut to creating new content objects that does not invoke a save
        /// operation against the database.
        /// </remarks>
        /// <param name="name">The name of the content object.</param>
        /// <param name="parentId">The identifier of the parent, or -1.</param>
        /// <param name="contentTypeAlias">The alias of the content type.</param>
        /// <param name="userId">The optional id of the user creating the content.</param>
        /// <returns>The content object.</returns>
        public IContent Create(string name, int parentId, string contentTypeAlias, int userId = Constants.Security.SuperUserId)
        {
            // TODO: what about culture?

            var contentType = GetContentType(contentTypeAlias);
            if (contentType == null)
                throw new ArgumentException("No content type with that alias.", nameof(contentTypeAlias));
            var parent = parentId > 0 ? GetById(parentId) : null;
            if (parentId > 0 && parent == null)
                throw new ArgumentException("No content with that id.", nameof(parentId));

            var content = new Content(name, parentId, contentType);
            using (var scope = ScopeProvider.CreateScope())
            {
                CreateContent(scope, content, parent, userId, false);
                scope.Complete();
            }

            return content;
        }

        /// <summary>
        /// Creates an <see cref="IContent"/> object of a specified content type, under a parent.
        /// </summary>
        /// <remarks>This method simply returns a new, non-persisted, IContent without any identity. It
        /// is intended as a shortcut to creating new content objects that does not invoke a save
        /// operation against the database.
        /// </remarks>
        /// <param name="name">The name of the content object.</param>
        /// <param name="parent">The parent content object.</param>
        /// <param name="contentTypeAlias">The alias of the content type.</param>
        /// <param name="userId">The optional id of the user creating the content.</param>
        /// <returns>The content object.</returns>
        public IContent Create(string name, IContent parent, string contentTypeAlias, int userId = Constants.Security.SuperUserId)
        {
            // TODO: what about culture?

            if (parent == null) throw new ArgumentNullException(nameof(parent));

            using (var scope = ScopeProvider.CreateScope())
            {
                // not locking since not saving anything

                var contentType = GetContentType(contentTypeAlias);
                if (contentType == null)
                    throw new ArgumentException("No content type with that alias.", nameof(contentTypeAlias)); // causes rollback

                var content = new Content(name, parent, contentType);
                CreateContent(scope, content, parent, userId, false);

                scope.Complete();
                return content;
            }
        }

        /// <summary>
        /// Creates an <see cref="IContent"/> object of a specified content type.
        /// </summary>
        /// <remarks>This method returns a new, persisted, IContent with an identity.</remarks>
        /// <param name="name">The name of the content object.</param>
        /// <param name="parentId">The identifier of the parent, or -1.</param>
        /// <param name="contentTypeAlias">The alias of the content type.</param>
        /// <param name="userId">The optional id of the user creating the content.</param>
        /// <returns>The content object.</returns>
        public IContent CreateAndSave(string name, int parentId, string contentTypeAlias, int userId = Constants.Security.SuperUserId)
        {
            // TODO: what about culture?

            using (var scope = ScopeProvider.CreateScope())
            {
                // locking the content tree secures content types too
                scope.WriteLock(Constants.Locks.ContentTree);

                var contentType = GetContentType(contentTypeAlias); // + locks
                if (contentType == null)
                    throw new ArgumentException("No content type with that alias.", nameof(contentTypeAlias)); // causes rollback

                var parent = parentId > 0 ? GetById(parentId) : null; // + locks
                if (parentId > 0 && parent == null)
                    throw new ArgumentException("No content with that id.", nameof(parentId)); // causes rollback

                var content = parentId > 0 ? new Content(name, parent, contentType) : new Content(name, parentId, contentType);
                CreateContent(scope, content, parent, userId, true);

                scope.Complete();
                return content;
            }
        }

        /// <summary>
        /// Creates an <see cref="IContent"/> object of a specified content type, under a parent.
        /// </summary>
        /// <remarks>This method returns a new, persisted, IContent with an identity.</remarks>
        /// <param name="name">The name of the content object.</param>
        /// <param name="parent">The parent content object.</param>
        /// <param name="contentTypeAlias">The alias of the content type.</param>
        /// <param name="userId">The optional id of the user creating the content.</param>
        /// <returns>The content object.</returns>
        public IContent CreateAndSave(string name, IContent parent, string contentTypeAlias, int userId = Constants.Security.SuperUserId)
        {
            // TODO: what about culture?

            if (parent == null) throw new ArgumentNullException(nameof(parent));

            using (var scope = ScopeProvider.CreateScope())
            {
                // locking the content tree secures content types too
                scope.WriteLock(Constants.Locks.ContentTree);

                var contentType = GetContentType(contentTypeAlias); // + locks
                if (contentType == null)
                    throw new ArgumentException("No content type with that alias.", nameof(contentTypeAlias)); // causes rollback

                var content = new Content(name, parent, contentType);
                CreateContent(scope, content, parent, userId, true);

                scope.Complete();
                return content;
            }
        }

        private void CreateContent(IScope scope, Content content, IContent parent, int userId, bool withIdentity)
        {
            content.CreatorId = userId;
            content.WriterId = userId;

            if (withIdentity)
            {
                var evtMsgs = EventMessagesFactory.Get();

                // if saving is cancelled, content remains without an identity
                var saveEventArgs = new ContentSavingEventArgs(content, evtMsgs);
                if (scope.Events.DispatchCancelable(Saving, this, saveEventArgs, "Saving"))
                    return;

                _documentRepository.Save(content);

                scope.Events.Dispatch(Saved, this, saveEventArgs.ToContentSavedEventArgs(), "Saved");
                scope.Events.Dispatch(TreeChanged, this, new TreeChange<IContent>(content, TreeChangeTypes.RefreshNode).ToEventArgs());
            }

            scope.Events.Dispatch(Created, this, new NewEventArgs<IContent>(content, false, content.ContentType.Alias, parent));

            if (withIdentity == false)
                return;

            Audit(AuditType.New, content.CreatorId, content.Id, $"Content '{content.Name}' was created with Id {content.Id}");
        }

        #endregion

        #region Get, Has, Is

        /// <summary>
        /// Gets an <see cref="IContent"/> object by Id
        /// </summary>
        /// <param name="id">Id of the Content to retrieve</param>
        /// <returns><see cref="IContent"/></returns>
        public IContent GetById(int id)
        {
            using (var scope = ScopeProvider.CreateScope(autoComplete: true))
            {
                scope.ReadLock(Constants.Locks.ContentTree);
                return _documentRepository.Get(id);
            }
        }

        /// <summary>
        /// Gets an <see cref="IContent"/> object by Id
        /// </summary>
        /// <param name="ids">Ids of the Content to retrieve</param>
        /// <returns><see cref="IContent"/></returns>
        public IEnumerable<IContent> GetByIds(IEnumerable<int> ids)
        {
            var idsA = ids.ToArray();
            if (idsA.Length == 0) return Enumerable.Empty<IContent>();

            using (var scope = ScopeProvider.CreateScope(autoComplete: true))
            {
                scope.ReadLock(Constants.Locks.ContentTree);
                var items = _documentRepository.GetMany(idsA);

                var index = items.ToDictionary(x => x.Id, x => x);

                return idsA.Select(x => index.TryGetValue(x, out var c) ? c : null).WhereNotNull();
            }
        }

        /// <summary>
        /// Gets an <see cref="IContent"/> object by its 'UniqueId'
        /// </summary>
        /// <param name="key">Guid key of the Content to retrieve</param>
        /// <returns><see cref="IContent"/></returns>
        public IContent GetById(Guid key)
        {
            using (var scope = ScopeProvider.CreateScope(autoComplete: true))
            {
                scope.ReadLock(Constants.Locks.ContentTree);
                return _documentRepository.Get(key);
            }
        }

        /// <summary>
        /// Gets <see cref="IContent"/> objects by Ids
        /// </summary>
        /// <param name="ids">Ids of the Content to retrieve</param>
        /// <returns><see cref="IContent"/></returns>
        public IEnumerable<IContent> GetByIds(IEnumerable<Guid> ids)
        {
            var idsA = ids.ToArray();
            if (idsA.Length == 0) return Enumerable.Empty<IContent>();

            using (var scope = ScopeProvider.CreateScope(autoComplete: true))
            {
                scope.ReadLock(Constants.Locks.ContentTree);
                var items = _documentRepository.GetMany(idsA);

                var index = items.ToDictionary(x => x.Key, x => x);

                return idsA.Select(x => index.TryGetValue(x, out var c) ? c : null).WhereNotNull();
            }
        }

        /// <inheritdoc />
        public IEnumerable<IContent> GetPagedOfType(int contentTypeId, long pageIndex, int pageSize, out long totalRecords
            , IQuery<IContent> filter = null, Ordering ordering = null)
        {
            if (pageIndex < 0) throw new ArgumentOutOfRangeException(nameof(pageIndex));
            if (pageSize <= 0) throw new ArgumentOutOfRangeException(nameof(pageSize));

            if (ordering == null)
                ordering = Ordering.By("sortOrder");

            using (var scope = ScopeProvider.CreateScope(autoComplete: true))
            {
                scope.ReadLock(Constants.Locks.ContentTree);
                return _documentRepository.GetPage(
                    Query<IContent>().Where(x => x.ContentTypeId == contentTypeId),
                    pageIndex, pageSize, out totalRecords, filter, ordering);
            }
        }

        /// <inheritdoc />
        public IEnumerable<IContent> GetPagedOfTypes(int[] contentTypeIds, long pageIndex, int pageSize, out long totalRecords, IQuery<IContent> filter, Ordering ordering = null)
        {
            if (pageIndex < 0) throw new ArgumentOutOfRangeException(nameof(pageIndex));
            if (pageSize <= 0) throw new ArgumentOutOfRangeException(nameof(pageSize));

            if (ordering == null)
                ordering = Ordering.By("sortOrder");

            using (var scope = ScopeProvider.CreateScope(autoComplete: true))
            {
                scope.ReadLock(Constants.Locks.ContentTree);
                return _documentRepository.GetPage(
                    Query<IContent>().Where(x => contentTypeIds.Contains(x.ContentTypeId)),
                    pageIndex, pageSize, out totalRecords, filter, ordering);
            }
        }

        /// <summary>
        /// Gets a collection of <see cref="IContent"/> objects by Level
        /// </summary>
        /// <param name="level">The level to retrieve Content from</param>
        /// <returns>An Enumerable list of <see cref="IContent"/> objects</returns>
        /// <remarks>Contrary to most methods, this method filters out trashed content items.</remarks>
        public IEnumerable<IContent> GetByLevel(int level)
        {
            using (var scope = ScopeProvider.CreateScope(autoComplete: true))
            {
                scope.ReadLock(Constants.Locks.ContentTree);
                var query = Query<IContent>().Where(x => x.Level == level && x.Trashed == false);
                return _documentRepository.Get(query);
            }
        }

        /// <summary>
        /// Gets a specific version of an <see cref="IContent"/> item.
        /// </summary>
        /// <param name="versionId">Id of the version to retrieve</param>
        /// <returns>An <see cref="IContent"/> item</returns>
        public IContent GetVersion(int versionId)
        {
            using (var scope = ScopeProvider.CreateScope(autoComplete: true))
            {
                scope.ReadLock(Constants.Locks.ContentTree);
                return _documentRepository.GetVersion(versionId);
            }
        }

        /// <summary>
        /// Gets a collection of an <see cref="IContent"/> objects versions by Id
        /// </summary>
        /// <param name="id"></param>
        /// <returns>An Enumerable list of <see cref="IContent"/> objects</returns>
        public IEnumerable<IContent> GetVersions(int id)
        {
            using (var scope = ScopeProvider.CreateScope(autoComplete: true))
            {
                scope.ReadLock(Constants.Locks.ContentTree);
                return _documentRepository.GetAllVersions(id);
            }
        }

        /// <summary>
        /// Gets a collection of an <see cref="IContent"/> objects versions by Id
        /// </summary>
        /// <returns>An Enumerable list of <see cref="IContent"/> objects</returns>
        public IEnumerable<IContent> GetVersionsSlim(int id, int skip, int take)
        {
            using (var scope = ScopeProvider.CreateScope(autoComplete: true))
            {
                scope.ReadLock(Constants.Locks.ContentTree);
                return _documentRepository.GetAllVersionsSlim(id, skip, take);
            }
        }

        /// <summary>
        /// Gets a list of all version Ids for the given content item ordered so latest is first
        /// </summary>
        /// <param name="id"></param>
        /// <param name="maxRows">The maximum number of rows to return</param>
        /// <returns></returns>
        public IEnumerable<int> GetVersionIds(int id, int maxRows)
        {
            using (var scope = ScopeProvider.CreateScope(autoComplete: true))
            {
                return _documentRepository.GetVersionIds(id, maxRows);
            }
        }

        /// <summary>
        /// Gets a collection of <see cref="IContent"/> objects, which are ancestors of the current content.
        /// </summary>
        /// <param name="id">Id of the <see cref="IContent"/> to retrieve ancestors for</param>
        /// <returns>An Enumerable list of <see cref="IContent"/> objects</returns>
        public IEnumerable<IContent> GetAncestors(int id)
        {
            // intentionally not locking
            var content = GetById(id);
            return GetAncestors(content);
        }

        /// <summary>
        /// Gets a collection of <see cref="IContent"/> objects, which are ancestors of the current content.
        /// </summary>
        /// <param name="content"><see cref="IContent"/> to retrieve ancestors for</param>
        /// <returns>An Enumerable list of <see cref="IContent"/> objects</returns>
        public IEnumerable<IContent> GetAncestors(IContent content)
        {
            //null check otherwise we get exceptions
            if (content.Path.IsNullOrWhiteSpace()) return Enumerable.Empty<IContent>();

            var rootId = Constants.System.Root.ToInvariantString();
            var ids = content.Path.Split(',')
                .Where(x => x != rootId && x != content.Id.ToString(CultureInfo.InvariantCulture)).Select(int.Parse).ToArray();
            if (ids.Any() == false)
                return new List<IContent>();

            using (var scope = ScopeProvider.CreateScope(autoComplete: true))
            {
                scope.ReadLock(Constants.Locks.ContentTree);
                return _documentRepository.GetMany(ids);
            }
        }

        /// <summary>
        /// Gets a collection of published <see cref="IContent"/> objects by Parent Id
        /// </summary>
        /// <param name="id">Id of the Parent to retrieve Children from</param>
        /// <returns>An Enumerable list of published <see cref="IContent"/> objects</returns>
        public IEnumerable<IContent> GetPublishedChildren(int id)
        {
            using (var scope = ScopeProvider.CreateScope(autoComplete: true))
            {
                scope.ReadLock(Constants.Locks.ContentTree);
                var query = Query<IContent>().Where(x => x.ParentId == id && x.Published);
                return _documentRepository.Get(query).OrderBy(x => x.SortOrder);
            }
        }

        /// <inheritdoc />
        public IEnumerable<IContent> GetPagedChildren(int id, long pageIndex, int pageSize, out long totalChildren,
            IQuery<IContent> filter = null, Ordering ordering = null)
        {
            if (pageIndex < 0) throw new ArgumentOutOfRangeException(nameof(pageIndex));
            if (pageSize <= 0) throw new ArgumentOutOfRangeException(nameof(pageSize));

            if (ordering == null)
                ordering = Ordering.By("sortOrder");

            using (var scope = ScopeProvider.CreateScope(autoComplete: true))
            {
                scope.ReadLock(Constants.Locks.ContentTree);

                var query = Query<IContent>().Where(x => x.ParentId == id);
                return _documentRepository.GetPage(query, pageIndex, pageSize, out totalChildren, filter, ordering);
            }
        }

        /// <inheritdoc />
        public IEnumerable<IContent> GetPagedDescendants(int id, long pageIndex, int pageSize, out long totalChildren,
            IQuery<IContent> filter = null, Ordering ordering = null)
        {
            if (ordering == null)
                ordering = Ordering.By("Path");

            using (var scope = ScopeProvider.CreateScope(autoComplete: true))
            {
                scope.ReadLock(Constants.Locks.ContentTree);

                //if the id is System Root, then just get all
                if (id != Constants.System.Root)
                {
                    var contentPath = _entityRepository.GetAllPaths(Constants.ObjectTypes.Document, id).ToArray();
                    if (contentPath.Length == 0)
                    {
                        totalChildren = 0;
                        return Enumerable.Empty<IContent>();
                    }
                    return GetPagedDescendantsLocked(contentPath[0].Path, pageIndex, pageSize, out totalChildren, filter, ordering);
                }
                return GetPagedDescendantsLocked(null, pageIndex, pageSize, out totalChildren, filter, ordering);
            }
        }

        private IEnumerable<IContent> GetPagedDescendantsLocked(string contentPath, long pageIndex, int pageSize, out long totalChildren,
            IQuery<IContent> filter, Ordering ordering)
        {
            if (pageIndex < 0) throw new ArgumentOutOfRangeException(nameof(pageIndex));
            if (pageSize <= 0) throw new ArgumentOutOfRangeException(nameof(pageSize));
            if (ordering == null) throw new ArgumentNullException(nameof(ordering));

            var query = Query<IContent>();
            if (!contentPath.IsNullOrWhiteSpace())
                query.Where(x => x.Path.SqlStartsWith($"{contentPath},", TextColumnType.NVarchar));

            return _documentRepository.GetPage(query, pageIndex, pageSize, out totalChildren, filter, ordering);
        }

        /// <summary>
        /// Gets the parent of the current content as an <see cref="IContent"/> item.
        /// </summary>
        /// <param name="id">Id of the <see cref="IContent"/> to retrieve the parent from</param>
        /// <returns>Parent <see cref="IContent"/> object</returns>
        public IContent GetParent(int id)
        {
            // intentionally not locking
            var content = GetById(id);
            return GetParent(content);
        }

        /// <summary>
        /// Gets the parent of the current content as an <see cref="IContent"/> item.
        /// </summary>
        /// <param name="content"><see cref="IContent"/> to retrieve the parent from</param>
        /// <returns>Parent <see cref="IContent"/> object</returns>
        public IContent GetParent(IContent content)
        {
            if (content.ParentId == Constants.System.Root || content.ParentId == Constants.System.RecycleBinContent)
                return null;

            return GetById(content.ParentId);
        }

        /// <summary>
        /// Gets a collection of <see cref="IContent"/> objects, which reside at the first level / root
        /// </summary>
        /// <returns>An Enumerable list of <see cref="IContent"/> objects</returns>
        public IEnumerable<IContent> GetRootContent()
        {
            using (var scope = ScopeProvider.CreateScope(autoComplete: true))
            {
                scope.ReadLock(Constants.Locks.ContentTree);
                var query = Query<IContent>().Where(x => x.ParentId == Constants.System.Root);
                return _documentRepository.Get(query);
            }
        }

        /// <summary>
        /// Gets all published content items
        /// </summary>
        /// <returns></returns>
        internal IEnumerable<IContent> GetAllPublished()
        {
            using (var scope = ScopeProvider.CreateScope(autoComplete: true))
            {
                scope.ReadLock(Constants.Locks.ContentTree);
                return _documentRepository.Get(QueryNotTrashed);
            }
        }

        /// <inheritdoc />
        public IEnumerable<IContent> GetContentForExpiration(DateTime date)
        {
            using (var scope = ScopeProvider.CreateScope(autoComplete: true))
            {
                scope.ReadLock(Constants.Locks.ContentTree);
                return _documentRepository.GetContentForExpiration(date);
            }
        }

        /// <inheritdoc />
        public IEnumerable<IContent> GetContentForRelease(DateTime date)
        {
            using (var scope = ScopeProvider.CreateScope(autoComplete: true))
            {
                scope.ReadLock(Constants.Locks.ContentTree);
                return _documentRepository.GetContentForRelease(date);
            }
        }

        /// <summary>
        /// Gets a collection of an <see cref="IContent"/> objects, which resides in the Recycle Bin
        /// </summary>
        /// <returns>An Enumerable list of <see cref="IContent"/> objects</returns>
        public IEnumerable<IContent> GetPagedContentInRecycleBin(long pageIndex, int pageSize, out long totalRecords,
            IQuery<IContent> filter = null, Ordering ordering = null)
        {
            using (var scope = ScopeProvider.CreateScope(autoComplete: true))
            {
                if (ordering == null)
                    ordering = Ordering.By("Path");

                scope.ReadLock(Constants.Locks.ContentTree);
                var query = Query<IContent>().Where(x => x.Path.StartsWith(Constants.System.RecycleBinContentPathPrefix));
                return _documentRepository.GetPage(query, pageIndex, pageSize, out totalRecords, filter, ordering);
            }
        }

        /// <summary>
        /// Checks whether an <see cref="IContent"/> item has any children
        /// </summary>
        /// <param name="id">Id of the <see cref="IContent"/></param>
        /// <returns>True if the content has any children otherwise False</returns>
        public bool HasChildren(int id)
        {
            return CountChildren(id) > 0;
        }

        /// <summary>
        /// Checks if the passed in <see cref="IContent"/> can be published based on the ancestors publish state.
        /// </summary>
        /// <param name="content"><see cref="IContent"/> to check if ancestors are published</param>
        /// <returns>True if the Content can be published, otherwise False</returns>
        public bool IsPathPublishable(IContent content)
        {
            // fast
            if (content.ParentId == Constants.System.Root) return true; // root content is always publishable
            if (content.Trashed) return false; // trashed content is never publishable

            // not trashed and has a parent: publishable if the parent is path-published
            var parent = GetById(content.ParentId);
            return parent == null || IsPathPublished(parent);
        }

        public bool IsPathPublished(IContent content)
        {
            using (var scope = ScopeProvider.CreateScope(autoComplete: true))
            {
                scope.ReadLock(Constants.Locks.ContentTree);
                return _documentRepository.IsPathPublished(content);
            }
        }

        #endregion

        #region Save, Publish, Unpublish

        /// <inheritdoc />
        public OperationResult Save(IContent content, int userId = Constants.Security.SuperUserId, bool raiseEvents = true)
        {
            var publishedState = content.PublishedState;
            if (publishedState != PublishedState.Published && publishedState != PublishedState.Unpublished)
                throw new InvalidOperationException("Cannot save (un)publishing content, use the dedicated SavePublished method.");

            var evtMsgs = EventMessagesFactory.Get();

            using (var scope = ScopeProvider.CreateScope())
            {
                var saveEventArgs = new ContentSavingEventArgs(content, evtMsgs);
                if (raiseEvents && scope.Events.DispatchCancelable(Saving, this, saveEventArgs, "Saving"))
                {
                    scope.Complete();
                    return OperationResult.Cancel(evtMsgs);
                }

                scope.WriteLock(Constants.Locks.ContentTree);

                if (content.HasIdentity == false)
                    content.CreatorId = userId;
                content.WriterId = userId;

                //track the cultures that have changed
                var culturesChanging = content.ContentType.VariesByCulture()
                    ? content.CultureInfos.Values.Where(x => x.IsDirty()).Select(x => x.Culture).ToList()
                    : null;
                // TODO: Currently there's no way to change track which variant properties have changed, we only have change
                // tracking enabled on all values on the Property which doesn't allow us to know which variants have changed.
                // in this particular case, determining which cultures have changed works with the above with names since it will
                // have always changed if it's been saved in the back office but that's not really fail safe.

                _documentRepository.Save(content);

                if (raiseEvents)
                {
                    scope.Events.Dispatch(Saved, this, saveEventArgs.ToContentSavedEventArgs(), "Saved");
                }
                var changeType = TreeChangeTypes.RefreshNode;
                scope.Events.Dispatch(TreeChanged, this, new TreeChange<IContent>(content, changeType).ToEventArgs());

                if (culturesChanging != null)
                {
                    var langs = string.Join(", ", _languageRepository.GetMany()
                        .Where(x => culturesChanging.InvariantContains(x.IsoCode))
                        .Select(x => x.CultureName));
                    Audit(AuditType.SaveVariant, userId, content.Id, $"Saved languages: {langs}", langs);
                }
                else
                    Audit(AuditType.Save, userId, content.Id);

                scope.Complete();
            }

            return OperationResult.Succeed(evtMsgs);
        }

        /// <inheritdoc />
        public OperationResult Save(IEnumerable<IContent> contents, int userId = Constants.Security.SuperUserId, bool raiseEvents = true)
        {
            var evtMsgs = EventMessagesFactory.Get();
            var contentsA = contents.ToArray();

            using (var scope = ScopeProvider.CreateScope())
            {
                var saveEventArgs = new ContentSavingEventArgs(contentsA, evtMsgs);
                if (raiseEvents && scope.Events.DispatchCancelable(Saving, this, saveEventArgs, "Saving"))
                {
                    scope.Complete();
                    return OperationResult.Cancel(evtMsgs);
                }

                var treeChanges = contentsA.Select(x => new TreeChange<IContent>(x, TreeChangeTypes.RefreshNode));

                scope.WriteLock(Constants.Locks.ContentTree);
                foreach (var content in contentsA)
                {
                    if (content.HasIdentity == false)
                        content.CreatorId = userId;
                    content.WriterId = userId;

                    _documentRepository.Save(content);
                }

                if (raiseEvents)
                {
                    scope.Events.Dispatch(Saved, this, saveEventArgs.ToContentSavedEventArgs(), "Saved");
                }
                scope.Events.Dispatch(TreeChanged, this, treeChanges.ToEventArgs());
                Audit(AuditType.Save, userId == -1 ? 0 : userId, Constants.System.Root, "Saved multiple content");

                scope.Complete();
            }

            return OperationResult.Succeed(evtMsgs);
        }

        /// <inheritdoc />
        public PublishResult SaveAndPublish(IContent content, string culture = "*", int userId = Constants.Security.SuperUserId, bool raiseEvents = true)
        {
            var evtMsgs = EventMessagesFactory.Get();

            var publishedState = content.PublishedState;
            if (publishedState != PublishedState.Published && publishedState != PublishedState.Unpublished)
                throw new InvalidOperationException($"Cannot save-and-publish (un)publishing content, use the dedicated {nameof(CommitDocumentChanges)} method.");

            // cannot accept invariant (null or empty) culture for variant content type
            // cannot accept a specific culture for invariant content type (but '*' is ok)
            if (content.ContentType.VariesByCulture())
            {
                if (culture.IsNullOrWhiteSpace())
                    throw new NotSupportedException("Invariant culture is not supported by variant content types.");
            }
            else
            {
                if (!culture.IsNullOrWhiteSpace() && culture != "*")
                    throw new NotSupportedException($"Culture \"{culture}\" is not supported by invariant content types.");
            }

            // if culture is specific, first publish the invariant values, then publish the culture itself.
            // if culture is '*', then publish them all (including variants)

            // explicitly SaveAndPublish a specific culture also publishes invariant values
            if (!culture.IsNullOrWhiteSpace() && culture != "*")
            {
                // publish the invariant values
                var publishInvariant = content.PublishCulture(null);
                if (!publishInvariant)
                    return new PublishResult(PublishResultType.FailedPublishContentInvalid, evtMsgs, content);
            }

            // publish the culture(s)
            var publishCulture = content.PublishCulture(culture);
            if (!publishCulture)
                return new PublishResult(PublishResultType.FailedPublishContentInvalid, evtMsgs, content);

            // finally, "save publishing"
            // what happens next depends on whether the content can be published or not
            return CommitDocumentChanges(content, userId, raiseEvents);
        }

        /// <inheritdoc />
        public PublishResult SaveAndPublish(IContent content, string[] cultures, int userId = 0, bool raiseEvents = true)
        {
            if (content == null) throw new ArgumentNullException(nameof(content));
            if (cultures == null) throw new ArgumentNullException(nameof(cultures));

            var evtMsgs = EventMessagesFactory.Get();

            var varies = content.ContentType.VariesByCulture();
            
            if (cultures.Length == 0)
            {
                //no cultures specified and doesn't vary, so publish it, else nothing to publish
                return !varies
                    ? SaveAndPublish(content, userId: userId, raiseEvents: raiseEvents)
                    : new PublishResult(PublishResultType.FailedPublishNothingToPublish, evtMsgs, content);
            }

            // TODO: currently, no way to know which one failed
            if (cultures.Select(content.PublishCulture).Any(isValid => !isValid))
                return new PublishResult(PublishResultType.FailedPublishContentInvalid, evtMsgs, content);

            return CommitDocumentChanges(content, userId, raiseEvents);
        }

        /// <inheritdoc />
        public PublishResult Unpublish(IContent content, string culture = "*", int userId = Constants.Security.SuperUserId)
        {
            if (content == null) throw new ArgumentNullException(nameof(content));

            var evtMsgs = EventMessagesFactory.Get();

            culture = culture.NullOrWhiteSpaceAsNull();

            var publishedState = content.PublishedState;
            if (publishedState != PublishedState.Published && publishedState != PublishedState.Unpublished)
                throw new InvalidOperationException($"Cannot save-and-publish (un)publishing content, use the dedicated {nameof(CommitDocumentChanges)} method.");

            // cannot accept invariant (null or empty) culture for variant content type
            // cannot accept a specific culture for invariant content type (but '*' is ok)
            if (content.ContentType.VariesByCulture())
            {
                if (culture == null)
                    throw new NotSupportedException("Invariant culture is not supported by variant content types.");
            }
            else
            {
                if (culture != null && culture != "*")
                    throw new NotSupportedException($"Culture \"{culture}\" is not supported by invariant content types.");
            }

            // if the content is not published, nothing to do
            if (!content.Published)
                return new PublishResult(PublishResultType.SuccessUnpublishAlready, evtMsgs, content);

            // all cultures = unpublish whole
            if (culture == "*" || (!content.ContentType.VariesByCulture() && culture == null))
            {
                content.PublishedState = PublishedState.Unpublishing;
            }
            else
            {
                // If the culture we want to unpublish was already unpublished, nothing to do.
                // To check for that we need to lookup the persisted content item
                var persisted = content.HasIdentity ? GetById(content.Id) : null;

                if (persisted != null && !persisted.IsCulturePublished(culture))
                    return new PublishResult(PublishResultType.SuccessUnpublishAlready, evtMsgs, content);

                // unpublish the culture
                content.UnpublishCulture(culture);
            }

            // finally, "save publishing"
            return CommitDocumentChanges(content, userId);
        }

<<<<<<< HEAD
        /// <inheritdoc />
        public PublishResult SavePublishing(IContent content, int userId = Constants.Security.SuperUserId, bool raiseEvents = true)
=======
        /// <summary>
        /// Saves a document and publishes/unpublishes any pending publishing changes made to the document.
        /// </summary>
        /// <remarks>
        /// <para>This is the underlying logic for both publishing and unpublishing any document</para>
        /// <para>Pending publishing/unpublishing changes on a document are made with calls to <see cref="IContent.PublishCulture"/> and
        /// <see cref="IContent.UnpublishCulture"/>.</para>
        /// <para>When publishing or unpublishing a single culture, or all cultures, use <see cref="SaveAndPublish"/>
        /// and <see cref="Unpublish"/>. But if the flexibility to both publish and unpublish in a single operation is required
        /// then this method needs to be used in combination with <see cref="IContent.PublishCulture"/> and <see cref="IContent.UnpublishCulture"/>
        /// on the content itself - this prepares the content, but does not commit anything - and then, invoke
        /// <see cref="CommitDocumentChanges"/> to actually commit the changes to the database.</para>
        /// <para>The document is *always* saved, even when publishing fails.</para>
        /// </remarks>
        internal PublishResult CommitDocumentChanges(IContent content, int userId = 0, bool raiseEvents = true)
>>>>>>> 83290979
        {
            using (var scope = ScopeProvider.CreateScope())
            {
                scope.WriteLock(Constants.Locks.ContentTree);
                var result = CommitDocumentChangesInternal(scope, content, userId, raiseEvents);
                scope.Complete();
                return result;
            }
        }

<<<<<<< HEAD
        private PublishResult SavePublishingInternal(IScope scope, IContent content, int userId = Constants.Security.SuperUserId, bool raiseEvents = true, bool branchOne = false, bool branchRoot = false)
=======
        private PublishResult CommitDocumentChangesInternal(IScope scope, IContent content, int userId = 0, bool raiseEvents = true, bool branchOne = false, bool branchRoot = false)
>>>>>>> 83290979
        {
            var evtMsgs = EventMessagesFactory.Get();
            PublishResult publishResult = null;
            PublishResult unpublishResult = null;

            // nothing set = republish it all
            if (content.PublishedState != PublishedState.Publishing && content.PublishedState != PublishedState.Unpublishing)
                content.PublishedState = PublishedState.Publishing;

            // state here is either Publishing or Unpublishing
            // (even though, Publishing to unpublish a culture may end up unpublishing everything)
            var publishing = content.PublishedState == PublishedState.Publishing;
            var unpublishing = content.PublishedState == PublishedState.Unpublishing;

            var variesByCulture = content.ContentType.VariesByCulture();

            //track cultures that are being published, changed, unpublished
            IReadOnlyList<string> culturesPublishing = null;
            IReadOnlyList<string> culturesUnpublishing = null;
            IReadOnlyList<string> culturesChanging = variesByCulture
                ? content.CultureInfos.Values.Where(x => x.IsDirty()).Select(x => x.Culture).ToList()
                : null;

            var isNew = !content.HasIdentity;
            var changeType = isNew ? TreeChangeTypes.RefreshNode : TreeChangeTypes.RefreshBranch;
            var previouslyPublished = content.HasIdentity && content.Published;

            // always save
            var saveEventArgs = new ContentSavingEventArgs(content, evtMsgs);
            if (raiseEvents && scope.Events.DispatchCancelable(Saving, this, saveEventArgs, "Saving"))
                return new PublishResult(PublishResultType.FailedPublishCancelledByEvent, evtMsgs, content);

            if (publishing)
            {
                culturesUnpublishing = content.GetCulturesUnpublishing();
                culturesPublishing = variesByCulture
                        ? content.PublishCultureInfos.Values.Where(x => x.IsDirty()).Select(x => x.Culture).ToList()
                        : null;

                // ensure that the document can be published, and publish handling events, business rules, etc
                publishResult = StrategyCanPublish(scope, content, /*checkPath:*/ (!branchOne || branchRoot), culturesPublishing, culturesUnpublishing, evtMsgs, saveEventArgs);
                if (publishResult.Success)
                {
                    // note: StrategyPublish flips the PublishedState to Publishing!
                    publishResult = StrategyPublish(content, culturesPublishing, culturesUnpublishing, evtMsgs);
                }
                else
                {
                    // in a branch, just give up
                    if (branchOne && !branchRoot)
                        return publishResult;

                    //check for mandatory culture missing, and then unpublish document as a whole
                    if (publishResult.Result == PublishResultType.FailedPublishMandatoryCultureMissing)
                    {
                        publishing = false;
                        unpublishing = content.Published; // if not published yet, nothing to do

                        // we may end up in a state where we won't publish nor unpublish
                        // keep going, though, as we want to save anyways
                    }

                    // reset published state from temp values (publishing, unpublishing) to original value
                    // (published, unpublished) in order to save the document, unchanged - yes, this is odd,
                    // but: (a) it means we don't reproduce the PublishState logic here and (b) setting the
                    // PublishState to anything other than Publishing or Unpublishing - which is precisely
                    // what we want to do here - throws
                    content.Published = content.Published; 
                }
            }

            if (unpublishing) // won't happen in a branch
            {
                var newest = GetById(content.Id); // ensure we have the newest version - in scope
                if (content.VersionId != newest.VersionId)
                    return new PublishResult(PublishResultType.FailedPublishConcurrencyViolation, evtMsgs, content);

                if (content.Published)
                {
                    // ensure that the document can be unpublished, and unpublish
                    // handling events, business rules, etc
                    // note: StrategyUnpublish flips the PublishedState to Unpublishing!
                    // note: This unpublishes the entire document (not different variants)
                    unpublishResult = StrategyCanUnpublish(scope, content, evtMsgs);
                    if (unpublishResult.Success)
                        unpublishResult = StrategyUnpublish(scope, content, userId, evtMsgs);
                    else
                    {
                        // reset published state from temp values (publishing, unpublishing) to original value
                        // (published, unpublished) in order to save the document, unchanged - yes, this is odd,
                        // but: (a) it means we don't reproduce the PublishState logic here and (b) setting the
                        // PublishState to anything other than Publishing or Unpublishing - which is precisely
                        // what we want to do here - throws
                        content.Published = content.Published;
                    }
                }
                else
                {
                    // already unpublished - optimistic concurrency collision, really,
                    // and I am not sure at all what we should do, better die fast, else
                    // we may end up corrupting the db
                    throw new InvalidOperationException("Concurrency collision.");
                }
            }

            // save, always
            if (content.HasIdentity == false)
                content.CreatorId = userId;
            content.WriterId = userId;

            // saving does NOT change the published version, unless PublishedState is Publishing or Unpublishing
            _documentRepository.Save(content);

            // raise the Saved event, always
            if (raiseEvents)
            {
                scope.Events.Dispatch(Saved, this, saveEventArgs.ToContentSavedEventArgs(), "Saved");
            }

            if (unpublishing) // we have tried to unpublish - won't happen in a branch
            {
                if (unpublishResult.Success) // and succeeded, trigger events
                {
                    // events and audit
                    scope.Events.Dispatch(Unpublished, this, new PublishEventArgs<IContent>(content, false, false), "Unpublished");
                    scope.Events.Dispatch(TreeChanged, this, new TreeChange<IContent>(content, TreeChangeTypes.RefreshBranch).ToEventArgs());

                    if (culturesUnpublishing != null)
                    {
                        //If we are here, it means we tried unpublishing a culture but it was mandatory so now everything is unpublished
                        var langs = string.Join(", ", _languageRepository.GetMany()
                                    .Where(x => culturesUnpublishing.InvariantContains(x.IsoCode))
                                    .Select(x => x.CultureName));
                        Audit(AuditType.UnpublishVariant, userId, content.Id, $"Unpublished languages: {langs}", langs);
                        //log that the whole content item has been unpublished due to mandatory culture unpublished
                        Audit(AuditType.Unpublish, userId, content.Id, "Unpublished (mandatory language unpublished)");
                    }
                    else
                        Audit(AuditType.Unpublish, userId, content.Id);

                    return new PublishResult(PublishResultType.SuccessUnpublish, evtMsgs, content);
                }

                // or, failed
                scope.Events.Dispatch(TreeChanged, this, new TreeChange<IContent>(content, changeType).ToEventArgs());
                return new PublishResult(PublishResultType.FailedUnpublish, evtMsgs, content); // bah
            }

            if (publishing) // we have tried to publish
            {
                if (publishResult.Success) // and succeeded, trigger events
                {
                    if (isNew == false && previouslyPublished == false)
                        changeType = TreeChangeTypes.RefreshBranch; // whole branch

                    // invalidate the node/branch
                    if (!branchOne) // for branches, handled by SaveAndPublishBranch
                    {
                        scope.Events.Dispatch(TreeChanged, this, new TreeChange<IContent>(content, changeType).ToEventArgs());
                        scope.Events.Dispatch(Published, this, saveEventArgs.ToContentPublishedEventArgs(), nameof(Published));
                    }

                    // it was not published and now is... descendants that were 'published' (but
                    // had an unpublished ancestor) are 're-published' ie not explicitly published
                    // but back as 'published' nevertheless
                    if (!branchOne && isNew == false && previouslyPublished == false && HasChildren(content.Id))
                    {
                        var descendants = GetPublishedDescendantsLocked(content).ToArray();
                        scope.Events.Dispatch(Published, this, new ContentPublishedEventArgs(descendants, false, evtMsgs), "Published");
                    }

                    switch (publishResult.Result)
                    {
                        case PublishResultType.SuccessPublish:
                            Audit(AuditType.Publish, userId, content.Id);
                            break;
                        case PublishResultType.SuccessPublishCulture:
                            if (culturesPublishing != null)
                            {
                                var langs = string.Join(", ", _languageRepository.GetMany()
                                    .Where(x => culturesPublishing.InvariantContains(x.IsoCode))
                                    .Select(x => x.CultureName));
                                Audit(AuditType.PublishVariant, userId, content.Id, $"Published languages: {langs}", langs);
                            }
                            break;
                        case PublishResultType.SuccessUnpublishCulture:
                            if (culturesUnpublishing != null)
                            {
                                var langs = string.Join(", ", _languageRepository.GetMany()
                                   .Where(x => culturesUnpublishing.InvariantContains(x.IsoCode))
                                   .Select(x => x.CultureName));
                                Audit(AuditType.UnpublishVariant, userId, content.Id, $"Unpublished languages: {langs}", langs);
                            }
                            break;
                    }

                    return publishResult;
                }
            }

            // should not happen
            if (branchOne && !branchRoot)
                throw new Exception("panic");

            //if publishing didn't happen or if it has failed, we still need to log which cultures were saved
            if (!branchOne && (publishResult == null || !publishResult.Success))
            {
                if (culturesChanging != null)
                {
                    var langs = string.Join(", ", _languageRepository.GetMany()
                        .Where(x => culturesChanging.InvariantContains(x.IsoCode))
                        .Select(x => x.CultureName));
                    Audit(AuditType.SaveVariant, userId, content.Id, $"Saved languages: {langs}", langs);
                }
                else
                {
                    Audit(AuditType.Save, userId, content.Id);
                }
            }

            // or, failed
            scope.Events.Dispatch(TreeChanged, this, new TreeChange<IContent>(content, changeType).ToEventArgs());
            return publishResult;
        }

        /// <inheritdoc />
        public IEnumerable<PublishResult> PerformScheduledPublish(DateTime date)
            => PerformScheduledPublishInternal(date).ToList();

        // beware! this method yields results, so the returned IEnumerable *must* be
        // enumerated for anything to happen - dangerous, so private + exposed via
        // the public method above, which forces ToList().
        private IEnumerable<PublishResult> PerformScheduledPublishInternal(DateTime date)
        {
            var evtMsgs = EventMessagesFactory.Get();

            using (var scope = ScopeProvider.CreateScope())
            {
                scope.WriteLock(Constants.Locks.ContentTree);

                foreach (var d in _documentRepository.GetContentForRelease(date))
                {
                    PublishResult result;
                    if (d.ContentType.VariesByCulture())
                    {
                        //find which cultures have pending schedules
                        var pendingCultures = d.ContentSchedule.GetPending(ContentScheduleAction.Release, date)
                            .Select(x => x.Culture)
                            .Distinct()
                            .ToList();

                        var publishing = true;
                        foreach (var culture in pendingCultures)
                        {
                            //Clear this schedule for this culture
                            d.ContentSchedule.Clear(culture, ContentScheduleAction.Release, date);

                            if (d.Trashed) continue; // won't publish

                            publishing &= d.PublishCulture(culture); //set the culture to be published
                            if (!publishing) break; // no point continuing
                        }

                        if (d.Trashed)
                            result = new PublishResult(PublishResultType.FailedPublishIsTrashed, evtMsgs, d);
                        else if (!publishing)
                            result = new PublishResult(PublishResultType.FailedPublishContentInvalid, evtMsgs, d);
                        else
                            result = CommitDocumentChanges(d, d.WriterId);

                        if (result.Success == false)
                            Logger.Error<ContentService>(null, "Failed to publish document id={DocumentId}, reason={Reason}.", d.Id, result.Result);

                        yield return result;
                    }
                    else
                    {
                        //Clear this schedule
                        d.ContentSchedule.Clear(ContentScheduleAction.Release, date);

                        result = d.Trashed
                            ? new PublishResult(PublishResultType.FailedPublishIsTrashed, evtMsgs, d)
                            : SaveAndPublish(d, userId: d.WriterId);

                        if (result.Success == false)
                            Logger.Error<ContentService>(null, "Failed to publish document id={DocumentId}, reason={Reason}.", d.Id, result.Result);

                        yield return result;
                    }
                }

                foreach (var d in _documentRepository.GetContentForExpiration(date))
                {
                    PublishResult result;
                    if (d.ContentType.VariesByCulture())
                    {
                        //find which cultures have pending schedules
                        var pendingCultures = d.ContentSchedule.GetPending(ContentScheduleAction.Expire, date)
                            .Select(x => x.Culture)
                            .Distinct()
                            .ToList();

                        foreach (var c in pendingCultures)
                        {
                            //Clear this schedule for this culture
                            d.ContentSchedule.Clear(c, ContentScheduleAction.Expire, date);
                            //set the culture to be published
                            d.UnpublishCulture(c);
                        }

                        if (pendingCultures.Count > 0)
                        {
                            result = CommitDocumentChanges(d, d.WriterId);
                            if (result.Success == false)
                                Logger.Error<ContentService>(null, "Failed to publish document id={DocumentId}, reason={Reason}.", d.Id, result.Result);
                            yield return result;
                        }
                    }
                    else
                    {
                        //Clear this schedule
                        d.ContentSchedule.Clear(ContentScheduleAction.Expire, date);
                        result = Unpublish(d, userId: d.WriterId);
                        if (result.Success == false)
                            Logger.Error<ContentService>(null, "Failed to unpublish document id={DocumentId}, reason={Reason}.", d.Id, result.Result);
                        yield return result;
                    }


                }

                _documentRepository.ClearSchedule(date);

                scope.Complete();
            }
        }

        private bool SaveAndPublishBranch_PublishCultures(IContent c, HashSet<string> culturesToPublish)
        {
            // variant content type - publish specified cultures
            // invariant content type - publish only the invariant culture
            return c.ContentType.VariesByCulture()
                ? culturesToPublish.All(c.PublishCulture)
                : c.PublishCulture();
        }

        private HashSet<string> SaveAndPublishBranch_ShouldPublish3(ref HashSet<string> cultures, string c, bool published, bool edited, bool isRoot, bool force)
        {
            // if published, republish
            if (published)
            {
                if (cultures == null) cultures = new HashSet<string>(); // empty means 'already published'
                if (edited) cultures.Add(c); // <culture> means 'republish this culture'
                return cultures;
            }

            // if not published, publish if force/root else do nothing
            if (!force && !isRoot) return cultures; // null means 'nothing to do'

            if (cultures == null) cultures = new HashSet<string>();
            cultures.Add(c); // <culture> means 'publish this culture'
            return cultures;
        }


        /// <inheritdoc />
        public IEnumerable<PublishResult> SaveAndPublishBranch(IContent content, bool force, string culture = "*", int userId = Constants.Security.SuperUserId)
        {
            // note: EditedValue and PublishedValue are objects here, so it is important to .Equals()
            // and not to == them, else we would be comparing references, and that is a bad thing

            // determines whether the document is edited, and thus needs to be published,
            // for the specified culture (it may be edited for other cultures and that
            // should not trigger a publish).

            // determines cultures to be published
            // can be: null (content is not impacted), an empty set (content is impacted but already published), or cultures
            HashSet<string> ShouldPublish(IContent c)
            {
                var isRoot = c.Id == content.Id;
                HashSet<string> culturesToPublish = null;

                if (!c.ContentType.VariesByCulture()) // invariant content type
                    return SaveAndPublishBranch_ShouldPublish3(ref culturesToPublish, "*", c.Published, c.Edited, isRoot, force);

                if (culture != "*") // variant content type, specific culture
                    return SaveAndPublishBranch_ShouldPublish3(ref culturesToPublish, culture, c.IsCulturePublished(culture), c.IsCultureEdited(culture), isRoot, force);

                // variant content type, all cultures
                if (c.Published)
                {
                    // then some (and maybe all) cultures will be 'already published' (unless forcing),
                    // others will have to 'republish this culture'
                    foreach (var x in c.AvailableCultures)
                        SaveAndPublishBranch_ShouldPublish3(ref culturesToPublish, x, c.IsCulturePublished(x), c.IsCultureEdited(x), isRoot, force);
                    return culturesToPublish;
                }

                // if not published, publish if force/root else do nothing
                return force || isRoot
                    ? new HashSet<string> { "*" } // "*" means 'publish all'
                    : null; // null means 'nothing to do'
            }

            return SaveAndPublishBranch(content, force, ShouldPublish, SaveAndPublishBranch_PublishCultures, userId);
        }

        /// <inheritdoc />
        public IEnumerable<PublishResult> SaveAndPublishBranch(IContent content, bool force, string[] cultures, int userId = Constants.Security.SuperUserId)
        {
            // note: EditedValue and PublishedValue are objects here, so it is important to .Equals()
            // and not to == them, else we would be comparing references, and that is a bad thing

            cultures = cultures ?? Array.Empty<string>();

            // determines cultures to be published
            // can be: null (content is not impacted), an empty set (content is impacted but already published), or cultures
            HashSet<string> ShouldPublish(IContent c)
            {
                var isRoot = c.Id == content.Id;
                HashSet<string> culturesToPublish = null;

                if (!c.ContentType.VariesByCulture()) // invariant content type
                    return SaveAndPublishBranch_ShouldPublish3(ref culturesToPublish, "*", c.Published, c.Edited, isRoot, force);

                // variant content type, specific cultures
                if (c.Published)
                {
                    // then some (and maybe all) cultures will be 'already published' (unless forcing),
                    // others will have to 'republish this culture'
                    foreach (var x in cultures)
                        SaveAndPublishBranch_ShouldPublish3(ref culturesToPublish, x, c.IsCulturePublished(x), c.IsCultureEdited(x), isRoot, force);
                    return culturesToPublish;
                }

                // if not published, publish if force/root else do nothing
                return force || isRoot
                    ? new HashSet<string>(cultures) // means 'publish specified cultures'
                    : null; // null means 'nothing to do'
            }

            return SaveAndPublishBranch(content, force, ShouldPublish, SaveAndPublishBranch_PublishCultures, userId);
        }

        /// <inheritdoc />
        public IEnumerable<PublishResult> SaveAndPublishBranch(IContent document, bool force,
            Func<IContent, HashSet<string>> shouldPublish,
            Func<IContent, HashSet<string>, bool> publishCultures,
            int userId = Constants.Security.SuperUserId)
        {
            if (shouldPublish == null) throw new ArgumentNullException(nameof(shouldPublish));
            if (publishCultures == null) throw new ArgumentNullException(nameof(publishCultures));

            var evtMsgs = EventMessagesFactory.Get();
            var results = new List<PublishResult>();
            var publishedDocuments = new List<IContent>();

            using (var scope = ScopeProvider.CreateScope())
            {
                scope.WriteLock(Constants.Locks.ContentTree);

                if (!document.HasIdentity)
                    throw new InvalidOperationException("Cannot not branch-publish a new document.");

                var publishedState = document.PublishedState;
                if (publishedState == PublishedState.Publishing)
                    throw new InvalidOperationException("Cannot mix PublishCulture and SaveAndPublishBranch.");

                // deal with the branch root - if it fails, abort
                var result = SaveAndPublishBranchOne(scope, document, shouldPublish, publishCultures, true, publishedDocuments, evtMsgs, userId);
                if (result != null)
                {
                    results.Add(result);
                    if (!result.Success) return results;
                }

                // deal with descendants
                // if one fails, abort its branch
                var exclude = new HashSet<int>();

                int count;
                var page = 0;
                const int pageSize = 100;
                do
                {
                    count = 0;
                    // important to order by Path ASC so make it explicit in case defaults change
                    // ReSharper disable once RedundantArgumentDefaultValue
                    foreach (var d in GetPagedDescendants(document.Id, page, pageSize, out _, ordering: Ordering.By("Path", Direction.Ascending)))
                    {
                        count++;

                        // if parent is excluded, exclude child too
                        if (exclude.Contains(d.ParentId))
                        {
                            exclude.Add(d.Id);
                            continue;
                        }

                        // no need to check path here, parent has to be published here
                        result = SaveAndPublishBranchOne(scope, d, shouldPublish, publishCultures, false, publishedDocuments, evtMsgs, userId);
                        if (result != null)
                        {
                            results.Add(result);
                            if (result.Success) continue;
                        }

                        // if we could not publish the document, cut its branch
                        exclude.Add(d.Id);
                    }

                    page++;
                } while (count > 0);

                Audit(AuditType.Publish, userId, document.Id, "Branch published");

                // trigger events for the entire branch
                // (SaveAndPublishBranchOne does *not* do it)
                scope.Events.Dispatch(TreeChanged, this, new TreeChange<IContent>(document, TreeChangeTypes.RefreshBranch).ToEventArgs());
                scope.Events.Dispatch(Published, this, new ContentPublishedEventArgs(publishedDocuments, false, evtMsgs), nameof(Published));

                scope.Complete();
            }

            return results;
        }

        // shouldPublish: a function determining whether the document has changes that need to be published
        //  note - 'force' is handled by 'editing'
        // publishValues: a function publishing values (using the appropriate PublishCulture calls)
        private PublishResult SaveAndPublishBranchOne(IScope scope, IContent document,
            Func<IContent, HashSet<string>> shouldPublish,
            Func<IContent, HashSet<string>, bool> publishCultures,
            bool isRoot,
            ICollection<IContent> publishedDocuments,
            EventMessages evtMsgs, int userId)
        {
            var culturesToPublish = shouldPublish(document);
            if (culturesToPublish == null) // null = do not include
                return null;
            if (culturesToPublish.Count == 0) // empty = already published
                return new PublishResult(PublishResultType.SuccessPublishAlready, evtMsgs, document);

            // publish & check if values are valid
            if (!publishCultures(document, culturesToPublish))
                return new PublishResult(PublishResultType.FailedPublishContentInvalid, evtMsgs, document);

            var result = CommitDocumentChangesInternal(scope, document, userId, branchOne: true, branchRoot: isRoot);
            if (result.Success)
                publishedDocuments.Add(document);
            return result;
        }

        #endregion

        #region Delete

        /// <inheritdoc />
        public OperationResult Delete(IContent content, int userId)
        {
            var evtMsgs = EventMessagesFactory.Get();

            using (var scope = ScopeProvider.CreateScope())
            {
                var deleteEventArgs = new DeleteEventArgs<IContent>(content, evtMsgs);
                if (scope.Events.DispatchCancelable(Deleting, this, deleteEventArgs, nameof(Deleting)))
                {
                    scope.Complete();
                    return OperationResult.Cancel(evtMsgs);
                }

                scope.WriteLock(Constants.Locks.ContentTree);

                // if it's not trashed yet, and published, we should unpublish
                // but... Unpublishing event makes no sense (not going to cancel?) and no need to save
                // just raise the event
                if (content.Trashed == false && content.Published)
                    scope.Events.Dispatch(Unpublished, this, new PublishEventArgs<IContent>(content, false, false), nameof(Unpublished));

                DeleteLocked(scope, content);

                scope.Events.Dispatch(TreeChanged, this, new TreeChange<IContent>(content, TreeChangeTypes.Remove).ToEventArgs());
                Audit(AuditType.Delete, userId, content.Id);

                scope.Complete();
            }

            return OperationResult.Succeed(evtMsgs);
        }

        private void DeleteLocked(IScope scope, IContent content)
        {
            void DoDelete(IContent c)
            {
                _documentRepository.Delete(c);
                var args = new DeleteEventArgs<IContent>(c, false); // raise event & get flagged files
                scope.Events.Dispatch(Deleted, this, args, nameof(Deleted));

                // media files deleted by QueuingEventDispatcher
            }

            const int pageSize = 500;
            var page = 0;
            var total = long.MaxValue;
            while (page * pageSize < total)
            {
                //get descendants - ordered from deepest to shallowest
                var descendants = GetPagedDescendants(content.Id, page, pageSize, out total, ordering: Ordering.By("Path", Direction.Descending));
                foreach (var c in descendants)
                    DoDelete(c);
            }
            DoDelete(content);
        }

        //TODO: both DeleteVersions methods below have an issue. Sort of. They do NOT take care of files the way
        // Delete does - for a good reason: the file may be referenced by other, non-deleted, versions. BUT,
        // if that's not the case, then the file will never be deleted, because when we delete the content,
        // the version referencing the file will not be there anymore. SO, we can leak files.

        /// <summary>
        /// Permanently deletes versions from an <see cref="IContent"/> object prior to a specific date.
        /// This method will never delete the latest version of a content item.
        /// </summary>
        /// <param name="id">Id of the <see cref="IContent"/> object to delete versions from</param>
        /// <param name="versionDate">Latest version date</param>
        /// <param name="userId">Optional Id of the User deleting versions of a Content object</param>
        public void DeleteVersions(int id, DateTime versionDate, int userId = Constants.Security.SuperUserId)
        {
            using (var scope = ScopeProvider.CreateScope())
            {
                var deleteRevisionsEventArgs = new DeleteRevisionsEventArgs(id, dateToRetain: versionDate);
                if (scope.Events.DispatchCancelable(DeletingVersions, this, deleteRevisionsEventArgs))
                {
                    scope.Complete();
                    return;
                }

                scope.WriteLock(Constants.Locks.ContentTree);
                _documentRepository.DeleteVersions(id, versionDate);

                deleteRevisionsEventArgs.CanCancel = false;
                scope.Events.Dispatch(DeletedVersions, this, deleteRevisionsEventArgs);
                Audit(AuditType.Delete, userId, Constants.System.Root, "Delete (by version date)");

                scope.Complete();
            }
        }

        /// <summary>
        /// Permanently deletes specific version(s) from an <see cref="IContent"/> object.
        /// This method will never delete the latest version of a content item.
        /// </summary>
        /// <param name="id">Id of the <see cref="IContent"/> object to delete a version from</param>
        /// <param name="versionId">Id of the version to delete</param>
        /// <param name="deletePriorVersions">Boolean indicating whether to delete versions prior to the versionId</param>
        /// <param name="userId">Optional Id of the User deleting versions of a Content object</param>
        public void DeleteVersion(int id, int versionId, bool deletePriorVersions, int userId = Constants.Security.SuperUserId)
        {
            using (var scope = ScopeProvider.CreateScope())
            {
                if (scope.Events.DispatchCancelable(DeletingVersions, this, new DeleteRevisionsEventArgs(id, /*specificVersion:*/ versionId)))
                {
                    scope.Complete();
                    return;
                }

                if (deletePriorVersions)
                {
                    var content = GetVersion(versionId);
                    DeleteVersions(id, content.UpdateDate, userId);
                }

                scope.WriteLock(Constants.Locks.ContentTree);
                var c = _documentRepository.Get(id);
                if (c.VersionId != versionId) // don't delete the current version
                    _documentRepository.DeleteVersion(versionId);

                scope.Events.Dispatch(DeletedVersions, this, new DeleteRevisionsEventArgs(id, false,/* specificVersion:*/ versionId));
                Audit(AuditType.Delete, userId, Constants.System.Root, "Delete (by version)");

                scope.Complete();
            }
        }

        #endregion

        #region Move, RecycleBin

        /// <inheritdoc />
        public OperationResult MoveToRecycleBin(IContent content, int userId)
        {
            var evtMsgs = EventMessagesFactory.Get();
            var moves = new List<Tuple<IContent, string>>();

            using (var scope = ScopeProvider.CreateScope())
            {
                scope.WriteLock(Constants.Locks.ContentTree);

                var originalPath = content.Path;
                var moveEventInfo = new MoveEventInfo<IContent>(content, originalPath, Constants.System.RecycleBinContent);
                var moveEventArgs = new MoveEventArgs<IContent>(evtMsgs, moveEventInfo);
                if (scope.Events.DispatchCancelable(Trashing, this, moveEventArgs, nameof(Trashing)))
                {
                    scope.Complete();
                    return OperationResult.Cancel(evtMsgs); // causes rollback
                }

                // if it's published we may want to force-unpublish it - that would be backward-compatible... but...
                // making a radical decision here: trashing is equivalent to moving under an unpublished node so
                // it's NOT unpublishing, only the content is now masked - allowing us to restore it if wanted
                //if (content.HasPublishedVersion)
                //{ }

                PerformMoveLocked(content, Constants.System.RecycleBinContent, null, userId, moves, true);
                scope.Events.Dispatch(TreeChanged, this, new TreeChange<IContent>(content, TreeChangeTypes.RefreshBranch).ToEventArgs());

                var moveInfo = moves
                    .Select(x => new MoveEventInfo<IContent>(x.Item1, x.Item2, x.Item1.ParentId))
                    .ToArray();

                moveEventArgs.CanCancel = false;
                moveEventArgs.MoveInfoCollection = moveInfo;
                scope.Events.Dispatch(Trashed, this, moveEventArgs, nameof(Trashed));
                Audit(AuditType.Move, userId, content.Id, "Moved to recycle bin");

                scope.Complete();
            }

            return OperationResult.Succeed(evtMsgs);
        }

        /// <summary>
        /// Moves an <see cref="IContent"/> object to a new location by changing its parent id.
        /// </summary>
        /// <remarks>
        /// If the <see cref="IContent"/> object is already published it will be
        /// published after being moved to its new location. Otherwise it'll just
        /// be saved with a new parent id.
        /// </remarks>
        /// <param name="content">The <see cref="IContent"/> to move</param>
        /// <param name="parentId">Id of the Content's new Parent</param>
        /// <param name="userId">Optional Id of the User moving the Content</param>
        public void Move(IContent content, int parentId, int userId = Constants.Security.SuperUserId)
        {
            // if moving to the recycle bin then use the proper method
            if (parentId == Constants.System.RecycleBinContent)
            {
                MoveToRecycleBin(content, userId);
                return;
            }

            var moves = new List<Tuple<IContent, string>>();

            using (var scope = ScopeProvider.CreateScope())
            {
                scope.WriteLock(Constants.Locks.ContentTree);

                var parent = parentId == Constants.System.Root ? null : GetById(parentId);
                if (parentId != Constants.System.Root && (parent == null || parent.Trashed))
                    throw new InvalidOperationException("Parent does not exist or is trashed."); // causes rollback

                var moveEventInfo = new MoveEventInfo<IContent>(content, content.Path, parentId);
                var moveEventArgs = new MoveEventArgs<IContent>(moveEventInfo);
                if (scope.Events.DispatchCancelable(Moving, this, moveEventArgs, nameof(Moving)))
                {
                    scope.Complete();
                    return; // causes rollback
                }

                // if content was trashed, and since we're not moving to the recycle bin,
                // indicate that the trashed status should be changed to false, else just
                // leave it unchanged
                var trashed = content.Trashed ? false : (bool?)null;

                // if the content was trashed under another content, and so has a published version,
                // it cannot move back as published but has to be unpublished first - that's for the
                // root content, everything underneath will retain its published status
                if (content.Trashed && content.Published)
                {
                    // however, it had been masked when being trashed, so there's no need for
                    // any special event here - just change its state
                    content.PublishedState = PublishedState.Unpublishing;
                }

                PerformMoveLocked(content, parentId, parent, userId, moves, trashed);

                scope.Events.Dispatch(TreeChanged, this, new TreeChange<IContent>(content, TreeChangeTypes.RefreshBranch).ToEventArgs());

                var moveInfo = moves //changes
                    .Select(x => new MoveEventInfo<IContent>(x.Item1, x.Item2, x.Item1.ParentId))
                    .ToArray();

                moveEventArgs.MoveInfoCollection = moveInfo;
                moveEventArgs.CanCancel = false;
                scope.Events.Dispatch(Moved, this, moveEventArgs, nameof(Moved));
                Audit(AuditType.Move, userId, content.Id);

                scope.Complete();
            }
        }

        // MUST be called from within WriteLock
        // trash indicates whether we are trashing, un-trashing, or not changing anything
        private void PerformMoveLocked(IContent content, int parentId, IContent parent, int userId,
            ICollection<Tuple<IContent, string>> moves,
            bool? trash)
        {
            content.WriterId = userId;
            content.ParentId = parentId;

            // get the level delta (old pos to new pos)
            var levelDelta = parent == null
                ? 1 - content.Level + (parentId == Constants.System.RecycleBinContent ? 1 : 0)
                : parent.Level + 1 - content.Level;

            var paths = new Dictionary<int, string>();

            moves.Add(Tuple.Create(content, content.Path)); // capture original path

            //need to store the original path to lookup descendants based on it below
            var originalPath = content.Path;

            // these will be updated by the repo because we changed parentId
            //content.Path = (parent == null ? "-1" : parent.Path) + "," + content.Id;
            //content.SortOrder = ((ContentRepository) repository).NextChildSortOrder(parentId);
            //content.Level += levelDelta;
            PerformMoveContentLocked(content, userId, trash);

            // if uow is not immediate, content.Path will be updated only when the UOW commits,
            // and because we want it now, we have to calculate it by ourselves
            //paths[content.Id] = content.Path;
            paths[content.Id] = (parent == null ? (parentId == Constants.System.RecycleBinContent ? "-1,-20" : "-1") : parent.Path) + "," + content.Id;

            const int pageSize = 500;
            var page = 0;
            var total = long.MaxValue;
            while (page * pageSize < total)
            {
                var descendants = GetPagedDescendantsLocked(originalPath, page++, pageSize, out total, null, Ordering.By("Path", Direction.Ascending));
                foreach (var descendant in descendants)
                {
                    moves.Add(Tuple.Create(descendant, descendant.Path)); // capture original path

                    // update path and level since we do not update parentId
                    descendant.Path = paths[descendant.Id] = paths[descendant.ParentId] + "," + descendant.Id;
                    descendant.Level += levelDelta;
                    PerformMoveContentLocked(descendant, userId, trash);
                }
            }

        }

        private void PerformMoveContentLocked(IContent content, int userId, bool? trash)
        {
            if (trash.HasValue) ((ContentBase)content).Trashed = trash.Value;
            content.WriterId = userId;
            _documentRepository.Save(content);
        }

        /// <summary>
        /// Empties the Recycle Bin by deleting all <see cref="IContent"/> that resides in the bin
        /// </summary>
        public OperationResult EmptyRecycleBin()
        {
            var nodeObjectType = Constants.ObjectTypes.Document;
            var deleted = new List<IContent>();
            var evtMsgs = EventMessagesFactory.Get();

            using (var scope = ScopeProvider.CreateScope())
            {
                scope.WriteLock(Constants.Locks.ContentTree);

                // v7 EmptyingRecycleBin and EmptiedRecycleBin events are greatly simplified since
                // each deleted items will have its own deleting/deleted events. so, files and such
                // are managed by Delete, and not here.

                // no idea what those events are for, keep a simplified version
                var recycleBinEventArgs = new RecycleBinEventArgs(nodeObjectType, evtMsgs);
                if (scope.Events.DispatchCancelable(EmptyingRecycleBin, this, recycleBinEventArgs))
                {
                    scope.Complete();
                    return OperationResult.Cancel(evtMsgs);
                }

                // emptying the recycle bin means deleting whatever is in there - do it properly!
                var query = Query<IContent>().Where(x => x.ParentId == Constants.System.RecycleBinContent);
                var contents = _documentRepository.Get(query).ToArray();
                foreach (var content in contents)
                {
                    DeleteLocked(scope, content);
                    deleted.Add(content);
                }

                recycleBinEventArgs.CanCancel = false;
                recycleBinEventArgs.RecycleBinEmptiedSuccessfully = true; // oh my?!
                scope.Events.Dispatch(EmptiedRecycleBin, this, recycleBinEventArgs);
                scope.Events.Dispatch(TreeChanged, this, deleted.Select(x => new TreeChange<IContent>(x, TreeChangeTypes.Remove)).ToEventArgs());
                Audit(AuditType.Delete, 0, Constants.System.RecycleBinContent, "Recycle bin emptied");

                scope.Complete();
            }

            return OperationResult.Succeed(evtMsgs);
        }

        #endregion

        #region Others

        /// <summary>
        /// Copies an <see cref="IContent"/> object by creating a new Content object of the same type and copies all data from the current
        /// to the new copy which is returned. Recursively copies all children.
        /// </summary>
        /// <param name="content">The <see cref="IContent"/> to copy</param>
        /// <param name="parentId">Id of the Content's new Parent</param>
        /// <param name="relateToOriginal">Boolean indicating whether the copy should be related to the original</param>
        /// <param name="userId">Optional Id of the User copying the Content</param>
        /// <returns>The newly created <see cref="IContent"/> object</returns>
        public IContent Copy(IContent content, int parentId, bool relateToOriginal, int userId = Constants.Security.SuperUserId)
        {
            return Copy(content, parentId, relateToOriginal, true, userId);
        }

        /// <summary>
        /// Copies an <see cref="IContent"/> object by creating a new Content object of the same type and copies all data from the current
        /// to the new copy which is returned.
        /// </summary>
        /// <param name="content">The <see cref="IContent"/> to copy</param>
        /// <param name="parentId">Id of the Content's new Parent</param>
        /// <param name="relateToOriginal">Boolean indicating whether the copy should be related to the original</param>
        /// <param name="recursive">A value indicating whether to recursively copy children.</param>
        /// <param name="userId">Optional Id of the User copying the Content</param>
        /// <returns>The newly created <see cref="IContent"/> object</returns>
        public IContent Copy(IContent content, int parentId, bool relateToOriginal, bool recursive, int userId = Constants.Security.SuperUserId)
        {
            var copy = content.DeepCloneWithResetIdentities();
            copy.ParentId = parentId;

            using (var scope = ScopeProvider.CreateScope())
            {
                var copyEventArgs = new CopyEventArgs<IContent>(content, copy, true, parentId, relateToOriginal);
                if (scope.Events.DispatchCancelable(Copying, this, copyEventArgs))
                {
                    scope.Complete();
                    return null;
                }

                // note - relateToOriginal is not managed here,
                // it's just part of the Copied event args so the RelateOnCopyHandler knows what to do
                // meaning that the event has to trigger for every copied content including descendants

                var copies = new List<Tuple<IContent, IContent>>();

                scope.WriteLock(Constants.Locks.ContentTree);

                // a copy is not published (but not really unpublishing either)
                // update the create author and last edit author
                if (copy.Published)
                    copy.Published = false;
                copy.CreatorId = userId;
                copy.WriterId = userId;

                //get the current permissions, if there are any explicit ones they need to be copied
                var currentPermissions = GetPermissions(content);
                currentPermissions.RemoveWhere(p => p.IsDefaultPermissions);

                // save and flush because we need the ID for the recursive Copying events
                _documentRepository.Save(copy);

                //add permissions
                if (currentPermissions.Count > 0)
                {
                    var permissionSet = new ContentPermissionSet(copy, currentPermissions);
                    _documentRepository.AddOrUpdatePermissions(permissionSet);
                }

                // keep track of copies
                copies.Add(Tuple.Create(content, copy));
                var idmap = new Dictionary<int, int> { [content.Id] = copy.Id };

                if (recursive) // process descendants
                {
                    const int pageSize = 500;
                    var page = 0;
                    var total = long.MaxValue;
                    while (page * pageSize < total)
                    {
                        var descendants = GetPagedDescendants(content.Id, page++, pageSize, out total);
                        foreach (var descendant in descendants)
                        {
                            // if parent has not been copied, skip, else gets its copy id
                            if (idmap.TryGetValue(descendant.ParentId, out parentId) == false) continue;

                            var descendantCopy = descendant.DeepCloneWithResetIdentities();
                            descendantCopy.ParentId = parentId;

                            if (scope.Events.DispatchCancelable(Copying, this, new CopyEventArgs<IContent>(descendant, descendantCopy, parentId)))
                                continue;

                            // a copy is not published (but not really unpublishing either)
                            // update the create author and last edit author
                            if (descendantCopy.Published)
                                descendantCopy.Published = false;
                            descendantCopy.CreatorId = userId;
                            descendantCopy.WriterId = userId;

                            // save and flush (see above)
                            _documentRepository.Save(descendantCopy);

                            copies.Add(Tuple.Create(descendant, descendantCopy));
                            idmap[descendant.Id] = descendantCopy.Id;
                        }
                    }
                }

                // not handling tags here, because
                // - tags should be handled by the content repository
                // - a copy is unpublished and therefore has no impact on tags in DB

                scope.Events.Dispatch(TreeChanged, this, new TreeChange<IContent>(copy, TreeChangeTypes.RefreshBranch).ToEventArgs());
                foreach (var x in copies)
                    scope.Events.Dispatch(Copied, this, new CopyEventArgs<IContent>(x.Item1, x.Item2, false, x.Item2.ParentId, relateToOriginal));
                Audit(AuditType.Copy, userId, content.Id);

                scope.Complete();
            }

            return copy;
        }

        /// <summary>
        /// Sends an <see cref="IContent"/> to Publication, which executes handlers and events for the 'Send to Publication' action.
        /// </summary>
        /// <param name="content">The <see cref="IContent"/> to send to publication</param>
        /// <param name="userId">Optional Id of the User issuing the send to publication</param>
        /// <returns>True if sending publication was successful otherwise false</returns>
        public bool SendToPublication(IContent content, int userId = Constants.Security.SuperUserId)
        {
            using (var scope = ScopeProvider.CreateScope())
            {
                var sendToPublishEventArgs = new SendToPublishEventArgs<IContent>(content);
                if (scope.Events.DispatchCancelable(SendingToPublish, this, sendToPublishEventArgs))
                {
                    scope.Complete();
                    return false;
                }

                //track the cultures changing for auditing
                var culturesChanging = content.ContentType.VariesByCulture()
                    ? string.Join(",", content.CultureInfos.Values.Where(x => x.IsDirty()).Select(x => x.Culture))
                    : null;

                // TODO: Currently there's no way to change track which variant properties have changed, we only have change
                // tracking enabled on all values on the Property which doesn't allow us to know which variants have changed.
                // in this particular case, determining which cultures have changed works with the above with names since it will
                // have always changed if it's been saved in the back office but that's not really fail safe.

                //Save before raising event
                var saveResult = Save(content, userId);

                // always complete (but maybe return a failed status)
                scope.Complete();

                if (!saveResult.Success)
                    return saveResult.Success;

                sendToPublishEventArgs.CanCancel = false;
                scope.Events.Dispatch(SentToPublish, this, sendToPublishEventArgs);

                if (culturesChanging != null)
                    Audit(AuditType.SendToPublishVariant, userId, content.Id, $"Send To Publish for cultures: {culturesChanging}", culturesChanging);
                else
                    Audit(AuditType.SendToPublish, content.WriterId, content.Id);

                return saveResult.Success;
            }
        }

        /// <summary>
        /// Sorts a collection of <see cref="IContent"/> objects by updating the SortOrder according
        /// to the ordering of items in the passed in <paramref name="items"/>.
        /// </summary>
        /// <remarks>
        /// Using this method will ensure that the Published-state is maintained upon sorting
        /// so the cache is updated accordingly - as needed.
        /// </remarks>
        /// <param name="items"></param>
        /// <param name="userId"></param>
        /// <param name="raiseEvents"></param>
        /// <returns>Result indicating what action was taken when handling the command.</returns>
        public OperationResult Sort(IEnumerable<IContent> items, int userId = Constants.Security.SuperUserId, bool raiseEvents = true)
        {
            var evtMsgs = EventMessagesFactory.Get();

            var itemsA = items.ToArray();
            if (itemsA.Length == 0) return new OperationResult(OperationResultType.NoOperation, evtMsgs);

            using (var scope = ScopeProvider.CreateScope())
            {
                scope.WriteLock(Constants.Locks.ContentTree);

                var ret = Sort(scope, itemsA, userId, evtMsgs, raiseEvents);
                scope.Complete();
                return ret;
            }
        }

        /// <summary>
        /// Sorts a collection of <see cref="IContent"/> objects by updating the SortOrder according
        /// to the ordering of items identified by the <paramref name="ids"/>.
        /// </summary>
        /// <remarks>
        /// Using this method will ensure that the Published-state is maintained upon sorting
        /// so the cache is updated accordingly - as needed.
        /// </remarks>
        /// <param name="ids"></param>
        /// <param name="userId"></param>
        /// <param name="raiseEvents"></param>
        /// <returns>Result indicating what action was taken when handling the command.</returns>
        public OperationResult Sort(IEnumerable<int> ids, int userId = Constants.Security.SuperUserId, bool raiseEvents = true)
        {
            var evtMsgs = EventMessagesFactory.Get();

            var idsA = ids.ToArray();
            if (idsA.Length == 0) return new OperationResult(OperationResultType.NoOperation, evtMsgs);

            using (var scope = ScopeProvider.CreateScope())
            {
                scope.WriteLock(Constants.Locks.ContentTree);
                var itemsA = GetByIds(idsA).ToArray();

                var ret = Sort(scope, itemsA, userId, evtMsgs, raiseEvents);
                scope.Complete();
                return ret;
            }
        }

        private OperationResult Sort(IScope scope, IContent[] itemsA, int userId, EventMessages evtMsgs, bool raiseEvents)
        {
            var saveEventArgs = new ContentSavingEventArgs(itemsA, evtMsgs);
            if (raiseEvents)
            {
                //raise cancelable sorting event
                if (scope.Events.DispatchCancelable(Saving, this, saveEventArgs, nameof(Sorting)))
                    return OperationResult.Cancel(evtMsgs);

                //raise saving event (this one cannot be canceled)
                saveEventArgs.CanCancel = false;
                scope.Events.Dispatch(Saving, this, saveEventArgs, nameof(Saving));
            }

            var published = new List<IContent>();
            var saved = new List<IContent>();
            var sortOrder = 0;

            foreach (var content in itemsA)
            {
                // if the current sort order equals that of the content we don't
                // need to update it, so just increment the sort order and continue.
                if (content.SortOrder == sortOrder)
                {
                    sortOrder++;
                    continue;
                }

                // else update
                content.SortOrder = sortOrder++;
                content.WriterId = userId;

                // if it's published, register it, no point running StrategyPublish
                // since we're not really publishing it and it cannot be cancelled etc
                if (content.Published)
                    published.Add(content);

                // save
                saved.Add(content);
                _documentRepository.Save(content);
            }

            if (raiseEvents)
            {
                var savedEventsArgs = saveEventArgs.ToContentSavedEventArgs();
                //first saved, then sorted
                scope.Events.Dispatch(Saved, this, savedEventsArgs, nameof(Saved));
                scope.Events.Dispatch(Sorted, this, savedEventsArgs, nameof(Sorted));
            }

            scope.Events.Dispatch(TreeChanged, this, saved.Select(x => new TreeChange<IContent>(x, TreeChangeTypes.RefreshNode)).ToEventArgs());

            if (raiseEvents && published.Any())
                scope.Events.Dispatch(Published, this, new ContentPublishedEventArgs(published, false, evtMsgs), "Published");

            Audit(AuditType.Sort, userId, 0, "Sorting content performed by user");
            return OperationResult.Succeed(evtMsgs);
        }

        #endregion

        #region Internal Methods

        /// <summary>
        /// Gets a collection of <see cref="IContent"/> descendants by the first Parent.
        /// </summary>
        /// <param name="content"><see cref="IContent"/> item to retrieve Descendants from</param>
        /// <returns>An Enumerable list of <see cref="IContent"/> objects</returns>
        internal IEnumerable<IContent> GetPublishedDescendants(IContent content)
        {
            using (var scope = ScopeProvider.CreateScope(autoComplete: true))
            {
                scope.ReadLock(Constants.Locks.ContentTree);
                return GetPublishedDescendantsLocked(content).ToArray(); // ToArray important in uow!
            }
        }

        internal IEnumerable<IContent> GetPublishedDescendantsLocked(IContent content)
        {
            var pathMatch = content.Path + ",";
            var query = Query<IContent>().Where(x => x.Id != content.Id && x.Path.StartsWith(pathMatch) /*&& x.Trashed == false*/);
            var contents = _documentRepository.Get(query);

            // beware! contents contains all published version below content
            // including those that are not directly published because below an unpublished content
            // these must be filtered out here

            var parents = new List<int> { content.Id };
            foreach (var c in contents)
            {
                if (parents.Contains(c.ParentId))
                {
                    yield return c;
                    parents.Add(c.Id);
                }
            }
        }

        #endregion

        #region Private Methods

        private void Audit(AuditType type, int userId, int objectId, string message = null, string parameters = null)
        {
            _auditRepository.Save(new AuditItem(objectId, type, userId, ObjectTypes.GetName(UmbracoObjectTypes.Document), message, parameters));
        }

        #endregion

        #region Event Handlers

        /// <summary>
        /// Occurs before Delete
        /// </summary>
        public static event TypedEventHandler<IContentService, DeleteEventArgs<IContent>> Deleting;

        /// <summary>
        /// Occurs after Delete
        /// </summary>
        public static event TypedEventHandler<IContentService, DeleteEventArgs<IContent>> Deleted;

        /// <summary>
        /// Occurs before Delete Versions
        /// </summary>
        public static event TypedEventHandler<IContentService, DeleteRevisionsEventArgs> DeletingVersions;

        /// <summary>
        /// Occurs after Delete Versions
        /// </summary>
        public static event TypedEventHandler<IContentService, DeleteRevisionsEventArgs> DeletedVersions;

        /// <summary>
        /// Occurs before Sorting
        /// </summary>
        public static event TypedEventHandler<IContentService, SaveEventArgs<IContent>> Sorting;

        /// <summary>
        /// Occurs after Sorting
        /// </summary>
        public static event TypedEventHandler<IContentService, SaveEventArgs<IContent>> Sorted;

        /// <summary>
        /// Occurs before Save
        /// </summary>
        public static event TypedEventHandler<IContentService, ContentSavingEventArgs> Saving;

        /// <summary>
        /// Occurs after Save
        /// </summary>
        public static event TypedEventHandler<IContentService, ContentSavedEventArgs> Saved;

        /// <summary>
        /// Occurs after Create
        /// </summary>
        /// <remarks>
        /// Please note that the Content object has been created, but might not have been saved
        /// so it does not have an identity yet (meaning no Id has been set).
        /// </remarks>
        public static event TypedEventHandler<IContentService, NewEventArgs<IContent>> Created;

        /// <summary>
        /// Occurs before Copy
        /// </summary>
        public static event TypedEventHandler<IContentService, CopyEventArgs<IContent>> Copying;

        /// <summary>
        /// Occurs after Copy
        /// </summary>
        public static event TypedEventHandler<IContentService, CopyEventArgs<IContent>> Copied;

        /// <summary>
        /// Occurs before Content is moved to Recycle Bin
        /// </summary>
        public static event TypedEventHandler<IContentService, MoveEventArgs<IContent>> Trashing;

        /// <summary>
        /// Occurs after Content is moved to Recycle Bin
        /// </summary>
        public static event TypedEventHandler<IContentService, MoveEventArgs<IContent>> Trashed;

        /// <summary>
        /// Occurs before Move
        /// </summary>
        public static event TypedEventHandler<IContentService, MoveEventArgs<IContent>> Moving;

        /// <summary>
        /// Occurs after Move
        /// </summary>
        public static event TypedEventHandler<IContentService, MoveEventArgs<IContent>> Moved;

        /// <summary>
        /// Occurs before Rollback
        /// </summary>
        public static event TypedEventHandler<IContentService, RollbackEventArgs<IContent>> RollingBack;

        /// <summary>
        /// Occurs after Rollback
        /// </summary>
        public static event TypedEventHandler<IContentService, RollbackEventArgs<IContent>> RolledBack;

        /// <summary>
        /// Occurs before Send to Publish
        /// </summary>
        public static event TypedEventHandler<IContentService, SendToPublishEventArgs<IContent>> SendingToPublish;

        /// <summary>
        /// Occurs after Send to Publish
        /// </summary>
        public static event TypedEventHandler<IContentService, SendToPublishEventArgs<IContent>> SentToPublish;

        /// <summary>
        /// Occurs before the Recycle Bin is emptied
        /// </summary>
        public static event TypedEventHandler<IContentService, RecycleBinEventArgs> EmptyingRecycleBin;

        /// <summary>
        /// Occurs after the Recycle Bin has been Emptied
        /// </summary>
        public static event TypedEventHandler<IContentService, RecycleBinEventArgs> EmptiedRecycleBin;

        /// <summary>
        /// Occurs before publish
        /// </summary>
        public static event TypedEventHandler<IContentService, ContentPublishingEventArgs> Publishing;

        /// <summary>
        /// Occurs after publish
        /// </summary>
        public static event TypedEventHandler<IContentService, ContentPublishedEventArgs> Published;

        /// <summary>
        /// Occurs before unpublish
        /// </summary>
        public static event TypedEventHandler<IContentService, PublishEventArgs<IContent>> Unpublishing;

        /// <summary>
        /// Occurs after unpublish
        /// </summary>
        public static event TypedEventHandler<IContentService, PublishEventArgs<IContent>> Unpublished;

        /// <summary>
        /// Occurs after change.
        /// </summary>
        internal static event TypedEventHandler<IContentService, TreeChange<IContent>.EventArgs> TreeChanged;

        /// <summary>
        /// Occurs after a blueprint has been saved.
        /// </summary>
        public static event TypedEventHandler<IContentService, SaveEventArgs<IContent>> SavedBlueprint;

        /// <summary>
        /// Occurs after a blueprint has been deleted.
        /// </summary>
        public static event TypedEventHandler<IContentService, DeleteEventArgs<IContent>> DeletedBlueprint;

        #endregion

        #region Publishing Strategies

        /// <summary>
        /// Ensures that a document can be published
        /// </summary>
        /// <param name="scope"></param>
        /// <param name="content"></param>
        /// <param name="checkPath"></param>
        /// <param name="culturesUnpublishing"></param>
        /// <param name="evtMsgs"></param>
        /// <param name="culturesPublishing"></param>
        /// <param name="savingEventArgs"></param>
        /// <returns></returns>
        private PublishResult StrategyCanPublish(IScope scope, IContent content, bool checkPath, IReadOnlyList<string> culturesPublishing, IReadOnlyCollection<string> culturesUnpublishing, EventMessages evtMsgs, ContentSavingEventArgs savingEventArgs)
        {
            // raise Publishing event
            if (scope.Events.DispatchCancelable(Publishing, this, savingEventArgs.ToContentPublishingEventArgs()))
            {
                Logger.Info<ContentService>("Document {ContentName} (id={ContentId}) cannot be published: {Reason}", content.Name, content.Id, "publishing was cancelled");
                return new PublishResult(PublishResultType.FailedPublishCancelledByEvent, evtMsgs, content);
            }

            var variesByCulture = content.ContentType.VariesByCulture();

            //First check if mandatory languages fails, if this fails it will mean anything that the published flag on the document will
            // be changed to Unpublished and any culture currently published will not be visible.
            if (variesByCulture)
            {
                if (content.Published && culturesPublishing.Count == 0 && culturesUnpublishing.Count == 0) // no published cultures = cannot be published
                    return new PublishResult(PublishResultType.FailedPublishNothingToPublish, evtMsgs, content);

                // missing mandatory culture = cannot be published
                var mandatoryCultures = _languageRepository.GetMany().Where(x => x.IsMandatory).Select(x => x.IsoCode);
                var mandatoryMissing = mandatoryCultures.Any(x => !content.PublishedCultures.Contains(x, StringComparer.OrdinalIgnoreCase));
                if (mandatoryMissing)
                    return new PublishResult(PublishResultType.FailedPublishMandatoryCultureMissing, evtMsgs, content);

                if (culturesPublishing.Count == 0 && culturesUnpublishing.Count > 0)
                    return new PublishResult(PublishResultType.SuccessUnpublishCulture, evtMsgs, content);
            }

            // ensure that the document has published values
            // either because it is 'publishing' or because it already has a published version
            if (content.PublishedState != PublishedState.Publishing && content.PublishedVersionId == 0)
            {
                Logger.Info<ContentService>("Document {ContentName} (id={ContentId}) cannot be published: {Reason}", content.Name, content.Id, "document does not have published values");
                return new PublishResult(PublishResultType.FailedPublishNothingToPublish, evtMsgs, content);
            }

            //loop over each culture publishing - or string.Empty for invariant
            foreach (var culture in culturesPublishing ?? (new[] { string.Empty }))
            {
                // ensure that the document status is correct
                // note: culture will be string.Empty for invariant
                switch (content.GetStatus(culture))
                {
                    case ContentStatus.Expired:
                        if (!variesByCulture)
                            Logger.Info<ContentService>("Document {ContentName} (id={ContentId}) cannot be published: {Reason}", content.Name, content.Id, "document has expired");
                        else
                            Logger.Info<ContentService>("Document {ContentName} (id={ContentId}) culture {Culture} cannot be published: {Reason}", content.Name, content.Id, culture, "document culture has expired");
                        return new PublishResult(!variesByCulture ? PublishResultType.FailedPublishHasExpired : PublishResultType.FailedPublishCultureHasExpired, evtMsgs, content);

                    case ContentStatus.AwaitingRelease:
                        if (!variesByCulture)
                            Logger.Info<ContentService>("Document {ContentName} (id={ContentId}) cannot be published: {Reason}", content.Name, content.Id, "document is awaiting release");
                        else
                            Logger.Info<ContentService>("Document {ContentName} (id={ContentId}) culture {Culture} cannot be published: {Reason}", content.Name, content.Id, culture, "document is culture awaiting release");
                        return new PublishResult(!variesByCulture ? PublishResultType.FailedPublishAwaitingRelease : PublishResultType.FailedPublishCultureAwaitingRelease, evtMsgs, content);

                    case ContentStatus.Trashed:
                        Logger.Info<ContentService>("Document {ContentName} (id={ContentId}) cannot be published: {Reason}", content.Name, content.Id, "document is trashed");
                        return new PublishResult(PublishResultType.FailedPublishIsTrashed, evtMsgs, content);
                }
            }

            if (checkPath)
            {
                // check if the content can be path-published
                // root content can be published
                // else check ancestors - we know we are not trashed
                var pathIsOk = content.ParentId == Constants.System.Root || IsPathPublished(GetParent(content));
                if (!pathIsOk)
                {
                    Logger.Info<ContentService>("Document {ContentName} (id={ContentId}) cannot be published: {Reason}", content.Name, content.Id, "parent is not published");
                    return new PublishResult(PublishResultType.FailedPublishPathNotPublished, evtMsgs, content);
                }
            }

            //If we are both publishing and unpublishing cultures, then return a mixed status
            if (variesByCulture && culturesPublishing.Count > 0 && culturesUnpublishing.Count > 0)
                return new PublishResult(PublishResultType.SuccessMixedCulture, evtMsgs, content);

            return new PublishResult(evtMsgs, content);
        }

        /// <summary>
        /// Publishes a document
        /// </summary>
        /// <param name="content"></param>
        /// <param name="culturesUnpublishing"></param>
        /// <param name="evtMsgs"></param>
        /// <param name="culturesPublishing"></param>
        /// <returns></returns>
        /// <remarks>
        /// It is assumed that all publishing checks have passed before calling this method like <see cref="StrategyCanPublish"/>
        /// </remarks>
        private PublishResult StrategyPublish(IContent content,
            IReadOnlyCollection<string> culturesPublishing, IReadOnlyCollection<string> culturesUnpublishing,
            EventMessages evtMsgs)
        {
            // change state to publishing
            content.PublishedState = PublishedState.Publishing;

            //if this is a variant then we need to log which cultures have been published/unpublished and return an appropriate result
            if (content.ContentType.VariesByCulture())
            {
                if (content.Published && culturesUnpublishing.Count == 0 && culturesPublishing.Count == 0)
                    return new PublishResult(PublishResultType.FailedPublishNothingToPublish, evtMsgs, content);

                if (culturesUnpublishing.Count > 0)
                    Logger.Info<ContentService>("Document {ContentName} (id={ContentId}) cultures: {Cultures} have been unpublished.",
                        content.Name, content.Id, string.Join(",", culturesUnpublishing));

                if (culturesPublishing.Count > 0)
                    Logger.Info<ContentService>("Document {ContentName} (id={ContentId}) cultures: {Cultures} have been published.",
                        content.Name, content.Id, string.Join(",", culturesPublishing));

                if (culturesUnpublishing.Count > 0 && culturesPublishing.Count > 0)
                    return new PublishResult(PublishResultType.SuccessMixedCulture, evtMsgs, content);

                if (culturesUnpublishing.Count > 0 && culturesPublishing.Count == 0)
                    return new PublishResult(PublishResultType.SuccessUnpublishCulture, evtMsgs, content);

                return new PublishResult(PublishResultType.SuccessPublishCulture, evtMsgs, content);
            }


            Logger.Info<ContentService>("Document {ContentName} (id={ContentId}) has been published.", content.Name, content.Id);
            return new PublishResult(evtMsgs, content);
        }

        /// <summary>
        /// Ensures that a document can be unpublished
        /// </summary>
        /// <param name="scope"></param>
        /// <param name="content"></param>
        /// <param name="evtMsgs"></param>
        /// <returns></returns>
        private PublishResult StrategyCanUnpublish(IScope scope, IContent content, EventMessages evtMsgs)
        {
            // raise Unpublishing event
            if (scope.Events.DispatchCancelable(Unpublishing, this, new PublishEventArgs<IContent>(content, evtMsgs)))
            {
                Logger.Info<ContentService>("Document {ContentName} (id={ContentId}) cannot be unpublished: unpublishing was cancelled.", content.Name, content.Id);
                return new PublishResult(PublishResultType.FailedUnpublishCancelledByEvent, evtMsgs, content);
            }

            return new PublishResult(PublishResultType.SuccessUnpublish, evtMsgs, content);
        }

        /// <summary>
        /// Unpublishes a document
        /// </summary>
        /// <param name="scope"></param>
        /// <param name="content"></param>
        /// <param name="userId"></param>
        /// <param name="evtMsgs"></param>
        /// <returns></returns>
        /// <remarks>
        /// It is assumed that all unpublishing checks have passed before calling this method like <see cref="StrategyCanUnpublish"/>
        /// </remarks>
        private PublishResult StrategyUnpublish(IScope scope, IContent content, int userId, EventMessages evtMsgs)
        {
            var attempt = new PublishResult(PublishResultType.SuccessUnpublish, evtMsgs, content);

            if (attempt.Success == false)
                return attempt;

            // if the document has any release dates set to before now,
            // they should be removed so they don't interrupt an unpublish
            // otherwise it would remain released == published

            var pastReleases = content.ContentSchedule.GetPending(ContentScheduleAction.Expire, DateTime.Now);
            foreach (var p in pastReleases)
                content.ContentSchedule.Remove(p);
            if (pastReleases.Count > 0)
                Logger.Info<ContentService>("Document {ContentName} (id={ContentId}) had its release date removed, because it was unpublished.", content.Name, content.Id);

            // change state to unpublishing
            content.PublishedState = PublishedState.Unpublishing;

            Logger.Info<ContentService>("Document {ContentName} (id={ContentId}) has been unpublished.", content.Name, content.Id);
            return attempt;
        }

        #endregion

        #region Content Types

        /// <summary>
        /// Deletes all content of specified type. All children of deleted content is moved to Recycle Bin.
        /// </summary>
        /// <remarks>
        /// <para>This needs extra care and attention as its potentially a dangerous and extensive operation.</para>
        /// <para>Deletes content items of the specified type, and only that type. Does *not* handle content types
        /// inheritance and compositions, which need to be managed outside of this method.</para>
        /// </remarks>
        /// <param name="contentTypeIds">Id of the <see cref="IContentType"/></param>
        /// <param name="userId">Optional Id of the user issuing the delete operation</param>
        public void DeleteOfTypes(IEnumerable<int> contentTypeIds, int userId = Constants.Security.SuperUserId)
        {
            // TODO: This currently this is called from the ContentTypeService but that needs to change,
            // if we are deleting a content type, we should just delete the data and do this operation slightly differently.
            // This method will recursively go lookup every content item, check if any of it's descendants are
            // of a different type, move them to the recycle bin, then permanently delete the content items.
            // The main problem with this is that for every content item being deleted, events are raised...
            // which we need for many things like keeping caches in sync, but we can surely do this MUCH better.

            var changes = new List<TreeChange<IContent>>();
            var moves = new List<Tuple<IContent, string>>();
            var contentTypeIdsA = contentTypeIds.ToArray();

            // using an immediate uow here because we keep making changes with
            // PerformMoveLocked and DeleteLocked that must be applied immediately,
            // no point queuing operations
            //
            using (var scope = ScopeProvider.CreateScope())
            {
                scope.WriteLock(Constants.Locks.ContentTree);

                var query = Query<IContent>().WhereIn(x => x.ContentTypeId, contentTypeIdsA);
                var contents = _documentRepository.Get(query).ToArray();

                if (scope.Events.DispatchCancelable(Deleting, this, new DeleteEventArgs<IContent>(contents), nameof(Deleting)))
                {
                    scope.Complete();
                    return;
                }

                // order by level, descending, so deepest first - that way, we cannot move
                // a content of the deleted type, to the recycle bin (and then delete it...)
                foreach (var content in contents.OrderByDescending(x => x.ParentId))
                {
                    // if it's not trashed yet, and published, we should unpublish
                    // but... Unpublishing event makes no sense (not going to cancel?) and no need to save
                    // just raise the event
                    if (content.Trashed == false && content.Published)
                        scope.Events.Dispatch(Unpublished, this, new PublishEventArgs<IContent>(content, false, false), nameof(Unpublished));

                    // if current content has children, move them to trash
                    var c = content;
                    var childQuery = Query<IContent>().Where(x => x.ParentId == c.Id);
                    var children = _documentRepository.Get(childQuery);
                    foreach (var child in children)
                    {
                        // see MoveToRecycleBin
                        PerformMoveLocked(child, Constants.System.RecycleBinContent, null, userId, moves, true);
                        changes.Add(new TreeChange<IContent>(content, TreeChangeTypes.RefreshBranch));
                    }

                    // delete content
                    // triggers the deleted event (and handles the files)
                    DeleteLocked(scope, content);
                    changes.Add(new TreeChange<IContent>(content, TreeChangeTypes.Remove));
                }

                var moveInfos = moves
                    .Select(x => new MoveEventInfo<IContent>(x.Item1, x.Item2, x.Item1.ParentId))
                    .ToArray();
                if (moveInfos.Length > 0)
                    scope.Events.Dispatch(Trashed, this, new MoveEventArgs<IContent>(false, moveInfos), nameof(Trashed));
                scope.Events.Dispatch(TreeChanged, this, changes.ToEventArgs());

                Audit(AuditType.Delete, userId, Constants.System.Root, $"Delete content of type {string.Join(",", contentTypeIdsA)}");

                scope.Complete();
            }
        }

        /// <summary>
        /// Deletes all content items of specified type. All children of deleted content item is moved to Recycle Bin.
        /// </summary>
        /// <remarks>This needs extra care and attention as its potentially a dangerous and extensive operation</remarks>
        /// <param name="contentTypeId">Id of the <see cref="IContentType"/></param>
        /// <param name="userId">Optional id of the user deleting the media</param>
        public void DeleteOfType(int contentTypeId, int userId = Constants.Security.SuperUserId)
        {
            DeleteOfTypes(new[] { contentTypeId }, userId);
        }

        private IContentType GetContentType(IScope scope, string contentTypeAlias)
        {
            if (string.IsNullOrWhiteSpace(contentTypeAlias)) throw new ArgumentNullOrEmptyException(nameof(contentTypeAlias));

            scope.ReadLock(Constants.Locks.ContentTypes);

            var query = Query<IContentType>().Where(x => x.Alias == contentTypeAlias);
            var contentType = _contentTypeRepository.Get(query).FirstOrDefault();

            if (contentType == null)
                throw new Exception($"No ContentType matching the passed in Alias: '{contentTypeAlias}' was found"); // causes rollback

            return contentType;
        }

        private IContentType GetContentType(string contentTypeAlias)
        {
            if (string.IsNullOrWhiteSpace(contentTypeAlias)) throw new ArgumentNullOrEmptyException(nameof(contentTypeAlias));

            using (var scope = ScopeProvider.CreateScope(autoComplete: true))
            {
                return GetContentType(scope, contentTypeAlias);
            }
        }

        #endregion

        #region Blueprints

        public IContent GetBlueprintById(int id)
        {
            using (var scope = ScopeProvider.CreateScope(autoComplete: true))
            {
                scope.ReadLock(Constants.Locks.ContentTree);
                var blueprint = _documentBlueprintRepository.Get(id);
                if (blueprint != null)
                    blueprint.Blueprint = true;
                return blueprint;
            }
        }

        public IContent GetBlueprintById(Guid id)
        {
            using (var scope = ScopeProvider.CreateScope(autoComplete: true))
            {
                scope.ReadLock(Constants.Locks.ContentTree);
                var blueprint = _documentBlueprintRepository.Get(id);
                if (blueprint != null)
                    blueprint.Blueprint = true;
                return blueprint;
            }
        }

        public void SaveBlueprint(IContent content, int userId = Constants.Security.SuperUserId)
        {
            //always ensure the blueprint is at the root
            if (content.ParentId != -1)
                content.ParentId = -1;

            content.Blueprint = true;

            using (var scope = ScopeProvider.CreateScope())
            {
                scope.WriteLock(Constants.Locks.ContentTree);

                if (content.HasIdentity == false)
                {
                    content.CreatorId = userId;
                }
                content.WriterId = userId;

                _documentBlueprintRepository.Save(content);

                scope.Events.Dispatch(SavedBlueprint, this, new SaveEventArgs<IContent>(content), "SavedBlueprint");

                scope.Complete();
            }
        }

        public void DeleteBlueprint(IContent content, int userId = Constants.Security.SuperUserId)
        {
            using (var scope = ScopeProvider.CreateScope())
            {
                scope.WriteLock(Constants.Locks.ContentTree);
                _documentBlueprintRepository.Delete(content);
                scope.Events.Dispatch(DeletedBlueprint, this, new DeleteEventArgs<IContent>(content), nameof(DeletedBlueprint));
                scope.Complete();
            }
        }

        private static readonly string[] ArrayOfOneNullString = { null };

        public IContent CreateContentFromBlueprint(IContent blueprint, string name, int userId = Constants.Security.SuperUserId)
        {
            if (blueprint == null) throw new ArgumentNullException(nameof(blueprint));

            var contentType = _contentTypeRepository.Get(blueprint.ContentType.Id);
            var content = new Content(name, -1, contentType);
            content.Path = string.Concat(content.ParentId.ToString(), ",", content.Id);

            content.CreatorId = userId;
            content.WriterId = userId;

            var now = DateTime.Now;
            var cultures = blueprint.CultureInfos.Count > 0 ? blueprint.CultureInfos.Values.Select(x => x.Culture) : ArrayOfOneNullString;
            foreach (var culture in cultures)
            {
                foreach (var property in blueprint.Properties)
                {
                    content.SetValue(property.Alias, property.GetValue(culture), culture);
                }

                content.Name = blueprint.Name;
                if (!string.IsNullOrEmpty(culture))
                {
                    content.SetCultureInfo(culture, blueprint.GetCultureName(culture), now);
                }
            }



            return content;
        }

        public IEnumerable<IContent> GetBlueprintsForContentTypes(params int[] contentTypeId)
        {
            using (var scope = ScopeProvider.CreateScope(autoComplete: true))
            {
                var query = Query<IContent>();
                if (contentTypeId.Length > 0)
                {
                    query.Where(x => contentTypeId.Contains(x.ContentTypeId));
                }
                return _documentBlueprintRepository.Get(query).Select(x =>
                {
                    x.Blueprint = true;
                    return x;
                });
            }
        }

        public void DeleteBlueprintsOfTypes(IEnumerable<int> contentTypeIds, int userId = Constants.Security.SuperUserId)
        {
            using (var scope = ScopeProvider.CreateScope())
            {
                scope.WriteLock(Constants.Locks.ContentTree);

                var contentTypeIdsA = contentTypeIds.ToArray();
                var query = Query<IContent>();
                if (contentTypeIdsA.Length > 0)
                    query.Where(x => contentTypeIdsA.Contains(x.ContentTypeId));

                var blueprints = _documentBlueprintRepository.Get(query).Select(x =>
                {
                    x.Blueprint = true;
                    return x;
                }).ToArray();

                foreach (var blueprint in blueprints)
                {
                    _documentBlueprintRepository.Delete(blueprint);
                }

                scope.Events.Dispatch(DeletedBlueprint, this, new DeleteEventArgs<IContent>(blueprints), nameof(DeletedBlueprint));
                scope.Complete();
            }
        }

        public void DeleteBlueprintsOfType(int contentTypeId, int userId = Constants.Security.SuperUserId)
        {
            DeleteBlueprintsOfTypes(new[] { contentTypeId }, userId);
        }

        #endregion

        #region Rollback

        public OperationResult Rollback(int id, int versionId, string culture = "*", int userId = Constants.Security.SuperUserId)
        {
            var evtMsgs = EventMessagesFactory.Get();

            //Get the current copy of the node
            var content = GetById(id);

            //Get the version
            var version = GetVersion(versionId);

            //Good ole null checks
            if (content == null || version == null)
            {
                return new OperationResult(OperationResultType.FailedCannot, evtMsgs);
            }

            //Store the result of doing the save of content for the rollback
            OperationResult rollbackSaveResult;

            using (var scope = ScopeProvider.CreateScope())
            {
                var rollbackEventArgs = new RollbackEventArgs<IContent>(content);

                //Emit RollingBack event aka before
                if (scope.Events.DispatchCancelable(RollingBack, this, rollbackEventArgs))
                {
                    scope.Complete();
                    return OperationResult.Cancel(evtMsgs);
                }

                //Copy the changes from the version
                content.CopyFrom(version, culture);

                //Save the content for the rollback
                rollbackSaveResult = Save(content, userId);

                //Depending on the save result - is what we log & audit along with what we return
                if (rollbackSaveResult.Success == false)
                {
                    //Log the error/warning
                    Logger.Error<ContentService>("User '{UserId}' was unable to rollback content '{ContentId}' to version '{VersionId}'", userId, id, versionId);
                }
                else
                {
                    //Emit RolledBack event aka after
                    rollbackEventArgs.CanCancel = false;
                    scope.Events.Dispatch(RolledBack, this, rollbackEventArgs);

                    //Logging & Audit message
                    Logger.Info<ContentService>("User '{UserId}' rolled back content '{ContentId}' to version '{VersionId}'", userId, id, versionId);
                    Audit(AuditType.RollBack, userId, id, $"Content '{content.Name}' was rolled back to version '{versionId}'");
                }

                scope.Complete();
            }

            return rollbackSaveResult;
        }

        #endregion
    }
}<|MERGE_RESOLUTION|>--- conflicted
+++ resolved
@@ -967,10 +967,6 @@
             return CommitDocumentChanges(content, userId);
         }
 
-<<<<<<< HEAD
-        /// <inheritdoc />
-        public PublishResult SavePublishing(IContent content, int userId = Constants.Security.SuperUserId, bool raiseEvents = true)
-=======
         /// <summary>
         /// Saves a document and publishes/unpublishes any pending publishing changes made to the document.
         /// </summary>
@@ -985,8 +981,7 @@
         /// <see cref="CommitDocumentChanges"/> to actually commit the changes to the database.</para>
         /// <para>The document is *always* saved, even when publishing fails.</para>
         /// </remarks>
-        internal PublishResult CommitDocumentChanges(IContent content, int userId = 0, bool raiseEvents = true)
->>>>>>> 83290979
+        internal PublishResult CommitDocumentChanges(IContent content, int userId = Constants.Security.SuperUserId, bool raiseEvents = true)
         {
             using (var scope = ScopeProvider.CreateScope())
             {
@@ -997,11 +992,7 @@
             }
         }
 
-<<<<<<< HEAD
-        private PublishResult SavePublishingInternal(IScope scope, IContent content, int userId = Constants.Security.SuperUserId, bool raiseEvents = true, bool branchOne = false, bool branchRoot = false)
-=======
-        private PublishResult CommitDocumentChangesInternal(IScope scope, IContent content, int userId = 0, bool raiseEvents = true, bool branchOne = false, bool branchRoot = false)
->>>>>>> 83290979
+        private PublishResult CommitDocumentChangesInternal(IScope scope, IContent content, int userId = Constants.Security.SuperUserId, bool raiseEvents = true, bool branchOne = false, bool branchRoot = false)
         {
             var evtMsgs = EventMessagesFactory.Get();
             PublishResult publishResult = null;
