﻿using System;
using System.Collections.Generic;
using System.Linq;
using Microsoft.Extensions.Logging;
using Umbraco.Cms.Core.Events;
using Umbraco.Cms.Core.Models;
using Umbraco.Cms.Core.Notifications;
using Umbraco.Cms.Core.Persistence.Repositories;
using Umbraco.Cms.Core.Scoping;

namespace Umbraco.Cms.Core.Services
{
    /// <summary>
    /// Represents the Macro Service, which is an easy access to operations involving <see cref="IMacro"/>
    /// </summary>
    internal class MacroService : RepositoryService, IMacroWithAliasService
    {
        private readonly IMacroRepository _macroRepository;
        private readonly IAuditRepository _auditRepository;

        public MacroService(IScopeProvider provider, ILoggerFactory loggerFactory, IEventMessagesFactory eventMessagesFactory, IMacroRepository macroRepository, IAuditRepository auditRepository)
            : base(provider, loggerFactory, eventMessagesFactory)
        {
            _macroRepository = macroRepository;
            _auditRepository = auditRepository;
        }

        /// <summary>
        /// Gets an <see cref="IMacro"/> object by its alias
        /// </summary>
        /// <param name="alias">Alias to retrieve an <see cref="IMacro"/> for</param>
        /// <returns>An <see cref="IMacro"/> object</returns>
        public IMacro? GetByAlias(string alias)
        {
            if (_macroRepository is not IMacroWithAliasRepository macroWithAliasRepository)
            {
                return GetAll().FirstOrDefault(x => x.Alias == alias);
            }

            using (var scope = ScopeProvider.CreateScope(autoComplete: true))
            {
<<<<<<< HEAD
                var q = Query<IMacro>().Where(x => x.Alias == alias);
                return _macroRepository.Get(q)?.FirstOrDefault();
=======
                return macroWithAliasRepository.GetByAlias(alias);
>>>>>>> d12602ec
            }
        }

        public IEnumerable<IMacro> GetAll()
        {
            return GetAll(new int[0]);
        }

        public IEnumerable<IMacro> GetAll(params int[] ids)
        {
            using (var scope = ScopeProvider.CreateScope(autoComplete: true))
            {
                return _macroRepository.GetMany(ids);
            }
        }

        public IEnumerable<IMacro> GetAll(params Guid[] ids)
        {
            using (var scope = ScopeProvider.CreateScope(autoComplete: true))
            {
                return _macroRepository.GetMany(ids);
            }
        }

<<<<<<< HEAD
        public IMacro? GetById(int id)
=======
        public IEnumerable<IMacro> GetAll(params string[] aliases)
        {
            if (_macroRepository is not IMacroWithAliasRepository macroWithAliasRepository)
            {
                var hashset = new HashSet<string>(aliases);
                return GetAll().Where(x => hashset.Contains(x.Alias));
            }

            using (var scope = ScopeProvider.CreateScope(autoComplete: true))
            {
                return macroWithAliasRepository.GetAllByAlias(aliases);
            }
        }

        public IMacro GetById(int id)
>>>>>>> d12602ec
        {
            using (var scope = ScopeProvider.CreateScope(autoComplete: true))
            {
                return _macroRepository.Get(id);
            }
        }

        public IMacro? GetById(Guid id)
        {
            using (var scope = ScopeProvider.CreateScope(autoComplete: true))
            {
                return _macroRepository.Get(id);
            }
        }

        /// <summary>
        /// Deletes an <see cref="IMacro"/>
        /// </summary>
        /// <param name="macro"><see cref="IMacro"/> to delete</param>
        /// <param name="userId">Optional id of the user deleting the macro</param>
        public void Delete(IMacro macro, int userId = Cms.Core.Constants.Security.SuperUserId)
        {
            using (IScope scope = ScopeProvider.CreateScope())
            {
                EventMessages eventMessages = EventMessagesFactory.Get();
                var deletingNotification = new MacroDeletingNotification(macro, eventMessages);
                if (scope.Notifications.PublishCancelable(deletingNotification))
                {
                    scope.Complete();
                    return;
                }

                _macroRepository.Delete(macro);

                scope.Notifications.Publish(new MacroDeletedNotification(macro, eventMessages).WithStateFrom(deletingNotification));
                Audit(AuditType.Delete, userId, -1);

                scope.Complete();
            }
        }

        /// <summary>
        /// Saves an <see cref="IMacro"/>
        /// </summary>
        /// <param name="macro"><see cref="IMacro"/> to save</param>
        /// <param name="userId">Optional Id of the user deleting the macro</param>
        public void Save(IMacro macro, int userId = Cms.Core.Constants.Security.SuperUserId)
        {
            using (IScope scope = ScopeProvider.CreateScope())
            {
                EventMessages eventMessages = EventMessagesFactory.Get();
                var savingNotification = new MacroSavingNotification(macro, eventMessages);

                if (scope.Notifications.PublishCancelable(savingNotification))
                {
                    scope.Complete();
                    return;
                }

                if (string.IsNullOrWhiteSpace(macro.Name))
                {
                    throw new ArgumentException("Cannot save macro with empty name.");
                }

                _macroRepository.Save(macro);

                scope.Notifications.Publish(new MacroSavedNotification(macro, eventMessages).WithStateFrom(savingNotification));
                Audit(AuditType.Save, userId, -1);

                scope.Complete();
            }
        }

        ///// <summary>
        ///// Gets a list all available <see cref="IMacroPropertyType"/> plugins
        ///// </summary>
        ///// <returns>An enumerable list of <see cref="IMacroPropertyType"/> objects</returns>
        //public IEnumerable<IMacroPropertyType> GetMacroPropertyTypes()
        //{
        //    return MacroPropertyTypeResolver.Current.MacroPropertyTypes;
        //}

        ///// <summary>
        ///// Gets an <see cref="IMacroPropertyType"/> by its alias
        ///// </summary>
        ///// <param name="alias">Alias to retrieve an <see cref="IMacroPropertyType"/> for</param>
        ///// <returns>An <see cref="IMacroPropertyType"/> object</returns>
        //public IMacroPropertyType GetMacroPropertyTypeByAlias(string alias)
        //{
        //    return MacroPropertyTypeResolver.Current.MacroPropertyTypes.FirstOrDefault(x => x.Alias == alias);
        //}

        private void Audit(AuditType type, int userId, int objectId)
        {
            _auditRepository.Save(new AuditItem(objectId, type, userId, "Macro"));
        }
    }
}<|MERGE_RESOLUTION|>--- conflicted
+++ resolved
@@ -39,12 +39,7 @@
 
             using (var scope = ScopeProvider.CreateScope(autoComplete: true))
             {
-<<<<<<< HEAD
-                var q = Query<IMacro>().Where(x => x.Alias == alias);
-                return _macroRepository.Get(q)?.FirstOrDefault();
-=======
                 return macroWithAliasRepository.GetByAlias(alias);
->>>>>>> d12602ec
             }
         }
 
@@ -69,9 +64,6 @@
             }
         }
 
-<<<<<<< HEAD
-        public IMacro? GetById(int id)
-=======
         public IEnumerable<IMacro> GetAll(params string[] aliases)
         {
             if (_macroRepository is not IMacroWithAliasRepository macroWithAliasRepository)
@@ -86,8 +78,7 @@
             }
         }
 
-        public IMacro GetById(int id)
->>>>>>> d12602ec
+        public IMacro? GetById(int id)
         {
             using (var scope = ScopeProvider.CreateScope(autoComplete: true))
             {
