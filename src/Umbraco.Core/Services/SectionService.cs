﻿using System;
using System.Collections.Generic;
using System.IO;
using System.Linq;
using System.Xml.Linq;
using Umbraco.Core.Cache;
using Umbraco.Core.Events;
using Umbraco.Core.IO;
using Umbraco.Core.Models;
using Umbraco.Core.Persistence.UnitOfWork;
using File = System.IO.File;

namespace Umbraco.Core.Services
{
    internal class SectionService : ISectionService
    {
        private readonly IUserService _userService;
        private IEnumerable<Section> _allAvailableSections;
        private readonly IApplicationTreeService _applicationTreeService;
        private readonly IScopeUnitOfWorkProvider _uowProvider;
        private readonly CacheHelper _cache;
        internal const string AppConfigFileName = "applications.config";
        private static string _appConfig;
        private volatile bool _isInitialized = false;
        private static readonly object Locker = new object();

        public SectionService(
            IUserService userService,
            IApplicationTreeService applicationTreeService,
            IScopeUnitOfWorkProvider uowProvider,
            CacheHelper cache)
        {
            if (applicationTreeService == null) throw new ArgumentNullException("applicationTreeService");
            if (cache == null) throw new ArgumentNullException("cache");

            _userService = userService;
            _applicationTreeService = applicationTreeService;
            _uowProvider = uowProvider;
            _cache = cache;
        }

        

        /// <summary>
        /// gets/sets the application.config file path
        /// </summary>
        /// <remarks>
        /// The setter is generally only going to be used in unit tests, otherwise it will attempt to resolve it using the IOHelper.MapPath
        /// </remarks>
        internal static string AppConfigFilePath
        {
            get
            {
                if (string.IsNullOrWhiteSpace(_appConfig))
                {
                    _appConfig = IOHelper.MapPath(SystemDirectories.Config + "/" + AppConfigFileName);
                }
                return _appConfig;
            }
            set { _appConfig = value; }
        }

        /// <summary>
        /// Initializes the service with all available application plugins
        /// </summary>
        /// <param name="allAvailableSections">
        /// All application plugins found in assemblies
        /// </param>
        /// <remarks>
        /// This is used to populate the app.config file with any applications declared in plugins that don't exist in the file
        /// </remarks>
        public void Initialize(IEnumerable<Section> allAvailableSections)
        {
            _allAvailableSections = allAvailableSections;            
        }

        /// <summary>
        /// The cache storage for all applications
        /// </summary>
        public IEnumerable<Section> GetSections()
        {
            return _cache.RuntimeCache.GetCacheItem<IEnumerable<Section>>(
                CacheKeys.ApplicationsCacheKey,
                () =>
                    {
                        ////used for unit tests
                        //if (_testApps != null)
                        //    return _testApps;

                        var list = ReadFromXmlAndSort();

                        //On first access we need to do some initialization
                        if (_isInitialized == false)
                        {
                            lock (Locker)
                            {
                                if (_isInitialized == false)
                                {
                                    //now we can check the non-volatile flag
                                    if (_allAvailableSections != null)
                                    {
                                        var hasChanges = false;

                                        LoadXml(doc =>
                                        {
                                            //Now, load in the xml structure and update it with anything that is not declared there and save the file.

                                            //NOTE: On the first iteration here, it will lazily scan all apps, etc... this is because this ienumerable is lazy
                                            // based on the ApplicationRegistrar - and as noted there this is not an ideal way to do things but were stuck like this
                                            // currently because of the legacy assemblies and types not in the Core.

                                            //Get all the trees not registered in the config
                                            var unregistered = _allAvailableSections
                                                .Where(x => list.Any(l => l.Alias == x.Alias) == false)
                                                .ToArray();

                                            hasChanges = unregistered.Any();

                                            var count = 0;
                                            foreach (var attr in unregistered)
                                            {
                                                doc.Root.Add(new XElement("add",
                                                    new XAttribute("alias", attr.Alias),
                                                    new XAttribute("name", attr.Name),
                                                    new XAttribute("icon", attr.Icon),
                                                    new XAttribute("sortOrder", attr.SortOrder)));
                                                count++;
                                            }

                                            //don't save if there's no changes
                                            return count > 0;
                                        }, true);

                                        if (hasChanges)
                                        {
                                            //If there were changes, we need to re-read the structures from the XML
                                            list = ReadFromXmlAndSort();
                                        }
                                    }
                                }

                                _isInitialized = true;
                            }
                        }

                        return list;

                    }, new TimeSpan(0, 10, 0));
        }

        internal void LoadXml(Func<XDocument, bool> callback, bool saveAfterCallbackIfChanged)
        {
            lock (Locker)
            {
                var doc = File.Exists(AppConfigFilePath)
                    ? XDocument.Load(AppConfigFilePath)
                    : XDocument.Parse("<?xml version=\"1.0\"?><applications />");

                if (doc.Root != null)
                {
                    var changed = callback.Invoke(doc);

                    if (saveAfterCallbackIfChanged && changed)
                    {
                        //ensure the folder is created!
                        Directory.CreateDirectory(Path.GetDirectoryName(AppConfigFilePath));

                        doc.Save(AppConfigFilePath);

                        //remove the cache so it gets re-read ... SD: I'm leaving this here even though it
                        // is taken care of by events as well, I think unit tests may rely on it being cleared here.
                        _cache.RuntimeCache.ClearCacheItem(CacheKeys.ApplicationsCacheKey);
                    }
                }
            }
        }

        /// <summary>
        /// Get the user's allowed sections
        /// </summary>
        /// <param name="userId"></param>
        /// <returns></returns>
        public IEnumerable<Section> GetAllowedSections(int userId)
        {
            var user = _userService.GetUserById(userId);
            if (user == null)
            {
                throw new InvalidOperationException("No user found with id " + userId);
            }

            return GetSections().Where(x => user.AllowedSections.Contains(x.Alias));
        }

        /// <summary>
        /// Gets the application by its alias.
        /// </summary>
        /// <param name="appAlias">The application alias.</param>
        /// <returns></returns>
        public Section GetByAlias(string appAlias)
        {
            return GetSections().FirstOrDefault(t => t.Alias == appAlias);
        }

        /// <summary>
        /// Creates a new applcation if no application with the specified alias is found.
        /// </summary>
        /// <param name="name">The application name.</param>
        /// <param name="alias">The application alias.</param>
        /// <param name="icon">The application icon, which has to be located in umbraco/images/tray folder.</param>
        public void MakeNew(string name, string alias, string icon)
        {
            var sections = GetSections();
            var nextSortOrder = sections.Any() ? sections.Max(x => x.SortOrder) + 1 : 1;
            MakeNew(name, alias, icon, nextSortOrder);
        }

        /// <summary>
        /// Makes the new.
        /// </summary>
        /// <param name="name">The name.</param>
        /// <param name="alias">The alias.</param>
        /// <param name="icon">The icon.</param>
        /// <param name="sortOrder">The sort order.</param>
        public void MakeNew(string name, string alias, string icon, int sortOrder)
        {            
            if (GetSections().All(x => x.Alias != alias))
            {
                LoadXml(doc =>
                {
                    doc.Root.Add(new XElement("add",
                        new XAttribute("alias", alias),
                        new XAttribute("name", name),
                        new XAttribute("icon", icon),
                        new XAttribute("sortOrder", sortOrder)));
                    return true;
                }, true);

                //raise event
                OnNew(new Section(name, alias, icon, sortOrder), new EventArgs());
            }
        }

        /// <summary>
        /// Deletes the section
        /// </summary>        
        public void DeleteSection(Section section)
        {
            lock (Locker)
            {
                //delete the assigned applications
<<<<<<< HEAD
                using (var uow = _uowProvider.GetUnitOfWork())
                {
                    uow.Database.Execute(
                        "delete from umbracoUser2App where app = @appAlias",
                        new { appAlias = section.Alias });
                    uow.Commit();
                }
=======
                _uowProvider.GetUnitOfWork().Database.Execute(
                    "delete from umbracoUserGroup2App where app = @appAlias",
                    new { appAlias = section.Alias });
>>>>>>> 11b97c52

                //delete the assigned trees
                var trees = _applicationTreeService.GetApplicationTrees(section.Alias);
                foreach (var t in trees)
                {
                    _applicationTreeService.DeleteTree(t);
                }

                LoadXml(doc =>
                {
                    doc.Root.Elements("add").Where(x => x.Attribute("alias") != null && x.Attribute("alias").Value == section.Alias)
                        .Remove();

                    return true;
                }, true);

                //raise event
                OnDeleted(section, new EventArgs());   
            }            
        }

        private List<Section> ReadFromXmlAndSort()
        {
            var tmp = new List<Section>();

            LoadXml(doc =>
            {
                foreach (var addElement in doc.Root.Elements("add").OrderBy(x =>
                {
                    var sortOrderAttr = x.Attribute("sortOrder");
                    return sortOrderAttr != null ? Convert.ToInt32(sortOrderAttr.Value) : 0;
                }))
                {
                    var sortOrderAttr = addElement.Attribute("sortOrder");
                    tmp.Add(new Section(addElement.Attribute("name").Value,
                                        addElement.Attribute("alias").Value,
                                        addElement.Attribute("icon").Value,
                                        sortOrderAttr != null ? Convert.ToInt32(sortOrderAttr.Value) : 0));
                }
                return false;
            }, false);

            return tmp;
        } 

        internal static event TypedEventHandler<Section, EventArgs> Deleted;
        private static void OnDeleted(Section app, EventArgs args)
        {
            if (Deleted != null)
            {
                Deleted(app, args);
            }
        }

        internal static event TypedEventHandler<Section, EventArgs> New;
        private static void OnNew(Section app, EventArgs args)
        {
            if (New != null)
            {
                New(app, args);
            }
        }

    }
}
<|MERGE_RESOLUTION|>--- conflicted
+++ resolved
@@ -1,328 +1,322 @@
-﻿using System;
-using System.Collections.Generic;
-using System.IO;
-using System.Linq;
-using System.Xml.Linq;
-using Umbraco.Core.Cache;
-using Umbraco.Core.Events;
-using Umbraco.Core.IO;
-using Umbraco.Core.Models;
-using Umbraco.Core.Persistence.UnitOfWork;
-using File = System.IO.File;
-
-namespace Umbraco.Core.Services
-{
-    internal class SectionService : ISectionService
-    {
-        private readonly IUserService _userService;
-        private IEnumerable<Section> _allAvailableSections;
-        private readonly IApplicationTreeService _applicationTreeService;
-        private readonly IScopeUnitOfWorkProvider _uowProvider;
-        private readonly CacheHelper _cache;
-        internal const string AppConfigFileName = "applications.config";
-        private static string _appConfig;
-        private volatile bool _isInitialized = false;
-        private static readonly object Locker = new object();
-
-        public SectionService(
-            IUserService userService,
-            IApplicationTreeService applicationTreeService,
-            IScopeUnitOfWorkProvider uowProvider,
-            CacheHelper cache)
-        {
-            if (applicationTreeService == null) throw new ArgumentNullException("applicationTreeService");
-            if (cache == null) throw new ArgumentNullException("cache");
-
-            _userService = userService;
-            _applicationTreeService = applicationTreeService;
-            _uowProvider = uowProvider;
-            _cache = cache;
-        }
-
-        
-
-        /// <summary>
-        /// gets/sets the application.config file path
-        /// </summary>
-        /// <remarks>
-        /// The setter is generally only going to be used in unit tests, otherwise it will attempt to resolve it using the IOHelper.MapPath
-        /// </remarks>
-        internal static string AppConfigFilePath
-        {
-            get
-            {
-                if (string.IsNullOrWhiteSpace(_appConfig))
-                {
-                    _appConfig = IOHelper.MapPath(SystemDirectories.Config + "/" + AppConfigFileName);
-                }
-                return _appConfig;
-            }
-            set { _appConfig = value; }
-        }
-
-        /// <summary>
-        /// Initializes the service with all available application plugins
-        /// </summary>
-        /// <param name="allAvailableSections">
-        /// All application plugins found in assemblies
-        /// </param>
-        /// <remarks>
-        /// This is used to populate the app.config file with any applications declared in plugins that don't exist in the file
-        /// </remarks>
-        public void Initialize(IEnumerable<Section> allAvailableSections)
-        {
-            _allAvailableSections = allAvailableSections;            
-        }
-
-        /// <summary>
-        /// The cache storage for all applications
-        /// </summary>
-        public IEnumerable<Section> GetSections()
-        {
-            return _cache.RuntimeCache.GetCacheItem<IEnumerable<Section>>(
-                CacheKeys.ApplicationsCacheKey,
-                () =>
-                    {
-                        ////used for unit tests
-                        //if (_testApps != null)
-                        //    return _testApps;
-
-                        var list = ReadFromXmlAndSort();
-
-                        //On first access we need to do some initialization
-                        if (_isInitialized == false)
-                        {
-                            lock (Locker)
-                            {
-                                if (_isInitialized == false)
-                                {
-                                    //now we can check the non-volatile flag
-                                    if (_allAvailableSections != null)
-                                    {
-                                        var hasChanges = false;
-
-                                        LoadXml(doc =>
-                                        {
-                                            //Now, load in the xml structure and update it with anything that is not declared there and save the file.
-
-                                            //NOTE: On the first iteration here, it will lazily scan all apps, etc... this is because this ienumerable is lazy
-                                            // based on the ApplicationRegistrar - and as noted there this is not an ideal way to do things but were stuck like this
-                                            // currently because of the legacy assemblies and types not in the Core.
-
-                                            //Get all the trees not registered in the config
-                                            var unregistered = _allAvailableSections
-                                                .Where(x => list.Any(l => l.Alias == x.Alias) == false)
-                                                .ToArray();
-
-                                            hasChanges = unregistered.Any();
-
-                                            var count = 0;
-                                            foreach (var attr in unregistered)
-                                            {
-                                                doc.Root.Add(new XElement("add",
-                                                    new XAttribute("alias", attr.Alias),
-                                                    new XAttribute("name", attr.Name),
-                                                    new XAttribute("icon", attr.Icon),
-                                                    new XAttribute("sortOrder", attr.SortOrder)));
-                                                count++;
-                                            }
-
-                                            //don't save if there's no changes
-                                            return count > 0;
-                                        }, true);
-
-                                        if (hasChanges)
-                                        {
-                                            //If there were changes, we need to re-read the structures from the XML
-                                            list = ReadFromXmlAndSort();
-                                        }
-                                    }
-                                }
-
-                                _isInitialized = true;
-                            }
-                        }
-
-                        return list;
-
-                    }, new TimeSpan(0, 10, 0));
-        }
-
-        internal void LoadXml(Func<XDocument, bool> callback, bool saveAfterCallbackIfChanged)
-        {
-            lock (Locker)
-            {
-                var doc = File.Exists(AppConfigFilePath)
-                    ? XDocument.Load(AppConfigFilePath)
-                    : XDocument.Parse("<?xml version=\"1.0\"?><applications />");
-
-                if (doc.Root != null)
-                {
-                    var changed = callback.Invoke(doc);
-
-                    if (saveAfterCallbackIfChanged && changed)
-                    {
-                        //ensure the folder is created!
-                        Directory.CreateDirectory(Path.GetDirectoryName(AppConfigFilePath));
-
-                        doc.Save(AppConfigFilePath);
-
-                        //remove the cache so it gets re-read ... SD: I'm leaving this here even though it
-                        // is taken care of by events as well, I think unit tests may rely on it being cleared here.
-                        _cache.RuntimeCache.ClearCacheItem(CacheKeys.ApplicationsCacheKey);
-                    }
-                }
-            }
-        }
-
-        /// <summary>
-        /// Get the user's allowed sections
-        /// </summary>
-        /// <param name="userId"></param>
-        /// <returns></returns>
-        public IEnumerable<Section> GetAllowedSections(int userId)
-        {
-            var user = _userService.GetUserById(userId);
-            if (user == null)
-            {
-                throw new InvalidOperationException("No user found with id " + userId);
-            }
-
-            return GetSections().Where(x => user.AllowedSections.Contains(x.Alias));
-        }
-
-        /// <summary>
-        /// Gets the application by its alias.
-        /// </summary>
-        /// <param name="appAlias">The application alias.</param>
-        /// <returns></returns>
-        public Section GetByAlias(string appAlias)
-        {
-            return GetSections().FirstOrDefault(t => t.Alias == appAlias);
-        }
-
-        /// <summary>
-        /// Creates a new applcation if no application with the specified alias is found.
-        /// </summary>
-        /// <param name="name">The application name.</param>
-        /// <param name="alias">The application alias.</param>
-        /// <param name="icon">The application icon, which has to be located in umbraco/images/tray folder.</param>
-        public void MakeNew(string name, string alias, string icon)
-        {
-            var sections = GetSections();
-            var nextSortOrder = sections.Any() ? sections.Max(x => x.SortOrder) + 1 : 1;
-            MakeNew(name, alias, icon, nextSortOrder);
-        }
-
-        /// <summary>
-        /// Makes the new.
-        /// </summary>
-        /// <param name="name">The name.</param>
-        /// <param name="alias">The alias.</param>
-        /// <param name="icon">The icon.</param>
-        /// <param name="sortOrder">The sort order.</param>
-        public void MakeNew(string name, string alias, string icon, int sortOrder)
-        {            
-            if (GetSections().All(x => x.Alias != alias))
-            {
-                LoadXml(doc =>
-                {
-                    doc.Root.Add(new XElement("add",
-                        new XAttribute("alias", alias),
-                        new XAttribute("name", name),
-                        new XAttribute("icon", icon),
-                        new XAttribute("sortOrder", sortOrder)));
-                    return true;
-                }, true);
-
-                //raise event
-                OnNew(new Section(name, alias, icon, sortOrder), new EventArgs());
-            }
-        }
-
-        /// <summary>
-        /// Deletes the section
-        /// </summary>        
-        public void DeleteSection(Section section)
-        {
-            lock (Locker)
-            {
-                //delete the assigned applications
-<<<<<<< HEAD
-                using (var uow = _uowProvider.GetUnitOfWork())
-                {
-                    uow.Database.Execute(
-                        "delete from umbracoUser2App where app = @appAlias",
-                        new { appAlias = section.Alias });
-                    uow.Commit();
-                }
-=======
-                _uowProvider.GetUnitOfWork().Database.Execute(
-                    "delete from umbracoUserGroup2App where app = @appAlias",
-                    new { appAlias = section.Alias });
->>>>>>> 11b97c52
-
-                //delete the assigned trees
-                var trees = _applicationTreeService.GetApplicationTrees(section.Alias);
-                foreach (var t in trees)
-                {
-                    _applicationTreeService.DeleteTree(t);
-                }
-
-                LoadXml(doc =>
-                {
-                    doc.Root.Elements("add").Where(x => x.Attribute("alias") != null && x.Attribute("alias").Value == section.Alias)
-                        .Remove();
-
-                    return true;
-                }, true);
-
-                //raise event
-                OnDeleted(section, new EventArgs());   
-            }            
-        }
-
-        private List<Section> ReadFromXmlAndSort()
-        {
-            var tmp = new List<Section>();
-
-            LoadXml(doc =>
-            {
-                foreach (var addElement in doc.Root.Elements("add").OrderBy(x =>
-                {
-                    var sortOrderAttr = x.Attribute("sortOrder");
-                    return sortOrderAttr != null ? Convert.ToInt32(sortOrderAttr.Value) : 0;
-                }))
-                {
-                    var sortOrderAttr = addElement.Attribute("sortOrder");
-                    tmp.Add(new Section(addElement.Attribute("name").Value,
-                                        addElement.Attribute("alias").Value,
-                                        addElement.Attribute("icon").Value,
-                                        sortOrderAttr != null ? Convert.ToInt32(sortOrderAttr.Value) : 0));
-                }
-                return false;
-            }, false);
-
-            return tmp;
-        } 
-
-        internal static event TypedEventHandler<Section, EventArgs> Deleted;
-        private static void OnDeleted(Section app, EventArgs args)
-        {
-            if (Deleted != null)
-            {
-                Deleted(app, args);
-            }
-        }
-
-        internal static event TypedEventHandler<Section, EventArgs> New;
-        private static void OnNew(Section app, EventArgs args)
-        {
-            if (New != null)
-            {
-                New(app, args);
-            }
-        }
-
-    }
-}
+﻿using System;
+using System.Collections.Generic;
+using System.IO;
+using System.Linq;
+using System.Xml.Linq;
+using Umbraco.Core.Cache;
+using Umbraco.Core.Events;
+using Umbraco.Core.IO;
+using Umbraco.Core.Models;
+using Umbraco.Core.Persistence.UnitOfWork;
+using File = System.IO.File;
+
+namespace Umbraco.Core.Services
+{
+    internal class SectionService : ISectionService
+    {
+        private readonly IUserService _userService;
+        private IEnumerable<Section> _allAvailableSections;
+        private readonly IApplicationTreeService _applicationTreeService;
+        private readonly IScopeUnitOfWorkProvider _uowProvider;
+        private readonly CacheHelper _cache;
+        internal const string AppConfigFileName = "applications.config";
+        private static string _appConfig;
+        private volatile bool _isInitialized = false;
+        private static readonly object Locker = new object();
+
+        public SectionService(
+            IUserService userService,
+            IApplicationTreeService applicationTreeService,
+            IScopeUnitOfWorkProvider uowProvider,
+            CacheHelper cache)
+        {
+            if (applicationTreeService == null) throw new ArgumentNullException("applicationTreeService");
+            if (cache == null) throw new ArgumentNullException("cache");
+
+            _userService = userService;
+            _applicationTreeService = applicationTreeService;
+            _uowProvider = uowProvider;
+            _cache = cache;
+        }
+
+        
+
+        /// <summary>
+        /// gets/sets the application.config file path
+        /// </summary>
+        /// <remarks>
+        /// The setter is generally only going to be used in unit tests, otherwise it will attempt to resolve it using the IOHelper.MapPath
+        /// </remarks>
+        internal static string AppConfigFilePath
+        {
+            get
+            {
+                if (string.IsNullOrWhiteSpace(_appConfig))
+                {
+                    _appConfig = IOHelper.MapPath(SystemDirectories.Config + "/" + AppConfigFileName);
+                }
+                return _appConfig;
+            }
+            set { _appConfig = value; }
+        }
+
+        /// <summary>
+        /// Initializes the service with all available application plugins
+        /// </summary>
+        /// <param name="allAvailableSections">
+        /// All application plugins found in assemblies
+        /// </param>
+        /// <remarks>
+        /// This is used to populate the app.config file with any applications declared in plugins that don't exist in the file
+        /// </remarks>
+        public void Initialize(IEnumerable<Section> allAvailableSections)
+        {
+            _allAvailableSections = allAvailableSections;            
+        }
+
+        /// <summary>
+        /// The cache storage for all applications
+        /// </summary>
+        public IEnumerable<Section> GetSections()
+        {
+            return _cache.RuntimeCache.GetCacheItem<IEnumerable<Section>>(
+                CacheKeys.ApplicationsCacheKey,
+                () =>
+                    {
+                        ////used for unit tests
+                        //if (_testApps != null)
+                        //    return _testApps;
+
+                        var list = ReadFromXmlAndSort();
+
+                        //On first access we need to do some initialization
+                        if (_isInitialized == false)
+                        {
+                            lock (Locker)
+                            {
+                                if (_isInitialized == false)
+                                {
+                                    //now we can check the non-volatile flag
+                                    if (_allAvailableSections != null)
+                                    {
+                                        var hasChanges = false;
+
+                                        LoadXml(doc =>
+                                        {
+                                            //Now, load in the xml structure and update it with anything that is not declared there and save the file.
+
+                                            //NOTE: On the first iteration here, it will lazily scan all apps, etc... this is because this ienumerable is lazy
+                                            // based on the ApplicationRegistrar - and as noted there this is not an ideal way to do things but were stuck like this
+                                            // currently because of the legacy assemblies and types not in the Core.
+
+                                            //Get all the trees not registered in the config
+                                            var unregistered = _allAvailableSections
+                                                .Where(x => list.Any(l => l.Alias == x.Alias) == false)
+                                                .ToArray();
+
+                                            hasChanges = unregistered.Any();
+
+                                            var count = 0;
+                                            foreach (var attr in unregistered)
+                                            {
+                                                doc.Root.Add(new XElement("add",
+                                                    new XAttribute("alias", attr.Alias),
+                                                    new XAttribute("name", attr.Name),
+                                                    new XAttribute("icon", attr.Icon),
+                                                    new XAttribute("sortOrder", attr.SortOrder)));
+                                                count++;
+                                            }
+
+                                            //don't save if there's no changes
+                                            return count > 0;
+                                        }, true);
+
+                                        if (hasChanges)
+                                        {
+                                            //If there were changes, we need to re-read the structures from the XML
+                                            list = ReadFromXmlAndSort();
+                                        }
+                                    }
+                                }
+
+                                _isInitialized = true;
+                            }
+                        }
+
+                        return list;
+
+                    }, new TimeSpan(0, 10, 0));
+        }
+
+        internal void LoadXml(Func<XDocument, bool> callback, bool saveAfterCallbackIfChanged)
+        {
+            lock (Locker)
+            {
+                var doc = File.Exists(AppConfigFilePath)
+                    ? XDocument.Load(AppConfigFilePath)
+                    : XDocument.Parse("<?xml version=\"1.0\"?><applications />");
+
+                if (doc.Root != null)
+                {
+                    var changed = callback.Invoke(doc);
+
+                    if (saveAfterCallbackIfChanged && changed)
+                    {
+                        //ensure the folder is created!
+                        Directory.CreateDirectory(Path.GetDirectoryName(AppConfigFilePath));
+
+                        doc.Save(AppConfigFilePath);
+
+                        //remove the cache so it gets re-read ... SD: I'm leaving this here even though it
+                        // is taken care of by events as well, I think unit tests may rely on it being cleared here.
+                        _cache.RuntimeCache.ClearCacheItem(CacheKeys.ApplicationsCacheKey);
+                    }
+                }
+            }
+        }
+
+        /// <summary>
+        /// Get the user's allowed sections
+        /// </summary>
+        /// <param name="userId"></param>
+        /// <returns></returns>
+        public IEnumerable<Section> GetAllowedSections(int userId)
+        {
+            var user = _userService.GetUserById(userId);
+            if (user == null)
+            {
+                throw new InvalidOperationException("No user found with id " + userId);
+            }
+
+            return GetSections().Where(x => user.AllowedSections.Contains(x.Alias));
+        }
+
+        /// <summary>
+        /// Gets the application by its alias.
+        /// </summary>
+        /// <param name="appAlias">The application alias.</param>
+        /// <returns></returns>
+        public Section GetByAlias(string appAlias)
+        {
+            return GetSections().FirstOrDefault(t => t.Alias == appAlias);
+        }
+
+        /// <summary>
+        /// Creates a new applcation if no application with the specified alias is found.
+        /// </summary>
+        /// <param name="name">The application name.</param>
+        /// <param name="alias">The application alias.</param>
+        /// <param name="icon">The application icon, which has to be located in umbraco/images/tray folder.</param>
+        public void MakeNew(string name, string alias, string icon)
+        {
+            var sections = GetSections();
+            var nextSortOrder = sections.Any() ? sections.Max(x => x.SortOrder) + 1 : 1;
+            MakeNew(name, alias, icon, nextSortOrder);
+        }
+
+        /// <summary>
+        /// Makes the new.
+        /// </summary>
+        /// <param name="name">The name.</param>
+        /// <param name="alias">The alias.</param>
+        /// <param name="icon">The icon.</param>
+        /// <param name="sortOrder">The sort order.</param>
+        public void MakeNew(string name, string alias, string icon, int sortOrder)
+        {            
+            if (GetSections().All(x => x.Alias != alias))
+            {
+                LoadXml(doc =>
+                {
+                    doc.Root.Add(new XElement("add",
+                        new XAttribute("alias", alias),
+                        new XAttribute("name", name),
+                        new XAttribute("icon", icon),
+                        new XAttribute("sortOrder", sortOrder)));
+                    return true;
+                }, true);
+
+                //raise event
+                OnNew(new Section(name, alias, icon, sortOrder), new EventArgs());
+            }
+        }
+
+        /// <summary>
+        /// Deletes the section
+        /// </summary>        
+        public void DeleteSection(Section section)
+        {
+            lock (Locker)
+            {
+                //delete the assigned applications
+                using (var uow = _uowProvider.GetUnitOfWork())
+                {
+                    uow.Database.Execute(
+                        "delete from umbracoUserGroup2App where app = @appAlias",
+                        new { appAlias = section.Alias });
+                    uow.Commit();
+                }
+
+                //delete the assigned trees
+                var trees = _applicationTreeService.GetApplicationTrees(section.Alias);
+                foreach (var t in trees)
+                {
+                    _applicationTreeService.DeleteTree(t);
+                }
+
+                LoadXml(doc =>
+                {
+                    doc.Root.Elements("add").Where(x => x.Attribute("alias") != null && x.Attribute("alias").Value == section.Alias)
+                        .Remove();
+
+                    return true;
+                }, true);
+
+                //raise event
+                OnDeleted(section, new EventArgs());   
+            }            
+        }
+
+        private List<Section> ReadFromXmlAndSort()
+        {
+            var tmp = new List<Section>();
+
+            LoadXml(doc =>
+            {
+                foreach (var addElement in doc.Root.Elements("add").OrderBy(x =>
+                {
+                    var sortOrderAttr = x.Attribute("sortOrder");
+                    return sortOrderAttr != null ? Convert.ToInt32(sortOrderAttr.Value) : 0;
+                }))
+                {
+                    var sortOrderAttr = addElement.Attribute("sortOrder");
+                    tmp.Add(new Section(addElement.Attribute("name").Value,
+                                        addElement.Attribute("alias").Value,
+                                        addElement.Attribute("icon").Value,
+                                        sortOrderAttr != null ? Convert.ToInt32(sortOrderAttr.Value) : 0));
+                }
+                return false;
+            }, false);
+
+            return tmp;
+        } 
+
+        internal static event TypedEventHandler<Section, EventArgs> Deleted;
+        private static void OnDeleted(Section app, EventArgs args)
+        {
+            if (Deleted != null)
+            {
+                Deleted(app, args);
+            }
+        }
+
+        internal static event TypedEventHandler<Section, EventArgs> New;
+        private static void OnNew(Section app, EventArgs args)
+        {
+            if (New != null)
+            {
+                New(app, args);
+            }
+        }
+
+    }
+}