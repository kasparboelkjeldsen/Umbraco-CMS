--- conflicted
+++ resolved
@@ -1,4 +1,3 @@
-<<<<<<< HEAD
 ﻿using System;
 using System.Collections.Generic;
 using System.ComponentModel;
@@ -12,6 +11,15 @@
 namespace Umbraco.Core.Services
 {
     /// <summary>
+        /// Moves an <see cref="IMedia"/> object to a new location
+        /// </summary>
+        /// <param name="media">The <see cref="IMedia"/> to move</param>
+        /// <param name="parentId">Id of the Media's new Parent</param>
+        /// <param name="userId">Id of the User moving the Media</param>
+        /// <returns>True if moving succeeded, otherwise False</returns>
+        Attempt<OperationStatus> Move(IMedia media, int parentId, int userId = 0);
+
+        /// <summary>
     /// Defines the Media Service, which is an easy access to operations involving <see cref="IMedia"/>
     /// </summary>
     public interface IMediaService : IContentServiceBase
@@ -153,6 +161,7 @@
         /// <param name="parentId">Id of the Media's new Parent</param>
         /// <param name="userId">Id of the User moving the Media</param>
         void Move(IMedia media, int parentId, int userId = 0);
+
         
         /// <summary>
         /// Deletes an <see cref="IMedia"/> object by moving it to the Recycle Bin
@@ -363,507 +372,4 @@
         /// <returns>The size of the media.</returns>
         long GetMediaFileSize(string filepath);
     }
-}
-=======
-using System;
-using System.Collections.Generic;
-using System.ComponentModel;
-using System.Xml.Linq;
-using Umbraco.Core.Configuration;
-using System.IO;
-using Umbraco.Core.Models;
-using Umbraco.Core.Persistence.DatabaseModelDefinitions;
-
-namespace Umbraco.Core.Services
-{
-    /// <summary>
-    /// A temporary interface until we are in v8, this is used to return a different result for the same method and this interface gets implemented
-    /// explicitly. These methods will replace the normal ones in IContentService in v8 and this will be removed.
-    /// </summary>
-    public interface IMediaServiceOperations
-    {
-        //TODO: Remove this class in v8
-
-        //TODO: There's probably more that needs to be added like the EmptyRecycleBin, etc...
-
-        /// <summary>
-        /// Deletes an <see cref="IMedia"/> object by moving it to the Recycle Bin
-        /// </summary>
-        /// <param name="media">The <see cref="IMedia"/> to delete</param>
-        /// <param name="userId">Id of the User deleting the Media</param>
-        Attempt<OperationStatus> MoveToRecycleBin(IMedia media, int userId = 0);
-
-        /// <summary>
-        /// Moves an <see cref="IMedia"/> object to a new location
-        /// </summary>
-        /// <param name="media">The <see cref="IMedia"/> to move</param>
-        /// <param name="parentId">Id of the Media's new Parent</param>
-        /// <param name="userId">Id of the User moving the Media</param>
-        /// <returns>True if moving succeeded, otherwise False</returns>
-        Attempt<OperationStatus> Move(IMedia media, int parentId, int userId = 0);
-
-        /// <summary>
-        /// Permanently deletes an <see cref="IMedia"/> object
-        /// </summary>
-        /// <remarks>
-        /// Please note that this method will completely remove the Media from the database,
-        /// but current not from the file system.
-        /// </remarks>
-        /// <param name="media">The <see cref="IMedia"/> to delete</param>
-        /// <param name="userId">Id of the User deleting the Media</param>
-        Attempt<OperationStatus> Delete(IMedia media, int userId = 0);
-
-        /// <summary>
-        /// Saves a single <see cref="IMedia"/> object
-        /// </summary>
-        /// <param name="media">The <see cref="IMedia"/> to save</param>
-        /// <param name="userId">Id of the User saving the Media</param>
-        /// <param name="raiseEvents">Optional boolean indicating whether or not to raise events.</param>
-        Attempt<OperationStatus> Save(IMedia media, int userId = 0, bool raiseEvents = true);
-
-        /// <summary>
-        /// Saves a collection of <see cref="IMedia"/> objects
-        /// </summary>
-        /// <param name="medias">Collection of <see cref="IMedia"/> to save</param>
-        /// <param name="userId">Id of the User saving the Media</param>
-        /// <param name="raiseEvents">Optional boolean indicating whether or not to raise events.</param>
-        Attempt<OperationStatus> Save(IEnumerable<IMedia> medias, int userId = 0, bool raiseEvents = true);
-    }
-
-    /// <summary>
-    /// Defines the Media Service, which is an easy access to operations involving <see cref="IMedia"/>
-    /// </summary>
-    public interface IMediaService : IContentServiceBase
-    {
-        /// <summary>
-        /// Gets all XML entries found in the cmsContentXml table based on the given path
-        /// </summary>
-        /// <param name="path">Path starts with</param>
-        /// <param name="pageIndex">Page number</param>
-        /// <param name="pageSize">Page size</param>
-        /// <param name="totalRecords">Total records the query would return without paging</param>
-        /// <returns>A paged enumerable of XML entries of media items</returns>
-        /// <remarks>
-        /// If -1 is passed, then this will return all media xml entries, otherwise will return all descendents from the path
-        /// </remarks>
-        IEnumerable<XElement> GetPagedXmlEntries(string path, long pageIndex, int pageSize, out long totalRecords);
-
-        /// <summary>
-        /// Rebuilds all xml content in the cmsContentXml table for all media
-        /// </summary>
-        /// <param name="contentTypeIds">
-        /// Only rebuild the xml structures for the content type ids passed in, if none then rebuilds the structures
-        /// for all media
-        /// </param>
-        void RebuildXmlStructures(params int[] contentTypeIds);
-
-        int CountNotTrashed(string contentTypeAlias = null);
-        int Count(string contentTypeAlias = null);
-        int CountChildren(int parentId, string contentTypeAlias = null);
-        int CountDescendants(int parentId, string contentTypeAlias = null);
-
-        IEnumerable<IMedia> GetByIds(IEnumerable<int> ids);
-        IEnumerable<IMedia> GetByIds(IEnumerable<Guid> ids);
-
-        /// <summary>
-        /// Creates an <see cref="IMedia"/> object using the alias of the <see cref="IMediaType"/>
-        /// that this Media should based on.
-        /// </summary>
-        /// <remarks>
-        /// Note that using this method will simply return a new IMedia without any identity
-        /// as it has not yet been persisted. It is intended as a shortcut to creating new media objects
-        /// that does not invoke a save operation against the database.
-        /// </remarks>
-        /// <param name="name">Name of the Media object</param>
-        /// <param name="parentId">Id of Parent for the new Media item</param>
-        /// <param name="mediaTypeAlias">Alias of the <see cref="IMediaType"/></param>
-        /// <param name="userId">Optional id of the user creating the media item</param>
-        /// <returns><see cref="IMedia"/></returns>
-        IMedia CreateMedia(string name, Guid parentId, string mediaTypeAlias, int userId = 0);
-
-        /// <summary>
-        /// Creates an <see cref="IMedia"/> object using the alias of the <see cref="IMediaType"/>
-        /// that this Media should based on.
-        /// </summary>
-        /// <remarks>
-        /// Note that using this method will simply return a new IMedia without any identity
-        /// as it has not yet been persisted. It is intended as a shortcut to creating new media objects
-        /// that does not invoke a save operation against the database.
-        /// </remarks>
-        /// <param name="name">Name of the Media object</param>
-        /// <param name="parentId">Id of Parent for the new Media item</param>
-        /// <param name="mediaTypeAlias">Alias of the <see cref="IMediaType"/></param>
-        /// <param name="userId">Optional id of the user creating the media item</param>
-        /// <returns><see cref="IMedia"/></returns>
-        IMedia CreateMedia(string name, int parentId, string mediaTypeAlias, int userId = 0);
-
-        /// <summary>
-        /// Creates an <see cref="IMedia"/> object using the alias of the <see cref="IMediaType"/>
-        /// that this Media should based on.
-        /// </summary>
-        /// <remarks>
-        /// Note that using this method will simply return a new IMedia without any identity
-        /// as it has not yet been persisted. It is intended as a shortcut to creating new media objects
-        /// that does not invoke a save operation against the database.
-        /// </remarks>
-        /// <param name="name">Name of the Media object</param>
-        /// <param name="parent">Parent <see cref="IMedia"/> for the new Media item</param>
-        /// <param name="mediaTypeAlias">Alias of the <see cref="IMediaType"/></param>
-        /// <param name="userId">Optional id of the user creating the media item</param>
-        /// <returns><see cref="IMedia"/></returns>
-        IMedia CreateMedia(string name, IMedia parent, string mediaTypeAlias, int userId = 0);
-
-        /// <summary>
-        /// Gets an <see cref="IMedia"/> object by Id
-        /// </summary>
-        /// <param name="id">Id of the Content to retrieve</param>
-        /// <returns><see cref="IMedia"/></returns>
-        IMedia GetById(int id);
-
-        /// <summary>
-        /// Gets a collection of <see cref="IMedia"/> objects by Parent Id
-        /// </summary>
-        /// <param name="id">Id of the Parent to retrieve Children from</param>
-        /// <returns>An Enumerable list of <see cref="IMedia"/> objects</returns>
-        IEnumerable<IMedia> GetChildren(int id);
-
-        [Obsolete("Use the overload with 'long' parameter types instead")]
-        [EditorBrowsable(EditorBrowsableState.Never)]
-        IEnumerable<IMedia> GetPagedChildren(int id, int pageIndex, int pageSize, out int totalRecords,
-            string orderBy = "SortOrder", Direction orderDirection = Direction.Ascending, string filter = "");
-
-        /// <summary>
-        /// Gets a collection of <see cref="IMedia"/> objects by Parent Id
-        /// </summary>
-        /// <param name="id">Id of the Parent to retrieve Children from</param>
-        /// <param name="pageIndex">Page number</param>
-        /// <param name="pageSize">Page size</param>
-        /// <param name="totalRecords">Total records query would return without paging</param>
-        /// <param name="orderBy">Field to order by</param>
-        /// <param name="orderDirection">Direction to order by</param>
-        /// <param name="filter">Search text filter</param>
-        /// <returns>An Enumerable list of <see cref="IContent"/> objects</returns>
-        IEnumerable<IMedia> GetPagedChildren(int id, long pageIndex, int pageSize, out long totalRecords,
-            string orderBy = "SortOrder", Direction orderDirection = Direction.Ascending, string filter = "");
-
-        /// <summary>
-        /// Gets a collection of <see cref="IMedia"/> objects by Parent Id
-        /// </summary>
-        /// <param name="id">Id of the Parent to retrieve Children from</param>
-        /// <param name="pageIndex">Page number</param>
-        /// <param name="pageSize">Page size</param>
-        /// <param name="totalRecords">Total records query would return without paging</param>
-        /// <param name="orderBy">Field to order by</param>
-        /// <param name="orderDirection">Direction to order by</param>
-        /// <param name="orderBySystemField">Flag to indicate when ordering by system field</param>
-        /// <param name="filter">Search text filter</param>
-        /// <returns>An Enumerable list of <see cref="IContent"/> objects</returns>
-        IEnumerable<IMedia> GetPagedChildren(int id, long pageIndex, int pageSize, out long totalRecords,
-            string orderBy, Direction orderDirection, bool orderBySystemField, string filter);
-
-        /// <summary>
-        /// Gets a collection of <see cref="IMedia"/> objects by Parent Id
-        /// </summary>
-        /// <param name="id">Id of the Parent to retrieve Children from</param>
-        /// <param name="pageIndex">Page number</param>
-        /// <param name="pageSize">Page size</param>
-        /// <param name="totalRecords">Total records query would return without paging</param>
-        /// <param name="orderBy">Field to order by</param>
-        /// <param name="orderDirection">Direction to order by</param>
-        /// <param name="orderBySystemField">Flag to indicate when ordering by system field</param>
-        /// <param name="filter">Search text filter</param>
-        /// <param name="contentTypeFilter">A list of content type Ids to filter the list by</param>
-        /// <returns>An Enumerable list of <see cref="IContent"/> objects</returns>
-        IEnumerable<IMedia> GetPagedChildren(int id, long pageIndex, int pageSize, out long totalRecords,
-            string orderBy, Direction orderDirection, bool orderBySystemField, string filter, int[] contentTypeFilter);
-
-        [Obsolete("Use the overload with 'long' parameter types instead")]
-        [EditorBrowsable(EditorBrowsableState.Never)]
-        IEnumerable<IMedia> GetPagedDescendants(int id, int pageIndex, int pageSize, out int totalRecords,
-            string orderBy = "path", Direction orderDirection = Direction.Ascending, string filter = "");
-
-        /// <summary>
-        /// Gets a collection of <see cref="IMedia"/> objects by Parent Id
-        /// </summary>
-        /// <param name="id">Id of the Parent to retrieve Descendants from</param>
-        /// <param name="pageIndex">Page number</param>
-        /// <param name="pageSize">Page size</param>
-        /// <param name="totalRecords">Total records query would return without paging</param>
-        /// <param name="orderBy">Field to order by</param>
-        /// <param name="orderDirection">Direction to order by</param>
-        /// <param name="filter">Search text filter</param>
-        /// <returns>An Enumerable list of <see cref="IContent"/> objects</returns>
-        IEnumerable<IMedia> GetPagedDescendants(int id, long pageIndex, int pageSize, out long totalRecords,
-            string orderBy = "path", Direction orderDirection = Direction.Ascending, string filter = "");
-
-        /// <summary>
-        /// Gets a collection of <see cref="IMedia"/> objects by Parent Id
-        /// </summary>
-        /// <param name="id">Id of the Parent to retrieve Descendants from</param>
-        /// <param name="pageIndex">Page number</param>
-        /// <param name="pageSize">Page size</param>
-        /// <param name="totalRecords">Total records query would return without paging</param>
-        /// <param name="orderBy">Field to order by</param>
-        /// <param name="orderDirection">Direction to order by</param>
-        /// <param name="orderBySystemField">Flag to indicate when ordering by system field</param>
-        /// <param name="filter">Search text filter</param>
-        /// <returns>An Enumerable list of <see cref="IContent"/> objects</returns>
-        IEnumerable<IMedia> GetPagedDescendants(int id, long pageIndex, int pageSize, out long totalRecords,
-            string orderBy, Direction orderDirection, bool orderBySystemField, string filter);
-
-        /// <summary>
-        /// Gets descendants of a <see cref="IMedia"/> object by its Id
-        /// </summary>
-        /// <param name="id">Id of the Parent to retrieve descendants from</param>
-        /// <returns>An Enumerable flat list of <see cref="IMedia"/> objects</returns>
-        IEnumerable<IMedia> GetDescendants(int id);
-
-        /// <summary>
-        /// Gets a collection of <see cref="IMedia"/> objects by the Id of the <see cref="IContentType"/>
-        /// </summary>
-        /// <param name="id">Id of the <see cref="IMediaType"/></param>
-        /// <returns>An Enumerable list of <see cref="IMedia"/> objects</returns>
-        IEnumerable<IMedia> GetMediaOfMediaType(int id);
-
-        /// <summary>
-        /// Gets a collection of <see cref="IMedia"/> objects, which reside at the first level / root
-        /// </summary>
-        /// <returns>An Enumerable list of <see cref="IMedia"/> objects</returns>
-        IEnumerable<IMedia> GetRootMedia();
-
-        /// <summary>
-        /// Gets a collection of an <see cref="IMedia"/> objects, which resides in the Recycle Bin
-        /// </summary>
-        /// <returns>An Enumerable list of <see cref="IMedia"/> objects</returns>
-        IEnumerable<IMedia> GetMediaInRecycleBin();
-
-        /// <summary>
-        /// Moves an <see cref="IMedia"/> object to a new location
-        /// </summary>
-        /// <param name="media">The <see cref="IMedia"/> to move</param>
-        /// <param name="parentId">Id of the Media's new Parent</param>
-        /// <param name="userId">Id of the User moving the Media</param>
-        void Move(IMedia media, int parentId, int userId = 0);
-
-
-        /// <summary>
-        /// Deletes an <see cref="IMedia"/> object by moving it to the Recycle Bin
-        /// </summary>
-        /// <param name="media">The <see cref="IMedia"/> to delete</param>
-        /// <param name="userId">Id of the User deleting the Media</param>
-        void MoveToRecycleBin(IMedia media, int userId = 0);
-
-        /// <summary>
-        /// Empties the Recycle Bin by deleting all <see cref="IMedia"/> that resides in the bin
-        /// </summary>
-        void EmptyRecycleBin();
-
-        /// <summary>
-        /// Deletes all media of specified type. All children of deleted media is moved to Recycle Bin.
-        /// </summary>
-        /// <remarks>This needs extra care and attention as its potentially a dangerous and extensive operation</remarks>
-        /// <param name="mediaTypeId">Id of the <see cref="IMediaType"/></param>
-        /// <param name="userId">Optional Id of the user deleting Media</param>
-        void DeleteMediaOfType(int mediaTypeId, int userId = 0);
-
-        /// <summary>
-        /// Deletes all media of the specified types. All Descendants of deleted media that is not of these types is moved to Recycle Bin.
-        /// </summary>
-        /// <remarks>This needs extra care and attention as its potentially a dangerous and extensive operation</remarks>
-        /// <param name="mediaTypeIds">Ids of the <see cref="IMediaType"/>s</param>
-        /// <param name="userId">Optional Id of the user issueing the delete operation</param>
-        void DeleteMediaOfTypes(IEnumerable<int> mediaTypeIds, int userId = 0);
-
-        /// <summary>
-        /// Permanently deletes an <see cref="IMedia"/> object
-        /// </summary>
-        /// <remarks>
-        /// Please note that this method will completely remove the Media from the database,
-        /// but current not from the file system.
-        /// </remarks>
-        /// <param name="media">The <see cref="IMedia"/> to delete</param>
-        /// <param name="userId">Id of the User deleting the Media</param>
-        void Delete(IMedia media, int userId = 0);
-
-        /// <summary>
-        /// Saves a single <see cref="IMedia"/> object
-        /// </summary>
-        /// <param name="media">The <see cref="IMedia"/> to save</param>
-        /// <param name="userId">Id of the User saving the Media</param>
-        /// <param name="raiseEvents">Optional boolean indicating whether or not to raise events.</param>
-        void Save(IMedia media, int userId = 0, bool raiseEvents = true);
-
-        /// <summary>
-        /// Saves a collection of <see cref="IMedia"/> objects
-        /// </summary>
-        /// <param name="medias">Collection of <see cref="IMedia"/> to save</param>
-        /// <param name="userId">Id of the User saving the Media</param>
-        /// <param name="raiseEvents">Optional boolean indicating whether or not to raise events.</param>
-        void Save(IEnumerable<IMedia> medias, int userId = 0, bool raiseEvents = true);
-
-        /// <summary>
-        /// Gets an <see cref="IMedia"/> object by its 'UniqueId'
-        /// </summary>
-        /// <param name="key">Guid key of the Media to retrieve</param>
-        /// <returns><see cref="IMedia"/></returns>
-        IMedia GetById(Guid key);
-
-        /// <summary>
-        /// Gets a collection of <see cref="IMedia"/> objects by Level
-        /// </summary>
-        /// <param name="level">The level to retrieve Media from</param>
-        /// <returns>An Enumerable list of <see cref="IMedia"/> objects</returns>
-        IEnumerable<IMedia> GetByLevel(int level);
-
-        /// <summary>
-        /// Gets a specific version of an <see cref="IMedia"/> item.
-        /// </summary>
-        /// <param name="versionId">Id of the version to retrieve</param>
-        /// <returns>An <see cref="IMedia"/> item</returns>
-        IMedia GetByVersion(Guid versionId);
-
-        /// <summary>
-        /// Gets a collection of an <see cref="IMedia"/> objects versions by Id
-        /// </summary>
-        /// <param name="id"></param>
-        /// <returns>An Enumerable list of <see cref="IMedia"/> objects</returns>
-        IEnumerable<IMedia> GetVersions(int id);
-
-        /// <summary>
-        /// Checks whether an <see cref="IMedia"/> item has any children
-        /// </summary>
-        /// <param name="id">Id of the <see cref="IMedia"/></param>
-        /// <returns>True if the media has any children otherwise False</returns>
-        bool HasChildren(int id);
-
-        /// <summary>
-        /// Permanently deletes versions from an <see cref="IMedia"/> object prior to a specific date.
-        /// </summary>
-        /// <param name="id">Id of the <see cref="IMedia"/> object to delete versions from</param>
-        /// <param name="versionDate">Latest version date</param>
-        /// <param name="userId">Optional Id of the User deleting versions of a Content object</param>
-        void DeleteVersions(int id, DateTime versionDate, int userId = 0);
-
-        /// <summary>
-        /// Permanently deletes specific version(s) from an <see cref="IMedia"/> object.
-        /// </summary>
-        /// <param name="id">Id of the <see cref="IMedia"/> object to delete a version from</param>
-        /// <param name="versionId">Id of the version to delete</param>
-        /// <param name="deletePriorVersions">Boolean indicating whether to delete versions prior to the versionId</param>
-        /// <param name="userId">Optional Id of the User deleting versions of a Content object</param>
-        void DeleteVersion(int id, Guid versionId, bool deletePriorVersions, int userId = 0);
-
-        /// <summary>
-        /// Gets an <see cref="IMedia"/> object from the path stored in the 'umbracoFile' property.
-        /// </summary>
-        /// <param name="mediaPath">Path of the media item to retrieve (for example: /media/1024/koala_403x328.jpg)</param>
-        /// <returns><see cref="IMedia"/></returns>
-        IMedia GetMediaByPath(string mediaPath);
-
-        /// <summary>
-        /// Gets a collection of <see cref="IMedia"/> objects, which are ancestors of the current media.
-        /// </summary>
-        /// <param name="id">Id of the <see cref="IMedia"/> to retrieve ancestors for</param>
-        /// <returns>An Enumerable list of <see cref="IMedia"/> objects</returns>
-        IEnumerable<IMedia> GetAncestors(int id);
-
-        /// <summary>
-        /// Gets a collection of <see cref="IMedia"/> objects, which are ancestors of the current media.
-        /// </summary>
-        /// <param name="media"><see cref="IMedia"/> to retrieve ancestors for</param>
-        /// <returns>An Enumerable list of <see cref="IMedia"/> objects</returns>
-        IEnumerable<IMedia> GetAncestors(IMedia media);
-
-        /// <summary>
-        /// Gets descendants of a <see cref="IMedia"/> object by its Id
-        /// </summary>
-        /// <param name="media">The Parent <see cref="IMedia"/> object to retrieve descendants from</param>
-        /// <returns>An Enumerable flat list of <see cref="IMedia"/> objects</returns>
-        IEnumerable<IMedia> GetDescendants(IMedia media);
-
-        /// <summary>
-        /// Gets the parent of the current media as an <see cref="IMedia"/> item.
-        /// </summary>
-        /// <param name="id">Id of the <see cref="IMedia"/> to retrieve the parent from</param>
-        /// <returns>Parent <see cref="IMedia"/> object</returns>
-        IMedia GetParent(int id);
-
-        /// <summary>
-        /// Gets the parent of the current media as an <see cref="IMedia"/> item.
-        /// </summary>
-        /// <param name="media"><see cref="IMedia"/> to retrieve the parent from</param>
-        /// <returns>Parent <see cref="IMedia"/> object</returns>
-        IMedia GetParent(IMedia media);
-
-        /// <summary>
-        /// Sorts a collection of <see cref="IMedia"/> objects by updating the SortOrder according
-        /// to the ordering of items in the passed in <see cref="IEnumerable{T}"/>.
-        /// </summary>
-        /// <param name="items"></param>
-        /// <param name="userId"></param>
-        /// <param name="raiseEvents"></param>
-        /// <returns>True if sorting succeeded, otherwise False</returns>
-        bool Sort(IEnumerable<IMedia> items, int userId = 0, bool raiseEvents = true);
-
-        /// <summary>
-        /// Creates an <see cref="IMedia"/> object using the alias of the <see cref="IMediaType"/>
-        /// that this Media should based on.
-        /// </summary>
-        /// <remarks>
-        /// This method returns an <see cref="IMedia"/> object that has been persisted to the database
-        /// and therefor has an identity.
-        /// </remarks>
-        /// <param name="name">Name of the Media object</param>
-        /// <param name="parent">Parent <see cref="IMedia"/> for the new Media item</param>
-        /// <param name="mediaTypeAlias">Alias of the <see cref="IMediaType"/></param>
-        /// <param name="userId">Optional id of the user creating the media item</param>
-        /// <returns><see cref="IMedia"/></returns>
-        IMedia CreateMediaWithIdentity(string name, IMedia parent, string mediaTypeAlias, int userId = 0);
-
-        /// <summary>
-        /// Creates an <see cref="IMedia"/> object using the alias of the <see cref="IMediaType"/>
-        /// that this Media should based on.
-        /// </summary>
-        /// <remarks>
-        /// This method returns an <see cref="IMedia"/> object that has been persisted to the database
-        /// and therefor has an identity.
-        /// </remarks>
-        /// <param name="name">Name of the Media object</param>
-        /// <param name="parentId">Id of Parent for the new Media item</param>
-        /// <param name="mediaTypeAlias">Alias of the <see cref="IMediaType"/></param>
-        /// <param name="userId">Optional id of the user creating the media item</param>
-        /// <returns><see cref="IMedia"/></returns>
-        IMedia CreateMediaWithIdentity(string name, int parentId, string mediaTypeAlias, int userId = 0);
-
-        /// <summary>
-        /// Gets the content of a media as a stream.
-        /// </summary>
-        /// <param name="filepath">The filesystem path to the media.</param>
-        /// <returns>The content of the media.</returns>
-        Stream GetMediaFileContentStream(string filepath);
-
-        /// <summary>
-        /// Sets the content of a media.
-        /// </summary>
-        /// <param name="filepath">The filesystem path to the media.</param>
-        /// <param name="content">The content of the media.</param>
-        void SetMediaFileContent(string filepath, Stream content);
-
-        /// <summary>
-        /// Gets the size of a media.
-        /// </summary>
-        /// <param name="filepath">The filesystem path to the media.</param>
-        /// <returns>The size of the media.</returns>
-        long GetMediaFileSize(string filepath);
-
-        /// <summary>
-        /// Deletes a media file and all thumbnails.
-        /// </summary>
-        /// <param name="filepath">The filesystem path to the media.</param>
-        void DeleteMediaFile(string filepath);
-
-        [Obsolete("This should no longer be used, thumbnail generation should be done via ImageProcessor, Umbraco no longer generates '_thumb' files for media")]
-        void GenerateThumbnails(string filepath, PropertyType propertyType);
-    }
-}
->>>>>>> 06db9d22
+}