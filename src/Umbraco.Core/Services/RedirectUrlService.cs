--- conflicted
+++ resolved
@@ -1,11 +1,5 @@
-<<<<<<< HEAD
-using System;
-using System.Collections.Generic;
-using System.Threading.Tasks;
+﻿using System.Threading.Tasks;
 using Microsoft.Extensions.Logging;
-=======
-﻿using Microsoft.Extensions.Logging;
->>>>>>> 4fc7f775
 using Umbraco.Cms.Core.Events;
 using Umbraco.Cms.Core.Models;
 using Umbraco.Cms.Core.Persistence.Repositories;
@@ -86,17 +80,15 @@
         {
             return _redirectUrlRepository.GetMostRecentUrl(url);
         }
-<<<<<<< HEAD
-        public async Task<IRedirectUrl?> GetMostRecentRedirectUrlAsync(string url)
+    }
+
+    public async Task<IRedirectUrl?> GetMostRecentRedirectUrlAsync(string url)
+    {
+        using (var scope = ScopeProvider.CreateCoreScope(autoComplete: true))
         {
-            using (var scope = ScopeProvider.CreateCoreScope(autoComplete: true))
-            {
-                return await _redirectUrlRepository.GetMostRecentUrlAsync(url);
-            }
+            return await _redirectUrlRepository.GetMostRecentUrlAsync(url);
         }
-=======
     }
->>>>>>> 4fc7f775
 
     public IEnumerable<IRedirectUrl> GetContentRedirectUrls(Guid contentKey)
     {
@@ -141,18 +133,18 @@
         {
             return _redirectUrlRepository.GetMostRecentUrl(url, culture);
         }
-        public async Task<IRedirectUrl?> GetMostRecentRedirectUrlAsync(string url, string? culture)
+    }
+
+    public async Task<IRedirectUrl?> GetMostRecentRedirectUrlAsync(string url, string? culture)
+    {
+        if (string.IsNullOrWhiteSpace(culture))
         {
-            if (string.IsNullOrWhiteSpace(culture))
-            {
-                return await GetMostRecentRedirectUrlAsync(url);
-            }
+            return await GetMostRecentRedirectUrlAsync(url);
+        }
 
-            using (var scope = ScopeProvider.CreateCoreScope(autoComplete: true))
-            {
-                return await _redirectUrlRepository.GetMostRecentUrlAsync(url, culture);
-            }
-
+        using (var scope = ScopeProvider.CreateCoreScope(autoComplete: true))
+        {
+            return await _redirectUrlRepository.GetMostRecentUrlAsync(url, culture);
         }
-    }
+    }	
 }