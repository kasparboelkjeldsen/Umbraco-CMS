--- conflicted
+++ resolved
@@ -13,19 +13,11 @@
     /// </summary>
     internal class HttpRequestIdEnricher : ILogEventEnricher
     {
-<<<<<<< HEAD
-        private readonly Func<IFactory> _factoryGetter;
-
-        public HttpRequestIdEnricher(Func<IFactory> factoryGetter)
-        {
-            _factoryGetter = factoryGetter;
-=======
         private readonly Func<IRequestCache> _requestCacheGetter;
 
         public HttpRequestIdEnricher(Func<IRequestCache> requestCacheGetter)
         {
             _requestCacheGetter = requestCacheGetter;
->>>>>>> ec6b86bb
         }
 
         /// <summary>
@@ -45,11 +37,6 @@
             var requestCache = _requestCacheGetter();
             if(requestCache is null) return;
 
-            var factory = _factoryGetter();
-            if(factory is null) return;
-
-            var requestCache = factory.GetInstance<IRequestCache>();
-
             Guid requestId;
             if (!LogHttpRequest.TryGetCurrentHttpRequestId(out requestId, requestCache))
                 return;
