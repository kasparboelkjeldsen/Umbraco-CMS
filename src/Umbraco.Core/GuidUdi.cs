--- conflicted
+++ resolved
@@ -39,32 +39,6 @@
             Guid = guid;
         }
 
-<<<<<<< HEAD
-=======
-        /// <summary>
-        /// Converts the string representation of an entity identifier into the equivalent GuidUdi instance.
-        /// </summary>
-        /// <param name="s">The string to convert.</param>
-        /// <returns>A GuidUdi instance that contains the value that was parsed.</returns>
-        public new static GuidUdi Parse(string s)
-        {
-            var udi = Udi.Parse(s);
-            if (udi is GuidUdi == false)
-                throw new FormatException("String \"" + s + "\" is not a GUID entity id.");
-
-            return (GuidUdi) udi;
-        }
-
-        public static bool TryParse(string s, out GuidUdi udi)
-        {
-            Udi tmp;
-            udi = null;
-            if (TryParse(s, out tmp) == false) return false;
-            udi = tmp as GuidUdi;
-            return udi != null;
-        }
-
->>>>>>> 862a7fdc
         public override bool Equals(object obj)
         {
             var other = obj as GuidUdi;
