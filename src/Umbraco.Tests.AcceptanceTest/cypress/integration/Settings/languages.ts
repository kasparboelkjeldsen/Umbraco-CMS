--- conflicted
+++ resolved
@@ -6,17 +6,10 @@
   });
 
   it('Add language', () => {
-<<<<<<< HEAD
-    // For some reason the languages to chose fom seems to be translated differently than normal, as an example:
-    // My system is set to EN (US), but most languages are translated into Danish for some reason
-    // Aghem seems untranslated though?
-    const name = "Aghem"; // Must be an option in the select box
-=======
       // For some reason the languages to chose fom seems to be translated differently than normal, as an example:
       // My system is set to EN (US), but most languages are translated into Danish for some reason
       // Aghem seems untranslated though?
       const name = "Aghem"; // Must be an option in the select box
->>>>>>> b723b4d3
 
      cy.umbracoEnsureLanguageNameNotExists(name);
 
