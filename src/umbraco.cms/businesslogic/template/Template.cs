--- conflicted
+++ resolved
@@ -1,879 +1,866 @@
-using System;
-using System.Linq;
-using System.Collections;
-using System.Xml;
-using Umbraco.Core;
-using Umbraco.Core.Cache;
-using Umbraco.Core.Configuration;
-using Umbraco.Core.IO;
-using Umbraco.Core.Logging;
-using Umbraco.Core.Strings;
-using umbraco.DataLayer;
-using System.Text.RegularExpressions;
-using System.IO;
-using System.Collections.Generic;
-using umbraco.cms.businesslogic.cache;
-using umbraco.BusinessLogic;
-using umbraco.cms.businesslogic.web;
-
-namespace umbraco.cms.businesslogic.template
-{
-    /// <summary>
-    /// Summary description for Template.
-    /// </summary>
-    //[Obsolete("Obsolete, This class will eventually be phased out - Use Umbraco.Core.Models.Template", false)]
-    public class Template : CMSNode
-    {
-        
-        #region Private members
-
-        private string _OutputContentType;
-        private string _design;
-        private string _alias;
-        private string _oldAlias;
-        private int _mastertemplate;
-        private bool _hasChildrenInitialized = false;
-        private bool _hasChildren;
-
-        #endregion
-
-        #region Static members
-
-        public static readonly string UmbracoMasterTemplate = SystemDirectories.Umbraco + "/masterpages/default.master";
-        private static Hashtable _templateAliases = new Hashtable();
-        private static volatile bool _templateAliasesInitialized = false;
-        private static readonly object TemplateLoaderLocker = new object();
-        private static readonly Guid ObjectType = new Guid(Constants.ObjectTypes.Template);
-		private static readonly char[] NewLineChars = Environment.NewLine.ToCharArray();
-
-        #endregion
-
-		[Obsolete("Use TemplateFilePath instead")]
-        public string MasterPageFile
-        {
-            get { return TemplateFilePath; }
-        }
-
-		/// <summary>
-		/// Returns the file path for the current template
-		/// </summary>
-	    public string TemplateFilePath
-	    {
-		    get
-		    {
-				switch (DetermineRenderingEngine(this))
-				{
-					case RenderingEngine.Mvc:
-						return ViewHelper.GetFilePath(this);
-					case RenderingEngine.WebForms:
-						return MasterPageHelper.GetFilePath(this);
-					default:
-						throw new ArgumentOutOfRangeException();
-				}	  
-		    }
-	    }
-
-        public static Hashtable TemplateAliases
-        {
-            get { return _templateAliases; }
-            set { _templateAliases = value; }
-        }
-
-        #region Constructors
-        public Template(int id) : base(id) { }
-
-        public Template(Guid id) : base(id) { }
-        #endregion
-
-        /// <summary>
-        /// Used to persist object changes to the database. In Version3.0 it's just a stub for future compatibility
-        /// </summary>
-        public override void Save()
-        {
-            SaveEventArgs e = new SaveEventArgs();
-            FireBeforeSave(e);
-
-            if (!e.Cancel)
-            {
-                base.Save();
-                FireAfterSave(e);
-            }
-        }
-
-        public string GetRawText()
-        {
-            return base.Text;
-        }
-
-        public override string Text
-        {
-            get
-            {
-                string tempText = base.Text;
-                if (!tempText.StartsWith("#"))
-                    return tempText;
-                else
-                {
-                    language.Language lang = language.Language.GetByCultureCode(System.Threading.Thread.CurrentThread.CurrentCulture.Name);
-                    if (lang != null)
-                    {
-                        if (Dictionary.DictionaryItem.hasKey(tempText.Substring(1, tempText.Length - 1)))
-                        {
-                            Dictionary.DictionaryItem di = new Dictionary.DictionaryItem(tempText.Substring(1, tempText.Length - 1));
-                            if (di != null)
-                                return di.Value(lang.id);
-                        }
-                    }
-
-                    return "[" + tempText + "]";
-                }
-            }
-            set
-            {
-                FlushCache();
-                base.Text = value;
-            }
-        }
-
-        public string OutputContentType
-        {
-            get { return _OutputContentType; }
-            set { _OutputContentType = value; }
-        }
-
-        protected override void setupNode()
-        {
-            base.setupNode();
-
-            IRecordsReader dr = SqlHelper.ExecuteReader("Select alias,design,master from cmsTemplate where nodeId = " + this.Id);
-            bool hasRows = dr.Read();
-            if (hasRows)
-            {
-                _alias = dr.GetString("alias");
-                _design = dr.GetString("design");
-                //set the master template to zero if it's null
-                _mastertemplate = dr.IsNull("master") ? 0 : dr.GetInt("master");
-            }
-            dr.Close();
-
-			if (UmbracoConfig.For.UmbracoSettings().Templates.DefaultRenderingEngine == RenderingEngine.Mvc && ViewHelper.ViewExists(this))
-                _design = ViewHelper.GetFileContents(this);
-            else
-                _design = MasterPageHelper.GetFileContents(this);
-
-        }
-		
-        public new string Path
-        {
-            get
-            {
-                List<int> path = new List<int>();
-                Template working = this;
-                while (working != null)
-                {
-                    path.Add(working.Id);
-                    try
-                    {
-                        if (working.MasterTemplate != 0)
-                        {
-                            working = new Template(working.MasterTemplate);
-                        }
-                        else
-                        {
-                            working = null;
-                        }
-                    }
-                    catch (ArgumentException)
-                    {
-                        working = null;
-                    }
-                }
-                path.Add(-1);
-                path.Reverse();
-                string sPath = string.Join(",", path.ConvertAll(item => item.ToString()).ToArray());
-                return sPath;
-            }
-            set
-            {
-                base.Path = value;
-            }
-        }
-
-        public string Alias
-        {
-            get { return _alias; }
-            set
-            {
-                FlushCache();
-                _oldAlias = _alias;
-<<<<<<< HEAD
-                _alias = value.ToSafeAlias();
-=======
-                _alias = value.ToCleanString(CleanStringType.UnderscoreAlias);
->>>>>>> 16d98488
-
-                SqlHelper.ExecuteNonQuery("Update cmsTemplate set alias = @alias where NodeId = " + this.Id, SqlHelper.CreateParameter("@alias", _alias));
-                _templateAliasesInitialized = false;
-
-                InitTemplateAliases();
-            }
-
-        }
-
-        public bool HasMasterTemplate
-        {
-            get { return (_mastertemplate > 0); }
-        }
-
-
-        public override bool HasChildren
-        {
-            get
-            {
-                if (!_hasChildrenInitialized)
-                {
-                    _hasChildren = SqlHelper.ExecuteScalar<int>("select count(NodeId) as tmp from cmsTemplate where master = " + Id) > 0;
-                }
-                return _hasChildren;
-            }
-            set
-            {
-                _hasChildrenInitialized = true;
-                _hasChildren = value;
-            }
-        }
-
-        public int MasterTemplate
-        {
-            get { return _mastertemplate; }
-            set
-            {
-                FlushCache();
-                _mastertemplate = value;
-
-                //set to null if it's zero
-                object masterVal = value;
-                if (value == 0) masterVal = DBNull.Value;
-
-                SqlHelper.ExecuteNonQuery("Update cmsTemplate set master = @master where NodeId = @nodeId",
-                    SqlHelper.CreateParameter("@master", masterVal),
-                    SqlHelper.CreateParameter("@nodeId", this.Id));
-            }
-        }
-
-        public string Design
-        {
-            get { return _design; }
-            set
-            {
-                FlushCache();
-
-                _design = value.Trim(NewLineChars);
-
-                //we only switch to MVC View editing if the template has a view file, and MVC editing is enabled
-                if (UmbracoConfig.For.UmbracoSettings().Templates.DefaultRenderingEngine == RenderingEngine.Mvc && !MasterPageHelper.IsMasterPageSyntax(_design))
-				{
-					MasterPageHelper.RemoveMasterPageFile(this.Alias);
-					MasterPageHelper.RemoveMasterPageFile(_oldAlias);
-					_design = ViewHelper.UpdateViewFile(this, _oldAlias);
-				}
-				else if (UmbracoConfig.For.UmbracoSettings().Templates.UseAspNetMasterPages)
-				{
-					ViewHelper.RemoveViewFile(this.Alias);
-					ViewHelper.RemoveViewFile(_oldAlias);
-					_design = MasterPageHelper.UpdateMasterPageFile(this, _oldAlias);
-				}
-                
-
-                SqlHelper.ExecuteNonQuery("Update cmsTemplate set design = @design where NodeId = @id",
-                        SqlHelper.CreateParameter("@design", _design),
-                        SqlHelper.CreateParameter("@id", Id));
-            }
-        }
-
-        public XmlNode ToXml(XmlDocument doc)
-        {
-            XmlNode template = doc.CreateElement("Template");
-            template.AppendChild(xmlHelper.addTextNode(doc, "Name", base.Text));
-            template.AppendChild(xmlHelper.addTextNode(doc, "Alias", this.Alias));
-
-            if (this.MasterTemplate != 0)
-            {
-                template.AppendChild(xmlHelper.addTextNode(doc, "Master", new Template(this.MasterTemplate).Alias));
-            }
-
-            template.AppendChild(xmlHelper.addCDataNode(doc, "Design", this.Design));
-
-            return template;
-        }
-
-        /// <summary>
-        /// Removes any references to this templates from child templates, documenttypes and documents
-        /// </summary>
-        public void RemoveAllReferences()
-        {
-            if (HasChildren)
-            {
-                foreach (Template t in Template.GetAllAsList().FindAll(delegate(Template t) { return t.MasterTemplate == this.Id; }))
-                {
-                    t.MasterTemplate = 0;
-                }
-            }
-
-            RemoveFromDocumentTypes();
-
-            // remove from documents
-            Document.RemoveTemplateFromDocument(this.Id);
-        }
-
-        public void RemoveFromDocumentTypes()
-        {
-            foreach (DocumentType dt in DocumentType.GetAllAsList().Where(x => x.allowedTemplates.Select(t => t.Id).Contains(this.Id)))
-            {
-                dt.RemoveTemplate(this.Id);
-                dt.Save();
-            }
-        }
-
-        public IEnumerable<DocumentType> GetDocumentTypes()
-        {
-            return DocumentType.GetAllAsList().Where(x => x.allowedTemplates.Select(t => t.Id).Contains(this.Id));
-        }
-
-	    /// <summary>
-	    /// This checks what the default rendering engine is set in config but then also ensures that there isn't already 
-	    /// a template that exists in the opposite rendering engine's template folder, then returns the appropriate 
-	    /// rendering engine to use.
-	    /// </summary>
-	    /// <param name="t"></param>
-	    /// <param name="design">If a template body is specified we'll check if it contains master page markup, if it does we'll auto assume its webforms </param>
-	    /// <returns></returns>
-	    /// <remarks>
-	    /// The reason this is required is because for example, if you have a master page file already existing under ~/masterpages/Blah.aspx
-	    /// and then you go to create a template in the tree called Blah and the default rendering engine is MVC, it will create a Blah.cshtml 
-	    /// empty template in ~/Views. This means every page that is using Blah will go to MVC and render an empty page. 
-	    /// This is mostly related to installing packages since packages install file templates to the file system and then create the 
-	    /// templates in business logic. Without this, it could cause the wrong rendering engine to be used for a package.
-	    /// </remarks>
-	    private static RenderingEngine DetermineRenderingEngine(Template t, string design = null)
-		{
-            var engine = UmbracoConfig.For.UmbracoSettings().Templates.DefaultRenderingEngine;
-
-			if (!design.IsNullOrWhiteSpace() && MasterPageHelper.IsMasterPageSyntax(design))
-			{
-				//there is a design but its definitely a webforms design
-				return RenderingEngine.WebForms;
-			}
-
-			switch (engine)
-			{
-				case RenderingEngine.Mvc:
-					//check if there's a view in ~/masterpages
-					if (MasterPageHelper.MasterPageExists(t) && !ViewHelper.ViewExists(t))
-					{
-						//change this to webforms since there's already a file there for this template alias
-						engine = RenderingEngine.WebForms;
-					}
-					break;
-				case RenderingEngine.WebForms:
-					//check if there's a view in ~/views
-					if (ViewHelper.ViewExists(t) && !MasterPageHelper.MasterPageExists(t))
-					{
-						//change this to mvc since there's already a file there for this template alias
-						engine = RenderingEngine.Mvc;
-					}
-					break;
-			}
-			return engine;
-		}
-
-        public static Template MakeNew(string Name, BusinessLogic.User u, Template master)
-        {
-            return MakeNew(Name, u, master, null);
-        }
-        
-        private static Template MakeNew(string name, BusinessLogic.User u, string design)
-        {
-            return MakeNew(name, u, null, design);
-        }
-
-        public static Template MakeNew(string name, BusinessLogic.User u)
-        {
-            return MakeNew(name, u, design: null);
-        }
-
-        private static Template MakeNew(string name, BusinessLogic.User u, Template master, string design)
-        {
-            // CMSNode MakeNew(int parentId, Guid objectType, int userId, int level, string text, Guid uniqueID)
-            var node = MakeNew(-1, ObjectType, u.Id, 1, name, Guid.NewGuid());
-
-            //ensure unique alias 
-<<<<<<< HEAD
-            name = name.ToSafeAlias();
-=======
-            name = name.ToCleanString(CleanStringType.UnderscoreAlias);
->>>>>>> 16d98488
-            if (GetByAlias(name) != null)
-                name = EnsureUniqueAlias(name, 1);
-            //name = name.Replace("/", ".").Replace("\\", ""); //why? ToSafeAlias() already removes those chars
-
-            if (name.Length > 100)
-<<<<<<< HEAD
-                name = name.Substring(0, 98); // + "..."; // no, these are invalid alias chars
-=======
-                name = name.Substring(0, 95); // + "..."; // no, these are invalid alias chars
-
->>>>>>> 16d98488
-          
-            SqlHelper.ExecuteNonQuery("INSERT INTO cmsTemplate (NodeId, Alias, design, master) VALUES (@nodeId, @alias, @design, @master)",
-                                      SqlHelper.CreateParameter("@nodeId", node.Id),
-                                      SqlHelper.CreateParameter("@alias", name),
-                                      SqlHelper.CreateParameter("@design", ' '),
-                                      SqlHelper.CreateParameter("@master", DBNull.Value));
-
-            var template = new Template(node.Id);
-            if (master != null)
-                template.MasterTemplate = master.Id;
-
-			switch (DetermineRenderingEngine(template, design))
-			{
-				case RenderingEngine.Mvc:
-					ViewHelper.CreateViewFile(template);
-					break;
-				case RenderingEngine.WebForms:
-					MasterPageHelper.CreateMasterPage(template);
-					break;
-			}
-
-			//if a design is supplied ensure it is updated.
-			if (design.IsNullOrWhiteSpace() == false)
-			{
-				template.ImportDesign(design);
-			}
-
-            var e = new NewEventArgs();
-            template.OnNew(e);
-
-            return template;
-        }
-
-        private static string EnsureUniqueAlias(string alias, int attempts)
-        {
-            if (GetByAlias(alias + attempts.ToString()) == null)
-                return alias + attempts.ToString();
-            else
-            {
-                attempts++;
-                return EnsureUniqueAlias(alias, attempts);
-            }
-        }
-
-        public static Template GetByAlias(string Alias)
-        {
-            return GetByAlias(Alias, false);
-        }
-
-        public static Template GetByAlias(string Alias, bool useCache)
-        {
-			if (!useCache)
-			{
-				try
-				{
-					return new Template(SqlHelper.ExecuteScalar<int>("select nodeId from cmsTemplate where alias = @alias", SqlHelper.CreateParameter("@alias", Alias)));
-				}
-				catch
-				{
-					return null;
-				}	
-			}			
-
-			//return from cache instead
-	        var id = GetTemplateIdFromAlias(Alias);
-			return id == 0 ? null : GetTemplate(id);
-        }
-
-        [Obsolete("Obsolete, please use GetAllAsList() method instead", true)]
-        public static Template[] getAll()
-        {
-            return GetAllAsList().ToArray();
-        }
-
-        public static List<Template> GetAllAsList()
-        {
-            Guid[] ids = CMSNode.TopMostNodeIds(ObjectType);
-            List<Template> retVal = new List<Template>();
-            foreach (Guid id in ids)
-            {
-                retVal.Add(new Template(id));
-            }
-            retVal.Sort(delegate(Template t1, Template t2) { return t1.Text.CompareTo(t2.Text); });
-            return retVal;
-        }
-
-        public static int GetTemplateIdFromAlias(string alias)
-        {
-            alias = alias.ToLower();
-
-            InitTemplateAliases();
-            if (TemplateAliases.ContainsKey(alias))
-                return (int)TemplateAliases[alias];
-            else
-                return 0;
-        }
-
-        private static void InitTemplateAliases()
-        {
-            if (!_templateAliasesInitialized)
-            {
-                lock (TemplateLoaderLocker)
-                {
-                    //double check
-                    if (!_templateAliasesInitialized)
-                    {
-                        _templateAliases.Clear();
-                        foreach (Template t in GetAllAsList())
-                            TemplateAliases.Add(t.Alias.ToLower(), t.Id);
-
-                        _templateAliasesInitialized = true;
-                    }
-
-                }
-            }
-        }
-
-        public override void delete()
-        {
-            // don't allow template deletion if it has child templates
-            if (this.HasChildren)
-            {                
-                var ex = new InvalidOperationException("Can't delete a master template. Remove any bindings from child templates first.");
-				LogHelper.Error<Template>("Can't delete a master template. Remove any bindings from child templates first.", ex);
-	            throw ex;
-            }
-
-            // NH: Changed this; if you delete a template we'll remove all references instead of 
-            // throwing an exception
-            if (DocumentType.GetAllAsList().Where(x => x.allowedTemplates.Select(t => t.Id).Contains(this.Id)).Count() > 0)
-                RemoveAllReferences();
-
-            DeleteEventArgs e = new DeleteEventArgs();
-            FireBeforeDelete(e);
-
-            if (!e.Cancel)
-            {
-                //re-set the template aliases
-                _templateAliasesInitialized = false;
-                InitTemplateAliases();
-
-                //delete the template
-                SqlHelper.ExecuteNonQuery("delete from cmsTemplate where NodeId =" + this.Id);
-
-                base.delete();
-
-                // remove masterpages
-                if (System.IO.File.Exists(MasterPageFile))
-                    System.IO.File.Delete(MasterPageFile);
-
-				if (System.IO.File.Exists(Umbraco.Core.IO.IOHelper.MapPath(ViewHelper.ViewPath(this.Alias))))
-                    System.IO.File.Delete(Umbraco.Core.IO.IOHelper.MapPath(ViewHelper.ViewPath(this.Alias)));
-
-                FireAfterDelete(e);
-            }
-        }
-
-        [Obsolete("This method, doesnt actually do anything, as the file is created when the design is set", false)]
-        public void _SaveAsMasterPage()
-        {
-            //SaveMasterPageFile(ConvertToMasterPageSyntax(Design));
-        }
-
-        public string GetMasterContentElement(int masterTemplateId)
-        {
-            if (masterTemplateId != 0)
-            {
-                string masterAlias = new Template(masterTemplateId).Alias.Replace(" ", "");
-                return
-                    String.Format("<asp:Content ContentPlaceHolderID=\"{1}ContentPlaceHolder\" runat=\"server\">",
-                    Alias.Replace(" ", ""), masterAlias);
-            }
-            else
-                return
-                    String.Format("<asp:Content ContentPlaceHolderID=\"ContentPlaceHolderDefault\" runat=\"server\">",
-                    Alias.Replace(" ", ""));
-        }
-
-        public List<string> contentPlaceholderIds()
-        {
-            List<string> retVal = new List<string>();
-
-            string masterPageFile = this.MasterPageFile;
-            string mp = System.IO.File.ReadAllText(masterPageFile);
-            string pat = "<asp:ContentPlaceHolder+(\\s+[a-zA-Z]+\\s*=\\s*(\"([^\"]*)\"|'([^']*)'))*\\s*/?>";
-            Regex r = new Regex(pat, RegexOptions.IgnoreCase);
-            Match m = r.Match(mp);
-
-            while (m.Success)
-            {
-                CaptureCollection cc = m.Groups[3].Captures;
-                foreach (Capture c in cc)
-                {
-                    if (c.Value != "server")
-                        retVal.Add(c.Value);
-                }
-
-                m = m.NextMatch();
-            }
-
-            return retVal;
-        }
-
-
-
-        public string ConvertToMasterPageSyntax(string templateDesign)
-        {
-            string masterPageContent = GetMasterContentElement(MasterTemplate) + Environment.NewLine;
-
-            masterPageContent += templateDesign;
-
-            // Parse the design for getitems
-            masterPageContent = EnsureMasterPageSyntax(masterPageContent);
-
-            // append ending asp:content element
-            masterPageContent += Environment.NewLine
-                + "</asp:Content>" 
-                + Environment.NewLine;
-
-            return masterPageContent;
-        }
-
-        public string EnsureMasterPageSyntax(string masterPageContent)
-        {
-            ReplaceElement(ref masterPageContent, "?UMBRACO_GETITEM", "umbraco:Item", true);
-            ReplaceElement(ref masterPageContent, "?UMBRACO_GETITEM", "umbraco:Item", false);
-
-            // Parse the design for macros
-            ReplaceElement(ref masterPageContent, "?UMBRACO_MACRO", "umbraco:Macro", true);
-            ReplaceElement(ref masterPageContent, "?UMBRACO_MACRO", "umbraco:Macro", false);
-
-            // Parse the design for load childs
-            masterPageContent = masterPageContent.Replace("<?UMBRACO_TEMPLATE_LOAD_CHILD/>", GetAspNetMasterPageContentContainer()).Replace("<?UMBRACO_TEMPLATE_LOAD_CHILD />", GetAspNetMasterPageContentContainer());
-            // Parse the design for aspnet forms
-            GetAspNetMasterPageForm(ref masterPageContent);
-            masterPageContent = masterPageContent.Replace("</?ASPNET_FORM>", "</form>");
-            // Parse the design for aspnet heads
-            masterPageContent = masterPageContent.Replace("</ASPNET_HEAD>", String.Format("<head id=\"{0}Head\" runat=\"server\">", Alias.Replace(" ", "")));
-            masterPageContent = masterPageContent.Replace("</?ASPNET_HEAD>", "</head>");
-            return masterPageContent;
-        }
-
-
-
-        public void ImportDesign(string design)
-        {
-            Design = design; 
-        }
-
-        public void SaveMasterPageFile(string masterPageContent)
-        {
-            //this will trigger the helper and store everything
-            this.Design = masterPageContent;
-        }        
-        
-        private void GetAspNetMasterPageForm(ref string design)
-        {
-            Match formElement = Regex.Match(design, GetElementRegExp("?ASPNET_FORM", false), RegexOptions.IgnoreCase | RegexOptions.IgnorePatternWhitespace);
-            if (formElement != null && formElement.Value != "")
-            {
-                string formReplace = String.Format("<form id=\"{0}Form\" runat=\"server\">", Alias.Replace(" ", ""));
-                if (formElement.Groups.Count == 0)
-                {
-                    formReplace += "<asp:scriptmanager runat=\"server\"></asp:scriptmanager>";
-                }
-                design = design.Replace(formElement.Value, formReplace);
-            }
-        }
-
-        private string GetAspNetMasterPageContentContainer()
-        {
-            return String.Format(
-                "<asp:ContentPlaceHolder ID=\"{0}ContentPlaceHolder\" runat=\"server\"></asp:ContentPlaceHolder>",
-                Alias.Replace(" ", ""));
-        }
-
-        private void ReplaceElement(ref string design, string elementName, string newElementName, bool checkForQuotes)
-        {
-            MatchCollection m =
-                Regex.Matches(design, GetElementRegExp(elementName, checkForQuotes),
-                  RegexOptions.IgnoreCase | RegexOptions.IgnorePatternWhitespace);
-
-            foreach (Match match in m)
-            {
-                GroupCollection groups = match.Groups;
-
-                // generate new element (compensate for a closing trail on single elements ("/"))
-                string elementAttributes = groups[1].Value;
-                // test for macro alias
-                if (elementName == "?UMBRACO_MACRO")
-                {
-                    Hashtable tags = helpers.xhtml.ReturnAttributes(match.Value);
-                    if (tags["macroAlias"] != null)
-                        elementAttributes = String.Format(" Alias=\"{0}\"", tags["macroAlias"].ToString()) + elementAttributes;
-                    else if (tags["macroalias"] != null)
-                        elementAttributes = String.Format(" Alias=\"{0}\"", tags["macroalias"].ToString()) + elementAttributes;
-                }
-                string newElement = "<" + newElementName + " runat=\"server\" " + elementAttributes.Trim() + ">";
-                if (elementAttributes.EndsWith("/"))
-                {
-                    elementAttributes = elementAttributes.Substring(0, elementAttributes.Length - 1);
-                }
-                else if (groups[0].Value.StartsWith("</"))
-                    // It's a closing element, so generate that instead of a starting element
-                    newElement = "</" + newElementName + ">";
-
-                if (checkForQuotes)
-                {
-                    // if it's inside quotes, we'll change element attribute quotes to single quotes
-                    newElement = newElement.Replace("\"", "'");
-                    newElement = String.Format("\"{0}\"", newElement);
-                }
-                design = design.Replace(match.Value, newElement);
-            }
-        }
-
-
-
-        private string GetElementRegExp(string elementName, bool checkForQuotes)
-        {
-            if (checkForQuotes)
-                return String.Format("\"<[^>\\s]*\\b{0}(\\b[^>]*)>\"", elementName);
-            else
-                return String.Format("<[^>\\s]*\\b{0}(\\b[^>]*)>", elementName);
-
-        }
-
-        [Obsolete("Umbraco automatically ensures that template cache is cleared when saving or deleting")]
-        protected virtual void FlushCache()
-        {
-            ApplicationContext.Current.ApplicationCache.ClearCacheItem(GetCacheKey(Id));
-        }
-
-        public static Template GetTemplate(int id)
-        {
-            return ApplicationContext.Current.ApplicationCache.GetCacheItem(
-                GetCacheKey(id),
-                TimeSpan.FromMinutes(30),
-                () =>
-                    {
-                        try
-                        {
-                            return new Template(id);
-                        }
-                        catch
-                        {
-                            return null;
-                        }
-                    });
-        }
-
-        private static string GetCacheKey(int id)
-        {
-            return CacheKeys.TemplateBusinessLogicCacheKey + id;
-        }
-		
-        public static Template Import(XmlNode n, User u)
-        {
-            var element = System.Xml.Linq.XElement.Parse(n.OuterXml);
-            var templates = ApplicationContext.Current.Services.PackagingService.ImportTemplates(element, u.Id);
-            return new Template(templates.First().Id);
-        }
-        
-
-        #region Events
-        //EVENTS
-        /// <summary>
-        /// The save event handler
-        /// </summary>
-        public delegate void SaveEventHandler(Template sender, SaveEventArgs e);
-        /// <summary>
-        /// The new event handler
-        /// </summary>
-        public delegate void NewEventHandler(Template sender, NewEventArgs e);
-        /// <summary>
-        /// The delete event handler
-        /// </summary>
-        public delegate void DeleteEventHandler(Template sender, DeleteEventArgs e);
-
-
-        /// <summary>
-        /// Occurs when [before save].
-        /// </summary>
-        public static event SaveEventHandler BeforeSave;
-        /// <summary>
-        /// Raises the <see cref="E:BeforeSave"/> event.
-        /// </summary>
-        /// <param name="e">The <see cref="System.EventArgs"/> instance containing the event data.</param>
-        protected virtual void FireBeforeSave(SaveEventArgs e)
-        {
-            if (BeforeSave != null)
-                BeforeSave(this, e);
-        }
-
-        /// <summary>
-        /// Occurs when [after save].
-        /// </summary>
-        public static event SaveEventHandler AfterSave;
-        /// <summary>
-        /// Raises the <see cref="E:AfterSave"/> event.
-        /// </summary>
-        /// <param name="e">The <see cref="System.EventArgs"/> instance containing the event data.</param>
-        protected virtual void FireAfterSave(SaveEventArgs e)
-        {
-            if (AfterSave != null)
-                AfterSave(this, e);
-        }
-
-        /// <summary>
-        /// Occurs when [new].
-        /// </summary>
-        public static event NewEventHandler New;
-        /// <summary>
-        /// Raises the <see cref="E:New"/> event.
-        /// </summary>
-        /// <param name="e">The <see cref="System.EventArgs"/> instance containing the event data.</param>
-        protected virtual void OnNew(NewEventArgs e)
-        {
-            if (New != null)
-                New(this, e);
-        }
-
-        /// <summary>
-        /// Occurs when [before delete].
-        /// </summary>
-        public static event DeleteEventHandler BeforeDelete;
-        /// <summary>
-        /// Raises the <see cref="E:BeforeDelete"/> event.
-        /// </summary>
-        /// <param name="e">The <see cref="System.EventArgs"/> instance containing the event data.</param>
-        protected virtual void FireBeforeDelete(DeleteEventArgs e)
-        {
-            if (BeforeDelete != null)
-                BeforeDelete(this, e);
-        }
-
-        /// <summary>
-        /// Occurs when [after delete].
-        /// </summary>
-        public static event DeleteEventHandler AfterDelete;
-        /// <summary>
-        /// Raises the <see cref="E:AfterDelete"/> event.
-        /// </summary>
-        /// <param name="e">The <see cref="System.EventArgs"/> instance containing the event data.</param>
-        protected virtual void FireAfterDelete(DeleteEventArgs e)
-        {
-            if (AfterDelete != null)
-                AfterDelete(this, e);
-        }
-        #endregion
-
-    }
-}
+using System;
+using System.Linq;
+using System.Collections;
+using System.Xml;
+using Umbraco.Core;
+using Umbraco.Core.Cache;
+using Umbraco.Core.Configuration;
+using Umbraco.Core.IO;
+using Umbraco.Core.Logging;
+using Umbraco.Core.Strings;
+using umbraco.DataLayer;
+using System.Text.RegularExpressions;
+using System.IO;
+using System.Collections.Generic;
+using umbraco.cms.businesslogic.cache;
+using umbraco.BusinessLogic;
+using umbraco.cms.businesslogic.web;
+
+namespace umbraco.cms.businesslogic.template
+{
+    /// <summary>
+    /// Summary description for Template.
+    /// </summary>
+    //[Obsolete("Obsolete, This class will eventually be phased out - Use Umbraco.Core.Models.Template", false)]
+    public class Template : CMSNode
+    {
+        
+        #region Private members
+
+        private string _OutputContentType;
+        private string _design;
+        private string _alias;
+        private string _oldAlias;
+        private int _mastertemplate;
+        private bool _hasChildrenInitialized = false;
+        private bool _hasChildren;
+
+        #endregion
+
+        #region Static members
+
+        public static readonly string UmbracoMasterTemplate = SystemDirectories.Umbraco + "/masterpages/default.master";
+        private static Hashtable _templateAliases = new Hashtable();
+        private static volatile bool _templateAliasesInitialized = false;
+        private static readonly object TemplateLoaderLocker = new object();
+        private static readonly Guid ObjectType = new Guid(Constants.ObjectTypes.Template);
+		private static readonly char[] NewLineChars = Environment.NewLine.ToCharArray();
+
+        #endregion
+
+		[Obsolete("Use TemplateFilePath instead")]
+        public string MasterPageFile
+        {
+            get { return TemplateFilePath; }
+        }
+
+		/// <summary>
+		/// Returns the file path for the current template
+		/// </summary>
+	    public string TemplateFilePath
+	    {
+		    get
+		    {
+				switch (DetermineRenderingEngine(this))
+				{
+					case RenderingEngine.Mvc:
+						return ViewHelper.GetFilePath(this);
+					case RenderingEngine.WebForms:
+						return MasterPageHelper.GetFilePath(this);
+					default:
+						throw new ArgumentOutOfRangeException();
+				}	  
+		    }
+	    }
+
+        public static Hashtable TemplateAliases
+        {
+            get { return _templateAliases; }
+            set { _templateAliases = value; }
+        }
+
+        #region Constructors
+        public Template(int id) : base(id) { }
+
+        public Template(Guid id) : base(id) { }
+        #endregion
+
+        /// <summary>
+        /// Used to persist object changes to the database. In Version3.0 it's just a stub for future compatibility
+        /// </summary>
+        public override void Save()
+        {
+            SaveEventArgs e = new SaveEventArgs();
+            FireBeforeSave(e);
+
+            if (!e.Cancel)
+            {
+                base.Save();
+                FireAfterSave(e);
+            }
+        }
+
+        public string GetRawText()
+        {
+            return base.Text;
+        }
+
+        public override string Text
+        {
+            get
+            {
+                string tempText = base.Text;
+                if (!tempText.StartsWith("#"))
+                    return tempText;
+                else
+                {
+                    language.Language lang = language.Language.GetByCultureCode(System.Threading.Thread.CurrentThread.CurrentCulture.Name);
+                    if (lang != null)
+                    {
+                        if (Dictionary.DictionaryItem.hasKey(tempText.Substring(1, tempText.Length - 1)))
+                        {
+                            Dictionary.DictionaryItem di = new Dictionary.DictionaryItem(tempText.Substring(1, tempText.Length - 1));
+                            if (di != null)
+                                return di.Value(lang.id);
+                        }
+                    }
+
+                    return "[" + tempText + "]";
+                }
+            }
+            set
+            {
+                FlushCache();
+                base.Text = value;
+            }
+        }
+
+        public string OutputContentType
+        {
+            get { return _OutputContentType; }
+            set { _OutputContentType = value; }
+        }
+
+        protected override void setupNode()
+        {
+            base.setupNode();
+
+            IRecordsReader dr = SqlHelper.ExecuteReader("Select alias,design,master from cmsTemplate where nodeId = " + this.Id);
+            bool hasRows = dr.Read();
+            if (hasRows)
+            {
+                _alias = dr.GetString("alias");
+                _design = dr.GetString("design");
+                //set the master template to zero if it's null
+                _mastertemplate = dr.IsNull("master") ? 0 : dr.GetInt("master");
+            }
+            dr.Close();
+
+			if (UmbracoConfig.For.UmbracoSettings().Templates.DefaultRenderingEngine == RenderingEngine.Mvc && ViewHelper.ViewExists(this))
+                _design = ViewHelper.GetFileContents(this);
+            else
+                _design = MasterPageHelper.GetFileContents(this);
+
+        }
+		
+        public new string Path
+        {
+            get
+            {
+                List<int> path = new List<int>();
+                Template working = this;
+                while (working != null)
+                {
+                    path.Add(working.Id);
+                    try
+                    {
+                        if (working.MasterTemplate != 0)
+                        {
+                            working = new Template(working.MasterTemplate);
+                        }
+                        else
+                        {
+                            working = null;
+                        }
+                    }
+                    catch (ArgumentException)
+                    {
+                        working = null;
+                    }
+                }
+                path.Add(-1);
+                path.Reverse();
+                string sPath = string.Join(",", path.ConvertAll(item => item.ToString()).ToArray());
+                return sPath;
+            }
+            set
+            {
+                base.Path = value;
+            }
+        }
+
+        public string Alias
+        {
+            get { return _alias; }
+            set
+            {
+                FlushCache();
+                _oldAlias = _alias;
+                _alias = value.ToCleanString(CleanStringType.UnderscoreAlias);
+
+                SqlHelper.ExecuteNonQuery("Update cmsTemplate set alias = @alias where NodeId = " + this.Id, SqlHelper.CreateParameter("@alias", _alias));
+                _templateAliasesInitialized = false;
+
+                InitTemplateAliases();
+            }
+
+        }
+
+        public bool HasMasterTemplate
+        {
+            get { return (_mastertemplate > 0); }
+        }
+
+
+        public override bool HasChildren
+        {
+            get
+            {
+                if (!_hasChildrenInitialized)
+                {
+                    _hasChildren = SqlHelper.ExecuteScalar<int>("select count(NodeId) as tmp from cmsTemplate where master = " + Id) > 0;
+                }
+                return _hasChildren;
+            }
+            set
+            {
+                _hasChildrenInitialized = true;
+                _hasChildren = value;
+            }
+        }
+
+        public int MasterTemplate
+        {
+            get { return _mastertemplate; }
+            set
+            {
+                FlushCache();
+                _mastertemplate = value;
+
+                //set to null if it's zero
+                object masterVal = value;
+                if (value == 0) masterVal = DBNull.Value;
+
+                SqlHelper.ExecuteNonQuery("Update cmsTemplate set master = @master where NodeId = @nodeId",
+                    SqlHelper.CreateParameter("@master", masterVal),
+                    SqlHelper.CreateParameter("@nodeId", this.Id));
+            }
+        }
+
+        public string Design
+        {
+            get { return _design; }
+            set
+            {
+                FlushCache();
+
+                _design = value.Trim(NewLineChars);
+
+                //we only switch to MVC View editing if the template has a view file, and MVC editing is enabled
+                if (UmbracoConfig.For.UmbracoSettings().Templates.DefaultRenderingEngine == RenderingEngine.Mvc && !MasterPageHelper.IsMasterPageSyntax(_design))
+				{
+					MasterPageHelper.RemoveMasterPageFile(this.Alias);
+					MasterPageHelper.RemoveMasterPageFile(_oldAlias);
+					_design = ViewHelper.UpdateViewFile(this, _oldAlias);
+				}
+				else if (UmbracoConfig.For.UmbracoSettings().Templates.UseAspNetMasterPages)
+				{
+					ViewHelper.RemoveViewFile(this.Alias);
+					ViewHelper.RemoveViewFile(_oldAlias);
+					_design = MasterPageHelper.UpdateMasterPageFile(this, _oldAlias);
+				}
+                
+
+                SqlHelper.ExecuteNonQuery("Update cmsTemplate set design = @design where NodeId = @id",
+                        SqlHelper.CreateParameter("@design", _design),
+                        SqlHelper.CreateParameter("@id", Id));
+            }
+        }
+
+        public XmlNode ToXml(XmlDocument doc)
+        {
+            XmlNode template = doc.CreateElement("Template");
+            template.AppendChild(xmlHelper.addTextNode(doc, "Name", base.Text));
+            template.AppendChild(xmlHelper.addTextNode(doc, "Alias", this.Alias));
+
+            if (this.MasterTemplate != 0)
+            {
+                template.AppendChild(xmlHelper.addTextNode(doc, "Master", new Template(this.MasterTemplate).Alias));
+            }
+
+            template.AppendChild(xmlHelper.addCDataNode(doc, "Design", this.Design));
+
+            return template;
+        }
+
+        /// <summary>
+        /// Removes any references to this templates from child templates, documenttypes and documents
+        /// </summary>
+        public void RemoveAllReferences()
+        {
+            if (HasChildren)
+            {
+                foreach (Template t in Template.GetAllAsList().FindAll(delegate(Template t) { return t.MasterTemplate == this.Id; }))
+                {
+                    t.MasterTemplate = 0;
+                }
+            }
+
+            RemoveFromDocumentTypes();
+
+            // remove from documents
+            Document.RemoveTemplateFromDocument(this.Id);
+        }
+
+        public void RemoveFromDocumentTypes()
+        {
+            foreach (DocumentType dt in DocumentType.GetAllAsList().Where(x => x.allowedTemplates.Select(t => t.Id).Contains(this.Id)))
+            {
+                dt.RemoveTemplate(this.Id);
+                dt.Save();
+            }
+        }
+
+        public IEnumerable<DocumentType> GetDocumentTypes()
+        {
+            return DocumentType.GetAllAsList().Where(x => x.allowedTemplates.Select(t => t.Id).Contains(this.Id));
+        }
+
+	    /// <summary>
+	    /// This checks what the default rendering engine is set in config but then also ensures that there isn't already 
+	    /// a template that exists in the opposite rendering engine's template folder, then returns the appropriate 
+	    /// rendering engine to use.
+	    /// </summary>
+	    /// <param name="t"></param>
+	    /// <param name="design">If a template body is specified we'll check if it contains master page markup, if it does we'll auto assume its webforms </param>
+	    /// <returns></returns>
+	    /// <remarks>
+	    /// The reason this is required is because for example, if you have a master page file already existing under ~/masterpages/Blah.aspx
+	    /// and then you go to create a template in the tree called Blah and the default rendering engine is MVC, it will create a Blah.cshtml 
+	    /// empty template in ~/Views. This means every page that is using Blah will go to MVC and render an empty page. 
+	    /// This is mostly related to installing packages since packages install file templates to the file system and then create the 
+	    /// templates in business logic. Without this, it could cause the wrong rendering engine to be used for a package.
+	    /// </remarks>
+	    private static RenderingEngine DetermineRenderingEngine(Template t, string design = null)
+		{
+            var engine = UmbracoConfig.For.UmbracoSettings().Templates.DefaultRenderingEngine;
+
+			if (!design.IsNullOrWhiteSpace() && MasterPageHelper.IsMasterPageSyntax(design))
+			{
+				//there is a design but its definitely a webforms design
+				return RenderingEngine.WebForms;
+			}
+
+			switch (engine)
+			{
+				case RenderingEngine.Mvc:
+					//check if there's a view in ~/masterpages
+					if (MasterPageHelper.MasterPageExists(t) && !ViewHelper.ViewExists(t))
+					{
+						//change this to webforms since there's already a file there for this template alias
+						engine = RenderingEngine.WebForms;
+					}
+					break;
+				case RenderingEngine.WebForms:
+					//check if there's a view in ~/views
+					if (ViewHelper.ViewExists(t) && !MasterPageHelper.MasterPageExists(t))
+					{
+						//change this to mvc since there's already a file there for this template alias
+						engine = RenderingEngine.Mvc;
+					}
+					break;
+			}
+			return engine;
+		}
+
+        public static Template MakeNew(string Name, BusinessLogic.User u, Template master)
+        {
+            return MakeNew(Name, u, master, null);
+        }
+        
+        private static Template MakeNew(string name, BusinessLogic.User u, string design)
+        {
+            return MakeNew(name, u, null, design);
+        }
+
+        public static Template MakeNew(string name, BusinessLogic.User u)
+        {
+            return MakeNew(name, u, design: null);
+        }
+
+        private static Template MakeNew(string name, BusinessLogic.User u, Template master, string design)
+        {
+            // CMSNode MakeNew(int parentId, Guid objectType, int userId, int level, string text, Guid uniqueID)
+            var node = MakeNew(-1, ObjectType, u.Id, 1, name, Guid.NewGuid());
+
+            //ensure unique alias 
+            name = name.ToCleanString(CleanStringType.UnderscoreAlias);
+            if (GetByAlias(name) != null)
+                name = EnsureUniqueAlias(name, 1);
+            //name = name.Replace("/", ".").Replace("\\", ""); //why? ToSafeAlias() already removes those chars
+
+            if (name.Length > 100)
+                name = name.Substring(0, 95); // + "..."; // no, these are invalid alias chars
+          
+            SqlHelper.ExecuteNonQuery("INSERT INTO cmsTemplate (NodeId, Alias, design, master) VALUES (@nodeId, @alias, @design, @master)",
+                                      SqlHelper.CreateParameter("@nodeId", node.Id),
+                                      SqlHelper.CreateParameter("@alias", name),
+                                      SqlHelper.CreateParameter("@design", ' '),
+                                      SqlHelper.CreateParameter("@master", DBNull.Value));
+
+            var template = new Template(node.Id);
+            if (master != null)
+                template.MasterTemplate = master.Id;
+
+			switch (DetermineRenderingEngine(template, design))
+			{
+				case RenderingEngine.Mvc:
+					ViewHelper.CreateViewFile(template);
+					break;
+				case RenderingEngine.WebForms:
+					MasterPageHelper.CreateMasterPage(template);
+					break;
+			}
+
+			//if a design is supplied ensure it is updated.
+			if (design.IsNullOrWhiteSpace() == false)
+			{
+				template.ImportDesign(design);
+			}
+
+            var e = new NewEventArgs();
+            template.OnNew(e);
+
+            return template;
+        }
+
+        private static string EnsureUniqueAlias(string alias, int attempts)
+        {
+            if (GetByAlias(alias + attempts.ToString()) == null)
+                return alias + attempts.ToString();
+            else
+            {
+                attempts++;
+                return EnsureUniqueAlias(alias, attempts);
+            }
+        }
+
+        public static Template GetByAlias(string Alias)
+        {
+            return GetByAlias(Alias, false);
+        }
+
+        public static Template GetByAlias(string Alias, bool useCache)
+        {
+			if (!useCache)
+			{
+				try
+				{
+					return new Template(SqlHelper.ExecuteScalar<int>("select nodeId from cmsTemplate where alias = @alias", SqlHelper.CreateParameter("@alias", Alias)));
+				}
+				catch
+				{
+					return null;
+				}	
+			}			
+
+			//return from cache instead
+	        var id = GetTemplateIdFromAlias(Alias);
+			return id == 0 ? null : GetTemplate(id);
+        }
+
+        [Obsolete("Obsolete, please use GetAllAsList() method instead", true)]
+        public static Template[] getAll()
+        {
+            return GetAllAsList().ToArray();
+        }
+
+        public static List<Template> GetAllAsList()
+        {
+            Guid[] ids = CMSNode.TopMostNodeIds(ObjectType);
+            List<Template> retVal = new List<Template>();
+            foreach (Guid id in ids)
+            {
+                retVal.Add(new Template(id));
+            }
+            retVal.Sort(delegate(Template t1, Template t2) { return t1.Text.CompareTo(t2.Text); });
+            return retVal;
+        }
+
+        public static int GetTemplateIdFromAlias(string alias)
+        {
+            alias = alias.ToLower();
+
+            InitTemplateAliases();
+            if (TemplateAliases.ContainsKey(alias))
+                return (int)TemplateAliases[alias];
+            else
+                return 0;
+        }
+
+        private static void InitTemplateAliases()
+        {
+            if (!_templateAliasesInitialized)
+            {
+                lock (TemplateLoaderLocker)
+                {
+                    //double check
+                    if (!_templateAliasesInitialized)
+                    {
+                        _templateAliases.Clear();
+                        foreach (Template t in GetAllAsList())
+                            TemplateAliases.Add(t.Alias.ToLower(), t.Id);
+
+                        _templateAliasesInitialized = true;
+                    }
+
+                }
+            }
+        }
+
+        public override void delete()
+        {
+            // don't allow template deletion if it has child templates
+            if (this.HasChildren)
+            {                
+                var ex = new InvalidOperationException("Can't delete a master template. Remove any bindings from child templates first.");
+				LogHelper.Error<Template>("Can't delete a master template. Remove any bindings from child templates first.", ex);
+	            throw ex;
+            }
+
+            // NH: Changed this; if you delete a template we'll remove all references instead of 
+            // throwing an exception
+            if (DocumentType.GetAllAsList().Where(x => x.allowedTemplates.Select(t => t.Id).Contains(this.Id)).Count() > 0)
+                RemoveAllReferences();
+
+            DeleteEventArgs e = new DeleteEventArgs();
+            FireBeforeDelete(e);
+
+            if (!e.Cancel)
+            {
+                //re-set the template aliases
+                _templateAliasesInitialized = false;
+                InitTemplateAliases();
+
+                //delete the template
+                SqlHelper.ExecuteNonQuery("delete from cmsTemplate where NodeId =" + this.Id);
+
+                base.delete();
+
+                // remove masterpages
+                if (System.IO.File.Exists(MasterPageFile))
+                    System.IO.File.Delete(MasterPageFile);
+
+				if (System.IO.File.Exists(Umbraco.Core.IO.IOHelper.MapPath(ViewHelper.ViewPath(this.Alias))))
+                    System.IO.File.Delete(Umbraco.Core.IO.IOHelper.MapPath(ViewHelper.ViewPath(this.Alias)));
+
+                FireAfterDelete(e);
+            }
+        }
+
+        [Obsolete("This method, doesnt actually do anything, as the file is created when the design is set", false)]
+        public void _SaveAsMasterPage()
+        {
+            //SaveMasterPageFile(ConvertToMasterPageSyntax(Design));
+        }
+
+        public string GetMasterContentElement(int masterTemplateId)
+        {
+            if (masterTemplateId != 0)
+            {
+                string masterAlias = new Template(masterTemplateId).Alias.Replace(" ", "");
+                return
+                    String.Format("<asp:Content ContentPlaceHolderID=\"{1}ContentPlaceHolder\" runat=\"server\">",
+                    Alias.Replace(" ", ""), masterAlias);
+            }
+            else
+                return
+                    String.Format("<asp:Content ContentPlaceHolderID=\"ContentPlaceHolderDefault\" runat=\"server\">",
+                    Alias.Replace(" ", ""));
+        }
+
+        public List<string> contentPlaceholderIds()
+        {
+            List<string> retVal = new List<string>();
+
+            string masterPageFile = this.MasterPageFile;
+            string mp = System.IO.File.ReadAllText(masterPageFile);
+            string pat = "<asp:ContentPlaceHolder+(\\s+[a-zA-Z]+\\s*=\\s*(\"([^\"]*)\"|'([^']*)'))*\\s*/?>";
+            Regex r = new Regex(pat, RegexOptions.IgnoreCase);
+            Match m = r.Match(mp);
+
+            while (m.Success)
+            {
+                CaptureCollection cc = m.Groups[3].Captures;
+                foreach (Capture c in cc)
+                {
+                    if (c.Value != "server")
+                        retVal.Add(c.Value);
+                }
+
+                m = m.NextMatch();
+            }
+
+            return retVal;
+        }
+
+
+
+        public string ConvertToMasterPageSyntax(string templateDesign)
+        {
+            string masterPageContent = GetMasterContentElement(MasterTemplate) + Environment.NewLine;
+
+            masterPageContent += templateDesign;
+
+            // Parse the design for getitems
+            masterPageContent = EnsureMasterPageSyntax(masterPageContent);
+
+            // append ending asp:content element
+            masterPageContent += Environment.NewLine
+                + "</asp:Content>" 
+                + Environment.NewLine;
+
+            return masterPageContent;
+        }
+
+        public string EnsureMasterPageSyntax(string masterPageContent)
+        {
+            ReplaceElement(ref masterPageContent, "?UMBRACO_GETITEM", "umbraco:Item", true);
+            ReplaceElement(ref masterPageContent, "?UMBRACO_GETITEM", "umbraco:Item", false);
+
+            // Parse the design for macros
+            ReplaceElement(ref masterPageContent, "?UMBRACO_MACRO", "umbraco:Macro", true);
+            ReplaceElement(ref masterPageContent, "?UMBRACO_MACRO", "umbraco:Macro", false);
+
+            // Parse the design for load childs
+            masterPageContent = masterPageContent.Replace("<?UMBRACO_TEMPLATE_LOAD_CHILD/>", GetAspNetMasterPageContentContainer()).Replace("<?UMBRACO_TEMPLATE_LOAD_CHILD />", GetAspNetMasterPageContentContainer());
+            // Parse the design for aspnet forms
+            GetAspNetMasterPageForm(ref masterPageContent);
+            masterPageContent = masterPageContent.Replace("</?ASPNET_FORM>", "</form>");
+            // Parse the design for aspnet heads
+            masterPageContent = masterPageContent.Replace("</ASPNET_HEAD>", String.Format("<head id=\"{0}Head\" runat=\"server\">", Alias.Replace(" ", "")));
+            masterPageContent = masterPageContent.Replace("</?ASPNET_HEAD>", "</head>");
+            return masterPageContent;
+        }
+
+
+
+        public void ImportDesign(string design)
+        {
+            Design = design; 
+        }
+
+        public void SaveMasterPageFile(string masterPageContent)
+        {
+            //this will trigger the helper and store everything
+            this.Design = masterPageContent;
+        }        
+        
+        private void GetAspNetMasterPageForm(ref string design)
+        {
+            Match formElement = Regex.Match(design, GetElementRegExp("?ASPNET_FORM", false), RegexOptions.IgnoreCase | RegexOptions.IgnorePatternWhitespace);
+            if (formElement != null && formElement.Value != "")
+            {
+                string formReplace = String.Format("<form id=\"{0}Form\" runat=\"server\">", Alias.Replace(" ", ""));
+                if (formElement.Groups.Count == 0)
+                {
+                    formReplace += "<asp:scriptmanager runat=\"server\"></asp:scriptmanager>";
+                }
+                design = design.Replace(formElement.Value, formReplace);
+            }
+        }
+
+        private string GetAspNetMasterPageContentContainer()
+        {
+            return String.Format(
+                "<asp:ContentPlaceHolder ID=\"{0}ContentPlaceHolder\" runat=\"server\"></asp:ContentPlaceHolder>",
+                Alias.Replace(" ", ""));
+        }
+
+        private void ReplaceElement(ref string design, string elementName, string newElementName, bool checkForQuotes)
+        {
+            MatchCollection m =
+                Regex.Matches(design, GetElementRegExp(elementName, checkForQuotes),
+                  RegexOptions.IgnoreCase | RegexOptions.IgnorePatternWhitespace);
+
+            foreach (Match match in m)
+            {
+                GroupCollection groups = match.Groups;
+
+                // generate new element (compensate for a closing trail on single elements ("/"))
+                string elementAttributes = groups[1].Value;
+                // test for macro alias
+                if (elementName == "?UMBRACO_MACRO")
+                {
+                    Hashtable tags = helpers.xhtml.ReturnAttributes(match.Value);
+                    if (tags["macroAlias"] != null)
+                        elementAttributes = String.Format(" Alias=\"{0}\"", tags["macroAlias"].ToString()) + elementAttributes;
+                    else if (tags["macroalias"] != null)
+                        elementAttributes = String.Format(" Alias=\"{0}\"", tags["macroalias"].ToString()) + elementAttributes;
+                }
+                string newElement = "<" + newElementName + " runat=\"server\" " + elementAttributes.Trim() + ">";
+                if (elementAttributes.EndsWith("/"))
+                {
+                    elementAttributes = elementAttributes.Substring(0, elementAttributes.Length - 1);
+                }
+                else if (groups[0].Value.StartsWith("</"))
+                    // It's a closing element, so generate that instead of a starting element
+                    newElement = "</" + newElementName + ">";
+
+                if (checkForQuotes)
+                {
+                    // if it's inside quotes, we'll change element attribute quotes to single quotes
+                    newElement = newElement.Replace("\"", "'");
+                    newElement = String.Format("\"{0}\"", newElement);
+                }
+                design = design.Replace(match.Value, newElement);
+            }
+        }
+
+
+
+        private string GetElementRegExp(string elementName, bool checkForQuotes)
+        {
+            if (checkForQuotes)
+                return String.Format("\"<[^>\\s]*\\b{0}(\\b[^>]*)>\"", elementName);
+            else
+                return String.Format("<[^>\\s]*\\b{0}(\\b[^>]*)>", elementName);
+
+        }
+
+        [Obsolete("Umbraco automatically ensures that template cache is cleared when saving or deleting")]
+        protected virtual void FlushCache()
+        {
+            ApplicationContext.Current.ApplicationCache.ClearCacheItem(GetCacheKey(Id));
+        }
+
+        public static Template GetTemplate(int id)
+        {
+            return ApplicationContext.Current.ApplicationCache.GetCacheItem(
+                GetCacheKey(id),
+                TimeSpan.FromMinutes(30),
+                () =>
+                    {
+                        try
+                        {
+                            return new Template(id);
+                        }
+                        catch
+                        {
+                            return null;
+                        }
+                    });
+        }
+
+        private static string GetCacheKey(int id)
+        {
+            return CacheKeys.TemplateBusinessLogicCacheKey + id;
+        }
+		
+        public static Template Import(XmlNode n, User u)
+        {
+            var element = System.Xml.Linq.XElement.Parse(n.OuterXml);
+            var templates = ApplicationContext.Current.Services.PackagingService.ImportTemplates(element, u.Id);
+            return new Template(templates.First().Id);
+        }
+        
+
+        #region Events
+        //EVENTS
+        /// <summary>
+        /// The save event handler
+        /// </summary>
+        public delegate void SaveEventHandler(Template sender, SaveEventArgs e);
+        /// <summary>
+        /// The new event handler
+        /// </summary>
+        public delegate void NewEventHandler(Template sender, NewEventArgs e);
+        /// <summary>
+        /// The delete event handler
+        /// </summary>
+        public delegate void DeleteEventHandler(Template sender, DeleteEventArgs e);
+
+
+        /// <summary>
+        /// Occurs when [before save].
+        /// </summary>
+        public static event SaveEventHandler BeforeSave;
+        /// <summary>
+        /// Raises the <see cref="E:BeforeSave"/> event.
+        /// </summary>
+        /// <param name="e">The <see cref="System.EventArgs"/> instance containing the event data.</param>
+        protected virtual void FireBeforeSave(SaveEventArgs e)
+        {
+            if (BeforeSave != null)
+                BeforeSave(this, e);
+        }
+
+        /// <summary>
+        /// Occurs when [after save].
+        /// </summary>
+        public static event SaveEventHandler AfterSave;
+        /// <summary>
+        /// Raises the <see cref="E:AfterSave"/> event.
+        /// </summary>
+        /// <param name="e">The <see cref="System.EventArgs"/> instance containing the event data.</param>
+        protected virtual void FireAfterSave(SaveEventArgs e)
+        {
+            if (AfterSave != null)
+                AfterSave(this, e);
+        }
+
+        /// <summary>
+        /// Occurs when [new].
+        /// </summary>
+        public static event NewEventHandler New;
+        /// <summary>
+        /// Raises the <see cref="E:New"/> event.
+        /// </summary>
+        /// <param name="e">The <see cref="System.EventArgs"/> instance containing the event data.</param>
+        protected virtual void OnNew(NewEventArgs e)
+        {
+            if (New != null)
+                New(this, e);
+        }
+
+        /// <summary>
+        /// Occurs when [before delete].
+        /// </summary>
+        public static event DeleteEventHandler BeforeDelete;
+        /// <summary>
+        /// Raises the <see cref="E:BeforeDelete"/> event.
+        /// </summary>
+        /// <param name="e">The <see cref="System.EventArgs"/> instance containing the event data.</param>
+        protected virtual void FireBeforeDelete(DeleteEventArgs e)
+        {
+            if (BeforeDelete != null)
+                BeforeDelete(this, e);
+        }
+
+        /// <summary>
+        /// Occurs when [after delete].
+        /// </summary>
+        public static event DeleteEventHandler AfterDelete;
+        /// <summary>
+        /// Raises the <see cref="E:AfterDelete"/> event.
+        /// </summary>
+        /// <param name="e">The <see cref="System.EventArgs"/> instance containing the event data.</param>
+        protected virtual void FireAfterDelete(DeleteEventArgs e)
+        {
+            if (AfterDelete != null)
+                AfterDelete(this, e);
+        }
+        #endregion
+
+    }
+}