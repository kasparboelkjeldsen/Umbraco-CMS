--- conflicted
+++ resolved
@@ -1,1621 +1,1577 @@
-using System;
-using System.Collections;
-using System.Collections.Generic;
-using System.Data;
-using System.Diagnostics;
-using System.Runtime.CompilerServices;
-using System.Web;
-using System.Xml;
-using Umbraco.Core;
-using Umbraco.Core.Cache;
-using Umbraco.Core.Models.Rdbms;
-using umbraco.cms.businesslogic.cache;
-using umbraco.BusinessLogic;
-using umbraco.DataLayer;
-using System.Web.Security;
-using System.Text;
-using System.Security.Cryptography;
-using System.Linq;
-
-namespace umbraco.cms.businesslogic.member
-{
-    /// <summary>
-    /// The Member class represents a member of the public website (not to be confused with umbraco users)
-    /// 
-    /// Members are used when creating communities and collaborative applications using umbraco, or if there are a 
-    /// need for identifying or authentifying the visitor. (extranets, protected/private areas of the public website)
-    /// 
-    /// Inherits generic datafields from it's baseclass content.
-    /// </summary>
-    public class Member : Content
-    {
-        #region Constants and static members
-        public static readonly string UmbracoMemberProviderName = "UmbracoMembershipProvider";
-        public static readonly string UmbracoRoleProviderName = "UmbracoRoleProvider";
-        public static readonly Guid _objectType = new Guid(Constants.ObjectTypes.Member);
-
-        private static readonly object m_Locker = new object();
-
-        // zb-00004 #29956 : refactor cookies names & handling
-
-        private const string m_SQLOptimizedMany = @"	
-			select 
-	            umbracoNode.id, umbracoNode.uniqueId, umbracoNode.level, 
-	            umbracoNode.parentId, umbracoNode.path, umbracoNode.sortOrder, umbracoNode.createDate, 
-	            umbracoNode.nodeUser, umbracoNode.text, 
-	            cmsMember.Email, cmsMember.LoginName, cmsMember.Password
-            from umbracoNode 
-            inner join cmsContent on cmsContent.nodeId = umbracoNode.id
-            inner join cmsMember on  cmsMember.nodeId = cmsContent.nodeId
-			where umbracoNode.nodeObjectType = @nodeObjectType AND {0}			
-			order by {1}";
-
-        #endregion
-
-        #region Private members
-        private string m_Text;
-        private string m_Email;
-        private string m_Password;
-        private string m_LoginName;
-        private Hashtable m_Groups = null;
-        #endregion
-
-        #region Constructors
-
-        /// <summary>
-        /// Initializes a new instance of the Member class.
-        /// </summary>
-        /// <param name="id">Identifier</param>
-        public Member(int id) : base(id) { }
-
-        /// <summary>
-        /// Initializes a new instance of the Member class.
-        /// </summary>
-        /// <param name="id">Identifier</param>
-        public Member(Guid id) : base(id) { }
-
-        /// <summary>
-        /// Initializes a new instance of the Member class, with an option to only initialize 
-        /// the data used by the tree in the umbraco console.
-        /// </summary>
-        /// <param name="id">Identifier</param>
-        /// <param name="noSetup"></param>
-        public Member(int id, bool noSetup) : base(id, noSetup) { }
-
-        public Member(Guid id, bool noSetup) : base(id, noSetup) { }
-
-        #endregion
-
-        #region Static methods
-        /// <summary>
-        /// A list of all members in the current umbraco install
-        /// 
-        /// Note: is ressource intensive, use with care.
-        /// </summary>
-<<<<<<< HEAD
-=======
-        
->>>>>>> aaa4469d
-        public static Member[] GetAll
-        {
-            get
-            {
-                return GetAllAsList().ToArray();
-            }
-        }
-
-        public static IEnumerable<Member> GetAllAsList()
-        {
-            var tmp = new List<Member>();
-            using (IRecordsReader dr = SqlHelper.ExecuteReader(
-                                        string.Format(m_SQLOptimizedMany.Trim(), "1=1", "umbracoNode.text"),
-                                            SqlHelper.CreateParameter("@nodeObjectType", Member._objectType)))
-            {
-                while (dr.Read())
-                {
-                    Member m = new Member(dr.GetInt("id"), true);
-                    m.PopulateMemberFromReader(dr);
-                    tmp.Add(m);
-                }
-            }
-
-            return tmp.ToArray();
-        }
-
-        /// <summary>
-        /// Retrieves a list of members thats not start with a-z
-        /// </summary>
-        /// <returns>array of members</returns>
-        public static Member[] getAllOtherMembers()
-        {
-
-            var tmp = new List<Member>();
-            using (IRecordsReader dr = SqlHelper.ExecuteReader(
-                                        string.Format(m_SQLOptimizedMany.Trim(), "LOWER(SUBSTRING(text, 1, 1)) NOT IN ('a','b','c','d','e','f','g','h','i','j','k','l','m','n','o','p','q','r','s','t','u','v','w','x','y','z')", "umbracoNode.text"),
-                                            SqlHelper.CreateParameter("@nodeObjectType", Member._objectType)))
-            {
-                while (dr.Read())
-                {
-                    Member m = new Member(dr.GetInt("id"), true);
-                    m.PopulateMemberFromReader(dr);
-                    tmp.Add(m);
-                }
-            }
-
-            return tmp.ToArray();
-        }
-
-        /// <summary>
-        /// Retrieves a list of members by the first letter in their name.
-        /// </summary>
-        /// <param name="letter">The first letter</param>
-        /// <returns></returns>
-<<<<<<< HEAD
-=======
-        
->>>>>>> aaa4469d
-        public static Member[] getMemberFromFirstLetter(char letter)
-        {
-            return GetMemberByName(letter.ToString(), true);
-        }
-
-<<<<<<< HEAD
-=======
-        
->>>>>>> aaa4469d
-        public static Member[] GetMemberByName(string usernameToMatch, bool matchByNameInsteadOfLogin)
-        {
-            string field = matchByNameInsteadOfLogin ? "umbracoNode.text" : "cmsMember.loginName";
-
-            var tmp = new List<Member>();
-            using (IRecordsReader dr = SqlHelper.ExecuteReader(
-                                        string.Format(m_SQLOptimizedMany.Trim(),
-                                        string.Format("{0} like @letter", field),
-                                        "umbracoNode.text"),
-                                            SqlHelper.CreateParameter("@nodeObjectType", Member._objectType),
-                                            SqlHelper.CreateParameter("@letter", usernameToMatch + "%")))
-            {
-                while (dr.Read())
-                {
-                    Member m = new Member(dr.GetInt("id"), true);
-                    m.PopulateMemberFromReader(dr);
-                    tmp.Add(m);
-                }
-            }
-
-            return tmp.ToArray();
-
-        }
-
-        /// <summary>
-        /// Creates a new member
-        /// </summary>
-        /// <param name="Name">Membername</param>
-        /// <param name="mbt">Member type</param>
-        /// <param name="u">The umbraco usercontext</param>
-        /// <returns>The new member</returns>
-<<<<<<< HEAD
-=======
-        
->>>>>>> aaa4469d
-        public static Member MakeNew(string Name, MemberType mbt, User u)
-        {
-            return MakeNew(Name, "", "", mbt, u);
-        }
-
-
-        /// <summary>
-        /// Creates a new member
-        /// </summary>
-        /// <param name="Name">Membername</param>
-        /// <param name="mbt">Member type</param>
-        /// <param name="u">The umbraco usercontext</param>
-        /// <param name="Email">The email of the user</param>
-        /// <returns>The new member</returns>
-<<<<<<< HEAD
-=======
-        
->>>>>>> aaa4469d
-        public static Member MakeNew(string Name, string Email, MemberType mbt, User u)
-        {
-            return MakeNew(Name, "", Email, mbt, u);
-        }
-
-        /// <summary>
-        /// Creates a new member
-        /// </summary>
-        /// <param name="Name">Membername</param>
-        /// <param name="mbt">Member type</param>
-        /// <param name="u">The umbraco usercontext</param>
-        /// <param name="Email">The email of the user</param>
-        /// <returns>The new member</returns>
-<<<<<<< HEAD
-=======
-        
->>>>>>> aaa4469d
-        public static Member MakeNew(string Name, string LoginName, string Email, MemberType mbt, User u)
-        {
-            var loginName = (!String.IsNullOrEmpty(LoginName)) ? LoginName : Name;
-
-            if (String.IsNullOrEmpty(loginName))
-                throw new ArgumentException("The loginname must be different from an empty string", "loginName");
-
-            // Test for e-mail
-            if (Email != "" && Member.GetMemberFromEmail(Email) != null)
-                throw new Exception(String.Format("Duplicate Email! A member with the e-mail {0} already exists", Email));
-            else if (Member.GetMemberFromLoginName(loginName) != null)
-                throw new Exception(String.Format("Duplicate User name! A member with the user name {0} already exists", loginName));
-
-            Guid newId = Guid.NewGuid();
-
-            //create the cms node first
-            CMSNode newNode = MakeNew(-1, _objectType, u.Id, 1, Name, newId);
-
-            //we need to create an empty member and set the underlying text property
-            Member tmp = new Member(newId, true);
-            tmp.SetText(Name);
-
-            //create the content data for the new member
-            tmp.CreateContent(mbt);
-
-            // Create member specific data ..
-            SqlHelper.ExecuteNonQuery(
-                "insert into cmsMember (nodeId,Email,LoginName,Password) values (@id,@email,@loginName,'')",
-                SqlHelper.CreateParameter("@id", tmp.Id),
-                SqlHelper.CreateParameter("@loginName", loginName),
-                SqlHelper.CreateParameter("@email", Email));
-
-            //read the whole object from the db
-            Member m = new Member(newId);
-
-            NewEventArgs e = new NewEventArgs();
-
-            m.OnNew(e);
-
-            m.Save();
-
-            return m;
-        }
-
-        /// <summary>
-        /// Retrieve a member given the loginname
-        /// 
-        /// Used when authentifying the Member
-        /// </summary>
-        /// <param name="loginName">The unique Loginname</param>
-        /// <returns>The member with the specified loginname - null if no Member with the login exists</returns>
-<<<<<<< HEAD
-=======
-        
->>>>>>> aaa4469d
-        public static Member GetMemberFromLoginName(string loginName)
-        {
-            if (String.IsNullOrEmpty(loginName))
-                throw new ArgumentException("The username of a Member must be different from an emptry string", "loginName");
-            if (IsMember(loginName))
-            {
-                object o = SqlHelper.ExecuteScalar<object>(
-                    "select nodeID from cmsMember where LoginName = @loginName",
-                    SqlHelper.CreateParameter("@loginName", loginName));
-
-                if (o == null)
-                    return null;
-
-                int tmpId;
-                if (!int.TryParse(o.ToString(), out tmpId))
-                    return null;
-
-                return new Member(tmpId);
-            }
-            else
-                HttpContext.Current.Trace.Warn("No member with loginname: " + loginName + " Exists");
-
-            return null;
-        }
-
-        /// <summary>
-        /// Retrieve a Member given an email
-        /// 
-        /// Used when authentifying the Member
-        /// </summary>
-        /// <param name="email">The email of the member</param>
-        /// <returns>The member with the specified email - null if no Member with the email exists</returns>
-<<<<<<< HEAD
-=======
-        
->>>>>>> aaa4469d
-        public static Member GetMemberFromEmail(string email)
-        {
-            if (string.IsNullOrEmpty(email))
-                return null;
-
-            object o = SqlHelper.ExecuteScalar<object>(
-                "select nodeID from cmsMember where Email = @email",
-                SqlHelper.CreateParameter("@email", email));
-
-            if (o == null)
-                return null;
-
-            int tmpId;
-            if (!int.TryParse(o.ToString(), out tmpId))
-                return null;
-
-            return new Member(tmpId);
-        }
-
-        /// <summary>
-        /// Retrieve a Member given the credentials
-        /// 
-        /// Used when authentifying the member
-        /// </summary>
-        /// <param name="loginName">Member login</param>
-        /// <param name="password">Member password</param>
-        /// <returns>The member with the credentials - null if none exists</returns>
-        
-        public static Member GetMemberFromLoginNameAndPassword(string loginName, string password)
-        {
-            if (IsMember(loginName))
-            {
-                // validate user via provider
-                if (Membership.ValidateUser(loginName, password))
-                {
-                    return GetMemberFromLoginName(loginName);
-                }
-                else
-                {
-                    HttpContext.Current.Trace.Warn("Incorrect login/password");
-                    return null;
-                }
-            }
-            else
-            {
-                HttpContext.Current.Trace.Warn("No member with loginname: " + loginName + " Exists");
-                //				throw new ArgumentException("No member with Loginname: " + LoginName + " exists");
-                return null;
-            }
-        }
-
-        public static Member GetMemberFromLoginAndEncodedPassword(string loginName, string password)
-        {
-            object o = SqlHelper.ExecuteScalar<object>(
-                "select nodeID from cmsMember where LoginName = @loginName and Password = @password",
-                SqlHelper.CreateParameter("loginName", loginName),
-                SqlHelper.CreateParameter("password", password));
-
-            if (o == null)
-                return null;
-
-            int tmpId;
-            if (!int.TryParse(o.ToString(), out tmpId))
-                return null;
-
-            return new Member(tmpId);
-        }
-
-        public static bool InUmbracoMemberMode()
-        {
-            return Membership.Provider.Name == UmbracoMemberProviderName;
-        }
-
-        public static bool IsUsingUmbracoRoles()
-        {
-            return Roles.Provider.Name == UmbracoRoleProviderName;
-        }
-
-
-        /// <summary>
-        /// Helper method - checks if a Member with the LoginName exists
-        /// </summary>
-        /// <param name="loginName">Member login</param>
-        /// <returns>True if the member exists</returns>
-        public static bool IsMember(string loginName)
-        {
-            Debug.Assert(loginName != null, "loginName cannot be null");
-            object o = SqlHelper.ExecuteScalar<object>(
-                "select count(nodeID) as tmp from cmsMember where LoginName = @loginName",
-                SqlHelper.CreateParameter("@loginName", loginName));
-            if (o == null)
-                return false;
-            int count;
-            if (!int.TryParse(o.ToString(), out count))
-                return false;
-            return count > 0;
-        }
-
-        /// <summary>
-        /// Deletes all members of the membertype specified
-        /// 
-        /// Used when a membertype is deleted
-        /// 
-        /// Use with care
-        /// </summary>
-        /// <param name="dt">The membertype which are being deleted</param>
-        public static void DeleteFromType(MemberType dt)
-        {
-            var objs = getContentOfContentType(dt);
-            foreach (Content c in objs)
-            {
-                // due to recursive structure document might already been deleted..
-                if (IsNode(c.UniqueId))
-                {
-                    Member tmp = new Member(c.UniqueId);
-                    tmp.delete();
-                }
-            }
-        }
-
-        #endregion
-
-        #region Public Properties
-
-        /// <summary>
-        /// The name of the member
-        /// </summary>
-        public override string Text
-        {
-            get
-            {
-                if (string.IsNullOrEmpty(m_Text))
-                {
-                    m_Text = SqlHelper.ExecuteScalar<string>(
-                        "select text from umbracoNode where id = @id",
-                        SqlHelper.CreateParameter("@id", Id));
-                }
-                return m_Text;
-            }
-            set
-            {
-                m_Text = value;
-                base.Text = value;
-            }
-        }
-
-        /// <summary>
-        /// The members password, used when logging in on the public website
-        /// </summary>
-        public string Password
-        {
-            get
-            {
-                if (string.IsNullOrEmpty(m_Password))
-                {
-                    m_Password = SqlHelper.ExecuteScalar<string>(
-                    "select Password from cmsMember where nodeId = @id",
-                    SqlHelper.CreateParameter("@id", Id));
-                }
-                return m_Password;
-
-            }
-            set
-            {
-                // We need to use the provider for this in order for hashing, etc. support
-                // To write directly to the db use the ChangePassword method
-                // this is not pretty but nessecary due to a design flaw (the membership provider should have been a part of the cms project)
-                MemberShipHelper helper = new MemberShipHelper();
-                ChangePassword(helper.EncodePassword(value, Membership.Provider.PasswordFormat));
-            }
-        }
-
-        /// <summary>
-        /// The loginname of the member, used when logging in
-        /// </summary>
-        public string LoginName
-        {
-            get
-            {
-                if (string.IsNullOrEmpty(m_LoginName))
-                {
-                    m_LoginName = SqlHelper.ExecuteScalar<string>(
-                        "select LoginName from cmsMember where nodeId = @id",
-                        SqlHelper.CreateParameter("@id", Id));
-                }
-                return m_LoginName;
-            }
-            set
-            {
-                if (String.IsNullOrEmpty(value))
-                    throw new ArgumentException("The loginname must be different from an empty string", "LoginName");
-                if (value.Contains(","))
-                    throw new ArgumentException("The parameter 'LoginName' must not contain commas.");
-                SqlHelper.ExecuteNonQuery(
-                    "update cmsMember set LoginName = @loginName where nodeId =  @id",
-                    SqlHelper.CreateParameter("@loginName", value),
-                    SqlHelper.CreateParameter("@id", Id));
-                m_LoginName = value;
-            }
-        }
-
-        /// <summary>
-        /// A list of groups the member are member of
-        /// </summary>
-        public Hashtable Groups
-        {
-            get
-            {
-                if (m_Groups == null)
-                    PopulateGroups();
-                return m_Groups;
-            }
-        }
-
-        /// <summary>
-        /// The members email
-        /// </summary>
-        public string Email
-        {
-            get
-            {
-                if (String.IsNullOrEmpty(m_Email))
-                {
-                    m_Email = SqlHelper.ExecuteScalar<string>(
-                       "select Email from cmsMember where nodeId = @id",
-                       SqlHelper.CreateParameter("@id", Id));
-                }
-
-                return m_Email;
-            }
-            set
-            {
-                SqlHelper.ExecuteNonQuery(
-                    "update cmsMember set Email = @email where nodeId = @id",
-                    SqlHelper.CreateParameter("@id", Id), SqlHelper.CreateParameter("@email", value));
-            }
-        }
-        #endregion
-
-        #region Public Methods
-
-        protected override void setupNode()
-        {
-            base.setupNode();
-
-            using (IRecordsReader dr = SqlHelper.ExecuteReader(
-                    @"SELECT Email, LoginName, Password FROM cmsMember WHERE nodeId=@nodeId",
-                     SqlHelper.CreateParameter("@nodeId", this.Id)))
-            {
-                if (dr.Read())
-                {
-                    if (!dr.IsNull("Email"))
-                        m_Email = dr.GetString("Email");
-                    m_LoginName = dr.GetString("LoginName");
-                    m_Password = dr.GetString("Password");
-                }
-                else
-                {
-                    throw new ArgumentException(string.Format("No Member exists with Id '{0}'", this.Id));
-                }
-            }
-        }
-
-        /// <summary>
-        /// Used to persist object changes to the database. In Version3.0 it's just a stub for future compatibility
-        /// </summary>
-        public override void Save()
-        {
-            SaveEventArgs e = new SaveEventArgs();
-            FireBeforeSave(e);
-
-            if (!e.Cancel)
-            {
-                var db = ApplicationContext.Current.DatabaseContext.Database;
-                using (var transaction = db.GetTransaction())
-                {
-                    foreach (var property in GenericProperties)
-                    {
-                        var poco = new PropertyDataDto
-                                       {
-                                           Id = property.Id,
-                                           PropertyTypeId = property.PropertyType.Id,
-                                           NodeId = Id,
-                                           VersionId = property.VersionId
-                                       };
-                        if (property.Value != null)
-                        {
-                            string dbType = property.PropertyType.DataTypeDefinition.DbType;
-                            if (dbType.Equals("Integer"))
-                            {
-                                if (property.Value is bool)
-                                {
-                                    int val = Convert.ToInt32(property.Value);
-                                    poco.Integer = val;
-                                }
-                                else
-                                {
-                                    int value = 0;
-                                    if (int.TryParse(property.Value.ToString(), out value))
-                                    {
-                                        poco.Integer = value;
-                                    }
-                                }
-                            }
-                            else if (dbType.Equals("Date"))
-                            {
-                                DateTime date;
-
-                                if(DateTime.TryParse(property.Value.ToString(), out date))
-                                    poco.Date = date;
-                            }
-                            else if (dbType.Equals("Nvarchar"))
-                            {
-                                poco.VarChar = property.Value.ToString();
-                            }
-                            else
-                            {
-                                poco.Text = property.Value.ToString();
-                            }
-                        }
-                        bool isNew = db.IsNew(poco);
-                        if (isNew)
-                        {
-                            db.Insert(poco);
-                        }
-                        else
-                        {
-                            db.Update(poco);
-                        }
-                    }
-                    transaction.Complete();
-                }
-
-                // re-generate xml
-                XmlDocument xd = new XmlDocument();
-                XmlGenerate(xd);
-
-                // generate preview for blame history?
-                if (UmbracoSettings.EnableGlobalPreviewStorage)
-                {
-                    // Version as new guid to ensure different versions are generated as members are not versioned currently!
-                    SavePreviewXml(generateXmlWithoutSaving(xd), Guid.NewGuid());
-                }
-
-                FireAfterSave(e);
-            }
-        }
-        
-        /// <summary>
-        /// Xmlrepresentation of a member
-        /// </summary>
-        /// <param name="xd">The xmldocument context</param>
-        /// <param name="Deep">Recursive - should always be set to false</param>
-        /// <returns>A the xmlrepresentation of the current member</returns>
-        public override XmlNode ToXml(XmlDocument xd, bool Deep)
-        {
-            XmlNode x = base.ToXml(xd, Deep);
-            if (x.Attributes["loginName"] == null)
-            {
-                x.Attributes.Append(xmlHelper.addAttribute(xd, "loginName", LoginName));
-                x.Attributes.Append(xmlHelper.addAttribute(xd, "email", Email));
-            }
-            return x;
-        }
-
-        /// <summary>
-        /// Deltes the current member
-        /// </summary>
-<<<<<<< HEAD
-=======
-        
->>>>>>> aaa4469d
-        public override void delete()
-        {
-            DeleteEventArgs e = new DeleteEventArgs();
-            FireBeforeDelete(e);
-
-            if (!e.Cancel)
-            {
-                // delete all relations to groups
-                foreach (int groupId in this.Groups.Keys)
-                {
-                    RemoveGroup(groupId);
-                }
-
-                // delete memeberspecific data!
-                SqlHelper.ExecuteNonQuery("Delete from cmsMember where nodeId = @id",
-                    SqlHelper.CreateParameter("@id", Id));
-
-                // Delete all content and cmsnode specific data!
-                base.delete();
-
-                FireAfterDelete(e);
-            }
-        }
-
-        public void ChangePassword(string newPassword)
-        {
-            SqlHelper.ExecuteNonQuery(
-                    "update cmsMember set Password = @password where nodeId = @id",
-                    SqlHelper.CreateParameter("@password", newPassword),
-                    SqlHelper.CreateParameter("@id", Id));
-
-            //update this object's password
-            m_Password = newPassword;
-        }
-
-        /// <summary>
-        /// Adds the member to group with the specified id
-        /// </summary>
-        /// <param name="GroupId">The id of the group which the member is being added to</param>
-        [MethodImpl(MethodImplOptions.Synchronized)]
-<<<<<<< HEAD
-=======
-        
->>>>>>> aaa4469d
-        public void AddGroup(int GroupId)
-        {
-            AddGroupEventArgs e = new AddGroupEventArgs();
-            e.GroupId = GroupId;
-            FireBeforeAddGroup(e);
-
-            if (!e.Cancel)
-            {
-                IParameter[] parameters = new IParameter[] { SqlHelper.CreateParameter("@id", Id),
-                                                         SqlHelper.CreateParameter("@groupId", GroupId) };
-                bool exists = SqlHelper.ExecuteScalar<int>("SELECT COUNT(member) FROM cmsMember2MemberGroup WHERE member = @id AND memberGroup = @groupId",
-                                                           parameters) > 0;
-                if (!exists)
-                    SqlHelper.ExecuteNonQuery("INSERT INTO cmsMember2MemberGroup (member, memberGroup) values (@id, @groupId)",
-                                              parameters);
-                PopulateGroups();
-
-                FireAfterAddGroup(e);
-            }
-        }
-
-        /// <summary>
-        /// Removes the member from the MemberGroup specified
-        /// </summary>
-        /// <param name="GroupId">The MemberGroup from which the Member is removed</param>
-<<<<<<< HEAD
-=======
-        
->>>>>>> aaa4469d
-        public void RemoveGroup(int GroupId)
-        {
-            RemoveGroupEventArgs e = new RemoveGroupEventArgs();
-            e.GroupId = GroupId;
-            FireBeforeRemoveGroup(e);
-
-            if (!e.Cancel)
-            {
-                SqlHelper.ExecuteNonQuery(
-                    "delete from cmsMember2MemberGroup where member = @id and Membergroup = @groupId",
-                    SqlHelper.CreateParameter("@id", Id), SqlHelper.CreateParameter("@groupId", GroupId));
-                PopulateGroups();
-                FireAfterRemoveGroup(e);
-            }
-        }
-        #endregion
-
-        #region Protected methods
-        protected override XmlNode generateXmlWithoutSaving(XmlDocument xd)
-        {
-            XmlNode node = xd.CreateNode(XmlNodeType.Element, "node", "");
-            XmlPopulate(xd, ref node, false);
-            node.Attributes.Append(xmlHelper.addAttribute(xd, "loginName", LoginName));
-            node.Attributes.Append(xmlHelper.addAttribute(xd, "email", Email));
-            return node;
-        }
-
-        protected void PopulateMemberFromReader(IRecordsReader dr)
-        {
-
-            SetupNodeForTree(dr.GetGuid("uniqueId"),
-                _objectType, dr.GetShort("level"),
-                dr.GetInt("parentId"),
-                dr.GetInt("nodeUser"),
-                dr.GetString("path"),
-                dr.GetString("text"),
-                dr.GetDateTime("createDate"), false);
-
-            if (!dr.IsNull("Email"))
-                m_Email = dr.GetString("Email");
-            m_LoginName = dr.GetString("LoginName");
-            m_Password = dr.GetString("Password");
-
-        }
-
-        #endregion
-
-        #region Private methods
-
-        private void PopulateGroups()
-        {
-            var temp = new Hashtable();
-            using (var dr = SqlHelper.ExecuteReader(
-                "select memberGroup from cmsMember2MemberGroup where member = @id",
-                SqlHelper.CreateParameter("@id", Id)))
-            {
-                while (dr.Read())
-                    temp.Add(dr.GetInt("memberGroup"),
-                        new MemberGroup(dr.GetInt("memberGroup")));
-            }
-            m_Groups = temp;
-        }
-
-        private static string GetCacheKey(int id)
-        {
-            return string.Format("{0}{1}", CacheKeys.MemberBusinessLogicCacheKey, id);
-        }
-
-        // zb-00035 #29931 : helper class to handle member state
-        class MemberState
-        {
-            public int MemberId { get; set; }
-            public Guid MemberGuid { get; set; }
-            public string MemberLogin { get; set; }
-
-            public MemberState(int memberId, Guid memberGuid, string memberLogin)
-            {
-                MemberId = memberId;
-                MemberGuid = memberGuid;
-                MemberLogin = memberLogin;
-            }
-        }
-
-        // zb-00035 #29931 : helper methods to handle member state
-
-        [Obsolete("Only use .NET Membership APIs to handle state now", true)]
-        static void SetMemberState(Member member)
-        {
-            SetMemberState(member.Id, member.UniqueId, member.LoginName);
-        }
-
-        [Obsolete("Only use .NET Membership APIs to handle state now", true)]
-        static void SetMemberState(int memberId, Guid memberGuid, string memberLogin)
-        {
-            string value = string.Format("{0}+{1}+{2}", memberId, memberGuid, memberLogin);
-            // zb-00004 #29956 : refactor cookies names & handling
-            StateHelper.Cookies.Member.SetValue(value);
-        }
-
-        [Obsolete("Only use .NET Membership APIs to handle state now", true)]
-        static void SetMemberState(Member member, bool useSession, double cookieDays)
-        {
-            SetMemberState(member.Id, member.UniqueId, member.LoginName, useSession, cookieDays);
-        }
-
-        [Obsolete("Only use .NET Membership APIs to handle state now", true)]
-        static void SetMemberState(int memberId, Guid memberGuid, string memberLogin, bool useSession, double cookieDays)
-        {
-            string value = string.Format("{0}+{1}+{2}", memberId, memberGuid, memberLogin);
-
-            // zb-00004 #29956 : refactor cookies names & handling
-            if (useSession)
-                HttpContext.Current.Session[StateHelper.Cookies.Member.Key] = value;
-            else
-                StateHelper.Cookies.Member.SetValue(value, cookieDays);
-        }
-
-        [Obsolete("Only use .NET Membership APIs to handle state now", true)]
-        static void ClearMemberState()
-        {
-            // zb-00004 #29956 : refactor cookies names & handling
-            StateHelper.Cookies.Member.Clear();
-            FormsAuthentication.SignOut();
-        }
-
-        [Obsolete("Only use .NET Membership APIs to handle state now", true)]
-        static MemberState GetMemberState()
-        {
-            // NH: Refactor to fix issue 30171, where auth using pure .NET Members doesn't clear old Umbraco cookie, thus this method gets the previous
-            // umbraco user instead of the new one
-            // zb-00004 #29956 : refactor cookies names & handling + bring session-related stuff here
-            string value = null;
-            if (StateHelper.Cookies.Member.HasValue)
-            {
-                value = StateHelper.Cookies.Member.GetValue();
-                if (!String.IsNullOrEmpty(value))
-                {
-                    string validateMemberId = value.Substring(0, value.IndexOf("+"));
-                    if (Membership.GetUser() == null || validateMemberId != Membership.GetUser().ProviderUserKey.ToString())
-                    {
-                        Member.RemoveMemberFromCache(int.Parse(validateMemberId));
-                        value = String.Empty;
-                    }
-                }
-            }
-
-            // compatibility with .NET Memberships
-            if (String.IsNullOrEmpty(value) && HttpContext.Current.User.Identity.IsAuthenticated)
-            {
-                int _currentMemberId = 0;
-                if (int.TryParse(Membership.GetUser().ProviderUserKey.ToString(), out _currentMemberId))
-                {
-                    if (memberExists(_currentMemberId))
-                    {
-                        // current member is always in the cache, else add it!
-                        Member m = GetMemberFromCache(_currentMemberId);
-                        if (m == null)
-                        {
-                            m = new Member(_currentMemberId);
-                            AddMemberToCache(m);
-                        }
-                        return new MemberState(m.Id, m.UniqueId, m.LoginName);
-                    }
-                }
-            }
-            else
-            {
-                var context = HttpContext.Current;
-                if (context != null && context.Session != null && context.Session[StateHelper.Cookies.Member.Key] != null)
-                {
-                    string v = context.Session[StateHelper.Cookies.Member.Key].ToString();
-                    if (v != "0")
-                        value = v;
-                }
-            }
-
-            if (value == null)
-                return null;
-
-            // #30350 - do not use Split as memberLogin could contain '+'
-            int pos1 = value.IndexOf('+');
-            if (pos1 < 0)
-                return null;
-            int pos2 = value.IndexOf('+', pos1 + 1);
-            if (pos2 < 0)
-                return null;
-
-            int memberId;
-            if (!Int32.TryParse(value.Substring(0, pos1), out memberId))
-                return null;
-            Guid memberGuid;
-            try
-            {
-                // Guid.TryParse is in .NET 4 only
-                // using try...catch for .NET 3.5 compatibility
-                memberGuid = new Guid(value.Substring(pos1 + 1, pos2 - pos1 - 1));
-            }
-            catch
-            {
-                return null;
-            }
-
-            MemberState ms = new MemberState(memberId, memberGuid, value.Substring(pos2 + 1));
-            return ms;
-        }
-
-        #endregion
-
-        #region MemberHandle functions
-
-        /// <summary>
-        /// Method is used when logging a member in.
-        /// 
-        /// Adds the member to the cache of logged in members
-        /// 
-        /// Uses cookiebased recognition
-        /// 
-        /// Can be used in the runtime
-        /// </summary>
-        /// <param name="m">The member to log in</param>
-        public static void AddMemberToCache(Member m)
-        {
-
-            if (m != null)
-            {
-                AddToCacheEventArgs e = new AddToCacheEventArgs();
-                m.FireBeforeAddToCache(e);
-
-                if (!e.Cancel)
-                {
-                    // Add cookie with member-id, guid and loginname
-                    // zb-00035 #29931 : cleanup member state management
-                    // NH 4.7.1: We'll no longer use legacy cookies to handle Umbraco Members
-                    //SetMemberState(m);
-
-                    FormsAuthentication.SetAuthCookie(m.LoginName, true);
-
-                    //cache the member
-                    var cachedMember = ApplicationContext.Current.ApplicationCache.GetCacheItem(
-                        GetCacheKey(m.Id),
-                        TimeSpan.FromMinutes(30),
-                        () =>
-                            {
-                                // Debug information
-                                HttpContext.Current.Trace.Write("member",
-                                                                string.Format("Member added to cache: {0}/{1} ({2})",
-                                                                              m.Text, m.LoginName, m.Id));
-
-                                return m;
-                            });
-
-                    m.FireAfterAddToCache(e);
-                }
-            }
-
-        }
-
-        // zb-00035 #29931 : remove old cookie code
-        /// <summary>
-        /// Method is used when logging a member in.
-        /// 
-        /// Adds the member to the cache of logged in members
-        /// 
-        /// Uses cookie or session based recognition
-        /// 
-        /// Can be used in the runtime
-        /// </summary>
-        /// <param name="m">The member to log in</param>
-        /// <param name="UseSession">create a persistent cookie</param>
-        /// <param name="TimespanForCookie">Has no effect</param>
-        [Obsolete("Use the membership api and FormsAuthentication to log users in, this method is no longer used anymore")]
-        public static void AddMemberToCache(Member m, bool UseSession, TimeSpan TimespanForCookie)
-        {
-            if (m != null)
-            {
-                var e = new AddToCacheEventArgs();
-                m.FireBeforeAddToCache(e);
-
-                if (!e.Cancel)
-                {
-                    // zb-00035 #29931 : cleanup member state management
-                    // NH 4.7.1: We'll no longer use Umbraco legacy cookies to handle members
-                    //SetMemberState(m, UseSession, TimespanForCookie.TotalDays);
-
-                    FormsAuthentication.SetAuthCookie(m.LoginName, !UseSession);
-
-                    //cache the member
-                    var cachedMember = ApplicationContext.Current.ApplicationCache.GetCacheItem(
-                        GetCacheKey(m.Id),
-                        TimeSpan.FromMinutes(30),
-                        () =>
-                            {
-                                // Debug information
-                                HttpContext.Current.Trace.Write("member",
-                                                                string.Format("Member added to cache: {0}/{1} ({2})",
-                                                                              m.Text, m.LoginName, m.Id));
-
-                                return m;
-                            });
-
-                    m.FireAfterAddToCache(e);
-                }
-
-            }
-        }
-
-        /// <summary>
-        /// Removes the member from the cache
-        /// 
-        /// Can be used in the public website
-        /// </summary>
-        /// <param name="m">Member to remove</param>
-        [Obsolete("Obsolete, use the RemoveMemberFromCache(int NodeId) instead", false)]
-        public static void RemoveMemberFromCache(Member m)
-        {
-            RemoveMemberFromCache(m.Id);
-        }
-
-        /// <summary>
-        /// Removes the member from the cache
-        /// 
-        /// Can be used in the public website
-        /// </summary>
-        /// <param name="NodeId">Node Id of the member to remove</param>
-        [Obsolete("Member cache is automatically cleared when members are updated")]
-        public static void RemoveMemberFromCache(int NodeId)
-        {
-            ApplicationContext.Current.ApplicationCache.ClearCacheItem(GetCacheKey(NodeId));
-        }
-
-        /// <summary>
-        /// Deletes the member cookie from the browser 
-        /// 
-        /// Can be used in the public website
-        /// </summary>
-        /// <param name="m">Member</param>
-        [Obsolete("Obsolete, use the ClearMemberFromClient(int NodeId) instead", false)]
-        public static void ClearMemberFromClient(Member m)
-        {
-
-            if (m != null)
-                ClearMemberFromClient(m.Id);
-            else
-            {
-                // If the member doesn't exists as an object, we'll just make sure that cookies are cleared
-                // zb-00035 #29931 : cleanup member state management
-                ClearMemberState();
-            }
-
-            FormsAuthentication.SignOut();
-        }
-
-        /// <summary>
-        /// Deletes the member cookie from the browser 
-        /// 
-        /// Can be used in the public website
-        /// </summary>
-        /// <param name="NodeId">The Node id of the member to clear</param>
-        [Obsolete("Use FormsAuthentication.SignOut instead")]
-        public static void ClearMemberFromClient(int NodeId)
-        {
-            // zb-00035 #29931 : cleanup member state management
-            // NH 4.7.1: We'll no longer use legacy Umbraco cookies to handle members
-            // ClearMemberState();
-
-            FormsAuthentication.SignOut();
-
-            RemoveMemberFromCache(NodeId);
-
-        }
-
-        /// <summary>
-        /// Retrieve a collection of members in the cache
-        /// 
-        /// Can be used from the public website
-        /// </summary>
-        /// <returns>A collection of cached members</returns>
-        public static Hashtable CachedMembers()
-        {
-            var h = new Hashtable();
-
-            var items = ApplicationContext.Current.ApplicationCache.GetCacheItemsByKeySearch<Member>(
-                CacheKeys.MemberBusinessLogicCacheKey);
-            foreach (var i in items)
-            {
-                h.Add(i.Id, i);
-            }
-            return h;
-        }
-
-        /// <summary>
-        /// Retrieve a member from the cache
-        /// 
-        /// Can be used from the public website
-        /// </summary>
-        /// <param name="id">Id of the member</param>
-        /// <returns>If the member is cached it returns the member - else null</returns>
-        public static Member GetMemberFromCache(int id)
-        {
-            Hashtable members = CachedMembers();
-            if (members.ContainsKey(id))
-                return (Member)members[id];
-            else
-                return null;
-        }
-
-        /// <summary>
-        /// An indication if the current visitor is logged in
-        /// 
-        /// Can be used from the public website
-        /// </summary>
-        /// <returns>True if the the current visitor is logged in</returns>
-        public static bool IsLoggedOn()
-        {
-            if (HttpContext.Current.User == null)
-                return false;
-
-
-            //if member is not auth'd , but still might have a umb cookie saying otherwise...
-            if (!HttpContext.Current.User.Identity.IsAuthenticated)
-            {
-                int _currentMemberId = CurrentMemberId();
-
-                //if we have a cookie... 
-                if (_currentMemberId > 0)
-                {
-                    //log in the member so .net knows about the member.. 
-                    FormsAuthentication.SetAuthCookie(new Member(_currentMemberId).LoginName, true);
-
-                    //making sure that the correct status is returned first time around...
-                    return true;
-                }
-
-            }
-
-
-            return HttpContext.Current.User.Identity.IsAuthenticated;
-        }
-
-
-        /// <summary>
-        /// Make a lookup in the database to verify if a member truely exists
-        /// </summary>
-        /// <param name="NodeId">The node id of the member</param>
-        /// <returns>True is a record exists in db</returns>
-        private static bool memberExists(int NodeId)
-        {
-            return SqlHelper.ExecuteScalar<int>("select count(nodeId) from cmsMember where nodeId = @nodeId", SqlHelper.CreateParameter("@nodeId", NodeId)) == 1;
-        }
-
-
-        /// <summary>
-        /// Gets the current visitors memberid
-        /// </summary>
-        /// <returns>The current visitors members id, if the visitor is not logged in it returns 0</returns>
-        public static int CurrentMemberId()
-        {
-            int _currentMemberId = 0;
-
-            // For backwards compatibility between umbraco members and .net membership
-            if (HttpContext.Current.User.Identity.IsAuthenticated)
-            {
-                int.TryParse(Membership.GetUser().ProviderUserKey.ToString(), out _currentMemberId);
-            }
-
-            // NH 4.7.1: We'll no longer use legacy Umbraco cookies to handle members
-            /*
-        else
-        {
-            // zb-00035 #29931 : cleanup member state management
-            MemberState ms = GetMemberState();
-            if (ms != null)
-                _currentMemberId = ms.MemberId;
-        }
-
-        if (_currentMemberId > 0 && !memberExists(_currentMemberId))
-        {
-            _currentMemberId = 0;
-            // zb-00035 #29931 : cleanup member state management
-            ClearMemberState();
-        }
-        */
-            return _currentMemberId;
-        }
-
-        /// <summary>
-        /// Get the current member
-        /// </summary>
-        /// <returns>Returns the member, if visitor is not logged in: null</returns>
-        public static Member GetCurrentMember()
-        {
-            try
-            {
-                if (HttpContext.Current.User.Identity.IsAuthenticated)
-                {
-                    // zb-00035 #29931 : cleanup member state management
-                    /*MemberState ms = GetMemberState();
-
-                    if (ms == null || ms.MemberId == 0)
-                        return null;
-
-                    // return member from cache
-                    Member member = GetMemberFromCache(ms.MemberId);
-                    if (member == null)
-                        member = new Member(ms.MemberId);
-                    */
-
-                    int _currentMemberId = 0;
-                    if (int.TryParse(Membership.GetUser().ProviderUserKey.ToString(), out _currentMemberId))
-                    {
-                        Member m = new Member(_currentMemberId);
-                        return m;
-                    }
-                }
-            }
-            catch
-            {
-            }
-            return null;
-        }
-
-        #endregion
-
-        #region Events
-
-        /// <summary>
-        /// The save event handler
-        /// </summary>
-        public delegate void SaveEventHandler(Member sender, SaveEventArgs e);
-
-        /// <summary>
-        /// The new event handler
-        /// </summary>
-        public delegate void NewEventHandler(Member sender, NewEventArgs e);
-
-        /// <summary>
-        /// The delete event handler
-        /// </summary>
-        public delegate void DeleteEventHandler(Member sender, DeleteEventArgs e);
-
-        /// <summary>
-        /// The add to cache event handler
-        /// </summary>
-        public delegate void AddingToCacheEventHandler(Member sender, AddToCacheEventArgs e);
-
-        /// <summary>
-        /// The add group event handler
-        /// </summary>
-        public delegate void AddingGroupEventHandler(Member sender, AddGroupEventArgs e);
-
-        /// <summary>
-        /// The remove group event handler
-        /// </summary>
-        public delegate void RemovingGroupEventHandler(Member sender, RemoveGroupEventArgs e);
-
-
-        /// <summary>
-        /// Occurs when [before save].
-        /// </summary>
-        new public static event SaveEventHandler BeforeSave;
-        /// <summary>
-        /// Raises the <see cref="E:BeforeSave"/> event.
-        /// </summary>
-        /// <param name="e">The <see cref="System.EventArgs"/> instance containing the event data.</param>
-        new protected virtual void FireBeforeSave(SaveEventArgs e)
-        {
-            if (BeforeSave != null)
-            {
-                BeforeSave(this, e);
-            }
-        }
-
-
-        new public static event SaveEventHandler AfterSave;
-        new protected virtual void FireAfterSave(SaveEventArgs e)
-        {
-            if (AfterSave != null)
-            {
-                AfterSave(this, e);
-            }
-        }
-
-
-        public static event NewEventHandler New;
-        protected virtual void OnNew(NewEventArgs e)
-        {
-            if (New != null)
-            {
-                New(this, e);
-            }
-        }
-
-
-        public static event AddingGroupEventHandler BeforeAddGroup;
-        protected virtual void FireBeforeAddGroup(AddGroupEventArgs e)
-        {
-            if (BeforeAddGroup != null)
-            {
-                BeforeAddGroup(this, e);
-            }
-        }
-        public static event AddingGroupEventHandler AfterAddGroup;
-        protected virtual void FireAfterAddGroup(AddGroupEventArgs e)
-        {
-            if (AfterAddGroup != null)
-            {
-                AfterAddGroup(this, e);
-            }
-        }
-
-
-        public static event RemovingGroupEventHandler BeforeRemoveGroup;
-        protected virtual void FireBeforeRemoveGroup(RemoveGroupEventArgs e)
-        {
-            if (BeforeRemoveGroup != null)
-            {
-                BeforeRemoveGroup(this, e);
-            }
-        }
-
-        public static event RemovingGroupEventHandler AfterRemoveGroup;
-        protected virtual void FireAfterRemoveGroup(RemoveGroupEventArgs e)
-        {
-            if (AfterRemoveGroup != null)
-            {
-                AfterRemoveGroup(this, e);
-            }
-        }
-
-
-        public static event AddingToCacheEventHandler BeforeAddToCache;
-        protected virtual void FireBeforeAddToCache(AddToCacheEventArgs e)
-        {
-            if (BeforeAddToCache != null)
-            {
-                BeforeAddToCache(this, e);
-            }
-        }
-
-
-        public static event AddingToCacheEventHandler AfterAddToCache;
-        protected virtual void FireAfterAddToCache(AddToCacheEventArgs e)
-        {
-            if (AfterAddToCache != null)
-            {
-                AfterAddToCache(this, e);
-            }
-        }
-
-        new public static event DeleteEventHandler BeforeDelete;
-        new protected virtual void FireBeforeDelete(DeleteEventArgs e)
-        {
-            if (BeforeDelete != null)
-            {
-                BeforeDelete(this, e);
-            }
-        }
-
-        new public static event DeleteEventHandler AfterDelete;
-        new protected virtual void FireAfterDelete(DeleteEventArgs e)
-        {
-            if (AfterDelete != null)
-            {
-                AfterDelete(this, e);
-            }
-        }
-        #endregion
-
-        #region Membership helper class used for encryption methods
-        /// <summary>
-        /// ONLY FOR INTERNAL USE.
-        /// This is needed due to a design flaw where the Umbraco membership provider is located 
-        /// in a separate project referencing this project, which means we can't call special methods
-        /// directly on the UmbracoMemberShipMember class.
-        /// This is a helper implementation only to be able to use the encryption functionality 
-        /// of the membership provides (which are protected).
-        /// 
-        /// ... which means this class should have been marked internal with a Friend reference to the other assembly right??
-        /// </summary>
-        internal class MemberShipHelper : MembershipProvider
-        {
-            public override string ApplicationName
-            {
-                get
-                {
-                    throw new NotImplementedException();
-                }
-                set
-                {
-                    throw new NotImplementedException();
-                }
-            }
-
-            public override bool ChangePassword(string username, string oldPassword, string newPassword)
-            {
-                throw new NotImplementedException();
-            }
-
-            public override bool ChangePasswordQuestionAndAnswer(string username, string password, string newPasswordQuestion, string newPasswordAnswer)
-            {
-                throw new NotImplementedException();
-            }
-
-            public override MembershipUser CreateUser(string username, string password, string email, string passwordQuestion, string passwordAnswer, bool isApproved, object providerUserKey, out MembershipCreateStatus status)
-            {
-                throw new NotImplementedException();
-            }
-
-            public override bool DeleteUser(string username, bool deleteAllRelatedData)
-            {
-                throw new NotImplementedException();
-            }
-
-            public string EncodePassword(string password, MembershipPasswordFormat pwFormat)
-            {
-                string encodedPassword = password;
-                switch (pwFormat)
-                {
-                    case MembershipPasswordFormat.Clear:
-                        break;
-                    case MembershipPasswordFormat.Encrypted:
-                        encodedPassword =
-                          Convert.ToBase64String(EncryptPassword(Encoding.Unicode.GetBytes(password)));
-                        break;
-                    case MembershipPasswordFormat.Hashed:
-                        HMACSHA1 hash = new HMACSHA1();
-                        hash.Key = Encoding.Unicode.GetBytes(password);
-                        encodedPassword =
-                          Convert.ToBase64String(hash.ComputeHash(Encoding.Unicode.GetBytes(password)));
-                        break;
-                }
-                return encodedPassword;
-            }
-
-            public override bool EnablePasswordReset
-            {
-                get { throw new NotImplementedException(); }
-            }
-
-            public override bool EnablePasswordRetrieval
-            {
-                get { throw new NotImplementedException(); }
-            }
-
-            public override MembershipUserCollection FindUsersByEmail(string emailToMatch, int pageIndex, int pageSize, out int totalRecords)
-            {
-                throw new NotImplementedException();
-            }
-
-            public override MembershipUserCollection FindUsersByName(string usernameToMatch, int pageIndex, int pageSize, out int totalRecords)
-            {
-                throw new NotImplementedException();
-            }
-
-            public override MembershipUserCollection GetAllUsers(int pageIndex, int pageSize, out int totalRecords)
-            {
-                throw new NotImplementedException();
-            }
-
-            public override int GetNumberOfUsersOnline()
-            {
-                throw new NotImplementedException();
-            }
-
-            public override string GetPassword(string username, string answer)
-            {
-                throw new NotImplementedException();
-            }
-
-            public override MembershipUser GetUser(string username, bool userIsOnline)
-            {
-                throw new NotImplementedException();
-            }
-
-            public override MembershipUser GetUser(object providerUserKey, bool userIsOnline)
-            {
-                throw new NotImplementedException();
-            }
-
-            public override string GetUserNameByEmail(string email)
-            {
-                throw new NotImplementedException();
-            }
-
-            public override int MaxInvalidPasswordAttempts
-            {
-                get { throw new NotImplementedException(); }
-            }
-
-            public override int MinRequiredNonAlphanumericCharacters
-            {
-                get { throw new NotImplementedException(); }
-            }
-
-            public override int MinRequiredPasswordLength
-            {
-                get { throw new NotImplementedException(); }
-            }
-
-            public override int PasswordAttemptWindow
-            {
-                get { throw new NotImplementedException(); }
-            }
-
-            public override MembershipPasswordFormat PasswordFormat
-            {
-                get { throw new NotImplementedException(); }
-            }
-
-            public override string PasswordStrengthRegularExpression
-            {
-                get { throw new NotImplementedException(); }
-            }
-
-            public override bool RequiresQuestionAndAnswer
-            {
-                get { throw new NotImplementedException(); }
-            }
-
-            public override bool RequiresUniqueEmail
-            {
-                get { throw new NotImplementedException(); }
-            }
-
-            public override string ResetPassword(string username, string answer)
-            {
-                throw new NotImplementedException();
-            }
-
-            public override bool UnlockUser(string userName)
-            {
-                throw new NotImplementedException();
-            }
-
-            public override void UpdateUser(MembershipUser user)
-            {
-                throw new NotImplementedException();
-            }
-
-            public override bool ValidateUser(string username, string password)
-            {
-                throw new NotImplementedException();
-            }
-        }
-        #endregion
-
-    }
-
-
+using System;
+using System.Collections;
+using System.Collections.Generic;
+using System.Data;
+using System.Diagnostics;
+using System.Runtime.CompilerServices;
+using System.Web;
+using System.Xml;
+using Umbraco.Core;
+using Umbraco.Core.Cache;
+using Umbraco.Core.Models.Rdbms;
+using umbraco.cms.businesslogic.cache;
+using umbraco.BusinessLogic;
+using umbraco.DataLayer;
+using System.Web.Security;
+using System.Text;
+using System.Security.Cryptography;
+using System.Linq;
+
+namespace umbraco.cms.businesslogic.member
+{
+    /// <summary>
+    /// The Member class represents a member of the public website (not to be confused with umbraco users)
+    /// 
+    /// Members are used when creating communities and collaborative applications using umbraco, or if there are a 
+    /// need for identifying or authentifying the visitor. (extranets, protected/private areas of the public website)
+    /// 
+    /// Inherits generic datafields from it's baseclass content.
+    /// </summary>
+    public class Member : Content
+    {
+        #region Constants and static members
+        public static readonly string UmbracoMemberProviderName = "UmbracoMembershipProvider";
+        public static readonly string UmbracoRoleProviderName = "UmbracoRoleProvider";
+        public static readonly Guid _objectType = new Guid(Constants.ObjectTypes.Member);
+
+        private static readonly object m_Locker = new object();
+
+        // zb-00004 #29956 : refactor cookies names & handling
+
+        private const string m_SQLOptimizedMany = @"	
+			select 
+	            umbracoNode.id, umbracoNode.uniqueId, umbracoNode.level, 
+	            umbracoNode.parentId, umbracoNode.path, umbracoNode.sortOrder, umbracoNode.createDate, 
+	            umbracoNode.nodeUser, umbracoNode.text, 
+	            cmsMember.Email, cmsMember.LoginName, cmsMember.Password
+            from umbracoNode 
+            inner join cmsContent on cmsContent.nodeId = umbracoNode.id
+            inner join cmsMember on  cmsMember.nodeId = cmsContent.nodeId
+			where umbracoNode.nodeObjectType = @nodeObjectType AND {0}			
+			order by {1}";
+
+        #endregion
+
+        #region Private members
+        private string m_Text;
+        private string m_Email;
+        private string m_Password;
+        private string m_LoginName;
+        private Hashtable m_Groups = null;
+        #endregion
+
+        #region Constructors
+
+        /// <summary>
+        /// Initializes a new instance of the Member class.
+        /// </summary>
+        /// <param name="id">Identifier</param>
+        public Member(int id) : base(id) { }
+
+        /// <summary>
+        /// Initializes a new instance of the Member class.
+        /// </summary>
+        /// <param name="id">Identifier</param>
+        public Member(Guid id) : base(id) { }
+
+        /// <summary>
+        /// Initializes a new instance of the Member class, with an option to only initialize 
+        /// the data used by the tree in the umbraco console.
+        /// </summary>
+        /// <param name="id">Identifier</param>
+        /// <param name="noSetup"></param>
+        public Member(int id, bool noSetup) : base(id, noSetup) { }
+
+        public Member(Guid id, bool noSetup) : base(id, noSetup) { }
+
+        #endregion
+
+        #region Static methods
+        /// <summary>
+        /// A list of all members in the current umbraco install
+        /// 
+        /// Note: is ressource intensive, use with care.
+        /// </summary>
+        public static Member[] GetAll
+        {
+            get
+            {
+                return GetAllAsList().ToArray();
+            }
+        }
+
+        public static IEnumerable<Member> GetAllAsList()
+        {
+            var tmp = new List<Member>();
+            using (IRecordsReader dr = SqlHelper.ExecuteReader(
+                                        string.Format(m_SQLOptimizedMany.Trim(), "1=1", "umbracoNode.text"),
+                                            SqlHelper.CreateParameter("@nodeObjectType", Member._objectType)))
+            {
+                while (dr.Read())
+                {
+                    Member m = new Member(dr.GetInt("id"), true);
+                    m.PopulateMemberFromReader(dr);
+                    tmp.Add(m);
+                }
+            }
+
+            return tmp.ToArray();
+        }
+
+        /// <summary>
+        /// Retrieves a list of members thats not start with a-z
+        /// </summary>
+        /// <returns>array of members</returns>
+        public static Member[] getAllOtherMembers()
+        {
+
+            var tmp = new List<Member>();
+            using (IRecordsReader dr = SqlHelper.ExecuteReader(
+                                        string.Format(m_SQLOptimizedMany.Trim(), "LOWER(SUBSTRING(text, 1, 1)) NOT IN ('a','b','c','d','e','f','g','h','i','j','k','l','m','n','o','p','q','r','s','t','u','v','w','x','y','z')", "umbracoNode.text"),
+                                            SqlHelper.CreateParameter("@nodeObjectType", Member._objectType)))
+            {
+                while (dr.Read())
+                {
+                    Member m = new Member(dr.GetInt("id"), true);
+                    m.PopulateMemberFromReader(dr);
+                    tmp.Add(m);
+                }
+            }
+
+            return tmp.ToArray();
+        }
+
+        /// <summary>
+        /// Retrieves a list of members by the first letter in their name.
+        /// </summary>
+        /// <param name="letter">The first letter</param>
+        /// <returns></returns>
+        public static Member[] getMemberFromFirstLetter(char letter)
+        {
+            return GetMemberByName(letter.ToString(), true);
+        }
+
+        public static Member[] GetMemberByName(string usernameToMatch, bool matchByNameInsteadOfLogin)
+        {
+            string field = matchByNameInsteadOfLogin ? "umbracoNode.text" : "cmsMember.loginName";
+
+            var tmp = new List<Member>();
+            using (IRecordsReader dr = SqlHelper.ExecuteReader(
+                                        string.Format(m_SQLOptimizedMany.Trim(),
+                                        string.Format("{0} like @letter", field),
+                                        "umbracoNode.text"),
+                                            SqlHelper.CreateParameter("@nodeObjectType", Member._objectType),
+                                            SqlHelper.CreateParameter("@letter", usernameToMatch + "%")))
+            {
+                while (dr.Read())
+                {
+                    Member m = new Member(dr.GetInt("id"), true);
+                    m.PopulateMemberFromReader(dr);
+                    tmp.Add(m);
+                }
+            }
+
+            return tmp.ToArray();
+
+        }
+
+        /// <summary>
+        /// Creates a new member
+        /// </summary>
+        /// <param name="Name">Membername</param>
+        /// <param name="mbt">Member type</param>
+        /// <param name="u">The umbraco usercontext</param>
+        /// <returns>The new member</returns>
+        public static Member MakeNew(string Name, MemberType mbt, User u)
+        {
+            return MakeNew(Name, "", "", mbt, u);
+        }
+
+
+        /// <summary>
+        /// Creates a new member
+        /// </summary>
+        /// <param name="Name">Membername</param>
+        /// <param name="mbt">Member type</param>
+        /// <param name="u">The umbraco usercontext</param>
+        /// <param name="Email">The email of the user</param>
+        /// <returns>The new member</returns>
+        public static Member MakeNew(string Name, string Email, MemberType mbt, User u)
+        {
+            return MakeNew(Name, "", Email, mbt, u);
+        }
+
+        /// <summary>
+        /// Creates a new member
+        /// </summary>
+        /// <param name="Name">Membername</param>
+        /// <param name="mbt">Member type</param>
+        /// <param name="u">The umbraco usercontext</param>
+        /// <param name="Email">The email of the user</param>
+        /// <returns>The new member</returns>
+        public static Member MakeNew(string Name, string LoginName, string Email, MemberType mbt, User u)
+        {
+            var loginName = (!String.IsNullOrEmpty(LoginName)) ? LoginName : Name;
+
+            if (String.IsNullOrEmpty(loginName))
+                throw new ArgumentException("The loginname must be different from an empty string", "loginName");
+
+            // Test for e-mail
+            if (Email != "" && Member.GetMemberFromEmail(Email) != null)
+                throw new Exception(String.Format("Duplicate Email! A member with the e-mail {0} already exists", Email));
+            else if (Member.GetMemberFromLoginName(loginName) != null)
+                throw new Exception(String.Format("Duplicate User name! A member with the user name {0} already exists", loginName));
+
+            Guid newId = Guid.NewGuid();
+
+            //create the cms node first
+            CMSNode newNode = MakeNew(-1, _objectType, u.Id, 1, Name, newId);
+
+            //we need to create an empty member and set the underlying text property
+            Member tmp = new Member(newId, true);
+            tmp.SetText(Name);
+
+            //create the content data for the new member
+            tmp.CreateContent(mbt);
+
+            // Create member specific data ..
+            SqlHelper.ExecuteNonQuery(
+                "insert into cmsMember (nodeId,Email,LoginName,Password) values (@id,@email,@loginName,'')",
+                SqlHelper.CreateParameter("@id", tmp.Id),
+                SqlHelper.CreateParameter("@loginName", loginName),
+                SqlHelper.CreateParameter("@email", Email));
+
+            //read the whole object from the db
+            Member m = new Member(newId);
+
+            NewEventArgs e = new NewEventArgs();
+
+            m.OnNew(e);
+
+            m.Save();
+
+            return m;
+        }
+
+        /// <summary>
+        /// Retrieve a member given the loginname
+        /// 
+        /// Used when authentifying the Member
+        /// </summary>
+        /// <param name="loginName">The unique Loginname</param>
+        /// <returns>The member with the specified loginname - null if no Member with the login exists</returns>
+        public static Member GetMemberFromLoginName(string loginName)
+        {
+            if (String.IsNullOrEmpty(loginName))
+                throw new ArgumentException("The username of a Member must be different from an emptry string", "loginName");
+            if (IsMember(loginName))
+            {
+                object o = SqlHelper.ExecuteScalar<object>(
+                    "select nodeID from cmsMember where LoginName = @loginName",
+                    SqlHelper.CreateParameter("@loginName", loginName));
+
+                if (o == null)
+                    return null;
+
+                int tmpId;
+                if (!int.TryParse(o.ToString(), out tmpId))
+                    return null;
+
+                return new Member(tmpId);
+            }
+            else
+                HttpContext.Current.Trace.Warn("No member with loginname: " + loginName + " Exists");
+
+            return null;
+        }
+
+        /// <summary>
+        /// Retrieve a Member given an email
+        /// 
+        /// Used when authentifying the Member
+        /// </summary>
+        /// <param name="email">The email of the member</param>
+        /// <returns>The member with the specified email - null if no Member with the email exists</returns>
+        public static Member GetMemberFromEmail(string email)
+        {
+            if (string.IsNullOrEmpty(email))
+                return null;
+
+            object o = SqlHelper.ExecuteScalar<object>(
+                "select nodeID from cmsMember where Email = @email",
+                SqlHelper.CreateParameter("@email", email));
+
+            if (o == null)
+                return null;
+
+            int tmpId;
+            if (!int.TryParse(o.ToString(), out tmpId))
+                return null;
+
+            return new Member(tmpId);
+        }
+
+        /// <summary>
+        /// Retrieve a Member given the credentials
+        /// 
+        /// Used when authentifying the member
+        /// </summary>
+        /// <param name="loginName">Member login</param>
+        /// <param name="password">Member password</param>
+        /// <returns>The member with the credentials - null if none exists</returns>
+        
+        public static Member GetMemberFromLoginNameAndPassword(string loginName, string password)
+        {
+            if (IsMember(loginName))
+            {
+                // validate user via provider
+                if (Membership.ValidateUser(loginName, password))
+                {
+                    return GetMemberFromLoginName(loginName);
+                }
+                else
+                {
+                    HttpContext.Current.Trace.Warn("Incorrect login/password");
+                    return null;
+                }
+            }
+            else
+            {
+                HttpContext.Current.Trace.Warn("No member with loginname: " + loginName + " Exists");
+                //				throw new ArgumentException("No member with Loginname: " + LoginName + " exists");
+                return null;
+            }
+        }
+
+        public static Member GetMemberFromLoginAndEncodedPassword(string loginName, string password)
+        {
+            object o = SqlHelper.ExecuteScalar<object>(
+                "select nodeID from cmsMember where LoginName = @loginName and Password = @password",
+                SqlHelper.CreateParameter("loginName", loginName),
+                SqlHelper.CreateParameter("password", password));
+
+            if (o == null)
+                return null;
+
+            int tmpId;
+            if (!int.TryParse(o.ToString(), out tmpId))
+                return null;
+
+            return new Member(tmpId);
+        }
+
+        public static bool InUmbracoMemberMode()
+        {
+            return Membership.Provider.Name == UmbracoMemberProviderName;
+        }
+
+        public static bool IsUsingUmbracoRoles()
+        {
+            return Roles.Provider.Name == UmbracoRoleProviderName;
+        }
+
+
+        /// <summary>
+        /// Helper method - checks if a Member with the LoginName exists
+        /// </summary>
+        /// <param name="loginName">Member login</param>
+        /// <returns>True if the member exists</returns>
+        public static bool IsMember(string loginName)
+        {
+            Debug.Assert(loginName != null, "loginName cannot be null");
+            object o = SqlHelper.ExecuteScalar<object>(
+                "select count(nodeID) as tmp from cmsMember where LoginName = @loginName",
+                SqlHelper.CreateParameter("@loginName", loginName));
+            if (o == null)
+                return false;
+            int count;
+            if (!int.TryParse(o.ToString(), out count))
+                return false;
+            return count > 0;
+        }
+
+        /// <summary>
+        /// Deletes all members of the membertype specified
+        /// 
+        /// Used when a membertype is deleted
+        /// 
+        /// Use with care
+        /// </summary>
+        /// <param name="dt">The membertype which are being deleted</param>
+        public static void DeleteFromType(MemberType dt)
+        {
+            var objs = getContentOfContentType(dt);
+            foreach (Content c in objs)
+            {
+                // due to recursive structure document might already been deleted..
+                if (IsNode(c.UniqueId))
+                {
+                    Member tmp = new Member(c.UniqueId);
+                    tmp.delete();
+                }
+            }
+        }
+
+        #endregion
+
+        #region Public Properties
+
+        /// <summary>
+        /// The name of the member
+        /// </summary>
+        public override string Text
+        {
+            get
+            {
+                if (string.IsNullOrEmpty(m_Text))
+                {
+                    m_Text = SqlHelper.ExecuteScalar<string>(
+                        "select text from umbracoNode where id = @id",
+                        SqlHelper.CreateParameter("@id", Id));
+                }
+                return m_Text;
+            }
+            set
+            {
+                m_Text = value;
+                base.Text = value;
+            }
+        }
+
+        /// <summary>
+        /// The members password, used when logging in on the public website
+        /// </summary>
+        public string Password
+        {
+            get
+            {
+                if (string.IsNullOrEmpty(m_Password))
+                {
+                    m_Password = SqlHelper.ExecuteScalar<string>(
+                    "select Password from cmsMember where nodeId = @id",
+                    SqlHelper.CreateParameter("@id", Id));
+                }
+                return m_Password;
+
+            }
+            set
+            {
+                // We need to use the provider for this in order for hashing, etc. support
+                // To write directly to the db use the ChangePassword method
+                // this is not pretty but nessecary due to a design flaw (the membership provider should have been a part of the cms project)
+                MemberShipHelper helper = new MemberShipHelper();
+                ChangePassword(helper.EncodePassword(value, Membership.Provider.PasswordFormat));
+            }
+        }
+
+        /// <summary>
+        /// The loginname of the member, used when logging in
+        /// </summary>
+        public string LoginName
+        {
+            get
+            {
+                if (string.IsNullOrEmpty(m_LoginName))
+                {
+                    m_LoginName = SqlHelper.ExecuteScalar<string>(
+                        "select LoginName from cmsMember where nodeId = @id",
+                        SqlHelper.CreateParameter("@id", Id));
+                }
+                return m_LoginName;
+            }
+            set
+            {
+                if (String.IsNullOrEmpty(value))
+                    throw new ArgumentException("The loginname must be different from an empty string", "LoginName");
+                if (value.Contains(","))
+                    throw new ArgumentException("The parameter 'LoginName' must not contain commas.");
+                SqlHelper.ExecuteNonQuery(
+                    "update cmsMember set LoginName = @loginName where nodeId =  @id",
+                    SqlHelper.CreateParameter("@loginName", value),
+                    SqlHelper.CreateParameter("@id", Id));
+                m_LoginName = value;
+            }
+        }
+
+        /// <summary>
+        /// A list of groups the member are member of
+        /// </summary>
+        public Hashtable Groups
+        {
+            get
+            {
+                if (m_Groups == null)
+                    PopulateGroups();
+                return m_Groups;
+            }
+        }
+
+        /// <summary>
+        /// The members email
+        /// </summary>
+        public string Email
+        {
+            get
+            {
+                if (String.IsNullOrEmpty(m_Email))
+                {
+                    m_Email = SqlHelper.ExecuteScalar<string>(
+                       "select Email from cmsMember where nodeId = @id",
+                       SqlHelper.CreateParameter("@id", Id));
+                }
+
+                return m_Email;
+            }
+            set
+            {
+                SqlHelper.ExecuteNonQuery(
+                    "update cmsMember set Email = @email where nodeId = @id",
+                    SqlHelper.CreateParameter("@id", Id), SqlHelper.CreateParameter("@email", value));
+            }
+        }
+        #endregion
+
+        #region Public Methods
+
+        protected override void setupNode()
+        {
+            base.setupNode();
+
+            using (IRecordsReader dr = SqlHelper.ExecuteReader(
+                    @"SELECT Email, LoginName, Password FROM cmsMember WHERE nodeId=@nodeId",
+                     SqlHelper.CreateParameter("@nodeId", this.Id)))
+            {
+                if (dr.Read())
+                {
+                    if (!dr.IsNull("Email"))
+                        m_Email = dr.GetString("Email");
+                    m_LoginName = dr.GetString("LoginName");
+                    m_Password = dr.GetString("Password");
+                }
+                else
+                {
+                    throw new ArgumentException(string.Format("No Member exists with Id '{0}'", this.Id));
+                }
+            }
+        }
+
+        /// <summary>
+        /// Used to persist object changes to the database. In Version3.0 it's just a stub for future compatibility
+        /// </summary>
+        public override void Save()
+        {
+            SaveEventArgs e = new SaveEventArgs();
+            FireBeforeSave(e);
+
+            if (!e.Cancel)
+            {
+                var db = ApplicationContext.Current.DatabaseContext.Database;
+                using (var transaction = db.GetTransaction())
+                {
+                    foreach (var property in GenericProperties)
+                    {
+                        var poco = new PropertyDataDto
+                                       {
+                                           Id = property.Id,
+                                           PropertyTypeId = property.PropertyType.Id,
+                                           NodeId = Id,
+                                           VersionId = property.VersionId
+                                       };
+                        if (property.Value != null)
+                        {
+                            string dbType = property.PropertyType.DataTypeDefinition.DbType;
+                            if (dbType.Equals("Integer"))
+                            {
+                                if (property.Value is bool)
+                                {
+                                    int val = Convert.ToInt32(property.Value);
+                                    poco.Integer = val;
+                                }
+                                else
+                                {
+                                    int value = 0;
+                                    if (int.TryParse(property.Value.ToString(), out value))
+                                    {
+                                        poco.Integer = value;
+                                    }
+                                }
+                            }
+                            else if (dbType.Equals("Date"))
+                            {
+                                DateTime date;
+
+                                if(DateTime.TryParse(property.Value.ToString(), out date))
+                                    poco.Date = date;
+                            }
+                            else if (dbType.Equals("Nvarchar"))
+                            {
+                                poco.VarChar = property.Value.ToString();
+                            }
+                            else
+                            {
+                                poco.Text = property.Value.ToString();
+                            }
+                        }
+                        bool isNew = db.IsNew(poco);
+                        if (isNew)
+                        {
+                            db.Insert(poco);
+                        }
+                        else
+                        {
+                            db.Update(poco);
+                        }
+                    }
+                    transaction.Complete();
+                }
+
+                // re-generate xml
+                XmlDocument xd = new XmlDocument();
+                XmlGenerate(xd);
+
+                // generate preview for blame history?
+                if (UmbracoSettings.EnableGlobalPreviewStorage)
+                {
+                    // Version as new guid to ensure different versions are generated as members are not versioned currently!
+                    SavePreviewXml(generateXmlWithoutSaving(xd), Guid.NewGuid());
+                }
+
+                FireAfterSave(e);
+            }
+        }
+        
+        /// <summary>
+        /// Xmlrepresentation of a member
+        /// </summary>
+        /// <param name="xd">The xmldocument context</param>
+        /// <param name="Deep">Recursive - should always be set to false</param>
+        /// <returns>A the xmlrepresentation of the current member</returns>
+        public override XmlNode ToXml(XmlDocument xd, bool Deep)
+        {
+            XmlNode x = base.ToXml(xd, Deep);
+            if (x.Attributes["loginName"] == null)
+            {
+                x.Attributes.Append(xmlHelper.addAttribute(xd, "loginName", LoginName));
+                x.Attributes.Append(xmlHelper.addAttribute(xd, "email", Email));
+            }
+            return x;
+        }
+
+        /// <summary>
+        /// Deltes the current member
+        /// </summary>
+        public override void delete()
+        {
+            DeleteEventArgs e = new DeleteEventArgs();
+            FireBeforeDelete(e);
+
+            if (!e.Cancel)
+            {
+                // delete all relations to groups
+                foreach (int groupId in this.Groups.Keys)
+                {
+                    RemoveGroup(groupId);
+                }
+
+                // delete memeberspecific data!
+                SqlHelper.ExecuteNonQuery("Delete from cmsMember where nodeId = @id",
+                    SqlHelper.CreateParameter("@id", Id));
+
+                // Delete all content and cmsnode specific data!
+                base.delete();
+
+                FireAfterDelete(e);
+            }
+        }
+
+        public void ChangePassword(string newPassword)
+        {
+            SqlHelper.ExecuteNonQuery(
+                    "update cmsMember set Password = @password where nodeId = @id",
+                    SqlHelper.CreateParameter("@password", newPassword),
+                    SqlHelper.CreateParameter("@id", Id));
+
+            //update this object's password
+            m_Password = newPassword;
+        }
+
+        /// <summary>
+        /// Adds the member to group with the specified id
+        /// </summary>
+        /// <param name="GroupId">The id of the group which the member is being added to</param>
+        [MethodImpl(MethodImplOptions.Synchronized)]
+        public void AddGroup(int GroupId)
+        {
+            AddGroupEventArgs e = new AddGroupEventArgs();
+            e.GroupId = GroupId;
+            FireBeforeAddGroup(e);
+
+            if (!e.Cancel)
+            {
+                IParameter[] parameters = new IParameter[] { SqlHelper.CreateParameter("@id", Id),
+                                                         SqlHelper.CreateParameter("@groupId", GroupId) };
+                bool exists = SqlHelper.ExecuteScalar<int>("SELECT COUNT(member) FROM cmsMember2MemberGroup WHERE member = @id AND memberGroup = @groupId",
+                                                           parameters) > 0;
+                if (!exists)
+                    SqlHelper.ExecuteNonQuery("INSERT INTO cmsMember2MemberGroup (member, memberGroup) values (@id, @groupId)",
+                                              parameters);
+                PopulateGroups();
+
+                FireAfterAddGroup(e);
+            }
+        }
+
+        /// <summary>
+        /// Removes the member from the MemberGroup specified
+        /// </summary>
+        /// <param name="GroupId">The MemberGroup from which the Member is removed</param>
+        public void RemoveGroup(int GroupId)
+        {
+            RemoveGroupEventArgs e = new RemoveGroupEventArgs();
+            e.GroupId = GroupId;
+            FireBeforeRemoveGroup(e);
+
+            if (!e.Cancel)
+            {
+                SqlHelper.ExecuteNonQuery(
+                    "delete from cmsMember2MemberGroup where member = @id and Membergroup = @groupId",
+                    SqlHelper.CreateParameter("@id", Id), SqlHelper.CreateParameter("@groupId", GroupId));
+                PopulateGroups();
+                FireAfterRemoveGroup(e);
+            }
+        }
+        #endregion
+
+        #region Protected methods
+        protected override XmlNode generateXmlWithoutSaving(XmlDocument xd)
+        {
+            XmlNode node = xd.CreateNode(XmlNodeType.Element, "node", "");
+            XmlPopulate(xd, ref node, false);
+            node.Attributes.Append(xmlHelper.addAttribute(xd, "loginName", LoginName));
+            node.Attributes.Append(xmlHelper.addAttribute(xd, "email", Email));
+            return node;
+        }
+
+        protected void PopulateMemberFromReader(IRecordsReader dr)
+        {
+
+            SetupNodeForTree(dr.GetGuid("uniqueId"),
+                _objectType, dr.GetShort("level"),
+                dr.GetInt("parentId"),
+                dr.GetInt("nodeUser"),
+                dr.GetString("path"),
+                dr.GetString("text"),
+                dr.GetDateTime("createDate"), false);
+
+            if (!dr.IsNull("Email"))
+                m_Email = dr.GetString("Email");
+            m_LoginName = dr.GetString("LoginName");
+            m_Password = dr.GetString("Password");
+
+        }
+
+        #endregion
+
+        #region Private methods
+
+        private void PopulateGroups()
+        {
+            var temp = new Hashtable();
+            using (var dr = SqlHelper.ExecuteReader(
+                "select memberGroup from cmsMember2MemberGroup where member = @id",
+                SqlHelper.CreateParameter("@id", Id)))
+            {
+                while (dr.Read())
+                    temp.Add(dr.GetInt("memberGroup"),
+                        new MemberGroup(dr.GetInt("memberGroup")));
+            }
+            m_Groups = temp;
+        }
+
+        private static string GetCacheKey(int id)
+        {
+            return string.Format("{0}{1}", CacheKeys.MemberBusinessLogicCacheKey, id);
+        }
+
+        // zb-00035 #29931 : helper class to handle member state
+        class MemberState
+        {
+            public int MemberId { get; set; }
+            public Guid MemberGuid { get; set; }
+            public string MemberLogin { get; set; }
+
+            public MemberState(int memberId, Guid memberGuid, string memberLogin)
+            {
+                MemberId = memberId;
+                MemberGuid = memberGuid;
+                MemberLogin = memberLogin;
+            }
+        }
+
+        // zb-00035 #29931 : helper methods to handle member state
+
+        [Obsolete("Only use .NET Membership APIs to handle state now", true)]
+        static void SetMemberState(Member member)
+        {
+            SetMemberState(member.Id, member.UniqueId, member.LoginName);
+        }
+
+        [Obsolete("Only use .NET Membership APIs to handle state now", true)]
+        static void SetMemberState(int memberId, Guid memberGuid, string memberLogin)
+        {
+            string value = string.Format("{0}+{1}+{2}", memberId, memberGuid, memberLogin);
+            // zb-00004 #29956 : refactor cookies names & handling
+            StateHelper.Cookies.Member.SetValue(value);
+        }
+
+        [Obsolete("Only use .NET Membership APIs to handle state now", true)]
+        static void SetMemberState(Member member, bool useSession, double cookieDays)
+        {
+            SetMemberState(member.Id, member.UniqueId, member.LoginName, useSession, cookieDays);
+        }
+
+        [Obsolete("Only use .NET Membership APIs to handle state now", true)]
+        static void SetMemberState(int memberId, Guid memberGuid, string memberLogin, bool useSession, double cookieDays)
+        {
+            string value = string.Format("{0}+{1}+{2}", memberId, memberGuid, memberLogin);
+
+            // zb-00004 #29956 : refactor cookies names & handling
+            if (useSession)
+                HttpContext.Current.Session[StateHelper.Cookies.Member.Key] = value;
+            else
+                StateHelper.Cookies.Member.SetValue(value, cookieDays);
+        }
+
+        [Obsolete("Only use .NET Membership APIs to handle state now", true)]
+        static void ClearMemberState()
+        {
+            // zb-00004 #29956 : refactor cookies names & handling
+            StateHelper.Cookies.Member.Clear();
+            FormsAuthentication.SignOut();
+        }
+
+        [Obsolete("Only use .NET Membership APIs to handle state now", true)]
+        static MemberState GetMemberState()
+        {
+            // NH: Refactor to fix issue 30171, where auth using pure .NET Members doesn't clear old Umbraco cookie, thus this method gets the previous
+            // umbraco user instead of the new one
+            // zb-00004 #29956 : refactor cookies names & handling + bring session-related stuff here
+            string value = null;
+            if (StateHelper.Cookies.Member.HasValue)
+            {
+                value = StateHelper.Cookies.Member.GetValue();
+                if (!String.IsNullOrEmpty(value))
+                {
+                    string validateMemberId = value.Substring(0, value.IndexOf("+"));
+                    if (Membership.GetUser() == null || validateMemberId != Membership.GetUser().ProviderUserKey.ToString())
+                    {
+                        Member.RemoveMemberFromCache(int.Parse(validateMemberId));
+                        value = String.Empty;
+                    }
+                }
+            }
+
+            // compatibility with .NET Memberships
+            if (String.IsNullOrEmpty(value) && HttpContext.Current.User.Identity.IsAuthenticated)
+            {
+                int _currentMemberId = 0;
+                if (int.TryParse(Membership.GetUser().ProviderUserKey.ToString(), out _currentMemberId))
+                {
+                    if (memberExists(_currentMemberId))
+                    {
+                        // current member is always in the cache, else add it!
+                        Member m = GetMemberFromCache(_currentMemberId);
+                        if (m == null)
+                        {
+                            m = new Member(_currentMemberId);
+                            AddMemberToCache(m);
+                        }
+                        return new MemberState(m.Id, m.UniqueId, m.LoginName);
+                    }
+                }
+            }
+            else
+            {
+                var context = HttpContext.Current;
+                if (context != null && context.Session != null && context.Session[StateHelper.Cookies.Member.Key] != null)
+                {
+                    string v = context.Session[StateHelper.Cookies.Member.Key].ToString();
+                    if (v != "0")
+                        value = v;
+                }
+            }
+
+            if (value == null)
+                return null;
+
+            // #30350 - do not use Split as memberLogin could contain '+'
+            int pos1 = value.IndexOf('+');
+            if (pos1 < 0)
+                return null;
+            int pos2 = value.IndexOf('+', pos1 + 1);
+            if (pos2 < 0)
+                return null;
+
+            int memberId;
+            if (!Int32.TryParse(value.Substring(0, pos1), out memberId))
+                return null;
+            Guid memberGuid;
+            try
+            {
+                // Guid.TryParse is in .NET 4 only
+                // using try...catch for .NET 3.5 compatibility
+                memberGuid = new Guid(value.Substring(pos1 + 1, pos2 - pos1 - 1));
+            }
+            catch
+            {
+                return null;
+            }
+
+            MemberState ms = new MemberState(memberId, memberGuid, value.Substring(pos2 + 1));
+            return ms;
+        }
+
+        #endregion
+
+        #region MemberHandle functions
+
+        /// <summary>
+        /// Method is used when logging a member in.
+        /// 
+        /// Adds the member to the cache of logged in members
+        /// 
+        /// Uses cookiebased recognition
+        /// 
+        /// Can be used in the runtime
+        /// </summary>
+        /// <param name="m">The member to log in</param>
+        public static void AddMemberToCache(Member m)
+        {
+
+            if (m != null)
+            {
+                AddToCacheEventArgs e = new AddToCacheEventArgs();
+                m.FireBeforeAddToCache(e);
+
+                if (!e.Cancel)
+                {
+                    // Add cookie with member-id, guid and loginname
+                    // zb-00035 #29931 : cleanup member state management
+                    // NH 4.7.1: We'll no longer use legacy cookies to handle Umbraco Members
+                    //SetMemberState(m);
+
+                    FormsAuthentication.SetAuthCookie(m.LoginName, true);
+
+                    //cache the member
+                    var cachedMember = ApplicationContext.Current.ApplicationCache.GetCacheItem(
+                        GetCacheKey(m.Id),
+                        TimeSpan.FromMinutes(30),
+                        () =>
+                            {
+                                // Debug information
+                                HttpContext.Current.Trace.Write("member",
+                                                                string.Format("Member added to cache: {0}/{1} ({2})",
+                                                                              m.Text, m.LoginName, m.Id));
+
+                                return m;
+                            });
+
+                    m.FireAfterAddToCache(e);
+                }
+            }
+
+        }
+
+        // zb-00035 #29931 : remove old cookie code
+        /// <summary>
+        /// Method is used when logging a member in.
+        /// 
+        /// Adds the member to the cache of logged in members
+        /// 
+        /// Uses cookie or session based recognition
+        /// 
+        /// Can be used in the runtime
+        /// </summary>
+        /// <param name="m">The member to log in</param>
+        /// <param name="UseSession">create a persistent cookie</param>
+        /// <param name="TimespanForCookie">Has no effect</param>
+        [Obsolete("Use the membership api and FormsAuthentication to log users in, this method is no longer used anymore")]
+        public static void AddMemberToCache(Member m, bool UseSession, TimeSpan TimespanForCookie)
+        {
+            if (m != null)
+            {
+                var e = new AddToCacheEventArgs();
+                m.FireBeforeAddToCache(e);
+
+                if (!e.Cancel)
+                {
+                    // zb-00035 #29931 : cleanup member state management
+                    // NH 4.7.1: We'll no longer use Umbraco legacy cookies to handle members
+                    //SetMemberState(m, UseSession, TimespanForCookie.TotalDays);
+
+                    FormsAuthentication.SetAuthCookie(m.LoginName, !UseSession);
+
+                    //cache the member
+                    var cachedMember = ApplicationContext.Current.ApplicationCache.GetCacheItem(
+                        GetCacheKey(m.Id),
+                        TimeSpan.FromMinutes(30),
+                        () =>
+                            {
+                                // Debug information
+                                HttpContext.Current.Trace.Write("member",
+                                                                string.Format("Member added to cache: {0}/{1} ({2})",
+                                                                              m.Text, m.LoginName, m.Id));
+
+                                return m;
+                            });
+
+                    m.FireAfterAddToCache(e);
+                }
+
+            }
+        }
+
+        /// <summary>
+        /// Removes the member from the cache
+        /// 
+        /// Can be used in the public website
+        /// </summary>
+        /// <param name="m">Member to remove</param>
+        [Obsolete("Obsolete, use the RemoveMemberFromCache(int NodeId) instead", false)]
+        public static void RemoveMemberFromCache(Member m)
+        {
+            RemoveMemberFromCache(m.Id);
+        }
+
+        /// <summary>
+        /// Removes the member from the cache
+        /// 
+        /// Can be used in the public website
+        /// </summary>
+        /// <param name="NodeId">Node Id of the member to remove</param>
+        [Obsolete("Member cache is automatically cleared when members are updated")]
+        public static void RemoveMemberFromCache(int NodeId)
+        {
+            ApplicationContext.Current.ApplicationCache.ClearCacheItem(GetCacheKey(NodeId));
+        }
+
+        /// <summary>
+        /// Deletes the member cookie from the browser 
+        /// 
+        /// Can be used in the public website
+        /// </summary>
+        /// <param name="m">Member</param>
+        [Obsolete("Obsolete, use the ClearMemberFromClient(int NodeId) instead", false)]
+        public static void ClearMemberFromClient(Member m)
+        {
+
+            if (m != null)
+                ClearMemberFromClient(m.Id);
+            else
+            {
+                // If the member doesn't exists as an object, we'll just make sure that cookies are cleared
+                // zb-00035 #29931 : cleanup member state management
+                ClearMemberState();
+            }
+
+            FormsAuthentication.SignOut();
+        }
+
+        /// <summary>
+        /// Deletes the member cookie from the browser 
+        /// 
+        /// Can be used in the public website
+        /// </summary>
+        /// <param name="NodeId">The Node id of the member to clear</param>
+        [Obsolete("Use FormsAuthentication.SignOut instead")]
+        public static void ClearMemberFromClient(int NodeId)
+        {
+            // zb-00035 #29931 : cleanup member state management
+            // NH 4.7.1: We'll no longer use legacy Umbraco cookies to handle members
+            // ClearMemberState();
+
+            FormsAuthentication.SignOut();
+
+            RemoveMemberFromCache(NodeId);
+
+        }
+
+        /// <summary>
+        /// Retrieve a collection of members in the cache
+        /// 
+        /// Can be used from the public website
+        /// </summary>
+        /// <returns>A collection of cached members</returns>
+        public static Hashtable CachedMembers()
+        {
+            var h = new Hashtable();
+
+            var items = ApplicationContext.Current.ApplicationCache.GetCacheItemsByKeySearch<Member>(
+                CacheKeys.MemberBusinessLogicCacheKey);
+            foreach (var i in items)
+            {
+                h.Add(i.Id, i);
+            }
+            return h;
+        }
+
+        /// <summary>
+        /// Retrieve a member from the cache
+        /// 
+        /// Can be used from the public website
+        /// </summary>
+        /// <param name="id">Id of the member</param>
+        /// <returns>If the member is cached it returns the member - else null</returns>
+        public static Member GetMemberFromCache(int id)
+        {
+            Hashtable members = CachedMembers();
+            if (members.ContainsKey(id))
+                return (Member)members[id];
+            else
+                return null;
+        }
+
+        /// <summary>
+        /// An indication if the current visitor is logged in
+        /// 
+        /// Can be used from the public website
+        /// </summary>
+        /// <returns>True if the the current visitor is logged in</returns>
+        public static bool IsLoggedOn()
+        {
+            if (HttpContext.Current.User == null)
+                return false;
+
+
+            //if member is not auth'd , but still might have a umb cookie saying otherwise...
+            if (!HttpContext.Current.User.Identity.IsAuthenticated)
+            {
+                int _currentMemberId = CurrentMemberId();
+
+                //if we have a cookie... 
+                if (_currentMemberId > 0)
+                {
+                    //log in the member so .net knows about the member.. 
+                    FormsAuthentication.SetAuthCookie(new Member(_currentMemberId).LoginName, true);
+
+                    //making sure that the correct status is returned first time around...
+                    return true;
+                }
+
+            }
+
+
+            return HttpContext.Current.User.Identity.IsAuthenticated;
+        }
+
+
+        /// <summary>
+        /// Make a lookup in the database to verify if a member truely exists
+        /// </summary>
+        /// <param name="NodeId">The node id of the member</param>
+        /// <returns>True is a record exists in db</returns>
+        private static bool memberExists(int NodeId)
+        {
+            return SqlHelper.ExecuteScalar<int>("select count(nodeId) from cmsMember where nodeId = @nodeId", SqlHelper.CreateParameter("@nodeId", NodeId)) == 1;
+        }
+
+
+        /// <summary>
+        /// Gets the current visitors memberid
+        /// </summary>
+        /// <returns>The current visitors members id, if the visitor is not logged in it returns 0</returns>
+        public static int CurrentMemberId()
+        {
+            int _currentMemberId = 0;
+
+            // For backwards compatibility between umbraco members and .net membership
+            if (HttpContext.Current.User.Identity.IsAuthenticated)
+            {
+                int.TryParse(Membership.GetUser().ProviderUserKey.ToString(), out _currentMemberId);
+            }
+
+            // NH 4.7.1: We'll no longer use legacy Umbraco cookies to handle members
+            /*
+        else
+        {
+            // zb-00035 #29931 : cleanup member state management
+            MemberState ms = GetMemberState();
+            if (ms != null)
+                _currentMemberId = ms.MemberId;
+        }
+
+        if (_currentMemberId > 0 && !memberExists(_currentMemberId))
+        {
+            _currentMemberId = 0;
+            // zb-00035 #29931 : cleanup member state management
+            ClearMemberState();
+        }
+        */
+            return _currentMemberId;
+        }
+
+        /// <summary>
+        /// Get the current member
+        /// </summary>
+        /// <returns>Returns the member, if visitor is not logged in: null</returns>
+        public static Member GetCurrentMember()
+        {
+            try
+            {
+                if (HttpContext.Current.User.Identity.IsAuthenticated)
+                {
+                    // zb-00035 #29931 : cleanup member state management
+                    /*MemberState ms = GetMemberState();
+
+                    if (ms == null || ms.MemberId == 0)
+                        return null;
+
+                    // return member from cache
+                    Member member = GetMemberFromCache(ms.MemberId);
+                    if (member == null)
+                        member = new Member(ms.MemberId);
+                    */
+
+                    int _currentMemberId = 0;
+                    if (int.TryParse(Membership.GetUser().ProviderUserKey.ToString(), out _currentMemberId))
+                    {
+                        Member m = new Member(_currentMemberId);
+                        return m;
+                    }
+                }
+            }
+            catch
+            {
+            }
+            return null;
+        }
+
+        #endregion
+
+        #region Events
+
+        /// <summary>
+        /// The save event handler
+        /// </summary>
+        public delegate void SaveEventHandler(Member sender, SaveEventArgs e);
+
+        /// <summary>
+        /// The new event handler
+        /// </summary>
+        public delegate void NewEventHandler(Member sender, NewEventArgs e);
+
+        /// <summary>
+        /// The delete event handler
+        /// </summary>
+        public delegate void DeleteEventHandler(Member sender, DeleteEventArgs e);
+
+        /// <summary>
+        /// The add to cache event handler
+        /// </summary>
+        public delegate void AddingToCacheEventHandler(Member sender, AddToCacheEventArgs e);
+
+        /// <summary>
+        /// The add group event handler
+        /// </summary>
+        public delegate void AddingGroupEventHandler(Member sender, AddGroupEventArgs e);
+
+        /// <summary>
+        /// The remove group event handler
+        /// </summary>
+        public delegate void RemovingGroupEventHandler(Member sender, RemoveGroupEventArgs e);
+
+
+        /// <summary>
+        /// Occurs when [before save].
+        /// </summary>
+        new public static event SaveEventHandler BeforeSave;
+        /// <summary>
+        /// Raises the <see cref="E:BeforeSave"/> event.
+        /// </summary>
+        /// <param name="e">The <see cref="System.EventArgs"/> instance containing the event data.</param>
+        new protected virtual void FireBeforeSave(SaveEventArgs e)
+        {
+            if (BeforeSave != null)
+            {
+                BeforeSave(this, e);
+            }
+        }
+
+
+        new public static event SaveEventHandler AfterSave;
+        new protected virtual void FireAfterSave(SaveEventArgs e)
+        {
+            if (AfterSave != null)
+            {
+                AfterSave(this, e);
+            }
+        }
+
+
+        public static event NewEventHandler New;
+        protected virtual void OnNew(NewEventArgs e)
+        {
+            if (New != null)
+            {
+                New(this, e);
+            }
+        }
+
+
+        public static event AddingGroupEventHandler BeforeAddGroup;
+        protected virtual void FireBeforeAddGroup(AddGroupEventArgs e)
+        {
+            if (BeforeAddGroup != null)
+            {
+                BeforeAddGroup(this, e);
+            }
+        }
+        public static event AddingGroupEventHandler AfterAddGroup;
+        protected virtual void FireAfterAddGroup(AddGroupEventArgs e)
+        {
+            if (AfterAddGroup != null)
+            {
+                AfterAddGroup(this, e);
+            }
+        }
+
+
+        public static event RemovingGroupEventHandler BeforeRemoveGroup;
+        protected virtual void FireBeforeRemoveGroup(RemoveGroupEventArgs e)
+        {
+            if (BeforeRemoveGroup != null)
+            {
+                BeforeRemoveGroup(this, e);
+            }
+        }
+
+        public static event RemovingGroupEventHandler AfterRemoveGroup;
+        protected virtual void FireAfterRemoveGroup(RemoveGroupEventArgs e)
+        {
+            if (AfterRemoveGroup != null)
+            {
+                AfterRemoveGroup(this, e);
+            }
+        }
+
+
+        public static event AddingToCacheEventHandler BeforeAddToCache;
+        protected virtual void FireBeforeAddToCache(AddToCacheEventArgs e)
+        {
+            if (BeforeAddToCache != null)
+            {
+                BeforeAddToCache(this, e);
+            }
+        }
+
+
+        public static event AddingToCacheEventHandler AfterAddToCache;
+        protected virtual void FireAfterAddToCache(AddToCacheEventArgs e)
+        {
+            if (AfterAddToCache != null)
+            {
+                AfterAddToCache(this, e);
+            }
+        }
+
+        new public static event DeleteEventHandler BeforeDelete;
+        new protected virtual void FireBeforeDelete(DeleteEventArgs e)
+        {
+            if (BeforeDelete != null)
+            {
+                BeforeDelete(this, e);
+            }
+        }
+
+        new public static event DeleteEventHandler AfterDelete;
+        new protected virtual void FireAfterDelete(DeleteEventArgs e)
+        {
+            if (AfterDelete != null)
+            {
+                AfterDelete(this, e);
+            }
+        }
+        #endregion
+
+        #region Membership helper class used for encryption methods
+        /// <summary>
+        /// ONLY FOR INTERNAL USE.
+        /// This is needed due to a design flaw where the Umbraco membership provider is located 
+        /// in a separate project referencing this project, which means we can't call special methods
+        /// directly on the UmbracoMemberShipMember class.
+        /// This is a helper implementation only to be able to use the encryption functionality 
+        /// of the membership provides (which are protected).
+        /// 
+        /// ... which means this class should have been marked internal with a Friend reference to the other assembly right??
+        /// </summary>
+        internal class MemberShipHelper : MembershipProvider
+        {
+            public override string ApplicationName
+            {
+                get
+                {
+                    throw new NotImplementedException();
+                }
+                set
+                {
+                    throw new NotImplementedException();
+                }
+            }
+
+            public override bool ChangePassword(string username, string oldPassword, string newPassword)
+            {
+                throw new NotImplementedException();
+            }
+
+            public override bool ChangePasswordQuestionAndAnswer(string username, string password, string newPasswordQuestion, string newPasswordAnswer)
+            {
+                throw new NotImplementedException();
+            }
+
+            public override MembershipUser CreateUser(string username, string password, string email, string passwordQuestion, string passwordAnswer, bool isApproved, object providerUserKey, out MembershipCreateStatus status)
+            {
+                throw new NotImplementedException();
+            }
+
+            public override bool DeleteUser(string username, bool deleteAllRelatedData)
+            {
+                throw new NotImplementedException();
+            }
+
+            public string EncodePassword(string password, MembershipPasswordFormat pwFormat)
+            {
+                string encodedPassword = password;
+                switch (pwFormat)
+                {
+                    case MembershipPasswordFormat.Clear:
+                        break;
+                    case MembershipPasswordFormat.Encrypted:
+                        encodedPassword =
+                          Convert.ToBase64String(EncryptPassword(Encoding.Unicode.GetBytes(password)));
+                        break;
+                    case MembershipPasswordFormat.Hashed:
+                        HMACSHA1 hash = new HMACSHA1();
+                        hash.Key = Encoding.Unicode.GetBytes(password);
+                        encodedPassword =
+                          Convert.ToBase64String(hash.ComputeHash(Encoding.Unicode.GetBytes(password)));
+                        break;
+                }
+                return encodedPassword;
+            }
+
+            public override bool EnablePasswordReset
+            {
+                get { throw new NotImplementedException(); }
+            }
+
+            public override bool EnablePasswordRetrieval
+            {
+                get { throw new NotImplementedException(); }
+            }
+
+            public override MembershipUserCollection FindUsersByEmail(string emailToMatch, int pageIndex, int pageSize, out int totalRecords)
+            {
+                throw new NotImplementedException();
+            }
+
+            public override MembershipUserCollection FindUsersByName(string usernameToMatch, int pageIndex, int pageSize, out int totalRecords)
+            {
+                throw new NotImplementedException();
+            }
+
+            public override MembershipUserCollection GetAllUsers(int pageIndex, int pageSize, out int totalRecords)
+            {
+                throw new NotImplementedException();
+            }
+
+            public override int GetNumberOfUsersOnline()
+            {
+                throw new NotImplementedException();
+            }
+
+            public override string GetPassword(string username, string answer)
+            {
+                throw new NotImplementedException();
+            }
+
+            public override MembershipUser GetUser(string username, bool userIsOnline)
+            {
+                throw new NotImplementedException();
+            }
+
+            public override MembershipUser GetUser(object providerUserKey, bool userIsOnline)
+            {
+                throw new NotImplementedException();
+            }
+
+            public override string GetUserNameByEmail(string email)
+            {
+                throw new NotImplementedException();
+            }
+
+            public override int MaxInvalidPasswordAttempts
+            {
+                get { throw new NotImplementedException(); }
+            }
+
+            public override int MinRequiredNonAlphanumericCharacters
+            {
+                get { throw new NotImplementedException(); }
+            }
+
+            public override int MinRequiredPasswordLength
+            {
+                get { throw new NotImplementedException(); }
+            }
+
+            public override int PasswordAttemptWindow
+            {
+                get { throw new NotImplementedException(); }
+            }
+
+            public override MembershipPasswordFormat PasswordFormat
+            {
+                get { throw new NotImplementedException(); }
+            }
+
+            public override string PasswordStrengthRegularExpression
+            {
+                get { throw new NotImplementedException(); }
+            }
+
+            public override bool RequiresQuestionAndAnswer
+            {
+                get { throw new NotImplementedException(); }
+            }
+
+            public override bool RequiresUniqueEmail
+            {
+                get { throw new NotImplementedException(); }
+            }
+
+            public override string ResetPassword(string username, string answer)
+            {
+                throw new NotImplementedException();
+            }
+
+            public override bool UnlockUser(string userName)
+            {
+                throw new NotImplementedException();
+            }
+
+            public override void UpdateUser(MembershipUser user)
+            {
+                throw new NotImplementedException();
+            }
+
+            public override bool ValidateUser(string username, string password)
+            {
+                throw new NotImplementedException();
+            }
+        }
+        #endregion
+
+    }
+
+
 }