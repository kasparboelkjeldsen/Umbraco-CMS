using System;
using System.Collections;
using System.Collections.Concurrent;
using System.ComponentModel;
using System.Data;
using System.Globalization;
using System.Threading;
using System.Xml;
using System.Linq;
using Umbraco.Core;
using umbraco.cms.businesslogic.language;
using Umbraco.Core.Models;
using Umbraco.Core.Services;
using umbraco.DataLayer;
using umbraco.BusinessLogic;
using System.Runtime.CompilerServices;
using Language = umbraco.cms.businesslogic.language.Language;

namespace umbraco.cms.businesslogic
{
    [Obsolete("Obsolete, Umbraco.Core.Services.ILocalizationService")]
    public class Dictionary
    {
        private static readonly Guid TopLevelParent = new Guid(Constants.Conventions.Localization.DictionaryItemRootId);

        [Obsolete("Obsolete, For querying the database use the new UmbracoDatabase object ApplicationContext.Current.DatabaseContext.Database")]
        protected static ISqlHelper SqlHelper
        {
            get { return Application.SqlHelper; }
        }
        
        /// <summary>
        /// Retrieve a list of toplevel DictionaryItems
        /// </summary>
        public static DictionaryItem[] getTopMostItems
        {
            get
            {
                return ApplicationContext.Current.Services.LocalizationService.GetRootDictionaryItems()
                    .Select(x => new DictionaryItem(x))
                    .ToArray();
            }
        }

        /// <summary>
        /// A DictionaryItem is basically a key/value pair (key/language key/value) which holds the data
        /// associated to a key in various language translations
        /// </summary>
        public class DictionaryItem
        {
<<<<<<< HEAD
            public DictionaryItem()
            {
                
            }

            internal DictionaryItem(IDictionaryItem item)
=======
            private string _key;

            internal Guid UniqueId { get; private set; }
            internal Guid ParentId { get; private set; }

            /// <summary>
            /// Used internally to construct a new item object and store in cache
            /// </summary>
            /// <param name="id"></param>
            /// <param name="key"></param>
            /// <param name="uniqueKey"></param>
            /// <param name="parentId"></param>
            internal DictionaryItem(int id, string key, Guid uniqueKey, Guid parentId)
>>>>>>> 7dad078a
            {
                _dictionaryItem = item;
            }

            private readonly IDictionaryItem _dictionaryItem;
            private DictionaryItem _parent;
           
            public DictionaryItem(string key)
            {
<<<<<<< HEAD
                _dictionaryItem = ApplicationContext.Current.Services.LocalizationService.GetDictionaryItemByKey(key);

                if (_dictionaryItem == null)
                {
                    throw new ArgumentException("No key " + key + " exists in dictionary");
                }
=======
                EnsureCache();

                if (!DictionaryItems.ContainsKey(key))
                {
                    throw new ArgumentException("No key " + key + " exists in dictionary");
                }

                var item = DictionaryItems[key];
                this.id = item.id;
                this._key = item.key;
                this.ParentId = item.ParentId;
                this.UniqueId = item.UniqueId;
>>>>>>> 7dad078a
            }

            public DictionaryItem(Guid id)
            {
                _dictionaryItem = ApplicationContext.Current.Services.LocalizationService.GetDictionaryItemById(id);

                if (_dictionaryItem == null)
                {
                    throw new ArgumentException("No unique id " + id + " exists in dictionary");
                }
            }

            public DictionaryItem(int id)
            {
                _dictionaryItem = ApplicationContext.Current.Services.LocalizationService.GetDictionaryItemById(id);

                if (_dictionaryItem == null)
                {
                    throw new ArgumentException("No id " + id + " exists in dictionary");
                }
            }

            [Obsolete("This is no longer used and will be removed from the codebase in future versions")]
            public bool IsTopMostItem()
            { 
                return _dictionaryItem.ParentId == new Guid(Constants.Conventions.Localization.DictionaryItemRootId);
            }

            /// <summary>
            /// Returns the parent.
            /// </summary>
            public DictionaryItem Parent
            {
                get
                {
                    //EnsureCache();
                    if (_parent == null)
                    {
                        var p = ApplicationContext.Current.Services.LocalizationService.GetDictionaryItemById(_dictionaryItem.ParentId);

                        if (p == null)
                        {
                            throw new ArgumentException("Top most dictionary items doesn't have a parent");
                        }
                        else
                        {
                            _parent = new DictionaryItem(p);
                        }
                    }

                    return _parent;
                }
            }

            /// <summary>
            /// The primary key in the database
            /// </summary>
            public int id
            {
                get { return _dictionaryItem.Id; }
            }

            public DictionaryItem[] Children
            {
                get
                {
                    return ApplicationContext.Current.Services.LocalizationService.GetDictionaryItemChildren(_dictionaryItem.Key)
                        .WhereNotNull()
                        .Select(x => new DictionaryItem(x))
                        .ToArray();
                }
            }

            public static bool hasKey(string key)
            {
                return ApplicationContext.Current.Services.LocalizationService.DictionaryItemExists(key);
            }

            public bool hasChildren
            {
                get { return Children.Any(); }
            }

            /// <summary>
            /// Returns or sets the key.
            /// </summary>
            public string key
            {
                get { return _dictionaryItem.ItemKey; }
                set
                {
                    if (hasKey(value) == false)
                    {                        
                        _dictionaryItem.ItemKey = value;
                    }
                    else
                        throw new ArgumentException("New value of key already exists (is key)");
                }
            }

            public string Value(int languageId)
            {
                if (languageId == 0)
                    return Value();

                var translation = _dictionaryItem.Translations.FirstOrDefault(x => x.Language.Id == languageId);
                return translation == null ? string.Empty : translation.Value;
            }

            public void setValue(int languageId, string value)
            {
                ApplicationContext.Current.Services.LocalizationService.AddOrUpdateDictionaryValue(
                    _dictionaryItem,
                    ApplicationContext.Current.Services.LocalizationService.GetLanguageById(languageId),
                    value);

                Save();
            }

            /// <summary>
            /// Returns the default value based on the default language for this item
            /// </summary>
            /// <returns></returns>
            public string Value()
            {
                var defaultTranslation = _dictionaryItem.Translations.FirstOrDefault(x => x.Language.Id == 1);
                return defaultTranslation == null ? string.Empty : defaultTranslation.Value;
            }

            [EditorBrowsable(EditorBrowsableState.Never)]
            [Obsolete("This is not used and should never be used, it will be removed from the codebase in future versions")]
            public void setValue(string value)
            {
                if (Item.hasText(_dictionaryItem.Key, 0))
                    Item.setText(0, _dictionaryItem.Key, value);
                else
                    Item.addText(0, _dictionaryItem.Key, value);

                Save();
            }

            public static int addKey(string key, string defaultValue, string parentKey)
            {
                //EnsureCache();

                if (hasKey(parentKey))
                {
                    int retval = CreateKey(key, new DictionaryItem(parentKey)._dictionaryItem.Key, defaultValue);
                    return retval;
                }
                else
                    throw new ArgumentException("Parentkey doesnt exist");
            }

            public static int addKey(string key, string defaultValue)
            {
                int retval = CreateKey(key, TopLevelParent, defaultValue);
                return retval;
            }

            public void delete()
            {
                OnDeleting(EventArgs.Empty);

                ApplicationContext.Current.Services.LocalizationService.Delete(_dictionaryItem);

                OnDeleted(EventArgs.Empty);
            }

            /// <summary>
            /// ensures events fire after setting proeprties
            /// </summary>
            public void Save()
            {
                OnSaving(EventArgs.Empty);

                ApplicationContext.Current.Services.LocalizationService.Save(_dictionaryItem);
            }


            public XmlNode ToXml(XmlDocument xd)
            {
                var serializer = new EntityXmlSerializer();
                var xml = serializer.Serialize(_dictionaryItem);
                var xmlNode = xml.GetXmlNode(xd);
                if (this.hasChildren)
                {
                    foreach (var di in this.Children)
                    {
                        xmlNode.AppendChild(di.ToXml(xd));
                    }
                }
                return xmlNode;
            }

            public static DictionaryItem Import(XmlNode xmlData)
            {
                return Import(xmlData, null);
            }

            public static DictionaryItem Import(XmlNode xmlData, DictionaryItem parent)
            {
                string key = xmlData.Attributes["Key"].Value;

                XmlNodeList values = xmlData.SelectNodes("./Value");
                XmlNodeList childItems = xmlData.SelectNodes("./DictionaryItem");
                DictionaryItem newItem;
                bool retVal = false;

                if (!hasKey(key))
                {
                    if (parent != null)
                        addKey(key, " ", parent.key);
                    else
                        addKey(key, " ");

                    if (values.Count > 0)
                    {
                        //Set language values on the dictionary item
                        newItem = new DictionaryItem(key);
                        foreach (XmlNode xn in values)
                        {
                            string cA = xn.Attributes["LanguageCultureAlias"].Value;
                            string keyValue = xmlHelper.GetNodeValue(xn);

                            Language valueLang = Language.GetByCultureCode(cA);

                            if (valueLang != null)
                            {
                                newItem.setValue(valueLang.id, keyValue);
                            }
                        }
                    }

                    if (parent == null)
                        retVal = true;
                }

                newItem = new DictionaryItem(key);

                foreach (XmlNode childItem in childItems)
                {
                    Import(childItem, newItem);
                }

                if (retVal)
                    return newItem;
                else
                    return null;
            }

            private static int CreateKey(string key, Guid parentId, string defaultValue)
            {
                if (!hasKey(key))
                {
                    var item = ApplicationContext.Current.Services.LocalizationService.CreateDictionaryItemWithIdentity(
                        key, parentId, defaultValue);

                    return item.Id;
                }
                else
                {
                    throw new ArgumentException("Key being added already exists!");
                }
            }

            #region Events
            public delegate void SaveEventHandler(DictionaryItem sender, EventArgs e);
            public delegate void NewEventHandler(DictionaryItem sender, EventArgs e);
            public delegate void DeleteEventHandler(DictionaryItem sender, EventArgs e);

            public static event SaveEventHandler Saving;
            protected virtual void OnSaving(EventArgs e)
            {
                if (Saving != null)
                    Saving(this, e);
            }

            public static event NewEventHandler New;
            protected virtual void OnNew(EventArgs e)
            {
                if (New != null)
                    New(this, e);
            }

            public static event DeleteEventHandler Deleting;
            protected virtual void OnDeleting(EventArgs e)
            {
                if (Deleting != null)
                    Deleting(this, e);
            }

            public static event DeleteEventHandler Deleted;
            protected virtual void OnDeleted(EventArgs e)
            {
                if (Deleted != null)
                    Deleted(this, e);
            }
            #endregion
        }

        // zb023 - utility method
        public static string ReplaceKey(string text)
        {
            if (text.StartsWith("#") == false)
                return text;

            var lang = Language.GetByCultureCode(Thread.CurrentThread.CurrentCulture.Name);

            if (lang == null)
                return "[" + text + "]";

            if (DictionaryItem.hasKey(text.Substring(1, text.Length - 1)) == false)
                return "[" + text + "]";

            var di = new DictionaryItem(text.Substring(1, text.Length - 1));
            return di.Value(lang.id);
        }

    }
}<|MERGE_RESOLUTION|>--- conflicted
+++ resolved
@@ -1,423 +1,393 @@
-using System;
-using System.Collections;
-using System.Collections.Concurrent;
-using System.ComponentModel;
-using System.Data;
-using System.Globalization;
-using System.Threading;
-using System.Xml;
-using System.Linq;
-using Umbraco.Core;
-using umbraco.cms.businesslogic.language;
-using Umbraco.Core.Models;
-using Umbraco.Core.Services;
-using umbraco.DataLayer;
-using umbraco.BusinessLogic;
-using System.Runtime.CompilerServices;
-using Language = umbraco.cms.businesslogic.language.Language;
-
-namespace umbraco.cms.businesslogic
-{
-    [Obsolete("Obsolete, Umbraco.Core.Services.ILocalizationService")]
-    public class Dictionary
-    {
-        private static readonly Guid TopLevelParent = new Guid(Constants.Conventions.Localization.DictionaryItemRootId);
-
-        [Obsolete("Obsolete, For querying the database use the new UmbracoDatabase object ApplicationContext.Current.DatabaseContext.Database")]
-        protected static ISqlHelper SqlHelper
-        {
-            get { return Application.SqlHelper; }
-        }
-        
-        /// <summary>
-        /// Retrieve a list of toplevel DictionaryItems
-        /// </summary>
-        public static DictionaryItem[] getTopMostItems
-        {
-            get
-            {
-                return ApplicationContext.Current.Services.LocalizationService.GetRootDictionaryItems()
-                    .Select(x => new DictionaryItem(x))
-                    .ToArray();
-            }
-        }
-
-        /// <summary>
-        /// A DictionaryItem is basically a key/value pair (key/language key/value) which holds the data
-        /// associated to a key in various language translations
-        /// </summary>
-        public class DictionaryItem
-        {
-<<<<<<< HEAD
-            public DictionaryItem()
-            {
-                
-            }
-
-            internal DictionaryItem(IDictionaryItem item)
-=======
-            private string _key;
-
-            internal Guid UniqueId { get; private set; }
-            internal Guid ParentId { get; private set; }
-
-            /// <summary>
-            /// Used internally to construct a new item object and store in cache
-            /// </summary>
-            /// <param name="id"></param>
-            /// <param name="key"></param>
-            /// <param name="uniqueKey"></param>
-            /// <param name="parentId"></param>
-            internal DictionaryItem(int id, string key, Guid uniqueKey, Guid parentId)
->>>>>>> 7dad078a
-            {
-                _dictionaryItem = item;
-            }
-
-            private readonly IDictionaryItem _dictionaryItem;
-            private DictionaryItem _parent;
-           
-            public DictionaryItem(string key)
-            {
-<<<<<<< HEAD
-                _dictionaryItem = ApplicationContext.Current.Services.LocalizationService.GetDictionaryItemByKey(key);
-
-                if (_dictionaryItem == null)
-                {
-                    throw new ArgumentException("No key " + key + " exists in dictionary");
-                }
-=======
-                EnsureCache();
-
-                if (!DictionaryItems.ContainsKey(key))
-                {
-                    throw new ArgumentException("No key " + key + " exists in dictionary");
-                }
-
-                var item = DictionaryItems[key];
-                this.id = item.id;
-                this._key = item.key;
-                this.ParentId = item.ParentId;
-                this.UniqueId = item.UniqueId;
->>>>>>> 7dad078a
-            }
-
-            public DictionaryItem(Guid id)
-            {
-                _dictionaryItem = ApplicationContext.Current.Services.LocalizationService.GetDictionaryItemById(id);
-
-                if (_dictionaryItem == null)
-                {
-                    throw new ArgumentException("No unique id " + id + " exists in dictionary");
-                }
-            }
-
-            public DictionaryItem(int id)
-            {
-                _dictionaryItem = ApplicationContext.Current.Services.LocalizationService.GetDictionaryItemById(id);
-
-                if (_dictionaryItem == null)
-                {
-                    throw new ArgumentException("No id " + id + " exists in dictionary");
-                }
-            }
-
-            [Obsolete("This is no longer used and will be removed from the codebase in future versions")]
-            public bool IsTopMostItem()
-            { 
-                return _dictionaryItem.ParentId == new Guid(Constants.Conventions.Localization.DictionaryItemRootId);
-            }
-
-            /// <summary>
-            /// Returns the parent.
-            /// </summary>
-            public DictionaryItem Parent
-            {
-                get
-                {
-                    //EnsureCache();
-                    if (_parent == null)
-                    {
-                        var p = ApplicationContext.Current.Services.LocalizationService.GetDictionaryItemById(_dictionaryItem.ParentId);
-
-                        if (p == null)
-                        {
-                            throw new ArgumentException("Top most dictionary items doesn't have a parent");
-                        }
-                        else
-                        {
-                            _parent = new DictionaryItem(p);
-                        }
-                    }
-
-                    return _parent;
-                }
-            }
-
-            /// <summary>
-            /// The primary key in the database
-            /// </summary>
-            public int id
-            {
-                get { return _dictionaryItem.Id; }
-            }
-
-            public DictionaryItem[] Children
-            {
-                get
-                {
-                    return ApplicationContext.Current.Services.LocalizationService.GetDictionaryItemChildren(_dictionaryItem.Key)
-                        .WhereNotNull()
-                        .Select(x => new DictionaryItem(x))
-                        .ToArray();
-                }
-            }
-
-            public static bool hasKey(string key)
-            {
-                return ApplicationContext.Current.Services.LocalizationService.DictionaryItemExists(key);
-            }
-
-            public bool hasChildren
-            {
-                get { return Children.Any(); }
-            }
-
-            /// <summary>
-            /// Returns or sets the key.
-            /// </summary>
-            public string key
-            {
-                get { return _dictionaryItem.ItemKey; }
-                set
-                {
-                    if (hasKey(value) == false)
-                    {                        
-                        _dictionaryItem.ItemKey = value;
-                    }
-                    else
-                        throw new ArgumentException("New value of key already exists (is key)");
-                }
-            }
-
-            public string Value(int languageId)
-            {
-                if (languageId == 0)
-                    return Value();
-
-                var translation = _dictionaryItem.Translations.FirstOrDefault(x => x.Language.Id == languageId);
-                return translation == null ? string.Empty : translation.Value;
-            }
-
-            public void setValue(int languageId, string value)
-            {
-                ApplicationContext.Current.Services.LocalizationService.AddOrUpdateDictionaryValue(
-                    _dictionaryItem,
-                    ApplicationContext.Current.Services.LocalizationService.GetLanguageById(languageId),
-                    value);
-
-                Save();
-            }
-
-            /// <summary>
-            /// Returns the default value based on the default language for this item
-            /// </summary>
-            /// <returns></returns>
-            public string Value()
-            {
-                var defaultTranslation = _dictionaryItem.Translations.FirstOrDefault(x => x.Language.Id == 1);
-                return defaultTranslation == null ? string.Empty : defaultTranslation.Value;
-            }
-
-            [EditorBrowsable(EditorBrowsableState.Never)]
-            [Obsolete("This is not used and should never be used, it will be removed from the codebase in future versions")]
-            public void setValue(string value)
-            {
-                if (Item.hasText(_dictionaryItem.Key, 0))
-                    Item.setText(0, _dictionaryItem.Key, value);
-                else
-                    Item.addText(0, _dictionaryItem.Key, value);
-
-                Save();
-            }
-
-            public static int addKey(string key, string defaultValue, string parentKey)
-            {
-                //EnsureCache();
-
-                if (hasKey(parentKey))
-                {
-                    int retval = CreateKey(key, new DictionaryItem(parentKey)._dictionaryItem.Key, defaultValue);
-                    return retval;
-                }
-                else
-                    throw new ArgumentException("Parentkey doesnt exist");
-            }
-
-            public static int addKey(string key, string defaultValue)
-            {
-                int retval = CreateKey(key, TopLevelParent, defaultValue);
-                return retval;
-            }
-
-            public void delete()
-            {
-                OnDeleting(EventArgs.Empty);
-
-                ApplicationContext.Current.Services.LocalizationService.Delete(_dictionaryItem);
-
-                OnDeleted(EventArgs.Empty);
-            }
-
-            /// <summary>
-            /// ensures events fire after setting proeprties
-            /// </summary>
-            public void Save()
-            {
-                OnSaving(EventArgs.Empty);
-
-                ApplicationContext.Current.Services.LocalizationService.Save(_dictionaryItem);
-            }
-
-
-            public XmlNode ToXml(XmlDocument xd)
-            {
-                var serializer = new EntityXmlSerializer();
-                var xml = serializer.Serialize(_dictionaryItem);
-                var xmlNode = xml.GetXmlNode(xd);
-                if (this.hasChildren)
-                {
-                    foreach (var di in this.Children)
-                    {
-                        xmlNode.AppendChild(di.ToXml(xd));
-                    }
-                }
-                return xmlNode;
-            }
-
-            public static DictionaryItem Import(XmlNode xmlData)
-            {
-                return Import(xmlData, null);
-            }
-
-            public static DictionaryItem Import(XmlNode xmlData, DictionaryItem parent)
-            {
-                string key = xmlData.Attributes["Key"].Value;
-
-                XmlNodeList values = xmlData.SelectNodes("./Value");
-                XmlNodeList childItems = xmlData.SelectNodes("./DictionaryItem");
-                DictionaryItem newItem;
-                bool retVal = false;
-
-                if (!hasKey(key))
-                {
-                    if (parent != null)
-                        addKey(key, " ", parent.key);
-                    else
-                        addKey(key, " ");
-
-                    if (values.Count > 0)
-                    {
-                        //Set language values on the dictionary item
-                        newItem = new DictionaryItem(key);
-                        foreach (XmlNode xn in values)
-                        {
-                            string cA = xn.Attributes["LanguageCultureAlias"].Value;
-                            string keyValue = xmlHelper.GetNodeValue(xn);
-
-                            Language valueLang = Language.GetByCultureCode(cA);
-
-                            if (valueLang != null)
-                            {
-                                newItem.setValue(valueLang.id, keyValue);
-                            }
-                        }
-                    }
-
-                    if (parent == null)
-                        retVal = true;
-                }
-
-                newItem = new DictionaryItem(key);
-
-                foreach (XmlNode childItem in childItems)
-                {
-                    Import(childItem, newItem);
-                }
-
-                if (retVal)
-                    return newItem;
-                else
-                    return null;
-            }
-
-            private static int CreateKey(string key, Guid parentId, string defaultValue)
-            {
-                if (!hasKey(key))
-                {
-                    var item = ApplicationContext.Current.Services.LocalizationService.CreateDictionaryItemWithIdentity(
-                        key, parentId, defaultValue);
-
-                    return item.Id;
-                }
-                else
-                {
-                    throw new ArgumentException("Key being added already exists!");
-                }
-            }
-
-            #region Events
-            public delegate void SaveEventHandler(DictionaryItem sender, EventArgs e);
-            public delegate void NewEventHandler(DictionaryItem sender, EventArgs e);
-            public delegate void DeleteEventHandler(DictionaryItem sender, EventArgs e);
-
-            public static event SaveEventHandler Saving;
-            protected virtual void OnSaving(EventArgs e)
-            {
-                if (Saving != null)
-                    Saving(this, e);
-            }
-
-            public static event NewEventHandler New;
-            protected virtual void OnNew(EventArgs e)
-            {
-                if (New != null)
-                    New(this, e);
-            }
-
-            public static event DeleteEventHandler Deleting;
-            protected virtual void OnDeleting(EventArgs e)
-            {
-                if (Deleting != null)
-                    Deleting(this, e);
-            }
-
-            public static event DeleteEventHandler Deleted;
-            protected virtual void OnDeleted(EventArgs e)
-            {
-                if (Deleted != null)
-                    Deleted(this, e);
-            }
-            #endregion
-        }
-
-        // zb023 - utility method
-        public static string ReplaceKey(string text)
-        {
-            if (text.StartsWith("#") == false)
-                return text;
-
-            var lang = Language.GetByCultureCode(Thread.CurrentThread.CurrentCulture.Name);
-
-            if (lang == null)
-                return "[" + text + "]";
-
-            if (DictionaryItem.hasKey(text.Substring(1, text.Length - 1)) == false)
-                return "[" + text + "]";
-
-            var di = new DictionaryItem(text.Substring(1, text.Length - 1));
-            return di.Value(lang.id);
-        }
-
-    }
+using System;
+using System.Collections;
+using System.Collections.Concurrent;
+using System.ComponentModel;
+using System.Data;
+using System.Globalization;
+using System.Threading;
+using System.Xml;
+using System.Linq;
+using Umbraco.Core;
+using umbraco.cms.businesslogic.language;
+using Umbraco.Core.Models;
+using Umbraco.Core.Services;
+using umbraco.DataLayer;
+using umbraco.BusinessLogic;
+using System.Runtime.CompilerServices;
+using Language = umbraco.cms.businesslogic.language.Language;
+
+namespace umbraco.cms.businesslogic
+{
+    [Obsolete("Obsolete, Umbraco.Core.Services.ILocalizationService")]
+    public class Dictionary
+    {
+        private static readonly Guid TopLevelParent = new Guid(Constants.Conventions.Localization.DictionaryItemRootId);
+
+        [Obsolete("Obsolete, For querying the database use the new UmbracoDatabase object ApplicationContext.Current.DatabaseContext.Database")]
+        protected static ISqlHelper SqlHelper
+        {
+            get { return Application.SqlHelper; }
+        }
+        
+        /// <summary>
+        /// Retrieve a list of toplevel DictionaryItems
+        /// </summary>
+        public static DictionaryItem[] getTopMostItems
+        {
+            get
+            {
+                return ApplicationContext.Current.Services.LocalizationService.GetRootDictionaryItems()
+                    .Select(x => new DictionaryItem(x))
+                    .ToArray();
+            }
+        }
+
+        /// <summary>
+        /// A DictionaryItem is basically a key/value pair (key/language key/value) which holds the data
+        /// associated to a key in various language translations
+        /// </summary>
+        public class DictionaryItem
+        {
+            public DictionaryItem()
+            {
+                
+            }
+
+            internal DictionaryItem(IDictionaryItem item)
+            {
+                _dictionaryItem = item;
+            }
+
+            private readonly IDictionaryItem _dictionaryItem;
+            private DictionaryItem _parent;
+           
+            public DictionaryItem(string key)
+            {
+                _dictionaryItem = ApplicationContext.Current.Services.LocalizationService.GetDictionaryItemByKey(key);
+
+                if (_dictionaryItem == null)
+                {
+                    throw new ArgumentException("No key " + key + " exists in dictionary");
+                }
+                var item = DictionaryItems[key];
+            }
+
+            public DictionaryItem(Guid id)
+            {
+                _dictionaryItem = ApplicationContext.Current.Services.LocalizationService.GetDictionaryItemById(id);
+
+                if (_dictionaryItem == null)
+                {
+                    throw new ArgumentException("No unique id " + id + " exists in dictionary");
+                }
+            }
+
+            public DictionaryItem(int id)
+            {
+                _dictionaryItem = ApplicationContext.Current.Services.LocalizationService.GetDictionaryItemById(id);
+
+                if (_dictionaryItem == null)
+                {
+                    throw new ArgumentException("No id " + id + " exists in dictionary");
+                }
+            }
+
+            [Obsolete("This is no longer used and will be removed from the codebase in future versions")]
+            public bool IsTopMostItem()
+            { 
+                return _dictionaryItem.ParentId == new Guid(Constants.Conventions.Localization.DictionaryItemRootId);
+            }
+
+            /// <summary>
+            /// Returns the parent.
+            /// </summary>
+            public DictionaryItem Parent
+            {
+                get
+                {
+                    //EnsureCache();
+                    if (_parent == null)
+                    {
+                        var p = ApplicationContext.Current.Services.LocalizationService.GetDictionaryItemById(_dictionaryItem.ParentId);
+
+                        if (p == null)
+                        {
+                            throw new ArgumentException("Top most dictionary items doesn't have a parent");
+                        }
+                        else
+                        {
+                            _parent = new DictionaryItem(p);
+                        }
+                    }
+
+                    return _parent;
+                }
+            }
+
+            /// <summary>
+            /// The primary key in the database
+            /// </summary>
+            public int id
+            {
+                get { return _dictionaryItem.Id; }
+            }
+
+            public DictionaryItem[] Children
+            {
+                get
+                {
+                    return ApplicationContext.Current.Services.LocalizationService.GetDictionaryItemChildren(_dictionaryItem.Key)
+                        .WhereNotNull()
+                        .Select(x => new DictionaryItem(x))
+                        .ToArray();
+                }
+            }
+
+            public static bool hasKey(string key)
+            {
+                return ApplicationContext.Current.Services.LocalizationService.DictionaryItemExists(key);
+            }
+
+            public bool hasChildren
+            {
+                get { return Children.Any(); }
+            }
+
+            /// <summary>
+            /// Returns or sets the key.
+            /// </summary>
+            public string key
+            {
+                get { return _dictionaryItem.ItemKey; }
+                set
+                {
+                    if (hasKey(value) == false)
+                    {                        
+                        _dictionaryItem.ItemKey = value;
+                    }
+                    else
+                        throw new ArgumentException("New value of key already exists (is key)");
+                }
+            }
+
+            public string Value(int languageId)
+            {
+                if (languageId == 0)
+                    return Value();
+
+                var translation = _dictionaryItem.Translations.FirstOrDefault(x => x.Language.Id == languageId);
+                return translation == null ? string.Empty : translation.Value;
+            }
+
+            public void setValue(int languageId, string value)
+            {
+                ApplicationContext.Current.Services.LocalizationService.AddOrUpdateDictionaryValue(
+                    _dictionaryItem,
+                    ApplicationContext.Current.Services.LocalizationService.GetLanguageById(languageId),
+                    value);
+
+                Save();
+            }
+
+            /// <summary>
+            /// Returns the default value based on the default language for this item
+            /// </summary>
+            /// <returns></returns>
+            public string Value()
+            {
+                var defaultTranslation = _dictionaryItem.Translations.FirstOrDefault(x => x.Language.Id == 1);
+                return defaultTranslation == null ? string.Empty : defaultTranslation.Value;
+            }
+
+            [EditorBrowsable(EditorBrowsableState.Never)]
+            [Obsolete("This is not used and should never be used, it will be removed from the codebase in future versions")]
+            public void setValue(string value)
+            {
+                if (Item.hasText(_dictionaryItem.Key, 0))
+                    Item.setText(0, _dictionaryItem.Key, value);
+                else
+                    Item.addText(0, _dictionaryItem.Key, value);
+
+                Save();
+            }
+
+            public static int addKey(string key, string defaultValue, string parentKey)
+            {
+                //EnsureCache();
+
+                if (hasKey(parentKey))
+                {
+                    int retval = CreateKey(key, new DictionaryItem(parentKey)._dictionaryItem.Key, defaultValue);
+                    return retval;
+                }
+                else
+                    throw new ArgumentException("Parentkey doesnt exist");
+            }
+
+            public static int addKey(string key, string defaultValue)
+            {
+                int retval = CreateKey(key, TopLevelParent, defaultValue);
+                return retval;
+            }
+
+            public void delete()
+            {
+                OnDeleting(EventArgs.Empty);
+
+                ApplicationContext.Current.Services.LocalizationService.Delete(_dictionaryItem);
+
+                OnDeleted(EventArgs.Empty);
+            }
+
+            /// <summary>
+            /// ensures events fire after setting proeprties
+            /// </summary>
+            public void Save()
+            {
+                OnSaving(EventArgs.Empty);
+
+                ApplicationContext.Current.Services.LocalizationService.Save(_dictionaryItem);
+            }
+
+
+            public XmlNode ToXml(XmlDocument xd)
+            {
+                var serializer = new EntityXmlSerializer();
+                var xml = serializer.Serialize(_dictionaryItem);
+                var xmlNode = xml.GetXmlNode(xd);
+                if (this.hasChildren)
+                {
+                    foreach (var di in this.Children)
+                    {
+                        xmlNode.AppendChild(di.ToXml(xd));
+                    }
+                }
+                return xmlNode;
+            }
+
+            public static DictionaryItem Import(XmlNode xmlData)
+            {
+                return Import(xmlData, null);
+            }
+
+            public static DictionaryItem Import(XmlNode xmlData, DictionaryItem parent)
+            {
+                string key = xmlData.Attributes["Key"].Value;
+
+                XmlNodeList values = xmlData.SelectNodes("./Value");
+                XmlNodeList childItems = xmlData.SelectNodes("./DictionaryItem");
+                DictionaryItem newItem;
+                bool retVal = false;
+
+                if (!hasKey(key))
+                {
+                    if (parent != null)
+                        addKey(key, " ", parent.key);
+                    else
+                        addKey(key, " ");
+
+                    if (values.Count > 0)
+                    {
+                        //Set language values on the dictionary item
+                        newItem = new DictionaryItem(key);
+                        foreach (XmlNode xn in values)
+                        {
+                            string cA = xn.Attributes["LanguageCultureAlias"].Value;
+                            string keyValue = xmlHelper.GetNodeValue(xn);
+
+                            Language valueLang = Language.GetByCultureCode(cA);
+
+                            if (valueLang != null)
+                            {
+                                newItem.setValue(valueLang.id, keyValue);
+                            }
+                        }
+                    }
+
+                    if (parent == null)
+                        retVal = true;
+                }
+
+                newItem = new DictionaryItem(key);
+
+                foreach (XmlNode childItem in childItems)
+                {
+                    Import(childItem, newItem);
+                }
+
+                if (retVal)
+                    return newItem;
+                else
+                    return null;
+            }
+
+            private static int CreateKey(string key, Guid parentId, string defaultValue)
+            {
+                if (!hasKey(key))
+                {
+                    var item = ApplicationContext.Current.Services.LocalizationService.CreateDictionaryItemWithIdentity(
+                        key, parentId, defaultValue);
+
+                    return item.Id;
+                }
+                else
+                {
+                    throw new ArgumentException("Key being added already exists!");
+                }
+            }
+
+            #region Events
+            public delegate void SaveEventHandler(DictionaryItem sender, EventArgs e);
+            public delegate void NewEventHandler(DictionaryItem sender, EventArgs e);
+            public delegate void DeleteEventHandler(DictionaryItem sender, EventArgs e);
+
+            public static event SaveEventHandler Saving;
+            protected virtual void OnSaving(EventArgs e)
+            {
+                if (Saving != null)
+                    Saving(this, e);
+            }
+
+            public static event NewEventHandler New;
+            protected virtual void OnNew(EventArgs e)
+            {
+                if (New != null)
+                    New(this, e);
+            }
+
+            public static event DeleteEventHandler Deleting;
+            protected virtual void OnDeleting(EventArgs e)
+            {
+                if (Deleting != null)
+                    Deleting(this, e);
+            }
+
+            public static event DeleteEventHandler Deleted;
+            protected virtual void OnDeleted(EventArgs e)
+            {
+                if (Deleted != null)
+                    Deleted(this, e);
+            }
+            #endregion
+        }
+
+        // zb023 - utility method
+        public static string ReplaceKey(string text)
+        {
+            if (text.StartsWith("#") == false)
+                return text;
+
+            var lang = Language.GetByCultureCode(Thread.CurrentThread.CurrentCulture.Name);
+
+            if (lang == null)
+                return "[" + text + "]";
+
+            if (DictionaryItem.hasKey(text.Substring(1, text.Length - 1)) == false)
+                return "[" + text + "]";
+
+            var di = new DictionaryItem(text.Substring(1, text.Length - 1));
+            return di.Value(lang.id);
+        }
+
+    }
 }