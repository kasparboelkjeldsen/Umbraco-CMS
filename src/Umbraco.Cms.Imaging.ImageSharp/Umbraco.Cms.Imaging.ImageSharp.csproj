<Project Sdk="Microsoft.NET.Sdk">
  <PropertyGroup>
    <Title>Umbraco CMS - Imaging - ImageSharp</Title>
    <Description>Adds imaging support using ImageSharp/ImageSharp.Web to Umbraco CMS.</Description>
  </PropertyGroup>

  <ItemGroup>
<<<<<<< HEAD
    <PackageReference Include="SixLabors.ImageSharp" Version="3.0.1" />
    <PackageReference Include="SixLabors.ImageSharp.Web" Version="3.0.1" />
=======
    <PackageReference Include="SixLabors.ImageSharp" Version="2.1.6" />
    <PackageReference Include="SixLabors.ImageSharp.Web" Version="2.0.2" />
>>>>>>> 74cfd9c9
  </ItemGroup>

  <ItemGroup>
    <ProjectReference Include="..\Umbraco.Web.Common\Umbraco.Web.Common.csproj" />
  </ItemGroup>

  <ItemGroup>
    <AssemblyAttribute Include="System.Runtime.CompilerServices.InternalsVisibleTo">
      <_Parameter1>Umbraco.Tests.UnitTests</_Parameter1>
    </AssemblyAttribute>
  </ItemGroup>
</Project><|MERGE_RESOLUTION|>--- conflicted
+++ resolved
@@ -5,13 +5,10 @@
   </PropertyGroup>
 
   <ItemGroup>
-<<<<<<< HEAD
     <PackageReference Include="SixLabors.ImageSharp" Version="3.0.1" />
     <PackageReference Include="SixLabors.ImageSharp.Web" Version="3.0.1" />
-=======
     <PackageReference Include="SixLabors.ImageSharp" Version="2.1.6" />
     <PackageReference Include="SixLabors.ImageSharp.Web" Version="2.0.2" />
->>>>>>> 74cfd9c9
   </ItemGroup>
 
   <ItemGroup>
