﻿using System;
using System.Collections.Generic;
using System.Linq;
using System.Threading.Tasks;
using Examine;
using Umbraco.Core.Composing;
using Umbraco.Core.Logging;

namespace Umbraco.Examine
{   

    /// <summary>
    /// Utility to rebuild all indexes ensuring minimal data queries
    /// </summary>
    public class IndexRebuilder
    {
        private readonly IProfilingLogger _logger;
        private readonly IEnumerable<IIndexPopulator> _populators;
        public IExamineManager ExamineManager { get; }

        [Obsolete("Use constructor with all dependencies")]
        public IndexRebuilder(IExamineManager examineManager, IEnumerable<IIndexPopulator> populators)
            : this(Current.ProfilingLogger, examineManager, populators)
        {
        }

        public IndexRebuilder(IProfilingLogger logger, IExamineManager examineManager, IEnumerable<IIndexPopulator> populators)
        {
            _populators = populators;
            _logger = logger;
            ExamineManager = examineManager;
        }

        public bool CanRebuild(IIndex index)
        {
            return _populators.Any(x => x.IsRegistered(index));
        }

        public void RebuildIndex(string indexName)
        {
            if (!ExamineManager.TryGetIndex(indexName, out var index))
                throw new InvalidOperationException($"No index found with name {indexName}");
            index.CreateIndex(); // clear the index
            foreach (var populator in _populators)
            {
                populator.Populate(index);
            }
        }

        public void RebuildIndexes(bool onlyEmptyIndexes)
        {
            var indexes = (onlyEmptyIndexes
                ? ExamineManager.Indexes.Where(x => !x.IndexExists())
                : ExamineManager.Indexes).ToArray();

            if (indexes.Length == 0) return;

            foreach (var index in indexes)
            {
                index.CreateIndex(); // clear the index
            }

            // run each populator over the indexes
            foreach(var populator in _populators)
            {
<<<<<<< HEAD
                populator.Populate(indexes);
=======
                try
                {
                    populator.Populate(indexes);
                }
                catch (Exception e)
                {
                    _logger.Error<IndexRebuilder>(e, "Index populating failed for populator {Populator}", populator.GetType());                    
                }
>>>>>>> 892e3a43
            }
        }

    }
}<|MERGE_RESOLUTION|>--- conflicted
+++ resolved
@@ -63,9 +63,6 @@
             // run each populator over the indexes
             foreach(var populator in _populators)
             {
-<<<<<<< HEAD
-                populator.Populate(indexes);
-=======
                 try
                 {
                     populator.Populate(indexes);
@@ -74,7 +71,6 @@
                 {
                     _logger.Error<IndexRebuilder>(e, "Index populating failed for populator {Populator}", populator.GetType());                    
                 }
->>>>>>> 892e3a43
             }
         }
 
