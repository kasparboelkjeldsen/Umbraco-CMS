--- conflicted
+++ resolved
@@ -96,18 +96,8 @@
 
             builder.Services.AddUnique<UmbracoJsonModelBinder>();
 
-<<<<<<< HEAD
-            composition.Services.AddUnique<ITemplateRenderer, TemplateRenderer>();
-            composition.Services.AddUnique<IPublicAccessChecker, PublicAccessChecker>();
-            composition.Services.AddUnique(factory => new LegacyPasswordSecurity());
-
-            composition.Services.AddUnique<ContentPermissions>();
-            composition.Services.AddUnique<MediaPermissions>();
-=======
             builder.Services.AddUnique<ITemplateRenderer, TemplateRenderer>();
-            builder.Services.AddUnique<IPublicAccessChecker, PublicAccessChecker>();
-            builder.Services.AddUnique(factory => new LegacyPasswordSecurity());
->>>>>>> 425c8974
+            builder.Services.AddUnique<IPublicAccessChecker, PublicAccessChecker>();            
         }
     }
 }