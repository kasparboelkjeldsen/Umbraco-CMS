using System.Threading.Tasks;
using Microsoft.AspNetCore.Http;
using Microsoft.Extensions.Configuration;
using Microsoft.Extensions.DependencyInjection;
using Microsoft.Extensions.Hosting;
using Microsoft.Extensions.Options;
using Microsoft.Net.Http.Headers;
using SixLabors.ImageSharp.Web.Caching;
using SixLabors.ImageSharp.Web.Commands;
using SixLabors.ImageSharp.Web.DependencyInjection;
using SixLabors.ImageSharp.Web.Middleware;
using SixLabors.ImageSharp.Web.Processors;
using Umbraco.Cms.Core.Configuration.Models;
using Umbraco.Cms.Core.DependencyInjection;
using Umbraco.Cms.Core.Extensions;
using Umbraco.Cms.Web.Common.DependencyInjection;
using Umbraco.Cms.Web.Common.ImageProcessors;

namespace Umbraco.Extensions
{
    public static partial class UmbracoBuilderExtensions
    {
        /// <summary>
        /// Adds Image Sharp with Umbraco settings
        /// </summary>
        public static IServiceCollection AddUmbracoImageSharp(this IUmbracoBuilder builder)
        {
            ImagingSettings imagingSettings = builder.Config.GetSection(Cms.Core.Constants.Configuration.ConfigImaging)
                .Get<ImagingSettings>() ?? new ImagingSettings();

            builder.Services.AddImageSharp(options =>
            {
                // options.Configuration is set using ImageSharpConfigurationOptions below
                options.BrowserMaxAge = imagingSettings.Cache.BrowserMaxAge;
                options.CacheMaxAge = imagingSettings.Cache.CacheMaxAge;
                options.CachedNameLength = imagingSettings.Cache.CachedNameLength;

                // Use configurable maximum width and height (overwrite ImageSharps default)
                options.OnParseCommandsAsync = context =>
                {
                    if (context.Commands.Count == 0)
                    {
                        return Task.CompletedTask;
                    }

                    uint width = context.Parser.ParseValue<uint>(context.Commands.GetValueOrDefault(ResizeWebProcessor.Width), context.Culture);
                    uint height = context.Parser.ParseValue<uint>(context.Commands.GetValueOrDefault(ResizeWebProcessor.Height), context.Culture);
                    if (width > imagingSettings.Resize.MaxWidth || height > imagingSettings.Resize.MaxHeight)
                    {
                        context.Commands.Remove(ResizeWebProcessor.Width);
                        context.Commands.Remove(ResizeWebProcessor.Height);
                    }

                    return Task.CompletedTask;
                };
                options.OnBeforeSaveAsync = _ => Task.CompletedTask;
                options.OnProcessedAsync = _ => Task.CompletedTask;
                options.OnPrepareResponseAsync = context =>
                {
                    // Change Cache-Control header when cache buster value is present
                    if (context.Request.Query.ContainsKey("rnd"))
                    {
                        var headers = context.Response.GetTypedHeaders();

                        var cacheControl = headers.CacheControl;
                        if (cacheControl is not null)
                        {
                            cacheControl.MustRevalidate = false;
                            cacheControl.Extensions.Add(new NameValueHeaderValue("immutable"));
                        }

                        headers.CacheControl = cacheControl;
                    }

                    return Task.CompletedTask;
                };
<<<<<<< HEAD
            })
                .Configure<PhysicalFileSystemCacheOptions>(options => options.CacheFolder = builder.BuilderHostingEnvironment?.MapPathContentRoot(imagingSettings.Cache.CacheFolder))
                .AddProcessor<CropWebProcessor>();
=======
            }).AddProcessor<CropWebProcessor>();

            builder.Services.AddOptions<PhysicalFileSystemCacheOptions>()
                .Configure<IHostEnvironment>((opt, hostEnvironment) =>
                {
                    opt.CacheFolder = hostEnvironment.MapPathContentRoot(imagingSettings.Cache.CacheFolder);
                });
>>>>>>> 77ebc22b

            // Configure middleware to use the registered/shared ImageSharp configuration
            builder.Services.AddTransient<IConfigureOptions<ImageSharpMiddlewareOptions>, ImageSharpConfigurationOptions>();

            return builder.Services;
        }
    }
}<|MERGE_RESOLUTION|>--- conflicted
+++ resolved
@@ -74,11 +74,6 @@
 
                     return Task.CompletedTask;
                 };
-<<<<<<< HEAD
-            })
-                .Configure<PhysicalFileSystemCacheOptions>(options => options.CacheFolder = builder.BuilderHostingEnvironment?.MapPathContentRoot(imagingSettings.Cache.CacheFolder))
-                .AddProcessor<CropWebProcessor>();
-=======
             }).AddProcessor<CropWebProcessor>();
 
             builder.Services.AddOptions<PhysicalFileSystemCacheOptions>()
@@ -86,7 +81,6 @@
                 {
                     opt.CacheFolder = hostEnvironment.MapPathContentRoot(imagingSettings.Cache.CacheFolder);
                 });
->>>>>>> 77ebc22b
 
             // Configure middleware to use the registered/shared ImageSharp configuration
             builder.Services.AddTransient<IConfigureOptions<ImageSharpMiddlewareOptions>, ImageSharpConfigurationOptions>();
