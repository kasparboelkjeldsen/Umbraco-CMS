<Project Sdk="Microsoft.NET.Sdk">
  <PropertyGroup>
    <Title>Umbraco CMS - Management API</Title>
    <Description>Contains the presentation layer for the Umbraco CMS Management API.</Description>
    <IsPackable>false</IsPackable>
    <EnablePackageValidation>false</EnablePackageValidation>
  </PropertyGroup>

  <ItemGroup>
    <PackageReference Include="JsonPatch.Net" Version="2.0.4" />
    <PackageReference Include="Microsoft.AspNetCore.Mvc.Versioning" Version="5.0.0" />
    <PackageReference Include="Microsoft.AspNetCore.Mvc.Versioning.ApiExplorer" Version="5.0.0" />
<<<<<<< HEAD
    <PackageReference Include="NSwag.AspNetCore" Version="13.17.0" />
=======
    <PackageReference Include="NSwag.AspNetCore" Version="13.16.1" />
>>>>>>> 367a4b97
  </ItemGroup>
  
  <ItemGroup>
    <ProjectReference Include="..\Umbraco.Infrastructure\Umbraco.Infrastructure.csproj" />
    <ProjectReference Include="..\Umbraco.New.Cms.Core\Umbraco.New.Cms.Core.csproj" />
    <ProjectReference Include="..\Umbraco.New.Cms.Infrastructure\Umbraco.New.Cms.Infrastructure.csproj" />
    <ProjectReference Include="..\Umbraco.New.Cms.Web.Common\Umbraco.New.Cms.Web.Common.csproj" />
    <ProjectReference Include="..\Umbraco.Web.Common\Umbraco.Web.Common.csproj" />
  </ItemGroup>
  
  <ItemGroup>
    <EmbeddedResource Include="OpenApi.json" />
  </ItemGroup>
</Project><|MERGE_RESOLUTION|>--- conflicted
+++ resolved
@@ -10,11 +10,8 @@
     <PackageReference Include="JsonPatch.Net" Version="2.0.4" />
     <PackageReference Include="Microsoft.AspNetCore.Mvc.Versioning" Version="5.0.0" />
     <PackageReference Include="Microsoft.AspNetCore.Mvc.Versioning.ApiExplorer" Version="5.0.0" />
-<<<<<<< HEAD
     <PackageReference Include="NSwag.AspNetCore" Version="13.17.0" />
-=======
     <PackageReference Include="NSwag.AspNetCore" Version="13.16.1" />
->>>>>>> 367a4b97
   </ItemGroup>
   
   <ItemGroup>
