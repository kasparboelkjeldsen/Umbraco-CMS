--- conflicted
+++ resolved
@@ -69,46 +69,25 @@
         [Test]
         public void RunGoodMigration()
         {
-<<<<<<< HEAD
             var migrationContext = GetMigrationContext();
-            IMigration migration = new GoodMigration(migrationContext);
-            migration.Migrate();
-=======
-            var migrationContext =
-                new MigrationContext(Mock.Of<IUmbracoDatabase>(), Mock.Of<ILogger<MigrationContext>>());
             MigrationBase migration = new GoodMigration(migrationContext);
             migration.Run();
->>>>>>> 73f8ed7e
         }
 
         [Test]
         public void DetectBadMigration1()
         {
-<<<<<<< HEAD
             var migrationContext = GetMigrationContext();
-            IMigration migration = new BadMigration1(migrationContext);
-            Assert.Throws<IncompleteMigrationExpressionException>(() => migration.Migrate());
-=======
-            var migrationContext =
-                new MigrationContext(Mock.Of<IUmbracoDatabase>(), Mock.Of<ILogger<MigrationContext>>());
             MigrationBase migration = new BadMigration1(migrationContext);
             Assert.Throws<IncompleteMigrationExpressionException>(() => migration.Run());
->>>>>>> 73f8ed7e
         }
 
         [Test]
         public void DetectBadMigration2()
         {
-<<<<<<< HEAD
             var migrationContext = GetMigrationContext();
-            IMigration migration = new BadMigration2(migrationContext);
-            Assert.Throws<IncompleteMigrationExpressionException>(() => migration.Migrate());
-=======
-            var migrationContext =
-                new MigrationContext(Mock.Of<IUmbracoDatabase>(), Mock.Of<ILogger<MigrationContext>>());
             MigrationBase migration = new BadMigration2(migrationContext);
             Assert.Throws<IncompleteMigrationExpressionException>(() => migration.Run());
->>>>>>> 73f8ed7e
         }
 
         public class GoodMigration : MigrationBase
