using System;
using System.Collections;
using System.Web.Caching;
using Umbraco.Core;
using Umbraco.Core.Cache;
using Umbraco.Core.Logging;
<<<<<<< HEAD
using Umbraco.Core.Models.Membership;
=======
using Umbraco.Core.Models.Rdbms;
>>>>>>> 0f9f11bb
using umbraco.DataLayer;
using System.Collections.Generic;
using System.Linq;
using System.Runtime.CompilerServices;

namespace umbraco.BusinessLogic
{
    /// <summary>
    /// represents a Umbraco back end user
    /// </summary>
    public class User
    {
        private int _id;
        private bool _isInitialized;
        private string _name;
        private string _loginname;
        private int _startnodeid;
        private int _startmediaid;
        private string _email;
        private string _language = "";
        private UserType _usertype;
        private bool _userNoConsole;
        private bool _userDisabled;
        
        private Hashtable _notifications = new Hashtable();
        private bool _notificationsInitialized = false;

        [Obsolete("Obsolete, For querying the database use the new UmbracoDatabase object ApplicationContext.Current.DatabaseContext.Database", false)]
        private static ISqlHelper SqlHelper
        {
            get { return Application.SqlHelper; }
        }

        internal User(IUser user)
        {
            _id = (int)user.Id;
            _userNoConsole = user.NoConsole;
            _userDisabled = user.IsLockedOut;
            _name = user.Name;
            _loginname = user.Username;
            _email = user.Email;
            _language = user.Language;
            _startnodeid = user.StartContentId;
            _startmediaid = user.StartMediaId;
            //this is cached, so should be 'ok'
            _usertype = UserType.GetUserType(user.UserType.Id);

            _isInitialized = true;
        }

        /// <summary>
        /// Initializes a new instance of the <see cref="User"/> class.
        /// </summary>
        /// <param name="ID">The ID.</param>
        public User(int ID)
        {
            setupUser(ID);
        }

        /// <summary>
        /// Initializes a new instance of the <see cref="User"/> class.
        /// </summary>
        /// <param name="ID">The ID.</param>
        /// <param name="noSetup">if set to <c>true</c> [no setup].</param>
        public User(int ID, bool noSetup)
        {
            _id = ID;
        }

        /// <summary>
        /// Initializes a new instance of the <see cref="User"/> class.
        /// </summary>
        /// <param name="Login">The login.</param>
        /// <param name="Password">The password.</param>
        public User(string Login, string Password)
        {
            setupUser(getUserId(Login, Password));
        }

        /// <summary>
        /// Initializes a new instance of the <see cref="User"/> class.
        /// </summary>
        /// <param name="Login">The login.</param>
        public User(string Login)
        {
            setupUser(getUserId(Login));
        }

        private void setupUser(int ID)
        {
            _id = ID;

<<<<<<< HEAD
            using (IRecordsReader dr = SqlHelper.ExecuteReader(
                "Select userNoConsole, userDisabled, userType,startStructureID, startMediaId, userName,userLogin,userEmail, userLanguage from umbracoUser where id = @id",
                SqlHelper.CreateParameter("@id", ID)))
            {
                if (dr.Read())
                {
                    _userNoConsole = dr.GetBoolean("usernoconsole");
                    _userDisabled = dr.GetBoolean("userDisabled");
                    _name = dr.GetString("userName");
                    _loginname = dr.GetString("userLogin");
                    _email = dr.GetString("userEmail");
                    _language = dr.GetString("userLanguage");
                    _startnodeid = dr.GetInt("startStructureID");
                    if (!dr.IsNull("startMediaId"))
                        _startmediaid = dr.GetInt("startMediaID");
                    _usertype = UserType.GetUserType(dr.GetShort("UserType"));
                }
                else
                {
                    throw new ArgumentException("No User exists with ID " + ID.ToString());
                }
=======
            var dto = ApplicationContext.Current.DatabaseContext.Database.FirstOrDefault<UserDto>("WHERE id = @id", new { id = ID});
            if (dto != null)
            {
                _userNoConsole = dto.NoConsole;
                _userDisabled = dto.Disabled;
                _name = dto.UserName;
                _loginname = dto.Login;
                _email = dto.Email;
                _language = dto.UserLanguage;
                _startnodeid = dto.ContentStartId;
                if (dto.MediaStartId.HasValue)
                    _startmediaid = dto.MediaStartId.Value;
                _usertype = UserType.GetUserType(dto.Type);
                _defaultToLiveEditing = dto.DefaultToLiveEditing;
            }
            else
            {
                throw new ArgumentException("No User exists with ID " + ID);
>>>>>>> 0f9f11bb
            }
            _isInitialized = true;
        }

        /// <summary>
        /// Used to persist object changes to the database. In Version3.0 it's just a stub for future compatibility
        /// </summary>
        public void Save()
        {
            OnSaving(EventArgs.Empty);
        }

        /// <summary>
        /// Gets or sets the users name.
        /// </summary>
        /// <value>The name.</value>
        public string Name
        {
            get
            {
                if (_isInitialized == false)
                    setupUser(_id);
                return _name;
            }
            set
            {
                _name = value;

                ApplicationContext.Current.DatabaseContext.Database.Update<UserDto>(
                    "SET UserName = @userName WHERE id = @id", new { userName = value, id = Id});

                FlushFromCache();
            }
        }

        /// <summary>
        /// Gets or sets the users email.
        /// </summary>
        /// <value>The email.</value>
        public string Email
        {
            get
            {
                if (_isInitialized == false)
                    setupUser(_id);
                return _email;
            }
            set
            {
                _email = value;

                ApplicationContext.Current.DatabaseContext.Database.Update<UserDto>(
                    "SET UserEmail = @email WHERE id = @id", new { email = value, id = Id });

                FlushFromCache();
            }
        }

        /// <summary>
        /// Gets or sets the users language.
        /// </summary>
        /// <value>The language.</value>
        public string Language
        {
            get
            {
                if (_isInitialized == false)
                    setupUser(_id);
                return _language;
            }
            set
            {
                _language = value;

                ApplicationContext.Current.DatabaseContext.Database.Update<UserDto>(
                    "SET userLanguage = @language WHERE id = @id", new { language = value, id = Id });

                FlushFromCache();
            }
        }

        /// <summary>
        /// Gets or sets the users password.
        /// </summary>
        /// <value>The password.</value>
        public string Password
        {
            get
            {
                return GetPassword();
            }
            set
            {
                ApplicationContext.Current.DatabaseContext.Database.Update<UserDto>(
                    "SET UserPassword = @pw WHERE id = @id", new { pw = value, id = Id });

                FlushFromCache();
            }
        }

        /// <summary>
        /// Gets the password.
        /// </summary>
        /// <returns></returns>
        public string GetPassword()
        {
            return ApplicationContext.Current.DatabaseContext.Database.ExecuteScalar<string>(
                "SELECT UserPassword FROM umbracoUser WHERE id = @id", new {id = Id});
        }

        /// <summary>
        /// Determines whether this user is an admin.
        /// </summary>
        /// <returns>
        /// 	<c>true</c> if this user is admin; otherwise, <c>false</c>.
        /// </returns>
        public bool IsAdmin()
        {
            return UserType.Alias == "admin";
        }

        [Obsolete("Do not use this method to validate credentials, use the user's membership provider to do authentication. This method will not work if the password format is 'Encrypted'")]
        public bool ValidatePassword(string password)
        {
            var userLogin = ApplicationContext.Current.DatabaseContext.Database.ExecuteScalar<string>(
                "SELECT userLogin FROM umbracoUser WHERE userLogin = @login AND UserPasword = @password",
                new {login = LoginName, password = password});

            return userLogin == this.LoginName;
        }

        /// <summary>
        /// Determines whether this user is the root (super user).
        /// </summary>
        /// <returns>
        /// 	<c>true</c> if this user is root; otherwise, <c>false</c>.
        /// </returns>
        public bool IsRoot()
        {
            return Id == 0;
        }

        /// <summary>
        /// Gets the applications which the user has access to.
        /// </summary>
        /// <value>The users applications.</value>
        public Application[] Applications
        {
            get
            {
                return GetApplications().ToArray();
            }
        }

        /// <summary>
        /// Get the application which the user has access to as a List
        /// </summary>
        /// <returns></returns>
        public List<Application> GetApplications()
        {
            if (_isInitialized == false)
                setupUser(_id);

            var allApps = Application.getAll();
            var apps = new List<Application>();

            var dtos = ApplicationContext.Current.DatabaseContext.Database.Fetch<User2AppDto>(
                "SELECT * FROM umbracoUser2app WHERE [user] = @userID", new {userID = Id});
            foreach (var dto in dtos)
            {
                var app = allApps.SingleOrDefault(x => x.alias == dto.AppAlias);
                if (app != null)
                    apps.Add(app);
            }

            return apps;
        }

        /// <summary>
        /// Gets or sets the users  login name
        /// </summary>
        /// <value>The loginname.</value>
        public string LoginName
        {
            get
            {
                if (_isInitialized == false)
                    setupUser(_id);
                return _loginname;
            }
            set
            {
                if (EnsureUniqueLoginName(value, this) == false)
                    throw new Exception(String.Format("A user with the login '{0}' already exists", value));

                _loginname = value;

                ApplicationContext.Current.DatabaseContext.Database.Update<UserDto>(
                    "SET UserLogin = @login WHERE id = @id", new { login = value, id = Id });

                FlushFromCache();
            }
        }

        private static bool EnsureUniqueLoginName(string loginName, User currentUser)
        {
            User[] u = User.getAllByLoginName(loginName);
            if (u.Length != 0)
            {
                if (u[0].Id != currentUser.Id)
                    return false;
            }

            return true;
        }

        /// <summary>
        /// Validates the users credentials.
        /// </summary>
        /// <param name="lname">The login name.</param>
        /// <param name="passw">The password.</param>
        /// <returns></returns>
        [Obsolete("Do not use this method to validate credentials, use the user's membership provider to do authentication. This method will not work if the password format is 'Encrypted'")]
        public static bool validateCredentials(string lname, string passw)
        {
            return validateCredentials(lname, passw, true);
        }

        /// <summary>
        /// Validates the users credentials.
        /// </summary>
        /// <param name="lname">The login name.</param>
        /// <param name="passw">The password.</param>
        /// <param name="checkForUmbracoConsoleAccess">if set to <c>true</c> [check for umbraco console access].</param>
        /// <returns></returns>
        [Obsolete("Do not use this method to validate credentials, use the user's membership provider to do authentication. This method will not work if the password format is 'Encrypted'")]
        public static bool validateCredentials(string lname, string passw, bool checkForUmbracoConsoleAccess)
        {
            string consoleCheckSql = "";
            if (checkForUmbracoConsoleAccess)
                consoleCheckSql = "and userNoConsole = 0 ";

            object tmp = SqlHelper.ExecuteScalar<object>(
                "select id from umbracoUser where userDisabled = 0 " + consoleCheckSql + " and userLogin = @login and userPassword = @pw", 
                SqlHelper.CreateParameter("@login", lname), 
                SqlHelper.CreateParameter("@pw", passw)
                );

            // Logging
            if (tmp == null)
            {
				LogHelper.Info<User>("Login: '" + lname + "' failed, from IP: " + System.Web.HttpContext.Current.Request.UserHostAddress);
            }
                
            return (tmp != null);
        }

        /// <summary>
        /// Gets or sets the type of the user.
        /// </summary>
        /// <value>The type of the user.</value>
        public UserType UserType
        {
            get
            {
                if (_isInitialized == false)
                    setupUser(_id);
                return _usertype;
            }
            set
            {
                _usertype = value;

                ApplicationContext.Current.DatabaseContext.Database.Update<UserDto>(
                    "SET userType = @type WHERE id = @id", new { type = value.Id, id = Id });

                FlushFromCache();
            }
        }


        /// <summary>
        /// Gets all users
        /// </summary>
        /// <returns></returns>
        public static User[] getAll()
        {
            IRecordsReader dr = SqlHelper.ExecuteReader("Select id from umbracoUser");

            var users = new List<User>();

            while (dr.Read())
            {
                users.Add(User.GetUser(dr.GetInt("id")));
            }
            dr.Close();

            return users.OrderBy(x => x.Name).ToArray();
        }


        /// <summary>
        /// Gets the current user (logged in)
        /// </summary>
        /// <returns>A user or null</returns>
        public static User GetCurrent()
        {
            try
            {
                if (umbraco.BasePages.BasePage.umbracoUserContextID != "")
                    return BusinessLogic.User.GetUser(umbraco.BasePages.BasePage.GetUserId(umbraco.BasePages.BasePage.umbracoUserContextID));
                else
                    return null;
            }
            catch (Exception)
            {
                return null;
            }
        }

		/// <summary>
        /// Gets all users by email.
        /// </summary>
        /// <param name="email">The email.</param>
        /// <returns></returns>
		public static User[] getAllByEmail(string email)
		{
			return getAllByEmail(email, false);
		}

        /// <summary>
        /// Gets all users by email.
        /// </summary>
        /// <param name="email">The email.</param>
       /// <param name="useExactMatch">match exact email address or partial email address.</param>
        /// <returns></returns>
        public static User[] getAllByEmail(string email, bool useExactMatch)
        {
            var retVal = new List<User>();
            var tmpContainer = new ArrayList();

            IRecordsReader dr = useExactMatch
                ? SqlHelper.ExecuteReader("Select id from umbracoUser where userEmail = @email",
                    SqlHelper.CreateParameter("@email", email))
                : SqlHelper.ExecuteReader("Select id from umbracoUser where userEmail LIKE {0} @email",
                    SqlHelper.CreateParameter("@email", String.Format("%{0}%", email)));
            
            while (dr.Read())
            {
                retVal.Add(GetUser(dr.GetInt("id")));
            }
            dr.Close();

            return retVal.ToArray();
        }

        /// <summary>
        /// Gets all users by login name.
        /// </summary>
        /// <param name="login">The login.</param>
        /// <returns></returns>
        public static User[] getAllByLoginName(string login)
        {
            return GetAllByLoginName(login, false).ToArray();
        }

		/// <summary>
		/// Gets all users by login name.
		/// </summary>
		/// <param name="login">The login.</param>
		/// <param name="">whether to use a partial match</param>
		/// <returns></returns>
		public static User[] getAllByLoginName(string login, bool partialMatch)
		{
			return GetAllByLoginName(login, partialMatch).ToArray();
		}

        public static IEnumerable<User> GetAllByLoginName(string login, bool partialMatch)
        {

            var users = new List<User>();

            if (partialMatch)
            {
                using (var dr = SqlHelper.ExecuteReader(
                    "Select id from umbracoUser where userLogin LIKE @login", SqlHelper.CreateParameter("@login", String.Format("%{0}%", login))))
                {
                    while (dr.Read())
                    {
                        users.Add(BusinessLogic.User.GetUser(dr.GetInt("id")));
                    }
                }

            }
            else
            {
                using (var dr = SqlHelper.ExecuteReader(
                    "Select id from umbracoUser where userLogin=@login", SqlHelper.CreateParameter("@login", login)))
                {
                    while (dr.Read())
                    {
                        users.Add(BusinessLogic.User.GetUser(dr.GetInt("id")));
                    }
                }
            }

            return users;


        }

        /// <summary>
        /// Create a new user.
        /// </summary>
        /// <param name="name">The full name.</param>
        /// <param name="lname">The login name.</param>
        /// <param name="passw">The password.</param>
        /// <param name="ut">The user type.</param>
        [MethodImpl(MethodImplOptions.Synchronized)]
        public static User MakeNew(string name, string lname, string passw, UserType ut)
        {

            SqlHelper.ExecuteNonQuery(@"
				insert into umbracoUser 
				(UserType,startStructureId,startMediaId, UserName, userLogin, userPassword, userEmail,userLanguage) 
				values (@type,-1,-1,@name,@lname,@pw,'',@lang)",
                SqlHelper.CreateParameter("@lang", GlobalSettings.DefaultUILanguage),
                SqlHelper.CreateParameter("@name", name),
                SqlHelper.CreateParameter("@lname", lname),
                SqlHelper.CreateParameter("@type", ut.Id),
                SqlHelper.CreateParameter("@pw", passw));

            var u = new User(lname);
            u.OnNew(EventArgs.Empty);

            return u;
        }


        /// <summary>
        /// Creates a new user.
        /// </summary>
        /// <param name="name">The name.</param>
        /// <param name="lname">The lname.</param>
        /// <param name="passw">The passw.</param>
        /// <param name="email">The email.</param>
        /// <param name="ut">The ut.</param>
        [MethodImpl(MethodImplOptions.Synchronized)]
        public static User MakeNew(string name, string lname, string passw, string email, UserType ut)
        {
            SqlHelper.ExecuteNonQuery(@"
				insert into umbracoUser 
				(UserType,startStructureId,startMediaId, UserName, userLogin, userPassword, userEmail,userLanguage) 
				values (@type,-1,-1,@name,@lname,@pw,@email,@lang)",
                SqlHelper.CreateParameter("@lang", GlobalSettings.DefaultUILanguage),
                SqlHelper.CreateParameter("@name", name),
                SqlHelper.CreateParameter("@lname", lname),
                SqlHelper.CreateParameter("@email", email),
                SqlHelper.CreateParameter("@type", ut.Id),
                SqlHelper.CreateParameter("@pw", passw));

            var u = new User(lname);
            u.OnNew(EventArgs.Empty);

            return u;
        }


        /// <summary>
        /// Updates the name, login name and password for the user with the specified id.
        /// </summary>
        /// <param name="id">The id.</param>
        /// <param name="name">The name.</param>
        /// <param name="lname">The lname.</param>
        /// <param name="email">The email.</param>
        /// <param name="ut">The ut.</param>
        public static void Update(int id, string name, string lname, string email, UserType ut)
        {
            if (!EnsureUniqueLoginName(lname, User.GetUser(id)))
                throw new Exception(String.Format("A user with the login '{0}' already exists", lname));


            SqlHelper.ExecuteNonQuery(@"Update umbracoUser set userName=@name, userLogin=@lname, userEmail=@email, UserType=@type where id = @id",
                SqlHelper.CreateParameter("@name", name),
                SqlHelper.CreateParameter("@lname", lname),
                SqlHelper.CreateParameter("@email", email),
                SqlHelper.CreateParameter("@type", ut.Id),
                SqlHelper.CreateParameter("@id", id));
        }

        public static void Update(int id, string name, string lname, string email, bool disabled, bool noConsole, UserType ut)
        {
            if (!EnsureUniqueLoginName(lname, User.GetUser(id)))
                throw new Exception(String.Format("A user with the login '{0}' already exists", lname));


            SqlHelper.ExecuteNonQuery(@"Update umbracoUser set userName=@name, userLogin=@lname, userEmail=@email, UserType=@type, userDisabled=@disabled, userNoConsole=@noconsole where id = @id",
                SqlHelper.CreateParameter("@name", name),
                SqlHelper.CreateParameter("@lname", lname),
                SqlHelper.CreateParameter("@email", email),
                SqlHelper.CreateParameter("@type", ut.Id),
                SqlHelper.CreateParameter("@disabled", disabled),
                SqlHelper.CreateParameter("@noconsole", noConsole),
                SqlHelper.CreateParameter("@id", id));
        }

        /// <summary>
        /// Updates the membership provider properties
        /// </summary>
        /// <param name="id">The id.</param>
        /// <param name="email"></param>
        /// <param name="disabled"></param>
        /// <param name="noConsole"></param>        
        public static void Update(int id, string email, bool disabled, bool noConsole)
        {
            SqlHelper.ExecuteNonQuery(@"Update umbracoUser set userEmail=@email, userDisabled=@disabled, userNoConsole=@noconsole where id = @id",
                SqlHelper.CreateParameter("@email", email),
                SqlHelper.CreateParameter("@disabled", disabled),
                SqlHelper.CreateParameter("@noconsole", noConsole),
                SqlHelper.CreateParameter("@id", id));
        }
        
        /// <summary>
        /// Gets the ID from the user with the specified login name and password
        /// </summary>
        /// <param name="lname">The login name.</param>
        /// <param name="passw">The password.</param>
        /// <returns>a user ID</returns>
        public static int getUserId(string lname, string passw)
        {
            return getUserId("select id from umbracoUser where userDisabled = 0 and userNoConsole = 0 and userLogin = @login and userPassword = @pw",
                SqlHelper.CreateParameter("@login", lname),
                SqlHelper.CreateParameter("@pw", passw));
        }

        /// <summary>
        /// Gets the ID from the user with the specified login name
        /// </summary>
        /// <param name="lname">The login name.</param>
        /// <returns>a user ID</returns>
        public static int getUserId(string lname)
        {
            return getUserId("select id from umbracoUser where userLogin = @login",
                 SqlHelper.CreateParameter("@login", lname));
        }

        private static int getUserId(string query, params IParameter[] parameterValues)
        {
            object userId = SqlHelper.ExecuteScalar<object>(query, parameterValues);
            return (userId != null && userId != DBNull.Value) ? int.Parse(userId.ToString()) : -1;
        }

        /// <summary>
        /// Deletes this instance.
        /// </summary>
        [Obsolete("Deleting users are NOT supported as history needs to be kept. Please use the disable() method instead")]
        public void delete()
        {
            //make sure you cannot delete the admin user!
            if (this.Id == 0)
                throw new InvalidOperationException("The Administrator account cannot be deleted");

            OnDeleting(EventArgs.Empty);

            //would be better in the notifications class but since we can't reference the cms project (poorly architected) we need to use raw sql
            SqlHelper.ExecuteNonQuery("delete from umbracoUser2NodeNotify where userId = @userId", SqlHelper.CreateParameter("@userId", Id));

            //would be better in the permissions class but since we can't reference the cms project (poorly architected) we need to use raw sql
            SqlHelper.ExecuteNonQuery("delete from umbracoUser2NodePermission where userId = @userId", SqlHelper.CreateParameter("@userId", Id));

            //delete the assigned applications
            clearApplications();

            SqlHelper.ExecuteNonQuery("delete from umbracoUserLogins where userID = @id", SqlHelper.CreateParameter("@id", Id));

            SqlHelper.ExecuteNonQuery("delete from umbracoUser where id = @id", SqlHelper.CreateParameter("@id", Id));
            FlushFromCache();
        }

        /// <summary>
        /// Disables this instance.
        /// </summary>
        public void disable()
        {
            OnDisabling(EventArgs.Empty);
            //change disabled and userLogin (prefix with yyyyMMdd_ )
            this.Disabled = true;
            //MUST clear out the umbraco logins otherwise if they are still logged in they can still do stuff:
            //http://issues.umbraco.org/issue/U4-2042
            SqlHelper.ExecuteNonQuery("delete from umbracoUserLogins where userID = @id", SqlHelper.CreateParameter("@id", Id));
            //can't rename if it's going to take up too many chars
            if (this.LoginName.Length + 9 <= 125)
            {
                this.LoginName = DateTime.Now.ToString("yyyyMMdd") + "_" + this.LoginName;
            }
            this.Save();
        }

        /// <summary>
        /// Gets the users permissions based on a nodes path
        /// </summary>
        /// <param name="Path">The path.</param>
        /// <returns></returns>
        public string GetPermissions(string Path)
        {
            if (!_isInitialized)
                setupUser(_id);
            
            // NH 4.7.1 changing default permission behavior to default to User Type permissions IF no specific permissions has been
            // set for the current node
            var nodeId = Path.Contains(",") ? int.Parse(Path.Substring(Path.LastIndexOf(",", StringComparison.Ordinal)+1)) : int.Parse(Path);
            return GetPermissions(nodeId);
        }

        [Obsolete("Do not use this, implement something in the service layer!! And make sure we can mock/test it")]
        internal string GetPermissions(int nodeId)
        {
            if (!_isInitialized)
                setupUser(_id);

            string defaultPermissions = UserType.DefaultPermissions;

            //get the cached permissions for the user
            var cachedPermissions = ApplicationContext.Current.ApplicationCache.GetCacheItem(
                string.Format("{0}{1}", CacheKeys.UserPermissionsCacheKey, _id),
                //Since this cache can be quite large (http://issues.umbraco.org/issue/U4-2161) we will make this priority below average
                CacheItemPriority.BelowNormal,
                null,
                //Since this cache can be quite large (http://issues.umbraco.org/issue/U4-2161) we will only have this exist in cache for 20 minutes, 
                // then it will refresh from the database.
                new TimeSpan(0, 20, 0),
                () =>
                {
                    var cruds = new Hashtable();
                    using (var dr = SqlHelper.ExecuteReader("select * from umbracoUser2NodePermission where userId = @userId order by nodeId", SqlHelper.CreateParameter("@userId", this.Id)))
                    {
                        while (dr.Read())
                        {
                            if (!cruds.ContainsKey(dr.GetInt("nodeId")))
                            {
                                cruds.Add(dr.GetInt("nodeId"), string.Empty);
                            }
                            cruds[dr.GetInt("nodeId")] += dr.GetString("permission");
                        }
                    }
                    return cruds;
                });

            // NH 4.7.1 changing default permission behavior to default to User Type permissions IF no specific permissions has been
            // set for the current node
            if (cachedPermissions.ContainsKey(nodeId))
            {
                return cachedPermissions[nodeId].ToString();
            }

            // exception to everything. If default cruds is empty and we're on root node; allow browse of root node
            if (string.IsNullOrEmpty(defaultPermissions) && nodeId == -1)
                defaultPermissions = "F";

            // else return default user type cruds
            return defaultPermissions;
        }

        /// <summary>
        /// Initializes the user node permissions
        /// </summary>
        [Obsolete("This method doesn't do anything whatsoever and will be removed in future versions")]
        public void initCruds()
        {            
        }

        /// <summary>
        /// Gets a users notifications for a specified node path.
        /// </summary>
        /// <param name="Path">The node path.</param>
        /// <returns></returns>
        public string GetNotifications(string Path)
        {
            string notifications = "";

            if (!_notificationsInitialized)
                initNotifications();

            foreach (string nodeId in Path.Split(','))
            {
                if (_notifications.ContainsKey(int.Parse(nodeId)))
                    notifications = _notifications[int.Parse(nodeId)].ToString();
            }

            return notifications;
        }

        /// <summary>
        /// Clears the internal hashtable containing cached information about notifications for the user
        /// </summary>
        public void resetNotificationCache()
        {
            _notificationsInitialized = false;
            _notifications.Clear();
        }

        /// <summary>
        /// Initializes the notifications and caches them.
        /// </summary>
        public void initNotifications()
        {
            if (!_isInitialized)
                setupUser(_id);

            using (IRecordsReader dr = SqlHelper.ExecuteReader("select * from umbracoUser2NodeNotify where userId = @userId order by nodeId", SqlHelper.CreateParameter("@userId", this.Id)))
            {
                while (dr.Read())
                {
                    int nodeId = dr.GetInt("nodeId");
                    if (!_notifications.ContainsKey(nodeId))
                        _notifications.Add(nodeId, String.Empty);

                    _notifications[nodeId] += dr.GetString("action");
                }
            }
            _notificationsInitialized = true;
        }

        /// <summary>
        /// Gets the user id.
        /// </summary>
        /// <value>The id.</value>
        public int Id
        {
            get { return _id; }
        }

        /// <summary>
        /// Clears the list of applications the user has access to.
        /// </summary>
        public void clearApplications()
        {
            SqlHelper.ExecuteNonQuery("delete from umbracoUser2app where [user] = @id", SqlHelper.CreateParameter("@id", this.Id));
        }

        /// <summary>
        /// Adds a application to the list of allowed applications
        /// </summary>
        /// <param name="AppAlias">The app alias.</param>
        public void addApplication(string AppAlias)
        {
            SqlHelper.ExecuteNonQuery("insert into umbracoUser2app ([user],app) values (@id, @app)", SqlHelper.CreateParameter("@id", this.Id), SqlHelper.CreateParameter("@app", AppAlias));
        }

        /// <summary>
        /// Gets or sets a value indicating whether the user has access to the Umbraco back end.
        /// </summary>
        /// <value><c>true</c> if the user has access to the back end; otherwise, <c>false</c>.</value>
        public bool NoConsole
        {
            get
            {
                if (!_isInitialized)
                    setupUser(_id);
                return _userNoConsole;
            }
            set
            {
                _userNoConsole = value;
                SqlHelper.ExecuteNonQuery("update umbracoUser set userNoConsole = @userNoConsole where id = @id", SqlHelper.CreateParameter("@id", this.Id), SqlHelper.CreateParameter("@userNoConsole", _userNoConsole));
                FlushFromCache();
            }
        }

        /// <summary>
        /// Gets or sets a value indicating whether this <see cref="User"/> is disabled.
        /// </summary>
        /// <value><c>true</c> if disabled; otherwise, <c>false</c>.</value>
        public bool Disabled
        {
            get
            {
                if (!_isInitialized)
                    setupUser(_id);
                return _userDisabled;
            }
            set
            {
                _userDisabled = value;
                SqlHelper.ExecuteNonQuery("update umbracoUser set userDisabled = @userDisabled where id = @id", SqlHelper.CreateParameter("@id", this.Id), SqlHelper.CreateParameter("@userDisabled", _userDisabled));
                FlushFromCache();
            }
        }

        /// <summary>
        /// Gets or sets the start content node id.
        /// </summary>
        /// <value>The start node id.</value>
        public int StartNodeId
        {
            get
            {
                if (!_isInitialized)
                    setupUser(_id);
                return _startnodeid;
            }
            set
            {

                _startnodeid = value;
                SqlHelper.ExecuteNonQuery("update umbracoUser set  startStructureId = @start where id = @id", SqlHelper.CreateParameter("@start", value), SqlHelper.CreateParameter("@id", this.Id));
                FlushFromCache();
            }
        }

        /// <summary>
        /// Gets or sets the start media id.
        /// </summary>
        /// <value>The start media id.</value>
        public int StartMediaId
        {
            get
            {
                if (!_isInitialized)
                    setupUser(_id);
                return _startmediaid;
            }
            set
            {

                _startmediaid = value;
                SqlHelper.ExecuteNonQuery("update umbracoUser set  startMediaId = @start where id = @id", SqlHelper.CreateParameter("@start", value), SqlHelper.CreateParameter("@id", this.Id));
                FlushFromCache();
            }
        }

        /// <summary>
        /// Flushes the user from cache.
        /// </summary>
        [Obsolete("This method should not be used, cache flushing is handled automatically by event handling in the web application and ensures that all servers are notified, this will not notify all servers in a load balanced environment")]
        public void FlushFromCache()
        {
            OnFlushingFromCache(EventArgs.Empty);
            ApplicationContext.Current.ApplicationCache.ClearCacheItem(string.Format("{0}{1}", CacheKeys.UserCacheKey, Id.ToString()));            
        }

        /// <summary>
        /// Gets the user with a specified ID
        /// </summary>
        /// <param name="id">The id.</param>
        /// <returns></returns>
        [Obsolete("The legacy user object should no longer be used, use the WebSecurity class to access the current user or the UserService to retreive a user by id")]
        public static User GetUser(int id)
        {
            return ApplicationContext.Current.ApplicationCache.GetCacheItem(
                string.Format("{0}{1}", CacheKeys.UserCacheKey, id.ToString()), () =>
                    {
                        try
                        {
                            return new User(id);
                        }
                        catch (ArgumentException)
                        {
                            //no user was found
                            return null;
                        }
                    });
        }


        //EVENTS
        /// <summary>
        /// The save event handler
        /// </summary>
        public delegate void SavingEventHandler(User sender, EventArgs e);
        /// <summary>
        /// The new event handler
        /// </summary>
        public delegate void NewEventHandler(User sender, EventArgs e);
        /// <summary>
        /// The disable event handler
        /// </summary>
        public delegate void DisablingEventHandler(User sender, EventArgs e);
        /// <summary>
        /// The delete event handler
        /// </summary>
        public delegate void DeletingEventHandler(User sender, EventArgs e);
        /// <summary>
        /// The Flush User from cache event handler
        /// </summary>
        public delegate void FlushingFromCacheEventHandler(User sender, EventArgs e);

        /// <summary>
        /// Occurs when [saving].
        /// </summary>
        public static event SavingEventHandler Saving;
        /// <summary>
        /// Raises the <see cref="E:Saving"/> event.
        /// </summary>
        /// <param name="e">The <see cref="System.EventArgs"/> instance containing the event data.</param>
        protected virtual void OnSaving(EventArgs e)
        {
            if (Saving != null)
                Saving(this, e);
        }

        /// <summary>
        /// Occurs when [new].
        /// </summary>
        public static event NewEventHandler New;
        /// <summary>
        /// Raises the <see cref="E:New"/> event.
        /// </summary>
        /// <param name="e">The <see cref="System.EventArgs"/> instance containing the event data.</param>
        protected virtual void OnNew(EventArgs e)
        {
            if (New != null)
                New(this, e);
        }

        /// <summary>
        /// Occurs when [disabling].
        /// </summary>
        public static event DisablingEventHandler Disabling;
        /// <summary>
        /// Raises the <see cref="E:Disabling"/> event.
        /// </summary>
        /// <param name="e">The <see cref="System.EventArgs"/> instance containing the event data.</param>
        protected virtual void OnDisabling(EventArgs e)
        {
            if (Disabling != null)
                Disabling(this, e);
        }

        /// <summary>
        /// Occurs when [deleting].
        /// </summary>
        public static event DeletingEventHandler Deleting;
        /// <summary>
        /// Raises the <see cref="E:Deleting"/> event.
        /// </summary>
        /// <param name="e">The <see cref="System.EventArgs"/> instance containing the event data.</param>
        protected virtual void OnDeleting(EventArgs e)
        {
            if (Deleting != null)
                Deleting(this, e);
        }

        /// <summary>
        /// Occurs when [flushing from cache].
        /// </summary>
        public static event FlushingFromCacheEventHandler FlushingFromCache;
        /// <summary>
        /// Raises the <see cref="E:FlushingFromCache"/> event.
        /// </summary>
        /// <param name="e">The <see cref="System.EventArgs"/> instance containing the event data.</param>
        protected virtual void OnFlushingFromCache(EventArgs e)
        {
            if (FlushingFromCache != null)
                FlushingFromCache(this, e);
        }


    }
}
<|MERGE_RESOLUTION|>--- conflicted
+++ resolved
@@ -1,1105 +1,1077 @@
-using System;
-using System.Collections;
-using System.Web.Caching;
-using Umbraco.Core;
-using Umbraco.Core.Cache;
-using Umbraco.Core.Logging;
-<<<<<<< HEAD
-using Umbraco.Core.Models.Membership;
-=======
-using Umbraco.Core.Models.Rdbms;
->>>>>>> 0f9f11bb
-using umbraco.DataLayer;
-using System.Collections.Generic;
-using System.Linq;
-using System.Runtime.CompilerServices;
-
-namespace umbraco.BusinessLogic
-{
-    /// <summary>
-    /// represents a Umbraco back end user
-    /// </summary>
-    public class User
-    {
-        private int _id;
-        private bool _isInitialized;
-        private string _name;
-        private string _loginname;
-        private int _startnodeid;
-        private int _startmediaid;
-        private string _email;
-        private string _language = "";
-        private UserType _usertype;
-        private bool _userNoConsole;
-        private bool _userDisabled;
-        
-        private Hashtable _notifications = new Hashtable();
-        private bool _notificationsInitialized = false;
-
-        [Obsolete("Obsolete, For querying the database use the new UmbracoDatabase object ApplicationContext.Current.DatabaseContext.Database", false)]
-        private static ISqlHelper SqlHelper
-        {
-            get { return Application.SqlHelper; }
-        }
-
-        internal User(IUser user)
-        {
-            _id = (int)user.Id;
-            _userNoConsole = user.NoConsole;
-            _userDisabled = user.IsLockedOut;
-            _name = user.Name;
-            _loginname = user.Username;
-            _email = user.Email;
-            _language = user.Language;
-            _startnodeid = user.StartContentId;
-            _startmediaid = user.StartMediaId;
-            //this is cached, so should be 'ok'
-            _usertype = UserType.GetUserType(user.UserType.Id);
-
-            _isInitialized = true;
-        }
-
-        /// <summary>
-        /// Initializes a new instance of the <see cref="User"/> class.
-        /// </summary>
-        /// <param name="ID">The ID.</param>
-        public User(int ID)
-        {
-            setupUser(ID);
-        }
-
-        /// <summary>
-        /// Initializes a new instance of the <see cref="User"/> class.
-        /// </summary>
-        /// <param name="ID">The ID.</param>
-        /// <param name="noSetup">if set to <c>true</c> [no setup].</param>
-        public User(int ID, bool noSetup)
-        {
-            _id = ID;
-        }
-
-        /// <summary>
-        /// Initializes a new instance of the <see cref="User"/> class.
-        /// </summary>
-        /// <param name="Login">The login.</param>
-        /// <param name="Password">The password.</param>
-        public User(string Login, string Password)
-        {
-            setupUser(getUserId(Login, Password));
-        }
-
-        /// <summary>
-        /// Initializes a new instance of the <see cref="User"/> class.
-        /// </summary>
-        /// <param name="Login">The login.</param>
-        public User(string Login)
-        {
-            setupUser(getUserId(Login));
-        }
-
-        private void setupUser(int ID)
-        {
-            _id = ID;
-
-<<<<<<< HEAD
-            using (IRecordsReader dr = SqlHelper.ExecuteReader(
-                "Select userNoConsole, userDisabled, userType,startStructureID, startMediaId, userName,userLogin,userEmail, userLanguage from umbracoUser where id = @id",
-                SqlHelper.CreateParameter("@id", ID)))
-            {
-                if (dr.Read())
-                {
-                    _userNoConsole = dr.GetBoolean("usernoconsole");
-                    _userDisabled = dr.GetBoolean("userDisabled");
-                    _name = dr.GetString("userName");
-                    _loginname = dr.GetString("userLogin");
-                    _email = dr.GetString("userEmail");
-                    _language = dr.GetString("userLanguage");
-                    _startnodeid = dr.GetInt("startStructureID");
-                    if (!dr.IsNull("startMediaId"))
-                        _startmediaid = dr.GetInt("startMediaID");
-                    _usertype = UserType.GetUserType(dr.GetShort("UserType"));
-                }
-                else
-                {
-                    throw new ArgumentException("No User exists with ID " + ID.ToString());
-                }
-=======
-            var dto = ApplicationContext.Current.DatabaseContext.Database.FirstOrDefault<UserDto>("WHERE id = @id", new { id = ID});
-            if (dto != null)
-            {
-                _userNoConsole = dto.NoConsole;
-                _userDisabled = dto.Disabled;
-                _name = dto.UserName;
-                _loginname = dto.Login;
-                _email = dto.Email;
-                _language = dto.UserLanguage;
-                _startnodeid = dto.ContentStartId;
-                if (dto.MediaStartId.HasValue)
-                    _startmediaid = dto.MediaStartId.Value;
-                _usertype = UserType.GetUserType(dto.Type);
-                _defaultToLiveEditing = dto.DefaultToLiveEditing;
-            }
-            else
-            {
-                throw new ArgumentException("No User exists with ID " + ID);
->>>>>>> 0f9f11bb
-            }
-            _isInitialized = true;
-        }
-
-        /// <summary>
-        /// Used to persist object changes to the database. In Version3.0 it's just a stub for future compatibility
-        /// </summary>
-        public void Save()
-        {
-            OnSaving(EventArgs.Empty);
-        }
-
-        /// <summary>
-        /// Gets or sets the users name.
-        /// </summary>
-        /// <value>The name.</value>
-        public string Name
-        {
-            get
-            {
-                if (_isInitialized == false)
-                    setupUser(_id);
-                return _name;
-            }
-            set
-            {
-                _name = value;
-
-                ApplicationContext.Current.DatabaseContext.Database.Update<UserDto>(
-                    "SET UserName = @userName WHERE id = @id", new { userName = value, id = Id});
-
-                FlushFromCache();
-            }
-        }
-
-        /// <summary>
-        /// Gets or sets the users email.
-        /// </summary>
-        /// <value>The email.</value>
-        public string Email
-        {
-            get
-            {
-                if (_isInitialized == false)
-                    setupUser(_id);
-                return _email;
-            }
-            set
-            {
-                _email = value;
-
-                ApplicationContext.Current.DatabaseContext.Database.Update<UserDto>(
-                    "SET UserEmail = @email WHERE id = @id", new { email = value, id = Id });
-
-                FlushFromCache();
-            }
-        }
-
-        /// <summary>
-        /// Gets or sets the users language.
-        /// </summary>
-        /// <value>The language.</value>
-        public string Language
-        {
-            get
-            {
-                if (_isInitialized == false)
-                    setupUser(_id);
-                return _language;
-            }
-            set
-            {
-                _language = value;
-
-                ApplicationContext.Current.DatabaseContext.Database.Update<UserDto>(
-                    "SET userLanguage = @language WHERE id = @id", new { language = value, id = Id });
-
-                FlushFromCache();
-            }
-        }
-
-        /// <summary>
-        /// Gets or sets the users password.
-        /// </summary>
-        /// <value>The password.</value>
-        public string Password
-        {
-            get
-            {
-                return GetPassword();
-            }
-            set
-            {
-                ApplicationContext.Current.DatabaseContext.Database.Update<UserDto>(
-                    "SET UserPassword = @pw WHERE id = @id", new { pw = value, id = Id });
-
-                FlushFromCache();
-            }
-        }
-
-        /// <summary>
-        /// Gets the password.
-        /// </summary>
-        /// <returns></returns>
-        public string GetPassword()
-        {
-            return ApplicationContext.Current.DatabaseContext.Database.ExecuteScalar<string>(
-                "SELECT UserPassword FROM umbracoUser WHERE id = @id", new {id = Id});
-        }
-
-        /// <summary>
-        /// Determines whether this user is an admin.
-        /// </summary>
-        /// <returns>
-        /// 	<c>true</c> if this user is admin; otherwise, <c>false</c>.
-        /// </returns>
-        public bool IsAdmin()
-        {
-            return UserType.Alias == "admin";
-        }
-
-        [Obsolete("Do not use this method to validate credentials, use the user's membership provider to do authentication. This method will not work if the password format is 'Encrypted'")]
-        public bool ValidatePassword(string password)
-        {
-            var userLogin = ApplicationContext.Current.DatabaseContext.Database.ExecuteScalar<string>(
-                "SELECT userLogin FROM umbracoUser WHERE userLogin = @login AND UserPasword = @password",
-                new {login = LoginName, password = password});
-
-            return userLogin == this.LoginName;
-        }
-
-        /// <summary>
-        /// Determines whether this user is the root (super user).
-        /// </summary>
-        /// <returns>
-        /// 	<c>true</c> if this user is root; otherwise, <c>false</c>.
-        /// </returns>
-        public bool IsRoot()
-        {
-            return Id == 0;
-        }
-
-        /// <summary>
-        /// Gets the applications which the user has access to.
-        /// </summary>
-        /// <value>The users applications.</value>
-        public Application[] Applications
-        {
-            get
-            {
-                return GetApplications().ToArray();
-            }
-        }
-
-        /// <summary>
-        /// Get the application which the user has access to as a List
-        /// </summary>
-        /// <returns></returns>
-        public List<Application> GetApplications()
-        {
-            if (_isInitialized == false)
-                setupUser(_id);
-
-            var allApps = Application.getAll();
-            var apps = new List<Application>();
-
-            var dtos = ApplicationContext.Current.DatabaseContext.Database.Fetch<User2AppDto>(
-                "SELECT * FROM umbracoUser2app WHERE [user] = @userID", new {userID = Id});
-            foreach (var dto in dtos)
-            {
-                var app = allApps.SingleOrDefault(x => x.alias == dto.AppAlias);
-                if (app != null)
-                    apps.Add(app);
-            }
-
-            return apps;
-        }
-
-        /// <summary>
-        /// Gets or sets the users  login name
-        /// </summary>
-        /// <value>The loginname.</value>
-        public string LoginName
-        {
-            get
-            {
-                if (_isInitialized == false)
-                    setupUser(_id);
-                return _loginname;
-            }
-            set
-            {
-                if (EnsureUniqueLoginName(value, this) == false)
-                    throw new Exception(String.Format("A user with the login '{0}' already exists", value));
-
-                _loginname = value;
-
-                ApplicationContext.Current.DatabaseContext.Database.Update<UserDto>(
-                    "SET UserLogin = @login WHERE id = @id", new { login = value, id = Id });
-
-                FlushFromCache();
-            }
-        }
-
-        private static bool EnsureUniqueLoginName(string loginName, User currentUser)
-        {
-            User[] u = User.getAllByLoginName(loginName);
-            if (u.Length != 0)
-            {
-                if (u[0].Id != currentUser.Id)
-                    return false;
-            }
-
-            return true;
-        }
-
-        /// <summary>
-        /// Validates the users credentials.
-        /// </summary>
-        /// <param name="lname">The login name.</param>
-        /// <param name="passw">The password.</param>
-        /// <returns></returns>
-        [Obsolete("Do not use this method to validate credentials, use the user's membership provider to do authentication. This method will not work if the password format is 'Encrypted'")]
-        public static bool validateCredentials(string lname, string passw)
-        {
-            return validateCredentials(lname, passw, true);
-        }
-
-        /// <summary>
-        /// Validates the users credentials.
-        /// </summary>
-        /// <param name="lname">The login name.</param>
-        /// <param name="passw">The password.</param>
-        /// <param name="checkForUmbracoConsoleAccess">if set to <c>true</c> [check for umbraco console access].</param>
-        /// <returns></returns>
-        [Obsolete("Do not use this method to validate credentials, use the user's membership provider to do authentication. This method will not work if the password format is 'Encrypted'")]
-        public static bool validateCredentials(string lname, string passw, bool checkForUmbracoConsoleAccess)
-        {
-            string consoleCheckSql = "";
-            if (checkForUmbracoConsoleAccess)
-                consoleCheckSql = "and userNoConsole = 0 ";
-
-            object tmp = SqlHelper.ExecuteScalar<object>(
-                "select id from umbracoUser where userDisabled = 0 " + consoleCheckSql + " and userLogin = @login and userPassword = @pw", 
-                SqlHelper.CreateParameter("@login", lname), 
-                SqlHelper.CreateParameter("@pw", passw)
-                );
-
-            // Logging
-            if (tmp == null)
-            {
-				LogHelper.Info<User>("Login: '" + lname + "' failed, from IP: " + System.Web.HttpContext.Current.Request.UserHostAddress);
-            }
-                
-            return (tmp != null);
-        }
-
-        /// <summary>
-        /// Gets or sets the type of the user.
-        /// </summary>
-        /// <value>The type of the user.</value>
-        public UserType UserType
-        {
-            get
-            {
-                if (_isInitialized == false)
-                    setupUser(_id);
-                return _usertype;
-            }
-            set
-            {
-                _usertype = value;
-
-                ApplicationContext.Current.DatabaseContext.Database.Update<UserDto>(
-                    "SET userType = @type WHERE id = @id", new { type = value.Id, id = Id });
-
-                FlushFromCache();
-            }
-        }
-
-
-        /// <summary>
-        /// Gets all users
-        /// </summary>
-        /// <returns></returns>
-        public static User[] getAll()
-        {
-            IRecordsReader dr = SqlHelper.ExecuteReader("Select id from umbracoUser");
-
-            var users = new List<User>();
-
-            while (dr.Read())
-            {
-                users.Add(User.GetUser(dr.GetInt("id")));
-            }
-            dr.Close();
-
-            return users.OrderBy(x => x.Name).ToArray();
-        }
-
-
-        /// <summary>
-        /// Gets the current user (logged in)
-        /// </summary>
-        /// <returns>A user or null</returns>
-        public static User GetCurrent()
-        {
-            try
-            {
-                if (umbraco.BasePages.BasePage.umbracoUserContextID != "")
-                    return BusinessLogic.User.GetUser(umbraco.BasePages.BasePage.GetUserId(umbraco.BasePages.BasePage.umbracoUserContextID));
-                else
-                    return null;
-            }
-            catch (Exception)
-            {
-                return null;
-            }
-        }
-
-		/// <summary>
-        /// Gets all users by email.
-        /// </summary>
-        /// <param name="email">The email.</param>
-        /// <returns></returns>
-		public static User[] getAllByEmail(string email)
-		{
-			return getAllByEmail(email, false);
-		}
-
-        /// <summary>
-        /// Gets all users by email.
-        /// </summary>
-        /// <param name="email">The email.</param>
-       /// <param name="useExactMatch">match exact email address or partial email address.</param>
-        /// <returns></returns>
-        public static User[] getAllByEmail(string email, bool useExactMatch)
-        {
-            var retVal = new List<User>();
-            var tmpContainer = new ArrayList();
-
-            IRecordsReader dr = useExactMatch
-                ? SqlHelper.ExecuteReader("Select id from umbracoUser where userEmail = @email",
-                    SqlHelper.CreateParameter("@email", email))
-                : SqlHelper.ExecuteReader("Select id from umbracoUser where userEmail LIKE {0} @email",
-                    SqlHelper.CreateParameter("@email", String.Format("%{0}%", email)));
-            
-            while (dr.Read())
-            {
-                retVal.Add(GetUser(dr.GetInt("id")));
-            }
-            dr.Close();
-
-            return retVal.ToArray();
-        }
-
-        /// <summary>
-        /// Gets all users by login name.
-        /// </summary>
-        /// <param name="login">The login.</param>
-        /// <returns></returns>
-        public static User[] getAllByLoginName(string login)
-        {
-            return GetAllByLoginName(login, false).ToArray();
-        }
-
-		/// <summary>
-		/// Gets all users by login name.
-		/// </summary>
-		/// <param name="login">The login.</param>
-		/// <param name="">whether to use a partial match</param>
-		/// <returns></returns>
-		public static User[] getAllByLoginName(string login, bool partialMatch)
-		{
-			return GetAllByLoginName(login, partialMatch).ToArray();
-		}
-
-        public static IEnumerable<User> GetAllByLoginName(string login, bool partialMatch)
-        {
-
-            var users = new List<User>();
-
-            if (partialMatch)
-            {
-                using (var dr = SqlHelper.ExecuteReader(
-                    "Select id from umbracoUser where userLogin LIKE @login", SqlHelper.CreateParameter("@login", String.Format("%{0}%", login))))
-                {
-                    while (dr.Read())
-                    {
-                        users.Add(BusinessLogic.User.GetUser(dr.GetInt("id")));
-                    }
-                }
-
-            }
-            else
-            {
-                using (var dr = SqlHelper.ExecuteReader(
-                    "Select id from umbracoUser where userLogin=@login", SqlHelper.CreateParameter("@login", login)))
-                {
-                    while (dr.Read())
-                    {
-                        users.Add(BusinessLogic.User.GetUser(dr.GetInt("id")));
-                    }
-                }
-            }
-
-            return users;
-
-
-        }
-
-        /// <summary>
-        /// Create a new user.
-        /// </summary>
-        /// <param name="name">The full name.</param>
-        /// <param name="lname">The login name.</param>
-        /// <param name="passw">The password.</param>
-        /// <param name="ut">The user type.</param>
-        [MethodImpl(MethodImplOptions.Synchronized)]
-        public static User MakeNew(string name, string lname, string passw, UserType ut)
-        {
-
-            SqlHelper.ExecuteNonQuery(@"
-				insert into umbracoUser 
-				(UserType,startStructureId,startMediaId, UserName, userLogin, userPassword, userEmail,userLanguage) 
-				values (@type,-1,-1,@name,@lname,@pw,'',@lang)",
-                SqlHelper.CreateParameter("@lang", GlobalSettings.DefaultUILanguage),
-                SqlHelper.CreateParameter("@name", name),
-                SqlHelper.CreateParameter("@lname", lname),
-                SqlHelper.CreateParameter("@type", ut.Id),
-                SqlHelper.CreateParameter("@pw", passw));
-
-            var u = new User(lname);
-            u.OnNew(EventArgs.Empty);
-
-            return u;
-        }
-
-
-        /// <summary>
-        /// Creates a new user.
-        /// </summary>
-        /// <param name="name">The name.</param>
-        /// <param name="lname">The lname.</param>
-        /// <param name="passw">The passw.</param>
-        /// <param name="email">The email.</param>
-        /// <param name="ut">The ut.</param>
-        [MethodImpl(MethodImplOptions.Synchronized)]
-        public static User MakeNew(string name, string lname, string passw, string email, UserType ut)
-        {
-            SqlHelper.ExecuteNonQuery(@"
-				insert into umbracoUser 
-				(UserType,startStructureId,startMediaId, UserName, userLogin, userPassword, userEmail,userLanguage) 
-				values (@type,-1,-1,@name,@lname,@pw,@email,@lang)",
-                SqlHelper.CreateParameter("@lang", GlobalSettings.DefaultUILanguage),
-                SqlHelper.CreateParameter("@name", name),
-                SqlHelper.CreateParameter("@lname", lname),
-                SqlHelper.CreateParameter("@email", email),
-                SqlHelper.CreateParameter("@type", ut.Id),
-                SqlHelper.CreateParameter("@pw", passw));
-
-            var u = new User(lname);
-            u.OnNew(EventArgs.Empty);
-
-            return u;
-        }
-
-
-        /// <summary>
-        /// Updates the name, login name and password for the user with the specified id.
-        /// </summary>
-        /// <param name="id">The id.</param>
-        /// <param name="name">The name.</param>
-        /// <param name="lname">The lname.</param>
-        /// <param name="email">The email.</param>
-        /// <param name="ut">The ut.</param>
-        public static void Update(int id, string name, string lname, string email, UserType ut)
-        {
-            if (!EnsureUniqueLoginName(lname, User.GetUser(id)))
-                throw new Exception(String.Format("A user with the login '{0}' already exists", lname));
-
-
-            SqlHelper.ExecuteNonQuery(@"Update umbracoUser set userName=@name, userLogin=@lname, userEmail=@email, UserType=@type where id = @id",
-                SqlHelper.CreateParameter("@name", name),
-                SqlHelper.CreateParameter("@lname", lname),
-                SqlHelper.CreateParameter("@email", email),
-                SqlHelper.CreateParameter("@type", ut.Id),
-                SqlHelper.CreateParameter("@id", id));
-        }
-
-        public static void Update(int id, string name, string lname, string email, bool disabled, bool noConsole, UserType ut)
-        {
-            if (!EnsureUniqueLoginName(lname, User.GetUser(id)))
-                throw new Exception(String.Format("A user with the login '{0}' already exists", lname));
-
-
-            SqlHelper.ExecuteNonQuery(@"Update umbracoUser set userName=@name, userLogin=@lname, userEmail=@email, UserType=@type, userDisabled=@disabled, userNoConsole=@noconsole where id = @id",
-                SqlHelper.CreateParameter("@name", name),
-                SqlHelper.CreateParameter("@lname", lname),
-                SqlHelper.CreateParameter("@email", email),
-                SqlHelper.CreateParameter("@type", ut.Id),
-                SqlHelper.CreateParameter("@disabled", disabled),
-                SqlHelper.CreateParameter("@noconsole", noConsole),
-                SqlHelper.CreateParameter("@id", id));
-        }
-
-        /// <summary>
-        /// Updates the membership provider properties
-        /// </summary>
-        /// <param name="id">The id.</param>
-        /// <param name="email"></param>
-        /// <param name="disabled"></param>
-        /// <param name="noConsole"></param>        
-        public static void Update(int id, string email, bool disabled, bool noConsole)
-        {
-            SqlHelper.ExecuteNonQuery(@"Update umbracoUser set userEmail=@email, userDisabled=@disabled, userNoConsole=@noconsole where id = @id",
-                SqlHelper.CreateParameter("@email", email),
-                SqlHelper.CreateParameter("@disabled", disabled),
-                SqlHelper.CreateParameter("@noconsole", noConsole),
-                SqlHelper.CreateParameter("@id", id));
-        }
-        
-        /// <summary>
-        /// Gets the ID from the user with the specified login name and password
-        /// </summary>
-        /// <param name="lname">The login name.</param>
-        /// <param name="passw">The password.</param>
-        /// <returns>a user ID</returns>
-        public static int getUserId(string lname, string passw)
-        {
-            return getUserId("select id from umbracoUser where userDisabled = 0 and userNoConsole = 0 and userLogin = @login and userPassword = @pw",
-                SqlHelper.CreateParameter("@login", lname),
-                SqlHelper.CreateParameter("@pw", passw));
-        }
-
-        /// <summary>
-        /// Gets the ID from the user with the specified login name
-        /// </summary>
-        /// <param name="lname">The login name.</param>
-        /// <returns>a user ID</returns>
-        public static int getUserId(string lname)
-        {
-            return getUserId("select id from umbracoUser where userLogin = @login",
-                 SqlHelper.CreateParameter("@login", lname));
-        }
-
-        private static int getUserId(string query, params IParameter[] parameterValues)
-        {
-            object userId = SqlHelper.ExecuteScalar<object>(query, parameterValues);
-            return (userId != null && userId != DBNull.Value) ? int.Parse(userId.ToString()) : -1;
-        }
-
-        /// <summary>
-        /// Deletes this instance.
-        /// </summary>
-        [Obsolete("Deleting users are NOT supported as history needs to be kept. Please use the disable() method instead")]
-        public void delete()
-        {
-            //make sure you cannot delete the admin user!
-            if (this.Id == 0)
-                throw new InvalidOperationException("The Administrator account cannot be deleted");
-
-            OnDeleting(EventArgs.Empty);
-
-            //would be better in the notifications class but since we can't reference the cms project (poorly architected) we need to use raw sql
-            SqlHelper.ExecuteNonQuery("delete from umbracoUser2NodeNotify where userId = @userId", SqlHelper.CreateParameter("@userId", Id));
-
-            //would be better in the permissions class but since we can't reference the cms project (poorly architected) we need to use raw sql
-            SqlHelper.ExecuteNonQuery("delete from umbracoUser2NodePermission where userId = @userId", SqlHelper.CreateParameter("@userId", Id));
-
-            //delete the assigned applications
-            clearApplications();
-
-            SqlHelper.ExecuteNonQuery("delete from umbracoUserLogins where userID = @id", SqlHelper.CreateParameter("@id", Id));
-
-            SqlHelper.ExecuteNonQuery("delete from umbracoUser where id = @id", SqlHelper.CreateParameter("@id", Id));
-            FlushFromCache();
-        }
-
-        /// <summary>
-        /// Disables this instance.
-        /// </summary>
-        public void disable()
-        {
-            OnDisabling(EventArgs.Empty);
-            //change disabled and userLogin (prefix with yyyyMMdd_ )
-            this.Disabled = true;
-            //MUST clear out the umbraco logins otherwise if they are still logged in they can still do stuff:
-            //http://issues.umbraco.org/issue/U4-2042
-            SqlHelper.ExecuteNonQuery("delete from umbracoUserLogins where userID = @id", SqlHelper.CreateParameter("@id", Id));
-            //can't rename if it's going to take up too many chars
-            if (this.LoginName.Length + 9 <= 125)
-            {
-                this.LoginName = DateTime.Now.ToString("yyyyMMdd") + "_" + this.LoginName;
-            }
-            this.Save();
-        }
-
-        /// <summary>
-        /// Gets the users permissions based on a nodes path
-        /// </summary>
-        /// <param name="Path">The path.</param>
-        /// <returns></returns>
-        public string GetPermissions(string Path)
-        {
-            if (!_isInitialized)
-                setupUser(_id);
-            
-            // NH 4.7.1 changing default permission behavior to default to User Type permissions IF no specific permissions has been
-            // set for the current node
-            var nodeId = Path.Contains(",") ? int.Parse(Path.Substring(Path.LastIndexOf(",", StringComparison.Ordinal)+1)) : int.Parse(Path);
-            return GetPermissions(nodeId);
-        }
-
-        [Obsolete("Do not use this, implement something in the service layer!! And make sure we can mock/test it")]
-        internal string GetPermissions(int nodeId)
-        {
-            if (!_isInitialized)
-                setupUser(_id);
-
-            string defaultPermissions = UserType.DefaultPermissions;
-
-            //get the cached permissions for the user
-            var cachedPermissions = ApplicationContext.Current.ApplicationCache.GetCacheItem(
-                string.Format("{0}{1}", CacheKeys.UserPermissionsCacheKey, _id),
-                //Since this cache can be quite large (http://issues.umbraco.org/issue/U4-2161) we will make this priority below average
-                CacheItemPriority.BelowNormal,
-                null,
-                //Since this cache can be quite large (http://issues.umbraco.org/issue/U4-2161) we will only have this exist in cache for 20 minutes, 
-                // then it will refresh from the database.
-                new TimeSpan(0, 20, 0),
-                () =>
-                {
-                    var cruds = new Hashtable();
-                    using (var dr = SqlHelper.ExecuteReader("select * from umbracoUser2NodePermission where userId = @userId order by nodeId", SqlHelper.CreateParameter("@userId", this.Id)))
-                    {
-                        while (dr.Read())
-                        {
-                            if (!cruds.ContainsKey(dr.GetInt("nodeId")))
-                            {
-                                cruds.Add(dr.GetInt("nodeId"), string.Empty);
-                            }
-                            cruds[dr.GetInt("nodeId")] += dr.GetString("permission");
-                        }
-                    }
-                    return cruds;
-                });
-
-            // NH 4.7.1 changing default permission behavior to default to User Type permissions IF no specific permissions has been
-            // set for the current node
-            if (cachedPermissions.ContainsKey(nodeId))
-            {
-                return cachedPermissions[nodeId].ToString();
-            }
-
-            // exception to everything. If default cruds is empty and we're on root node; allow browse of root node
-            if (string.IsNullOrEmpty(defaultPermissions) && nodeId == -1)
-                defaultPermissions = "F";
-
-            // else return default user type cruds
-            return defaultPermissions;
-        }
-
-        /// <summary>
-        /// Initializes the user node permissions
-        /// </summary>
-        [Obsolete("This method doesn't do anything whatsoever and will be removed in future versions")]
-        public void initCruds()
-        {            
-        }
-
-        /// <summary>
-        /// Gets a users notifications for a specified node path.
-        /// </summary>
-        /// <param name="Path">The node path.</param>
-        /// <returns></returns>
-        public string GetNotifications(string Path)
-        {
-            string notifications = "";
-
-            if (!_notificationsInitialized)
-                initNotifications();
-
-            foreach (string nodeId in Path.Split(','))
-            {
-                if (_notifications.ContainsKey(int.Parse(nodeId)))
-                    notifications = _notifications[int.Parse(nodeId)].ToString();
-            }
-
-            return notifications;
-        }
-
-        /// <summary>
-        /// Clears the internal hashtable containing cached information about notifications for the user
-        /// </summary>
-        public void resetNotificationCache()
-        {
-            _notificationsInitialized = false;
-            _notifications.Clear();
-        }
-
-        /// <summary>
-        /// Initializes the notifications and caches them.
-        /// </summary>
-        public void initNotifications()
-        {
-            if (!_isInitialized)
-                setupUser(_id);
-
-            using (IRecordsReader dr = SqlHelper.ExecuteReader("select * from umbracoUser2NodeNotify where userId = @userId order by nodeId", SqlHelper.CreateParameter("@userId", this.Id)))
-            {
-                while (dr.Read())
-                {
-                    int nodeId = dr.GetInt("nodeId");
-                    if (!_notifications.ContainsKey(nodeId))
-                        _notifications.Add(nodeId, String.Empty);
-
-                    _notifications[nodeId] += dr.GetString("action");
-                }
-            }
-            _notificationsInitialized = true;
-        }
-
-        /// <summary>
-        /// Gets the user id.
-        /// </summary>
-        /// <value>The id.</value>
-        public int Id
-        {
-            get { return _id; }
-        }
-
-        /// <summary>
-        /// Clears the list of applications the user has access to.
-        /// </summary>
-        public void clearApplications()
-        {
-            SqlHelper.ExecuteNonQuery("delete from umbracoUser2app where [user] = @id", SqlHelper.CreateParameter("@id", this.Id));
-        }
-
-        /// <summary>
-        /// Adds a application to the list of allowed applications
-        /// </summary>
-        /// <param name="AppAlias">The app alias.</param>
-        public void addApplication(string AppAlias)
-        {
-            SqlHelper.ExecuteNonQuery("insert into umbracoUser2app ([user],app) values (@id, @app)", SqlHelper.CreateParameter("@id", this.Id), SqlHelper.CreateParameter("@app", AppAlias));
-        }
-
-        /// <summary>
-        /// Gets or sets a value indicating whether the user has access to the Umbraco back end.
-        /// </summary>
-        /// <value><c>true</c> if the user has access to the back end; otherwise, <c>false</c>.</value>
-        public bool NoConsole
-        {
-            get
-            {
-                if (!_isInitialized)
-                    setupUser(_id);
-                return _userNoConsole;
-            }
-            set
-            {
-                _userNoConsole = value;
-                SqlHelper.ExecuteNonQuery("update umbracoUser set userNoConsole = @userNoConsole where id = @id", SqlHelper.CreateParameter("@id", this.Id), SqlHelper.CreateParameter("@userNoConsole", _userNoConsole));
-                FlushFromCache();
-            }
-        }
-
-        /// <summary>
-        /// Gets or sets a value indicating whether this <see cref="User"/> is disabled.
-        /// </summary>
-        /// <value><c>true</c> if disabled; otherwise, <c>false</c>.</value>
-        public bool Disabled
-        {
-            get
-            {
-                if (!_isInitialized)
-                    setupUser(_id);
-                return _userDisabled;
-            }
-            set
-            {
-                _userDisabled = value;
-                SqlHelper.ExecuteNonQuery("update umbracoUser set userDisabled = @userDisabled where id = @id", SqlHelper.CreateParameter("@id", this.Id), SqlHelper.CreateParameter("@userDisabled", _userDisabled));
-                FlushFromCache();
-            }
-        }
-
-        /// <summary>
-        /// Gets or sets the start content node id.
-        /// </summary>
-        /// <value>The start node id.</value>
-        public int StartNodeId
-        {
-            get
-            {
-                if (!_isInitialized)
-                    setupUser(_id);
-                return _startnodeid;
-            }
-            set
-            {
-
-                _startnodeid = value;
-                SqlHelper.ExecuteNonQuery("update umbracoUser set  startStructureId = @start where id = @id", SqlHelper.CreateParameter("@start", value), SqlHelper.CreateParameter("@id", this.Id));
-                FlushFromCache();
-            }
-        }
-
-        /// <summary>
-        /// Gets or sets the start media id.
-        /// </summary>
-        /// <value>The start media id.</value>
-        public int StartMediaId
-        {
-            get
-            {
-                if (!_isInitialized)
-                    setupUser(_id);
-                return _startmediaid;
-            }
-            set
-            {
-
-                _startmediaid = value;
-                SqlHelper.ExecuteNonQuery("update umbracoUser set  startMediaId = @start where id = @id", SqlHelper.CreateParameter("@start", value), SqlHelper.CreateParameter("@id", this.Id));
-                FlushFromCache();
-            }
-        }
-
-        /// <summary>
-        /// Flushes the user from cache.
-        /// </summary>
-        [Obsolete("This method should not be used, cache flushing is handled automatically by event handling in the web application and ensures that all servers are notified, this will not notify all servers in a load balanced environment")]
-        public void FlushFromCache()
-        {
-            OnFlushingFromCache(EventArgs.Empty);
-            ApplicationContext.Current.ApplicationCache.ClearCacheItem(string.Format("{0}{1}", CacheKeys.UserCacheKey, Id.ToString()));            
-        }
-
-        /// <summary>
-        /// Gets the user with a specified ID
-        /// </summary>
-        /// <param name="id">The id.</param>
-        /// <returns></returns>
-        [Obsolete("The legacy user object should no longer be used, use the WebSecurity class to access the current user or the UserService to retreive a user by id")]
-        public static User GetUser(int id)
-        {
-            return ApplicationContext.Current.ApplicationCache.GetCacheItem(
-                string.Format("{0}{1}", CacheKeys.UserCacheKey, id.ToString()), () =>
-                    {
-                        try
-                        {
-                            return new User(id);
-                        }
-                        catch (ArgumentException)
-                        {
-                            //no user was found
-                            return null;
-                        }
-                    });
-        }
-
-
-        //EVENTS
-        /// <summary>
-        /// The save event handler
-        /// </summary>
-        public delegate void SavingEventHandler(User sender, EventArgs e);
-        /// <summary>
-        /// The new event handler
-        /// </summary>
-        public delegate void NewEventHandler(User sender, EventArgs e);
-        /// <summary>
-        /// The disable event handler
-        /// </summary>
-        public delegate void DisablingEventHandler(User sender, EventArgs e);
-        /// <summary>
-        /// The delete event handler
-        /// </summary>
-        public delegate void DeletingEventHandler(User sender, EventArgs e);
-        /// <summary>
-        /// The Flush User from cache event handler
-        /// </summary>
-        public delegate void FlushingFromCacheEventHandler(User sender, EventArgs e);
-
-        /// <summary>
-        /// Occurs when [saving].
-        /// </summary>
-        public static event SavingEventHandler Saving;
-        /// <summary>
-        /// Raises the <see cref="E:Saving"/> event.
-        /// </summary>
-        /// <param name="e">The <see cref="System.EventArgs"/> instance containing the event data.</param>
-        protected virtual void OnSaving(EventArgs e)
-        {
-            if (Saving != null)
-                Saving(this, e);
-        }
-
-        /// <summary>
-        /// Occurs when [new].
-        /// </summary>
-        public static event NewEventHandler New;
-        /// <summary>
-        /// Raises the <see cref="E:New"/> event.
-        /// </summary>
-        /// <param name="e">The <see cref="System.EventArgs"/> instance containing the event data.</param>
-        protected virtual void OnNew(EventArgs e)
-        {
-            if (New != null)
-                New(this, e);
-        }
-
-        /// <summary>
-        /// Occurs when [disabling].
-        /// </summary>
-        public static event DisablingEventHandler Disabling;
-        /// <summary>
-        /// Raises the <see cref="E:Disabling"/> event.
-        /// </summary>
-        /// <param name="e">The <see cref="System.EventArgs"/> instance containing the event data.</param>
-        protected virtual void OnDisabling(EventArgs e)
-        {
-            if (Disabling != null)
-                Disabling(this, e);
-        }
-
-        /// <summary>
-        /// Occurs when [deleting].
-        /// </summary>
-        public static event DeletingEventHandler Deleting;
-        /// <summary>
-        /// Raises the <see cref="E:Deleting"/> event.
-        /// </summary>
-        /// <param name="e">The <see cref="System.EventArgs"/> instance containing the event data.</param>
-        protected virtual void OnDeleting(EventArgs e)
-        {
-            if (Deleting != null)
-                Deleting(this, e);
-        }
-
-        /// <summary>
-        /// Occurs when [flushing from cache].
-        /// </summary>
-        public static event FlushingFromCacheEventHandler FlushingFromCache;
-        /// <summary>
-        /// Raises the <see cref="E:FlushingFromCache"/> event.
-        /// </summary>
-        /// <param name="e">The <see cref="System.EventArgs"/> instance containing the event data.</param>
-        protected virtual void OnFlushingFromCache(EventArgs e)
-        {
-            if (FlushingFromCache != null)
-                FlushingFromCache(this, e);
-        }
-
-
-    }
-}
+using System;
+using System.Collections;
+using System.Web.Caching;
+using Umbraco.Core;
+using Umbraco.Core.Cache;
+using Umbraco.Core.Logging;
+using Umbraco.Core.Models.Membership;
+using Umbraco.Core.Models.Rdbms;
+using umbraco.DataLayer;
+using System.Collections.Generic;
+using System.Linq;
+using System.Runtime.CompilerServices;
+
+namespace umbraco.BusinessLogic
+{
+    /// <summary>
+    /// represents a Umbraco back end user
+    /// </summary>
+    public class User
+    {
+        private int _id;
+        private bool _isInitialized;
+        private string _name;
+        private string _loginname;
+        private int _startnodeid;
+        private int _startmediaid;
+        private string _email;
+        private string _language = "";
+        private UserType _usertype;
+        private bool _userNoConsole;
+        private bool _userDisabled;
+        
+        private Hashtable _notifications = new Hashtable();
+        private bool _notificationsInitialized = false;
+
+        [Obsolete("Obsolete, For querying the database use the new UmbracoDatabase object ApplicationContext.Current.DatabaseContext.Database", false)]
+        private static ISqlHelper SqlHelper
+        {
+            get { return Application.SqlHelper; }
+        }
+
+        internal User(IUser user)
+        {
+            _id = (int)user.Id;
+            _userNoConsole = user.NoConsole;
+            _userDisabled = user.IsLockedOut;
+            _name = user.Name;
+            _loginname = user.Username;
+            _email = user.Email;
+            _language = user.Language;
+            _startnodeid = user.StartContentId;
+            _startmediaid = user.StartMediaId;
+            //this is cached, so should be 'ok'
+            _usertype = UserType.GetUserType(user.UserType.Id);
+
+            _isInitialized = true;
+        }
+
+        /// <summary>
+        /// Initializes a new instance of the <see cref="User"/> class.
+        /// </summary>
+        /// <param name="ID">The ID.</param>
+        public User(int ID)
+        {
+            setupUser(ID);
+        }
+
+        /// <summary>
+        /// Initializes a new instance of the <see cref="User"/> class.
+        /// </summary>
+        /// <param name="ID">The ID.</param>
+        /// <param name="noSetup">if set to <c>true</c> [no setup].</param>
+        public User(int ID, bool noSetup)
+        {
+            _id = ID;
+        }
+
+        /// <summary>
+        /// Initializes a new instance of the <see cref="User"/> class.
+        /// </summary>
+        /// <param name="Login">The login.</param>
+        /// <param name="Password">The password.</param>
+        public User(string Login, string Password)
+        {
+            setupUser(getUserId(Login, Password));
+        }
+
+        /// <summary>
+        /// Initializes a new instance of the <see cref="User"/> class.
+        /// </summary>
+        /// <param name="Login">The login.</param>
+        public User(string Login)
+        {
+            setupUser(getUserId(Login));
+        }
+
+        private void setupUser(int ID)
+        {
+            _id = ID;
+
+            var dto = ApplicationContext.Current.DatabaseContext.Database.FirstOrDefault<UserDto>("WHERE id = @id", new { id = ID});
+            if (dto != null)
+            {
+                _userNoConsole = dto.NoConsole;
+                _userDisabled = dto.Disabled;
+                _name = dto.UserName;
+                _loginname = dto.Login;
+                _email = dto.Email;
+                _language = dto.UserLanguage;
+                _startnodeid = dto.ContentStartId;
+                if (dto.MediaStartId.HasValue)
+                    _startmediaid = dto.MediaStartId.Value;
+                _usertype = UserType.GetUserType(dto.Type);
+            }
+            else
+            {
+                throw new ArgumentException("No User exists with ID " + ID);
+            }
+            _isInitialized = true;
+        }
+
+        /// <summary>
+        /// Used to persist object changes to the database. In Version3.0 it's just a stub for future compatibility
+        /// </summary>
+        public void Save()
+        {
+            OnSaving(EventArgs.Empty);
+        }
+
+        /// <summary>
+        /// Gets or sets the users name.
+        /// </summary>
+        /// <value>The name.</value>
+        public string Name
+        {
+            get
+            {
+                if (_isInitialized == false)
+                    setupUser(_id);
+                return _name;
+            }
+            set
+            {
+                _name = value;
+
+                ApplicationContext.Current.DatabaseContext.Database.Update<UserDto>(
+                    "SET UserName = @userName WHERE id = @id", new { userName = value, id = Id});
+
+                FlushFromCache();
+            }
+        }
+
+        /// <summary>
+        /// Gets or sets the users email.
+        /// </summary>
+        /// <value>The email.</value>
+        public string Email
+        {
+            get
+            {
+                if (_isInitialized == false)
+                    setupUser(_id);
+                return _email;
+            }
+            set
+            {
+                _email = value;
+
+                ApplicationContext.Current.DatabaseContext.Database.Update<UserDto>(
+                    "SET UserEmail = @email WHERE id = @id", new { email = value, id = Id });
+
+                FlushFromCache();
+            }
+        }
+
+        /// <summary>
+        /// Gets or sets the users language.
+        /// </summary>
+        /// <value>The language.</value>
+        public string Language
+        {
+            get
+            {
+                if (_isInitialized == false)
+                    setupUser(_id);
+                return _language;
+            }
+            set
+            {
+                _language = value;
+
+                ApplicationContext.Current.DatabaseContext.Database.Update<UserDto>(
+                    "SET userLanguage = @language WHERE id = @id", new { language = value, id = Id });
+
+                FlushFromCache();
+            }
+        }
+
+        /// <summary>
+        /// Gets or sets the users password.
+        /// </summary>
+        /// <value>The password.</value>
+        public string Password
+        {
+            get
+            {
+                return GetPassword();
+            }
+            set
+            {
+                ApplicationContext.Current.DatabaseContext.Database.Update<UserDto>(
+                    "SET UserPassword = @pw WHERE id = @id", new { pw = value, id = Id });
+
+                FlushFromCache();
+            }
+        }
+
+        /// <summary>
+        /// Gets the password.
+        /// </summary>
+        /// <returns></returns>
+        public string GetPassword()
+        {
+            return ApplicationContext.Current.DatabaseContext.Database.ExecuteScalar<string>(
+                "SELECT UserPassword FROM umbracoUser WHERE id = @id", new {id = Id});
+        }
+
+        /// <summary>
+        /// Determines whether this user is an admin.
+        /// </summary>
+        /// <returns>
+        /// 	<c>true</c> if this user is admin; otherwise, <c>false</c>.
+        /// </returns>
+        public bool IsAdmin()
+        {
+            return UserType.Alias == "admin";
+        }
+
+        [Obsolete("Do not use this method to validate credentials, use the user's membership provider to do authentication. This method will not work if the password format is 'Encrypted'")]
+        public bool ValidatePassword(string password)
+        {
+            var userLogin = ApplicationContext.Current.DatabaseContext.Database.ExecuteScalar<string>(
+                "SELECT userLogin FROM umbracoUser WHERE userLogin = @login AND UserPasword = @password",
+                new {login = LoginName, password = password});
+
+            return userLogin == this.LoginName;
+        }
+
+        /// <summary>
+        /// Determines whether this user is the root (super user).
+        /// </summary>
+        /// <returns>
+        /// 	<c>true</c> if this user is root; otherwise, <c>false</c>.
+        /// </returns>
+        public bool IsRoot()
+        {
+            return Id == 0;
+        }
+
+        /// <summary>
+        /// Gets the applications which the user has access to.
+        /// </summary>
+        /// <value>The users applications.</value>
+        public Application[] Applications
+        {
+            get
+            {
+                return GetApplications().ToArray();
+            }
+        }
+
+        /// <summary>
+        /// Get the application which the user has access to as a List
+        /// </summary>
+        /// <returns></returns>
+        public List<Application> GetApplications()
+        {
+            if (_isInitialized == false)
+                setupUser(_id);
+
+            var allApps = Application.getAll();
+            var apps = new List<Application>();
+
+            var dtos = ApplicationContext.Current.DatabaseContext.Database.Fetch<User2AppDto>(
+                "SELECT * FROM umbracoUser2app WHERE [user] = @userID", new {userID = Id});
+            foreach (var dto in dtos)
+            {
+                var app = allApps.SingleOrDefault(x => x.alias == dto.AppAlias);
+                if (app != null)
+                    apps.Add(app);
+            }
+
+            return apps;
+        }
+
+        /// <summary>
+        /// Gets or sets the users  login name
+        /// </summary>
+        /// <value>The loginname.</value>
+        public string LoginName
+        {
+            get
+            {
+                if (_isInitialized == false)
+                    setupUser(_id);
+                return _loginname;
+            }
+            set
+            {
+                if (EnsureUniqueLoginName(value, this) == false)
+                    throw new Exception(String.Format("A user with the login '{0}' already exists", value));
+
+                _loginname = value;
+
+                ApplicationContext.Current.DatabaseContext.Database.Update<UserDto>(
+                    "SET UserLogin = @login WHERE id = @id", new { login = value, id = Id });
+
+                FlushFromCache();
+            }
+        }
+
+        private static bool EnsureUniqueLoginName(string loginName, User currentUser)
+        {
+            User[] u = User.getAllByLoginName(loginName);
+            if (u.Length != 0)
+            {
+                if (u[0].Id != currentUser.Id)
+                    return false;
+            }
+
+            return true;
+        }
+
+        /// <summary>
+        /// Validates the users credentials.
+        /// </summary>
+        /// <param name="lname">The login name.</param>
+        /// <param name="passw">The password.</param>
+        /// <returns></returns>
+        [Obsolete("Do not use this method to validate credentials, use the user's membership provider to do authentication. This method will not work if the password format is 'Encrypted'")]
+        public static bool validateCredentials(string lname, string passw)
+        {
+            return validateCredentials(lname, passw, true);
+        }
+
+        /// <summary>
+        /// Validates the users credentials.
+        /// </summary>
+        /// <param name="lname">The login name.</param>
+        /// <param name="passw">The password.</param>
+        /// <param name="checkForUmbracoConsoleAccess">if set to <c>true</c> [check for umbraco console access].</param>
+        /// <returns></returns>
+        [Obsolete("Do not use this method to validate credentials, use the user's membership provider to do authentication. This method will not work if the password format is 'Encrypted'")]
+        public static bool validateCredentials(string lname, string passw, bool checkForUmbracoConsoleAccess)
+        {
+            string consoleCheckSql = "";
+            if (checkForUmbracoConsoleAccess)
+                consoleCheckSql = "and userNoConsole = 0 ";
+
+            object tmp = SqlHelper.ExecuteScalar<object>(
+                "select id from umbracoUser where userDisabled = 0 " + consoleCheckSql + " and userLogin = @login and userPassword = @pw", 
+                SqlHelper.CreateParameter("@login", lname), 
+                SqlHelper.CreateParameter("@pw", passw)
+                );
+
+            // Logging
+            if (tmp == null)
+            {
+				LogHelper.Info<User>("Login: '" + lname + "' failed, from IP: " + System.Web.HttpContext.Current.Request.UserHostAddress);
+            }
+                
+            return (tmp != null);
+        }
+
+        /// <summary>
+        /// Gets or sets the type of the user.
+        /// </summary>
+        /// <value>The type of the user.</value>
+        public UserType UserType
+        {
+            get
+            {
+                if (_isInitialized == false)
+                    setupUser(_id);
+                return _usertype;
+            }
+            set
+            {
+                _usertype = value;
+
+                ApplicationContext.Current.DatabaseContext.Database.Update<UserDto>(
+                    "SET userType = @type WHERE id = @id", new { type = value.Id, id = Id });
+
+                FlushFromCache();
+            }
+        }
+
+
+        /// <summary>
+        /// Gets all users
+        /// </summary>
+        /// <returns></returns>
+        public static User[] getAll()
+        {
+            IRecordsReader dr = SqlHelper.ExecuteReader("Select id from umbracoUser");
+
+            var users = new List<User>();
+
+            while (dr.Read())
+            {
+                users.Add(User.GetUser(dr.GetInt("id")));
+            }
+            dr.Close();
+
+            return users.OrderBy(x => x.Name).ToArray();
+        }
+
+
+        /// <summary>
+        /// Gets the current user (logged in)
+        /// </summary>
+        /// <returns>A user or null</returns>
+        public static User GetCurrent()
+        {
+            try
+            {
+                if (umbraco.BasePages.BasePage.umbracoUserContextID != "")
+                    return BusinessLogic.User.GetUser(umbraco.BasePages.BasePage.GetUserId(umbraco.BasePages.BasePage.umbracoUserContextID));
+                else
+                    return null;
+            }
+            catch (Exception)
+            {
+                return null;
+            }
+        }
+
+		/// <summary>
+        /// Gets all users by email.
+        /// </summary>
+        /// <param name="email">The email.</param>
+        /// <returns></returns>
+		public static User[] getAllByEmail(string email)
+		{
+			return getAllByEmail(email, false);
+		}
+
+        /// <summary>
+        /// Gets all users by email.
+        /// </summary>
+        /// <param name="email">The email.</param>
+       /// <param name="useExactMatch">match exact email address or partial email address.</param>
+        /// <returns></returns>
+        public static User[] getAllByEmail(string email, bool useExactMatch)
+        {
+            var retVal = new List<User>();
+            var tmpContainer = new ArrayList();
+
+            IRecordsReader dr = useExactMatch
+                ? SqlHelper.ExecuteReader("Select id from umbracoUser where userEmail = @email",
+                    SqlHelper.CreateParameter("@email", email))
+                : SqlHelper.ExecuteReader("Select id from umbracoUser where userEmail LIKE {0} @email",
+                    SqlHelper.CreateParameter("@email", String.Format("%{0}%", email)));
+            
+            while (dr.Read())
+            {
+                retVal.Add(GetUser(dr.GetInt("id")));
+            }
+            dr.Close();
+
+            return retVal.ToArray();
+        }
+
+        /// <summary>
+        /// Gets all users by login name.
+        /// </summary>
+        /// <param name="login">The login.</param>
+        /// <returns></returns>
+        public static User[] getAllByLoginName(string login)
+        {
+            return GetAllByLoginName(login, false).ToArray();
+        }
+
+		/// <summary>
+		/// Gets all users by login name.
+		/// </summary>
+		/// <param name="login">The login.</param>
+		/// <param name="">whether to use a partial match</param>
+		/// <returns></returns>
+		public static User[] getAllByLoginName(string login, bool partialMatch)
+		{
+			return GetAllByLoginName(login, partialMatch).ToArray();
+		}
+
+        public static IEnumerable<User> GetAllByLoginName(string login, bool partialMatch)
+        {
+
+            var users = new List<User>();
+
+            if (partialMatch)
+            {
+                using (var dr = SqlHelper.ExecuteReader(
+                    "Select id from umbracoUser where userLogin LIKE @login", SqlHelper.CreateParameter("@login", String.Format("%{0}%", login))))
+                {
+                    while (dr.Read())
+                    {
+                        users.Add(BusinessLogic.User.GetUser(dr.GetInt("id")));
+                    }
+                }
+
+            }
+            else
+            {
+                using (var dr = SqlHelper.ExecuteReader(
+                    "Select id from umbracoUser where userLogin=@login", SqlHelper.CreateParameter("@login", login)))
+                {
+                    while (dr.Read())
+                    {
+                        users.Add(BusinessLogic.User.GetUser(dr.GetInt("id")));
+                    }
+                }
+            }
+
+            return users;
+
+
+        }
+
+        /// <summary>
+        /// Create a new user.
+        /// </summary>
+        /// <param name="name">The full name.</param>
+        /// <param name="lname">The login name.</param>
+        /// <param name="passw">The password.</param>
+        /// <param name="ut">The user type.</param>
+        [MethodImpl(MethodImplOptions.Synchronized)]
+        public static User MakeNew(string name, string lname, string passw, UserType ut)
+        {
+
+            SqlHelper.ExecuteNonQuery(@"
+				insert into umbracoUser 
+				(UserType,startStructureId,startMediaId, UserName, userLogin, userPassword, userEmail,userLanguage) 
+				values (@type,-1,-1,@name,@lname,@pw,'',@lang)",
+                SqlHelper.CreateParameter("@lang", GlobalSettings.DefaultUILanguage),
+                SqlHelper.CreateParameter("@name", name),
+                SqlHelper.CreateParameter("@lname", lname),
+                SqlHelper.CreateParameter("@type", ut.Id),
+                SqlHelper.CreateParameter("@pw", passw));
+
+            var u = new User(lname);
+            u.OnNew(EventArgs.Empty);
+
+            return u;
+        }
+
+
+        /// <summary>
+        /// Creates a new user.
+        /// </summary>
+        /// <param name="name">The name.</param>
+        /// <param name="lname">The lname.</param>
+        /// <param name="passw">The passw.</param>
+        /// <param name="email">The email.</param>
+        /// <param name="ut">The ut.</param>
+        [MethodImpl(MethodImplOptions.Synchronized)]
+        public static User MakeNew(string name, string lname, string passw, string email, UserType ut)
+        {
+            SqlHelper.ExecuteNonQuery(@"
+				insert into umbracoUser 
+				(UserType,startStructureId,startMediaId, UserName, userLogin, userPassword, userEmail,userLanguage) 
+				values (@type,-1,-1,@name,@lname,@pw,@email,@lang)",
+                SqlHelper.CreateParameter("@lang", GlobalSettings.DefaultUILanguage),
+                SqlHelper.CreateParameter("@name", name),
+                SqlHelper.CreateParameter("@lname", lname),
+                SqlHelper.CreateParameter("@email", email),
+                SqlHelper.CreateParameter("@type", ut.Id),
+                SqlHelper.CreateParameter("@pw", passw));
+
+            var u = new User(lname);
+            u.OnNew(EventArgs.Empty);
+
+            return u;
+        }
+
+
+        /// <summary>
+        /// Updates the name, login name and password for the user with the specified id.
+        /// </summary>
+        /// <param name="id">The id.</param>
+        /// <param name="name">The name.</param>
+        /// <param name="lname">The lname.</param>
+        /// <param name="email">The email.</param>
+        /// <param name="ut">The ut.</param>
+        public static void Update(int id, string name, string lname, string email, UserType ut)
+        {
+            if (!EnsureUniqueLoginName(lname, User.GetUser(id)))
+                throw new Exception(String.Format("A user with the login '{0}' already exists", lname));
+
+
+            SqlHelper.ExecuteNonQuery(@"Update umbracoUser set userName=@name, userLogin=@lname, userEmail=@email, UserType=@type where id = @id",
+                SqlHelper.CreateParameter("@name", name),
+                SqlHelper.CreateParameter("@lname", lname),
+                SqlHelper.CreateParameter("@email", email),
+                SqlHelper.CreateParameter("@type", ut.Id),
+                SqlHelper.CreateParameter("@id", id));
+        }
+
+        public static void Update(int id, string name, string lname, string email, bool disabled, bool noConsole, UserType ut)
+        {
+            if (!EnsureUniqueLoginName(lname, User.GetUser(id)))
+                throw new Exception(String.Format("A user with the login '{0}' already exists", lname));
+
+
+            SqlHelper.ExecuteNonQuery(@"Update umbracoUser set userName=@name, userLogin=@lname, userEmail=@email, UserType=@type, userDisabled=@disabled, userNoConsole=@noconsole where id = @id",
+                SqlHelper.CreateParameter("@name", name),
+                SqlHelper.CreateParameter("@lname", lname),
+                SqlHelper.CreateParameter("@email", email),
+                SqlHelper.CreateParameter("@type", ut.Id),
+                SqlHelper.CreateParameter("@disabled", disabled),
+                SqlHelper.CreateParameter("@noconsole", noConsole),
+                SqlHelper.CreateParameter("@id", id));
+        }
+
+        /// <summary>
+        /// Updates the membership provider properties
+        /// </summary>
+        /// <param name="id">The id.</param>
+        /// <param name="email"></param>
+        /// <param name="disabled"></param>
+        /// <param name="noConsole"></param>        
+        public static void Update(int id, string email, bool disabled, bool noConsole)
+        {
+            SqlHelper.ExecuteNonQuery(@"Update umbracoUser set userEmail=@email, userDisabled=@disabled, userNoConsole=@noconsole where id = @id",
+                SqlHelper.CreateParameter("@email", email),
+                SqlHelper.CreateParameter("@disabled", disabled),
+                SqlHelper.CreateParameter("@noconsole", noConsole),
+                SqlHelper.CreateParameter("@id", id));
+        }
+        
+        /// <summary>
+        /// Gets the ID from the user with the specified login name and password
+        /// </summary>
+        /// <param name="lname">The login name.</param>
+        /// <param name="passw">The password.</param>
+        /// <returns>a user ID</returns>
+        public static int getUserId(string lname, string passw)
+        {
+            return getUserId("select id from umbracoUser where userDisabled = 0 and userNoConsole = 0 and userLogin = @login and userPassword = @pw",
+                SqlHelper.CreateParameter("@login", lname),
+                SqlHelper.CreateParameter("@pw", passw));
+        }
+
+        /// <summary>
+        /// Gets the ID from the user with the specified login name
+        /// </summary>
+        /// <param name="lname">The login name.</param>
+        /// <returns>a user ID</returns>
+        public static int getUserId(string lname)
+        {
+            return getUserId("select id from umbracoUser where userLogin = @login",
+                 SqlHelper.CreateParameter("@login", lname));
+        }
+
+        private static int getUserId(string query, params IParameter[] parameterValues)
+        {
+            object userId = SqlHelper.ExecuteScalar<object>(query, parameterValues);
+            return (userId != null && userId != DBNull.Value) ? int.Parse(userId.ToString()) : -1;
+        }
+
+        /// <summary>
+        /// Deletes this instance.
+        /// </summary>
+        [Obsolete("Deleting users are NOT supported as history needs to be kept. Please use the disable() method instead")]
+        public void delete()
+        {
+            //make sure you cannot delete the admin user!
+            if (this.Id == 0)
+                throw new InvalidOperationException("The Administrator account cannot be deleted");
+
+            OnDeleting(EventArgs.Empty);
+
+            //would be better in the notifications class but since we can't reference the cms project (poorly architected) we need to use raw sql
+            SqlHelper.ExecuteNonQuery("delete from umbracoUser2NodeNotify where userId = @userId", SqlHelper.CreateParameter("@userId", Id));
+
+            //would be better in the permissions class but since we can't reference the cms project (poorly architected) we need to use raw sql
+            SqlHelper.ExecuteNonQuery("delete from umbracoUser2NodePermission where userId = @userId", SqlHelper.CreateParameter("@userId", Id));
+
+            //delete the assigned applications
+            clearApplications();
+
+            SqlHelper.ExecuteNonQuery("delete from umbracoUserLogins where userID = @id", SqlHelper.CreateParameter("@id", Id));
+
+            SqlHelper.ExecuteNonQuery("delete from umbracoUser where id = @id", SqlHelper.CreateParameter("@id", Id));
+            FlushFromCache();
+        }
+
+        /// <summary>
+        /// Disables this instance.
+        /// </summary>
+        public void disable()
+        {
+            OnDisabling(EventArgs.Empty);
+            //change disabled and userLogin (prefix with yyyyMMdd_ )
+            this.Disabled = true;
+            //MUST clear out the umbraco logins otherwise if they are still logged in they can still do stuff:
+            //http://issues.umbraco.org/issue/U4-2042
+            SqlHelper.ExecuteNonQuery("delete from umbracoUserLogins where userID = @id", SqlHelper.CreateParameter("@id", Id));
+            //can't rename if it's going to take up too many chars
+            if (this.LoginName.Length + 9 <= 125)
+            {
+                this.LoginName = DateTime.Now.ToString("yyyyMMdd") + "_" + this.LoginName;
+            }
+            this.Save();
+        }
+
+        /// <summary>
+        /// Gets the users permissions based on a nodes path
+        /// </summary>
+        /// <param name="Path">The path.</param>
+        /// <returns></returns>
+        public string GetPermissions(string Path)
+        {
+            if (!_isInitialized)
+                setupUser(_id);
+            
+            // NH 4.7.1 changing default permission behavior to default to User Type permissions IF no specific permissions has been
+            // set for the current node
+            var nodeId = Path.Contains(",") ? int.Parse(Path.Substring(Path.LastIndexOf(",", StringComparison.Ordinal)+1)) : int.Parse(Path);
+            return GetPermissions(nodeId);
+        }
+
+        [Obsolete("Do not use this, implement something in the service layer!! And make sure we can mock/test it")]
+        internal string GetPermissions(int nodeId)
+        {
+            if (!_isInitialized)
+                setupUser(_id);
+
+            string defaultPermissions = UserType.DefaultPermissions;
+
+            //get the cached permissions for the user
+            var cachedPermissions = ApplicationContext.Current.ApplicationCache.GetCacheItem(
+                string.Format("{0}{1}", CacheKeys.UserPermissionsCacheKey, _id),
+                //Since this cache can be quite large (http://issues.umbraco.org/issue/U4-2161) we will make this priority below average
+                CacheItemPriority.BelowNormal,
+                null,
+                //Since this cache can be quite large (http://issues.umbraco.org/issue/U4-2161) we will only have this exist in cache for 20 minutes, 
+                // then it will refresh from the database.
+                new TimeSpan(0, 20, 0),
+                () =>
+                {
+                    var cruds = new Hashtable();
+                    using (var dr = SqlHelper.ExecuteReader("select * from umbracoUser2NodePermission where userId = @userId order by nodeId", SqlHelper.CreateParameter("@userId", this.Id)))
+                    {
+                        while (dr.Read())
+                        {
+                            if (!cruds.ContainsKey(dr.GetInt("nodeId")))
+                            {
+                                cruds.Add(dr.GetInt("nodeId"), string.Empty);
+                            }
+                            cruds[dr.GetInt("nodeId")] += dr.GetString("permission");
+                        }
+                    }
+                    return cruds;
+                });
+
+            // NH 4.7.1 changing default permission behavior to default to User Type permissions IF no specific permissions has been
+            // set for the current node
+            if (cachedPermissions.ContainsKey(nodeId))
+            {
+                return cachedPermissions[nodeId].ToString();
+            }
+
+            // exception to everything. If default cruds is empty and we're on root node; allow browse of root node
+            if (string.IsNullOrEmpty(defaultPermissions) && nodeId == -1)
+                defaultPermissions = "F";
+
+            // else return default user type cruds
+            return defaultPermissions;
+        }
+
+        /// <summary>
+        /// Initializes the user node permissions
+        /// </summary>
+        [Obsolete("This method doesn't do anything whatsoever and will be removed in future versions")]
+        public void initCruds()
+        {            
+        }
+
+        /// <summary>
+        /// Gets a users notifications for a specified node path.
+        /// </summary>
+        /// <param name="Path">The node path.</param>
+        /// <returns></returns>
+        public string GetNotifications(string Path)
+        {
+            string notifications = "";
+
+            if (!_notificationsInitialized)
+                initNotifications();
+
+            foreach (string nodeId in Path.Split(','))
+            {
+                if (_notifications.ContainsKey(int.Parse(nodeId)))
+                    notifications = _notifications[int.Parse(nodeId)].ToString();
+            }
+
+            return notifications;
+        }
+
+        /// <summary>
+        /// Clears the internal hashtable containing cached information about notifications for the user
+        /// </summary>
+        public void resetNotificationCache()
+        {
+            _notificationsInitialized = false;
+            _notifications.Clear();
+        }
+
+        /// <summary>
+        /// Initializes the notifications and caches them.
+        /// </summary>
+        public void initNotifications()
+        {
+            if (!_isInitialized)
+                setupUser(_id);
+
+            using (IRecordsReader dr = SqlHelper.ExecuteReader("select * from umbracoUser2NodeNotify where userId = @userId order by nodeId", SqlHelper.CreateParameter("@userId", this.Id)))
+            {
+                while (dr.Read())
+                {
+                    int nodeId = dr.GetInt("nodeId");
+                    if (!_notifications.ContainsKey(nodeId))
+                        _notifications.Add(nodeId, String.Empty);
+
+                    _notifications[nodeId] += dr.GetString("action");
+                }
+            }
+            _notificationsInitialized = true;
+        }
+
+        /// <summary>
+        /// Gets the user id.
+        /// </summary>
+        /// <value>The id.</value>
+        public int Id
+        {
+            get { return _id; }
+        }
+
+        /// <summary>
+        /// Clears the list of applications the user has access to.
+        /// </summary>
+        public void clearApplications()
+        {
+            SqlHelper.ExecuteNonQuery("delete from umbracoUser2app where [user] = @id", SqlHelper.CreateParameter("@id", this.Id));
+        }
+
+        /// <summary>
+        /// Adds a application to the list of allowed applications
+        /// </summary>
+        /// <param name="AppAlias">The app alias.</param>
+        public void addApplication(string AppAlias)
+        {
+            SqlHelper.ExecuteNonQuery("insert into umbracoUser2app ([user],app) values (@id, @app)", SqlHelper.CreateParameter("@id", this.Id), SqlHelper.CreateParameter("@app", AppAlias));
+        }
+
+        /// <summary>
+        /// Gets or sets a value indicating whether the user has access to the Umbraco back end.
+        /// </summary>
+        /// <value><c>true</c> if the user has access to the back end; otherwise, <c>false</c>.</value>
+        public bool NoConsole
+        {
+            get
+            {
+                if (!_isInitialized)
+                    setupUser(_id);
+                return _userNoConsole;
+            }
+            set
+            {
+                _userNoConsole = value;
+                SqlHelper.ExecuteNonQuery("update umbracoUser set userNoConsole = @userNoConsole where id = @id", SqlHelper.CreateParameter("@id", this.Id), SqlHelper.CreateParameter("@userNoConsole", _userNoConsole));
+                FlushFromCache();
+            }
+        }
+
+        /// <summary>
+        /// Gets or sets a value indicating whether this <see cref="User"/> is disabled.
+        /// </summary>
+        /// <value><c>true</c> if disabled; otherwise, <c>false</c>.</value>
+        public bool Disabled
+        {
+            get
+            {
+                if (!_isInitialized)
+                    setupUser(_id);
+                return _userDisabled;
+            }
+            set
+            {
+                _userDisabled = value;
+                SqlHelper.ExecuteNonQuery("update umbracoUser set userDisabled = @userDisabled where id = @id", SqlHelper.CreateParameter("@id", this.Id), SqlHelper.CreateParameter("@userDisabled", _userDisabled));
+                FlushFromCache();
+            }
+        }
+
+        /// <summary>
+        /// Gets or sets the start content node id.
+        /// </summary>
+        /// <value>The start node id.</value>
+        public int StartNodeId
+        {
+            get
+            {
+                if (!_isInitialized)
+                    setupUser(_id);
+                return _startnodeid;
+            }
+            set
+            {
+
+                _startnodeid = value;
+                SqlHelper.ExecuteNonQuery("update umbracoUser set  startStructureId = @start where id = @id", SqlHelper.CreateParameter("@start", value), SqlHelper.CreateParameter("@id", this.Id));
+                FlushFromCache();
+            }
+        }
+
+        /// <summary>
+        /// Gets or sets the start media id.
+        /// </summary>
+        /// <value>The start media id.</value>
+        public int StartMediaId
+        {
+            get
+            {
+                if (!_isInitialized)
+                    setupUser(_id);
+                return _startmediaid;
+            }
+            set
+            {
+
+                _startmediaid = value;
+                SqlHelper.ExecuteNonQuery("update umbracoUser set  startMediaId = @start where id = @id", SqlHelper.CreateParameter("@start", value), SqlHelper.CreateParameter("@id", this.Id));
+                FlushFromCache();
+            }
+        }
+
+        /// <summary>
+        /// Flushes the user from cache.
+        /// </summary>
+        [Obsolete("This method should not be used, cache flushing is handled automatically by event handling in the web application and ensures that all servers are notified, this will not notify all servers in a load balanced environment")]
+        public void FlushFromCache()
+        {
+            OnFlushingFromCache(EventArgs.Empty);
+            ApplicationContext.Current.ApplicationCache.ClearCacheItem(string.Format("{0}{1}", CacheKeys.UserCacheKey, Id.ToString()));            
+        }
+
+        /// <summary>
+        /// Gets the user with a specified ID
+        /// </summary>
+        /// <param name="id">The id.</param>
+        /// <returns></returns>
+        [Obsolete("The legacy user object should no longer be used, use the WebSecurity class to access the current user or the UserService to retreive a user by id")]
+        public static User GetUser(int id)
+        {
+            return ApplicationContext.Current.ApplicationCache.GetCacheItem(
+                string.Format("{0}{1}", CacheKeys.UserCacheKey, id.ToString()), () =>
+                    {
+                        try
+                        {
+                            return new User(id);
+                        }
+                        catch (ArgumentException)
+                        {
+                            //no user was found
+                            return null;
+                        }
+                    });
+        }
+
+
+        //EVENTS
+        /// <summary>
+        /// The save event handler
+        /// </summary>
+        public delegate void SavingEventHandler(User sender, EventArgs e);
+        /// <summary>
+        /// The new event handler
+        /// </summary>
+        public delegate void NewEventHandler(User sender, EventArgs e);
+        /// <summary>
+        /// The disable event handler
+        /// </summary>
+        public delegate void DisablingEventHandler(User sender, EventArgs e);
+        /// <summary>
+        /// The delete event handler
+        /// </summary>
+        public delegate void DeletingEventHandler(User sender, EventArgs e);
+        /// <summary>
+        /// The Flush User from cache event handler
+        /// </summary>
+        public delegate void FlushingFromCacheEventHandler(User sender, EventArgs e);
+
+        /// <summary>
+        /// Occurs when [saving].
+        /// </summary>
+        public static event SavingEventHandler Saving;
+        /// <summary>
+        /// Raises the <see cref="E:Saving"/> event.
+        /// </summary>
+        /// <param name="e">The <see cref="System.EventArgs"/> instance containing the event data.</param>
+        protected virtual void OnSaving(EventArgs e)
+        {
+            if (Saving != null)
+                Saving(this, e);
+        }
+
+        /// <summary>
+        /// Occurs when [new].
+        /// </summary>
+        public static event NewEventHandler New;
+        /// <summary>
+        /// Raises the <see cref="E:New"/> event.
+        /// </summary>
+        /// <param name="e">The <see cref="System.EventArgs"/> instance containing the event data.</param>
+        protected virtual void OnNew(EventArgs e)
+        {
+            if (New != null)
+                New(this, e);
+        }
+
+        /// <summary>
+        /// Occurs when [disabling].
+        /// </summary>
+        public static event DisablingEventHandler Disabling;
+        /// <summary>
+        /// Raises the <see cref="E:Disabling"/> event.
+        /// </summary>
+        /// <param name="e">The <see cref="System.EventArgs"/> instance containing the event data.</param>
+        protected virtual void OnDisabling(EventArgs e)
+        {
+            if (Disabling != null)
+                Disabling(this, e);
+        }
+
+        /// <summary>
+        /// Occurs when [deleting].
+        /// </summary>
+        public static event DeletingEventHandler Deleting;
+        /// <summary>
+        /// Raises the <see cref="E:Deleting"/> event.
+        /// </summary>
+        /// <param name="e">The <see cref="System.EventArgs"/> instance containing the event data.</param>
+        protected virtual void OnDeleting(EventArgs e)
+        {
+            if (Deleting != null)
+                Deleting(this, e);
+        }
+
+        /// <summary>
+        /// Occurs when [flushing from cache].
+        /// </summary>
+        public static event FlushingFromCacheEventHandler FlushingFromCache;
+        /// <summary>
+        /// Raises the <see cref="E:FlushingFromCache"/> event.
+        /// </summary>
+        /// <param name="e">The <see cref="System.EventArgs"/> instance containing the event data.</param>
+        protected virtual void OnFlushingFromCache(EventArgs e)
+        {
+            if (FlushingFromCache != null)
+                FlushingFromCache(this, e);
+        }
+
+
+    }
+}