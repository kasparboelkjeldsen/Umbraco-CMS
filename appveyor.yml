--- conflicted
+++ resolved
@@ -5,60 +5,31 @@
     cd build
 
     SET "release="
-
     FOR /F "skip=1 delims=" %%i IN (UmbracoVersion.txt) DO IF NOT DEFINED release SET "release=%%i"
 
     SET nuGetFolder=C:\Users\appveyor\.nuget\packages
-<<<<<<< HEAD
     
-=======
-
->>>>>>> c617599f
     ..\src\.nuget\NuGet.exe sources Add -Name MyGetUmbracoCore -Source https://www.myget.org/F/umbracocore/api/v2/ >NUL
 
     ..\src\.nuget\NuGet.exe restore ..\src\Umbraco.Core\project.json -OutputDirectory %nuGetFolder% -Verbosity quiet
-
-<<<<<<< HEAD
     ..\src\.nuget\NuGet.exe restore ..\src\umbraco.datalayer\packages.config -OutputDirectory %nuGetFolder% -Verbosity quiet
-
     ..\src\.nuget\NuGet.exe restore ..\src\Umbraco.Web\project.json -OutputDirectory %nuGetFolder% -Verbosity quiet
-
     ..\src\.nuget\NuGet.exe restore ..\src\Umbraco.Web.UI\packages.config -OutputDirectory %nuGetFolder% -Verbosity quiet  
-    
-    SET nuGetFolder=%CD%\..\src\packages\
-    
     ..\src\.nuget\NuGet.exe restore ..\src\Umbraco.Tests\packages.config -OutputDirectory %nuGetFolder% -Verbosity quiet    
-    
     ..\src\.nuget\NuGet.exe restore ..\src\umbraco.datalayer\packages.config -OutputDirectory %nuGetFolder% -Verbosity quiet
-    
     ..\src\.nuget\NuGet.exe restore ..\src\umbraco.controls\packages.config -OutputDirectory %nuGetFolder% -Verbosity quiet
-    
-    ECHO Building Release %release% build%APPVEYOR_BUILD_NUMBER%
-
-    SET MSBUILD="C:\Program Files (x86)\MSBuild\14.0\Bin\MsBuild.exe"
-
-    %MSBUILD% "../src/Umbraco.Tests/Umbraco.Tests.csproj" /consoleloggerparameters:Summary;ErrorsOnly;WarningsOnly
-
-    build.bat nopause %release% build%APPVEYOR_BUILD_NUMBER%
-
-=======
-    IF EXIST ..\src\umbraco.businesslogic\packages.config ..\src\.nuget\NuGet.exe install ..\src\umbraco.businesslogic\packages.config -OutputDirectory %nuGetFolder% -Verbosity quiet
-
-    ..\src\.nuget\NuGet.exe install ..\src\Umbraco.Core\packages.config -OutputDirectory %nuGetFolder% -Verbosity quiet
 
     ECHO Building Release %release% build%APPVEYOR_BUILD_NUMBER%
     
     SET PATH=C:\Program Files (x86)\MSBuild\14.0\Bin;%PATH%
-    
     SET MSBUILD="C:\Program Files (x86)\MSBuild\14.0\Bin\MsBuild.exe"
 
     XCOPY "..\src\Umbraco.Tests\unit-test-log4net.CI.config" "..\src\Umbraco.Tests\unit-test-log4net.config" /Y
     
-    %MSBUILD% "..\src\Umbraco.Tests\Umbraco.Tests.csproj" /consoleloggerparameters:Summary;ErrorsOnly
+    %MSBUILD% "../src/Umbraco.Tests/Umbraco.Tests.csproj" /consoleloggerparameters:Summary;ErrorsOnly;WarningsOnly
     
     build.bat nopause %release% build%APPVEYOR_BUILD_NUMBER%
     
->>>>>>> c617599f
     ECHO %PATH%
 test:
   assemblies: src\Umbraco.Tests\bin\Debug\Umbraco.Tests.dll
