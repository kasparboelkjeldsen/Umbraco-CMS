--- conflicted
+++ resolved
@@ -1,10 +1,6 @@
 {
   "sdk": {
-<<<<<<< HEAD
-    "version": "7.0.0",
-=======
     "version": "8.0.0",
->>>>>>> 024a57e0
     "rollForward": "latestFeature",
     "allowPrerelease": false
   }
