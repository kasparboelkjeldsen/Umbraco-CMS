--- conflicted
+++ resolved
@@ -1,16 +1,6 @@
 <Project Sdk="Microsoft.NET.Sdk">
   <PropertyGroup>
     <OutputType>Exe</OutputType>
-<<<<<<< HEAD
-  </PropertyGroup>
-
-  <ItemGroup>
-    <PackageReference Include="BenchmarkDotNet" Version="0.13.5" />
-    <PackageReference Include="Microsoft.Extensions.Logging.Debug" Version="7.0.0" />
-    <PackageReference Include="Moq" Version="4.18.4" />
-    <PackageReference Include="System.Data.DataSetExtensions" Version="4.5.0" />
-    <PackageReference Include="System.Reflection.Emit" Version="4.7.0" />
-=======
     <GenerateAssemblyInfo>false</GenerateAssemblyInfo>
     <IsPackable>false</IsPackable>
     <EnablePackageValidation>false</EnablePackageValidation>
@@ -23,7 +13,6 @@
     <PackageReference Include="Moq"  />
     <PackageReference Include="System.Data.DataSetExtensions" />
     <PackageReference Include="System.Reflection.Emit" />
->>>>>>> 008d797a
   </ItemGroup>
 
   <ItemGroup>
