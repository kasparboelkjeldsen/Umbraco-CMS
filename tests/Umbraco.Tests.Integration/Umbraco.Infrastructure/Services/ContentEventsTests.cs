--- conflicted
+++ resolved
@@ -3,11 +3,6 @@
 
 #pragma warning disable SA1124 // Do not use regions (justification: regions are currently adding some useful organisation to this file)
 
-<<<<<<< HEAD
-using System.Collections.Generic;
-using System.Linq;
-=======
->>>>>>> 9c1f9126
 using Microsoft.Extensions.Logging;
 using NUnit.Framework;
 using Umbraco.Cms.Core;
