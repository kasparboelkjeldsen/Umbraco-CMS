--- conflicted
+++ resolved
@@ -89,13 +89,10 @@
     <PackageReference Include="Microsoft.AspNet.WebApi.Client" Version="5.2.9" />
     <PackageReference Include="Bogus" Version="34.0.2" />
     <PackageReference Include="Microsoft.ICU.ICU4C.Runtime" Version="68.2.0.9" />
-<<<<<<< HEAD
     <PackageReference Include="Microsoft.NET.Test.Sdk" Version="17.3.1" />
     <PackageReference Include="Moq" Version="4.18.2" />
-=======
     <PackageReference Include="Microsoft.NET.Test.Sdk" Version="17.1.0" />
     <PackageReference Include="Moq" Version="4.18.1" />
->>>>>>> 8d5fb41a
     <PackageReference Include="NUnit" Version="3.13.3" />
     <PackageReference Include="NUnit3TestAdapter" Version="4.2.1">
       <PrivateAssets>all</PrivateAssets>
