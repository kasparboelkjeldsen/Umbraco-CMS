<Project Sdk="Microsoft.NET.Sdk">
  <PropertyGroup>
    <IsTestProject>true</IsTestProject>
    <PackageId>Umbraco.Cms.Tests.Integration</PackageId>
    <Title>Umbraco CMS - Integration tests</Title>
    <Description>Contains helper classes for integration tests with Umbraco CMS, including all internal integration tests.</Description>
    <RootNamespace>Umbraco.Cms.Tests.Integration</RootNamespace>
    <IsPackable>true</IsPackable>
    <EnablePackageValidation>true</EnablePackageValidation>
  </PropertyGroup>

  <ItemGroup>
    <PackageReference Include="Bogus" Version="34.0.2" />
    <PackageReference Include="Microsoft.AspNetCore.Mvc.Testing" Version="7.0.7" />
    <PackageReference Include="Microsoft.NET.Test.Sdk" Version="17.5.0" />
    <PackageReference Include="Moq" Version="4.18.4" />
    <PackageReference Include="NUnit3TestAdapter" Version="4.5.0" PrivateAssets="all" />
  </ItemGroup>

  <Import Project="..\..\src\Umbraco.Cms.Targets\buildTransitive\Umbraco.Cms.Targets.props" />
  <Import Project="..\..\src\Umbraco.Cms.Targets\buildTransitive\Umbraco.Cms.Targets.targets" />

  <ItemGroup>
<<<<<<< HEAD
=======
    <ProjectReference Include="..\..\src\Umbraco.Cms\Umbraco.Cms.csproj" />
    <ProjectReference Include="..\Umbraco.Tests.Common\Umbraco.Tests.Common.csproj" />
  </ItemGroup>

  <ItemGroup>
>>>>>>> 4964066b
    <EmbeddedResource Update="Umbraco.Examine.Lucene\UmbracoExamine\TestFiles.resx">
      <Generator>ResXFileCodeGenerator</Generator>
      <SubType>Designer</SubType>
      <LastGenOutput>TestFiles.Designer.cs</LastGenOutput>
    </EmbeddedResource>
    <Compile Update="Umbraco.Examine.Lucene\UmbracoExamine\TestFiles.Designer.cs">
      <DesignTime>True</DesignTime>
      <AutoGen>True</AutoGen>
      <DependentUpon>TestFiles.resx</DependentUpon>
    </Compile>
    <Content Include="Umbraco.Infrastructure\Services\Importing\*.xml" />
    <EmbeddedResource Update="Umbraco.Infrastructure\Services\Importing\ImportResources.resx">
      <Generator>ResXFileCodeGenerator</Generator>
      <SubType>Designer</SubType>
      <LastGenOutput>ImportResources.Designer.cs</LastGenOutput>
    </EmbeddedResource>
    <Compile Update="Umbraco.Infrastructure\Services\Importing\ImportResources.Designer.cs">
      <DesignTime>True</DesignTime>
      <AutoGen>True</AutoGen>
      <DependentUpon>ImportResources.resx</DependentUpon>
    </Compile>
    <EmbeddedResource Include="Umbraco.Web.BackOffice\UrlAndDomains\package.xml" />
    <Content Include="appsettings.Tests.json" CopyToOutputDirectory="PreserveNewest" />
  </ItemGroup>

  <ItemGroup>
    <ProjectReference Include="..\Umbraco.Tests.Common\Umbraco.Tests.Common.csproj" />
  </ItemGroup>
</Project><|MERGE_RESOLUTION|>--- conflicted
+++ resolved
@@ -21,14 +21,11 @@
   <Import Project="..\..\src\Umbraco.Cms.Targets\buildTransitive\Umbraco.Cms.Targets.targets" />
 
   <ItemGroup>
-<<<<<<< HEAD
-=======
     <ProjectReference Include="..\..\src\Umbraco.Cms\Umbraco.Cms.csproj" />
     <ProjectReference Include="..\Umbraco.Tests.Common\Umbraco.Tests.Common.csproj" />
   </ItemGroup>
 
   <ItemGroup>
->>>>>>> 4964066b
     <EmbeddedResource Update="Umbraco.Examine.Lucene\UmbracoExamine\TestFiles.resx">
       <Generator>ResXFileCodeGenerator</Generator>
       <SubType>Designer</SubType>
