--- conflicted
+++ resolved
@@ -85,12 +85,9 @@
   </ItemGroup>
 
   <ItemGroup>
-<<<<<<< HEAD
     <PackageReference Include="Examine.Lucene" Version="3.0.0" />
     <PackageReference Include="Microsoft.AspNetCore.Mvc.Testing" Version="7.0.0-preview.7.22375.6" />
-=======
     <PackageReference Include="Examine.Lucene" Version="3.0.1" />
->>>>>>> d18dc921
     <PackageReference Include="Microsoft.AspNet.WebApi.Client" Version="5.2.9" />
     <PackageReference Include="Bogus" Version="34.0.2" />
     <PackageReference Include="Microsoft.ICU.ICU4C.Runtime" Version="68.2.0.9" />
