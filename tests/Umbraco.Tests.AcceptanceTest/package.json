{
  "name": "acceptancetest",
  "private": true,
  "scripts": {
    "postinstall": "node postinstall.js",
    "config": "node config.js",
    "test": "npx cypress run",
    "ui": "npx cypress open"
  },
  "devDependencies": {
    "cross-env": "^7.0.2",
<<<<<<< HEAD
    "cypress": "^6.8.0",
    "del": "^6.0.0",
    "ncp": "^2.0.0",
    "prompt": "^1.2.0",
    "umbraco-cypress-testhelpers": "^1.0.0-beta-58"
=======
    "cypress": "8.4.1",
    "del": "^6.0.0",
    "ncp": "^2.0.0",
    "prompt": "^1.2.0",
    "umbraco-cypress-testhelpers": "^1.0.0-beta-62"
>>>>>>> 351c37ab
  },
  "dependencies": {
    "typescript": "^3.9.2"
  }
}<|MERGE_RESOLUTION|>--- conflicted
+++ resolved
@@ -9,19 +9,11 @@
   },
   "devDependencies": {
     "cross-env": "^7.0.2",
-<<<<<<< HEAD
-    "cypress": "^6.8.0",
-    "del": "^6.0.0",
-    "ncp": "^2.0.0",
-    "prompt": "^1.2.0",
-    "umbraco-cypress-testhelpers": "^1.0.0-beta-58"
-=======
     "cypress": "8.4.1",
     "del": "^6.0.0",
     "ncp": "^2.0.0",
     "prompt": "^1.2.0",
     "umbraco-cypress-testhelpers": "^1.0.0-beta-62"
->>>>>>> 351c37ab
   },
   "dependencies": {
     "typescript": "^3.9.2"
