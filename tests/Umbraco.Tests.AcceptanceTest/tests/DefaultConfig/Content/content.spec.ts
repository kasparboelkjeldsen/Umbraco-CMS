--- conflicted
+++ resolved
@@ -383,12 +383,6 @@
   });
 
   test('Preview draft', async ({ page, umbracoApi, umbracoUi }) => {
-<<<<<<< HEAD
-=======
-
-
-
->>>>>>> e6a1640c
     await umbracoApi.content.deleteAllContent();
     await umbracoApi.documentTypes.ensureNameNotExists(rootDocTypeName);
 
@@ -549,12 +543,7 @@
     // Save and publish
     await umbracoUi.clickElement(umbracoUi.getButtonByLabelKey(ConstantHelper.buttons.saveAndPublish));
     // Added additional time because it could fail on pipeline because it's not saving fast enough
-<<<<<<< HEAD
-    await umbracoUi.isSuccessNotificationVisible({timeout:20000});
-=======
     await umbracoUi.isSuccessNotificationVisible();
->>>>>>> e6a1640c
-
     // Assert
     const expectedContent = '<p>Acceptance test</p>'
     await expect(await umbracoApi.content.verifyRenderedContent('/contentpickercontent', expectedContent, true)).toBeTruthy();
