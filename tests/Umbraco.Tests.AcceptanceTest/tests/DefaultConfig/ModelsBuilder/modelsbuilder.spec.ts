import {AliasHelper, ApiHelpers, ConstantHelper, test, UiHelpers} from '@umbraco/playwright-testhelpers';
import {
  ContentBuilder,
  DocumentTypeBuilder,
} from "@umbraco/json-models-builders";

test.describe('Modelsbuilder tests', () => {

  test.beforeEach(async ({ page, umbracoApi }, testInfo) => {
    await umbracoApi.report.report(testInfo);
    await umbracoApi.login();
  });

  test('Can create and render content', async ({page, umbracoApi, umbracoUi}) => {
    const docTypeName = "TestDocument";
    const docTypeAlias = AliasHelper.toAlias(docTypeName);
    const contentName = "Home";

    await umbracoApi.content.deleteAllContent();
    await umbracoApi.documentTypes.ensureNameNotExists(docTypeName);
    await umbracoApi.templates.ensureNameNotExists(docTypeName);

    const docType = new DocumentTypeBuilder()
      .withName(docTypeName)
      .withAlias(docTypeAlias)
      .withAllowAsRoot(true)
      .withDefaultTemplate(docTypeAlias)
      .addTab()
        .withName("Content")
        .addTextBoxProperty()
          .withAlias("title")
        .done()
      .done()
      .build();
    await umbracoApi.documentTypes.save(docType);

    await umbracoApi.templates.edit(docTypeName, `@using Umbraco.Cms.Web.Common.PublishedModels;
@inherits Umbraco.Cms.Web.Common.Views.UmbracoViewPage<ContentModels.Testdocument>
@using ContentModels = Umbraco.Cms.Web.Common.PublishedModels;
@{
\tLayout = null;
}

<h1>@Model.Title</h1>`);

    // Time to manually create the content
    await umbracoUi.createContentWithDocumentType(docTypeName);
    await umbracoUi.setEditorHeaderName(contentName);
    // Fortunately for us the input field of a text box has the alias of the property as an id :)
    await page.locator("#title").type("Hello world!");
    await umbracoUi.clickElement(umbracoUi.getButtonByLabelKey(ConstantHelper.buttons.saveAndPublish));
    await umbracoUi.isSuccessNotificationVisible();
    // Ensure that we can render it on the frontend = we can compile the models and views
    await umbracoApi.content.verifyRenderedContent("/", "<h1>Hello world!</h1>", true);

    await umbracoApi.content.deleteAllContent();
    await umbracoApi.documentTypes.ensureNameNotExists(docTypeName);
    await umbracoApi.templates.ensureNameNotExists(docTypeName);
  });

  test('Can update document type without updating view', async ({page, umbracoApi, umbracoUi}) => {
    const docTypeName = "TestDocument";
    const docTypeAlias = AliasHelper.toAlias(docTypeName);
    const propertyAlias = "title";
    const propertyValue = "Hello world!";

    await umbracoApi.content.deleteAllContent();
    await umbracoApi.documentTypes.ensureNameNotExists(docTypeName);
    await umbracoApi.templates.ensureNameNotExists(docTypeName);

    const docType = new DocumentTypeBuilder()
      .withName(docTypeName)
      .withAlias(docTypeAlias)
      .withAllowAsRoot(true)
      .withDefaultTemplate(docTypeAlias)
      .addTab()
        .withName("Content")
        .addTextBoxProperty()
          .withAlias(propertyAlias)
        .done()
      .done()
      .build();
    const savedDocType = await umbracoApi.documentTypes.save(docType);

    await umbracoApi.templates.edit(docTypeName, `@using Umbraco.Cms.Web.Common.PublishedModels;
@inherits Umbraco.Cms.Web.Common.Views.UmbracoViewPage<ContentModels.Testdocument>
@using ContentModels = Umbraco.Cms.Web.Common.PublishedModels;
@{
\tLayout = null;
}

<h1>@Model.Title</h1>`);
    const content = new ContentBuilder()
      .withContentTypeAlias(savedDocType["alias"])
      .withAction("publishNew")
      .addVariant()
        .withName("Home")
        .withSave(true)
        .withPublish(true)
        .addProperty()
          .withAlias(propertyAlias)
          .withValue(propertyValue)
        .done()
      .done()
      .build()
    await umbracoApi.content.save(content);

    // Navigate to the document type
    await umbracoUi.goToSection(ConstantHelper.sections.settings);
    await umbracoUi.clickElement(umbracoUi.getTreeItem("settings", ["Document Types", docTypeName]));
    // Add a new property (this might cause a version error if the viewcache is not cleared, hence this test
    await page.locator('.umb-box-content >> [data-element="property-add"]').click();
    await page.locator('[data-element="property-name"]').type("Second Title");
    await page.locator('[data-element="editor-add"]').click();
    await page.locator('[input-id="datatype-search"]').type("Textstring");
    await page.locator('.umb-card-grid >> [title="Textstring"]').click();
    await umbracoUi.clickElement(umbracoUi.getButtonByLabelKey(ConstantHelper.buttons.submit));
    await umbracoUi.clickElement(umbracoUi.getButtonByLabelKey(ConstantHelper.buttons.save));
    // Has a long timeout because it can sometimes take longer than 5 sec to save on the pipeline
    await umbracoUi.isSuccessNotificationVisible();

    // Now that the content is updated and the models are rebuilt, ensure that we can still render the frontend.
    await umbracoApi.content.verifyRenderedContent("/", "<h1>" + propertyValue + "</h1>", true)

    await umbracoApi.content.deleteAllContent();
    await umbracoApi.documentTypes.ensureNameNotExists(docTypeName);
    await umbracoApi.templates.ensureNameNotExists(docTypeName);
  });

  test('Can update view without updating document type', async ({page, umbracoApi, umbracoUi}) => {
    const docTypeName = "TestDocument";
    const docTypeAlias = AliasHelper.toAlias(docTypeName);
    const propertyAlias = "title";
    const propertyValue = "Hello world!";

    await umbracoApi.content.deleteAllContent();
    await umbracoApi.documentTypes.ensureNameNotExists(docTypeName);
    await umbracoApi.templates.ensureNameNotExists(docTypeName);

    const docType = new DocumentTypeBuilder()
      .withName(docTypeName)
      .withAlias(docTypeAlias)
      .withAllowAsRoot(true)
      .withDefaultTemplate(docTypeAlias)
      .addTab()
        .withName("Content")
        .addTextBoxProperty()
          .withAlias(propertyAlias)
        .done()
      .done()
      .build();
    const savedDocType = await umbracoApi.documentTypes.save(docType);

    await umbracoApi.templates.edit(docTypeName, `@using Umbraco.Cms.Web.Common.PublishedModels;
@inherits Umbraco.Cms.Web.Common.Views.UmbracoViewPage<ContentModels.Testdocument>
@using ContentModels = Umbraco.Cms.Web.Common.PublishedModels;
@{
\tLayout = null;
}

<h1>@Model.Title</h1>`);

    const content = new ContentBuilder()
      .withContentTypeAlias(savedDocType["alias"])
      .withAction("publishNew")
      .addVariant()
        .withName("Home")
        .withSave(true)
        .withPublish(true)
        .addProperty()
          .withAlias(propertyAlias)
          .withValue(propertyValue)
        .done()
      .done()
      .build();
    await umbracoApi.content.save(content);

    // Navigate to the document type
    await umbracoUi.goToSection(ConstantHelper.sections.settings);
    await umbracoUi.clickElement(umbracoUi.getTreeItem("settings", ["templates", docTypeName]));
    const editor = await page.locator('.ace_content');
    await editor.click();
    // We only have to type out the opening tag, the editor adds the closing tag automatically.
    await editor.type("<p>Edited");
    await umbracoUi.clickElement(umbracoUi.getButtonByLabelKey(ConstantHelper.buttons.save));

<<<<<<< HEAD
    await umbracoUi.isSuccessNotificationVisible({timeout:10000});
=======
    await umbracoUi.isSuccessNotificationVisible();
>>>>>>> 132935c2

    await umbracoApi.content.verifyRenderedContent("/", "<h1>" + propertyValue + "</h1><p>Edited</p>", true);

    await umbracoApi.content.deleteAllContent();
    await umbracoApi.documentTypes.ensureNameNotExists(docTypeName);
    await umbracoApi.templates.ensureNameNotExists(docTypeName);
  });

  test('Can update view and document type', async ({page, umbracoApi, umbracoUi},testInfo) => {
    await testInfo.slow();

    const docTypeName = "TestDocument";
    const docTypeAlias = AliasHelper.toAlias(docTypeName);
    const propertyAlias = "title";
    const propertyValue = "Hello world!";
    const contentName = "Home";

    await umbracoApi.content.deleteAllContent();
    await umbracoApi.documentTypes.ensureNameNotExists(docTypeName);
    await umbracoApi.templates.ensureNameNotExists(docTypeName);

    const docType = new DocumentTypeBuilder()
      .withName(docTypeName)
      .withAlias(docTypeAlias)
      .withAllowAsRoot(true)
      .withDefaultTemplate(docTypeAlias)
      .addTab()
        .withName("Content")
        .addTextBoxProperty()
          .withAlias(propertyAlias)
        .done()
      .done()
      .build();
    const savedDocType = await umbracoApi.documentTypes.save(docType);

    await umbracoApi.templates.edit(docTypeName, `@using Umbraco.Cms.Web.Common.PublishedModels;
@inherits Umbraco.Cms.Web.Common.Views.UmbracoViewPage<ContentModels.Testdocument>
@using ContentModels = Umbraco.Cms.Web.Common.PublishedModels;
@{
\tLayout = null;
}

<h1>@Model.Title</h1>`);

    const content = new ContentBuilder()
      .withContentTypeAlias(savedDocType["alias"])
      .withAction("publishNew")
      .addVariant()
        .withName(contentName)
        .withSave(true)
        .withPublish(true)
        .addProperty()
          .withAlias(propertyAlias)
          .withValue(propertyValue)
        .done()
      .done()
      .build();
    await umbracoApi.content.save(content);

    // Navigate to the document type
    await umbracoUi.goToSection(ConstantHelper.sections.settings);
    await umbracoUi.clickElement(umbracoUi.getTreeItem("settings", ["Document Types", docTypeName]));
    // Add a new property (this might cause a version error if the viewcache is not cleared, hence this test
    await page.locator('.umb-box-content >> [data-element="property-add"]').click();
    await page.locator('[data-element="property-name"]').type("Bod");
    await page.locator('[data-element="editor-add"]').click();
    await page.locator('[input-id="datatype-search"]').type("Textstring");
    await page.locator('.umb-card-grid >> [title="Textstring"]').click();
    await umbracoUi.clickElement(umbracoUi.getButtonByLabelKey(ConstantHelper.buttons.submit));
    await umbracoUi.clickElement(umbracoUi.getButtonByLabelKey(ConstantHelper.buttons.save));
    await umbracoUi.isSuccessNotificationVisible();
    await page.locator('span:has-text("×")').click();

    // Update the template
    await umbracoUi.clickElement(umbracoUi.getTreeItem("settings", ["templates", docTypeName]));
    const editor = await page.locator('.ace_content');
    await editor.click();
    // We only have to type out the opening tag, the editor adds the closing tag automatically.
    await editor.type("<p>@Model.Bod");
    await umbracoUi.clickElement(umbracoUi.getButtonByLabelKey(ConstantHelper.buttons.save));
<<<<<<< HEAD
    await umbracoUi.isSuccessNotificationVisible({timeout: 20000});
=======
    await umbracoUi.isSuccessNotificationVisible();
>>>>>>> 132935c2
    await page.locator('span:has-text("×")').click();

    // Navigate to the content section and update the content
    await umbracoUi.goToSection(ConstantHelper.sections.content);
    await umbracoUi.refreshContentTree();
    await umbracoUi.clickElement(umbracoUi.getTreeItem("content", [contentName]));
    await page.locator("#bod").type("Fancy body text");
    await umbracoUi.clickElement(umbracoUi.getButtonByLabelKey(ConstantHelper.buttons.saveAndPublish));

    await page.waitForTimeout(2000);

    await umbracoApi.content.verifyRenderedContent("/", "<h1>" + propertyValue + "</h1><p>Fancy body text</p>", true);

    await umbracoApi.content.deleteAllContent();
    await umbracoApi.documentTypes.ensureNameNotExists(docTypeName);
    await umbracoApi.templates.ensureNameNotExists(docTypeName);
  });
});<|MERGE_RESOLUTION|>--- conflicted
+++ resolved
@@ -184,11 +184,7 @@
     await editor.type("<p>Edited");
     await umbracoUi.clickElement(umbracoUi.getButtonByLabelKey(ConstantHelper.buttons.save));
 
-<<<<<<< HEAD
-    await umbracoUi.isSuccessNotificationVisible({timeout:10000});
-=======
-    await umbracoUi.isSuccessNotificationVisible();
->>>>>>> 132935c2
+    await umbracoUi.isSuccessNotificationVisible();
 
     await umbracoApi.content.verifyRenderedContent("/", "<h1>" + propertyValue + "</h1><p>Edited</p>", true);
 
@@ -269,11 +265,7 @@
     // We only have to type out the opening tag, the editor adds the closing tag automatically.
     await editor.type("<p>@Model.Bod");
     await umbracoUi.clickElement(umbracoUi.getButtonByLabelKey(ConstantHelper.buttons.save));
-<<<<<<< HEAD
     await umbracoUi.isSuccessNotificationVisible({timeout: 20000});
-=======
-    await umbracoUi.isSuccessNotificationVisible();
->>>>>>> 132935c2
     await page.locator('span:has-text("×")').click();
 
     // Navigate to the content section and update the content
