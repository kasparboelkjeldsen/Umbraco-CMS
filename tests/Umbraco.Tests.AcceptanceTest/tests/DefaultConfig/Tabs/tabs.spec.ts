import { expect, Page } from '@playwright/test';
import {test, ApiHelpers, UiHelpers, AliasHelper, ConstantHelper} from '@umbraco/playwright-testhelpers';
import { DocumentTypeBuilder } from "@umbraco/json-models-builders";

const tabsDocTypeName = 'Tabs Test Document';
const tabsDocTypeAlias = AliasHelper.toAlias(tabsDocTypeName);

test.describe('Tabs', () => {

  test.beforeEach(async ({ page, umbracoApi }, testInfo) => {
    await umbracoApi.report.report(testInfo);
    await umbracoApi.login();
  });

  test.afterEach(async ({page, umbracoApi}) => {
    await umbracoApi.documentTypes.ensureNameNotExists(tabsDocTypeName);
    await umbracoApi.templates.ensureNameNotExists(tabsDocTypeName)
  });

  async function openDocTypeFolder(umbracoUi: UiHelpers, page: Page) {
    await umbracoUi.goToSection('settings');
    await umbracoUi.waitForTreeLoad('settings');
    await page.locator('.umb-tree-item__inner > .umb-tree-item__arrow').first().click();
    await page.locator(`a:has-text("${tabsDocTypeName}")`).click();
  }

  async function createDocTypeWithTabsAndNavigate(umbracoUi: UiHelpers, umbracoApi: ApiHelpers, page: Page){
    await umbracoApi.documentTypes.ensureNameNotExists(tabsDocTypeName);
    await umbracoApi.content.deleteAllContent();
    const tabsDocType = new DocumentTypeBuilder()
        .withName(tabsDocTypeName)
        .withAlias(tabsDocTypeAlias)
        .withAllowAsRoot(true)
        .withDefaultTemplate(tabsDocTypeAlias)
        .addTab()
          .withName('Tab 1')
          .addGroup()
            .withName('Tab group')
            .addUrlPickerProperty()
              .withAlias("urlPicker")
            .done()
          .done()
        .done()
        .build();
    await umbracoApi.documentTypes.save(tabsDocType);
    await openDocTypeFolder(umbracoUi, page);
  }

<<<<<<< HEAD
  test.only('Click dashboard tabs', async ({umbracoUi, page}) => {
=======
  test('Click dashboard tabs', async ({umbracoUi, page}) => {
>>>>>>> 842f1f88
    await umbracoUi.goToSection('content');
    await page.locator('[data-element="tab-contentRedirectManager"] > button').click();
    expect(page.locator('.redirecturlsearch')).not.toBeNull();
    await page.locator('[data-element="tab-contentIntro"] > button').click();
<<<<<<< HEAD
    await expect(page.locator('[data-element="tab-contentIntro"]')).toHaveClass('umb-tab ng-scope umb-tab--active');
=======
    await expect(page.locator('[data-element="tab-contentIntro"]')).toHaveClass(/umb\-tab\-\-active/);
>>>>>>> 842f1f88
  });

  test('Create tab', async ({umbracoUi, umbracoApi, page}) => {
    await umbracoApi.documentTypes.ensureNameNotExists(tabsDocTypeName);
    await umbracoApi.content.deleteAllContent();
    const tabsDocType = new DocumentTypeBuilder()
        .withName(tabsDocTypeName)
        .withAlias(tabsDocTypeAlias)
        .withAllowAsRoot(true)
        .withDefaultTemplate(tabsDocTypeAlias)
        .addGroup()
          .withName('Tabs1Group')
          .addUrlPickerProperty()
            .withAlias('picker')
          .done()
        .done()
        .build();
    await umbracoApi.documentTypes.save(tabsDocType);

    await umbracoUi.goToSection('settings');
    await umbracoUi.waitForTreeLoad('settings');

    await umbracoUi.clickElement(umbracoUi.getTreeItem("settings", ["Document Types", tabsDocTypeName]))
    // Create a tab
    await page.locator('.umb-group-builder__tabs__add-tab').click();
    await page.locator('ng-form.ng-invalid > .umb-group-builder__group-title-input').fill('Tab 1');
    // Create a 2nd tab manually
    await page.locator('.umb-group-builder__tabs__add-tab').click();
    await page.locator('ng-form.ng-invalid > .umb-group-builder__group-title-input').fill('Tab 2');
    // Create a textstring property
    await page.locator('[aria-hidden="false"] > .umb-box-content > .umb-group-builder__group-add-property').click();
    await page.locator('.editor-label').fill('property name');
    await page.locator('[data-element="editor-add"]').click();

    // Search for textstring
    await page.locator('#datatype-search').fill('Textstring');

    // Choose first item
    await page.locator('[title="Textstring"]').first().click();

    // Save property
    await page.locator('.btn-success').last().click();
    await (await umbracoUi.getButtonByLabelKey(ConstantHelper.buttons.save)).click();
    //Assert
    await umbracoUi.isSuccessNotificationVisible();
    await expect(page.locator('[title="tab1"]').first()).toBeVisible();
    await expect(page.locator('[title="tab2"]').first()).toBeVisible();
  });

  test('Delete tabs', async ({umbracoUi, umbracoApi, page}) => {
    await createDocTypeWithTabsAndNavigate(umbracoUi, umbracoApi, page);

    // Check if tab is there, else if it wasn't created, this test would always pass
    let tab = await page.locator('[title="aTab 1"]');
    await expect(tab.first()).toBeVisible();

    // Delete a tab
    await page.locator('.btn-reset > [icon="icon-trash"]').first().click();
    await page.locator('.umb-button > .btn').last().click();
    await (await umbracoUi.getButtonByLabelKey(ConstantHelper.buttons.save)).click();
    // Assert
    await umbracoUi.isSuccessNotificationVisible();
    let deletedTab = await page.locator('[title="aTab 1"]');
    await expect(deletedTab.first()).not.toBeVisible();
    // Clean
    await umbracoApi.documentTypes.ensureNameNotExists(tabsDocTypeName);
  });

  test('Delete property in a tab', async ({umbracoUi, umbracoApi, page}) => {
    await umbracoApi.documentTypes.ensureNameNotExists(tabsDocTypeName);
    const tabsDocType = new DocumentTypeBuilder()
        .withName(tabsDocTypeName)
        .withAlias(tabsDocTypeAlias)
        .withAllowAsRoot(true)
        .withDefaultTemplate(tabsDocTypeAlias)
        .addTab()
          .withName('Tab 1')
          .addGroup()
            .withName('Tab group')
              .addUrlPickerProperty()
                .withAlias("urlPicker")
              .done()
              .addContentPickerProperty()
                .withAlias('picker')
              .done()
            .done()
          .done()
        .build();
    await umbracoApi.documentTypes.save(tabsDocType);
    await openDocTypeFolder(umbracoUi, page);
    await page.locator('[aria-label="Delete property"]').last().click();
    await (await umbracoUi.getButtonByLabelKey('actions_delete')).click();
    await (await umbracoUi.getButtonByLabelKey(ConstantHelper.buttons.save)).click()
    // Assert
    await umbracoUi.isSuccessNotificationVisible();
    await expect(await page.locator('[title=urlPicker]')).toBeVisible();
    await expect(await page.locator('[title=picker]')).toHaveCount(0);
  });

  test('Delete group in tab', async ({umbracoUi, umbracoApi, page}) => {
    await umbracoApi.documentTypes.ensureNameNotExists(tabsDocTypeName);
    const tabsDocType = new DocumentTypeBuilder()
        .withName(tabsDocTypeName)
        .withAlias(tabsDocTypeAlias)
        .withAllowAsRoot(true)
        .withDefaultTemplate(tabsDocTypeAlias)
        .addTab()
          .withName('Tab 1')
          .addGroup()
            .withName('Tab group')
            .addUrlPickerProperty()
              .withAlias("urlPicker")
            .done()
          .done()
          .addGroup()
            .withName('Content Picker Group')
            .addContentPickerProperty()
              .withAlias('picker')
            .done()
          .done()
        .done()
        .build();
    await umbracoApi.documentTypes.save(tabsDocType);
    await openDocTypeFolder(umbracoUi, page);
    // Delete group
    await page.locator(':nth-match(.umb-group-builder__group-remove > [icon="icon-trash"], 2)').click();
    await (await umbracoUi.getButtonByLabelKey('actions_delete')).click();
    await (await umbracoUi.getButtonByLabelKey(ConstantHelper.buttons.save)).click()
    // Assert
    await umbracoUi.isSuccessNotificationVisible();
    await expect(await page.locator('[title=picker]')).toBeVisible();
    await expect(await page.locator('[title=urlPicker]')).toHaveCount(0);
  });

  test('Reorders tab', async ({umbracoUi, umbracoApi, page}) => {
    await umbracoApi.documentTypes.ensureNameNotExists(tabsDocTypeName);

    const tabsDocType = new DocumentTypeBuilder()
        .withName(tabsDocTypeName)
        .withAlias(tabsDocTypeAlias)
        .withAllowAsRoot(true)
        .withDefaultTemplate(tabsDocTypeAlias)
        .addTab()
          .withName('Tab 1')
          .addGroup()
            .withName('Tab group 1')
            .addUrlPickerProperty()
              .withLabel('Url picker 1')
              .withAlias("urlPicker")
            .done()
          .done()
        .done()
        .addTab()
          .withName('Tab 2')
          .addGroup()
            .withName('Tab group 2')
            .addUrlPickerProperty()
              .withLabel('Url picker 2')
              .withAlias("pickerTab 2")
            .done()
          .done()
        .done()
        .addTab()
          .withName('Tab 3')
          .addGroup()
            .withName('Tab group')
            .addUrlPickerProperty()
              .withLabel('Url picker 3')
              .withAlias('pickerTab3')
            .done()
          .done()
        .done()
        .build();

      await umbracoApi.documentTypes.save(tabsDocType);
      await openDocTypeFolder(umbracoUi, page);
      // Check if there are any tabs
      await page.locator('[alias="reorder"]').click();
      // Type order in
      await page.locator('.umb-group-builder__tab-sort-order > .umb-property-editor-tiny').first().fill('3');
      await page.locator('[alias="reorder"]').click();
      // Assert
      await expect(await page.locator('[ui-sortable="sortableOptionsTab"]').locator("xpath=/*[1]")).toHaveAttribute('data-tab-alias', 'aTab 2');
      await expect(await page.locator('[ui-sortable="sortableOptionsTab"]').locator("xpath=/*[2]")).toHaveAttribute('data-tab-alias', 'aTab 3');
      await expect(await page.locator('[ui-sortable="sortableOptionsTab"]').locator("xpath=/*[3]")).toHaveAttribute('data-tab-alias', 'aTab 1');
  });

  test('Reorders groups in a tab', async ({umbracoUi, umbracoApi, page}) => {
    await umbracoApi.documentTypes.ensureNameNotExists(tabsDocTypeName);
    const tabsDocType = new DocumentTypeBuilder()
      .withName(tabsDocTypeName)
      .withAlias(tabsDocTypeAlias)
      .withAllowAsRoot(true)
      .withDefaultTemplate(tabsDocTypeAlias)
      .addTab()
        .withName('Tab 1')
        .addGroup()
          .withName('Tab group 1')
          .addUrlPickerProperty()
            .withLabel('Url picker 1')
            .withAlias("urlPicker")
          .done()
        .done()
        .addGroup()
          .withName('Tab group 2')
          .addUrlPickerProperty()
            .withLabel('Url picker 2')
            .withAlias('urlPickerTwo')
          .done()
        .done()
      .done()
      .build();
    await umbracoApi.documentTypes.save(tabsDocType);
    await openDocTypeFolder(umbracoUi, page);
    await page.locator('[alias="reorder"]').click();
    await page.locator('.umb-property-editor-tiny >> nth=2').fill('1');

    await page.locator('[alias="reorder"]').click();
    await (await umbracoUi.getButtonByLabelKey(ConstantHelper.buttons.save)).click();
    // Assert
    await umbracoUi.isSuccessNotificationVisible();
    await expect(await page.locator('.umb-group-builder__group-title-input >> nth=2')).toHaveAttribute('title', 'aTab 1/aTab group 2');
  });

  test('Reorders properties in a tab', async ({umbracoUi, umbracoApi, page}) => {
    await umbracoApi.documentTypes.ensureNameNotExists(tabsDocTypeName);
    const tabsDocType = new DocumentTypeBuilder()
      .withName(tabsDocTypeName)
      .withAlias(tabsDocTypeAlias)
      .withAllowAsRoot(true)
      .withDefaultTemplate(tabsDocTypeAlias)
      .addTab()
        .withName('Tab 1')
        .addGroup()
          .withName('Tab group')
          .addUrlPickerProperty()
            .withLabel('PickerOne')
            .withAlias("urlPicker")
          .done()
          .addUrlPickerProperty()
            .withLabel('PickerTwo')
            .withAlias('urlPickerTwo')
          .done()
        .done()
      .done()
      .build();
    await umbracoApi.documentTypes.save(tabsDocType);
    await openDocTypeFolder(umbracoUi, page);
    // Reorder
    await page.locator('[alias="reorder"]').click();
    await page.locator('.umb-group-builder__group-sort-value').first().fill('2');
    await page.locator('[alias="reorder"]').click();
    await umbracoUi.clickElement(umbracoUi.getButtonByLabelKey(ConstantHelper.buttons.save));
    // Assert
    await umbracoUi.isSuccessNotificationVisible();
    await expect(await page.locator('.umb-locked-field__input').last()).toHaveAttribute('title', 'urlPicker');
  });

  test('Tab name cannot be empty', async ({umbracoUi, umbracoApi, page}) => {
    await createDocTypeWithTabsAndNavigate(umbracoUi, umbracoApi, page);
    await page.locator('.umb-group-builder__group-title-input').first().fill("");
    await umbracoUi.clickElement(umbracoUi.getButtonByLabelKey(ConstantHelper.buttons.save));
    //Assert
    await umbracoUi.isErrorNotificationVisible();
  });

  test('Two tabs cannot have the same name', async ({umbracoUi, umbracoApi, page}) => {
    await umbracoApi.documentTypes.ensureNameNotExists(tabsDocTypeName);
    const tabsDocType = new DocumentTypeBuilder()
      .withName(tabsDocTypeName)
      .withAlias(tabsDocTypeAlias)
      .withAllowAsRoot(true)
      .withDefaultTemplate(tabsDocTypeAlias)
      .addTab()
        .withName('Tab 1')
        .addGroup()
          .withName('Tab group')
          .addUrlPickerProperty()
            .withAlias("urlPicker")
          .done()
        .done()
      .done()
      .build();
    await umbracoApi.documentTypes.save(tabsDocType);
    await openDocTypeFolder(umbracoUi, page);
    // Create a 2nd tab manually
    await page.locator('.umb-group-builder__tabs__add-tab').click();
    await page.locator('ng-form.ng-invalid > .umb-group-builder__group-title-input').fill('Tab 1');
    await umbracoUi.clickElement(umbracoUi.getButtonByLabelKey(ConstantHelper.buttons.save));
    // Assert
    await umbracoUi.isErrorNotificationVisible();
  });

  test('Group name cannot be empty', async ({umbracoUi, umbracoApi, page}) => {
    await createDocTypeWithTabsAndNavigate(umbracoUi, umbracoApi, page);
    await page.locator('.clearfix > .-placeholder').click();
    await umbracoUi.clickElement(umbracoUi.getButtonByLabelKey(ConstantHelper.buttons.save));
    // Assert
    await umbracoUi.isErrorNotificationVisible();
  });

  test('Group name cannot have the same name', async ({umbracoUi, umbracoApi, page}) => {
    await createDocTypeWithTabsAndNavigate(umbracoUi, umbracoApi, page);
    await page.locator('.clearfix > .-placeholder').click();
    await page.locator('.umb-group-builder__group-title-input').last().type('Tab group');
    await umbracoUi.clickElement(umbracoUi.getButtonByLabelKey(ConstantHelper.buttons.save));
    // Assert
    await umbracoUi.isErrorNotificationVisible();
  });

  test('Drag a group into another tab', async ({umbracoUi, umbracoApi, page}) => {
    await umbracoApi.documentTypes.ensureNameNotExists(tabsDocTypeName);
    const tabsDocType = new DocumentTypeBuilder()
      .withName(tabsDocTypeName)
      .withAlias(tabsDocTypeAlias)
      .withAllowAsRoot(true)
      .withDefaultTemplate(tabsDocTypeAlias)
      .addTab()
        .withName('Tab 1')
        .addGroup()
          .withName('Tab group')
          .addUrlPickerProperty()
            .withAlias("urlPicker")
          .done()
        .done()
      .done()
      .addTab()
        .withName('Tab 2')
        .addGroup()
          .withName('Tab group tab 2')
          .addUrlPickerProperty()
            .withAlias('urlPickerTabTwo')
          .done()
        .done()
        .addGroup()
          .withName('Tab group 2')
          .addUrlPickerProperty()
            .withAlias('urlPickerTwo')
          .done()
        .done()
      .done()
      .build();
    await umbracoApi.documentTypes.save(tabsDocType);
    await openDocTypeFolder(umbracoUi, page);
    await page.locator('[alias="reorder"]').click();
    await page.locator('.umb-group-builder__tab').last().click();
    await page.locator('.umb-group-builder__group-title-icon').last().hover();
    await page.mouse.down();
    await page.locator('.umb-group-builder__tab >> nth=1').hover({force: true});
    await page.waitForTimeout(2000);
    await page.mouse.up();
    await umbracoUi.clickElement(umbracoUi.getButtonByLabelKey(ConstantHelper.buttons.save));
    // Assert
    await umbracoUi.isSuccessNotificationVisible();
    await expect(await page.locator('[title="aTab 1/aTab group 2"]')).toBeVisible();
  });

  test('Drag and drop reorders a tab', async ({umbracoUi, umbracoApi, page}) => {
    await umbracoApi.documentTypes.ensureNameNotExists(tabsDocTypeName);
    const tabsDocType = new DocumentTypeBuilder()
      .withName(tabsDocTypeName)
      .withAlias(tabsDocTypeAlias)
      .withAllowAsRoot(true)
      .withDefaultTemplate(tabsDocTypeAlias)
      .addTab()
        .withName('Tab 1')
        .addGroup()
          .withName('Tab group')
          .addUrlPickerProperty()
            .withAlias("urlPicker")
          .done()
        .done()
      .done()
      .addTab()
        .withName('Tab 2')
        .addGroup()
          .withName('Tab group tab 2')
          .addUrlPickerProperty()
            .withAlias('urlPickerTabTwo')
          .done()
        .done()
        .addGroup()
          .withName('Tab group 2')
          .addUrlPickerProperty()
            .withAlias('urlPickerTwo')
          .done()
        .done()
      .done()
      .build();
    await umbracoApi.documentTypes.save(tabsDocType);
    await openDocTypeFolder(umbracoUi, page);
    await page.locator('[alias="reorder"]').click();

    await page.locator('.umb-group-builder__tab-title-icon >> nth=1').last().hover();
    await page.mouse.down();
    await page.locator('.umb-group-builder__tab >> nth=1').hover({force: true, position: {x: 0, y:10}});
    await page.waitForTimeout(2000);
    await page.mouse.up();
    await page.locator('[alias="reorder"]').click();
    await umbracoUi.clickElement(umbracoUi.getButtonByLabelKey(ConstantHelper.buttons.save));
    //Assert
    await umbracoUi.isSuccessNotificationVisible();
    await expect(await page.locator('[title="aTab 2"]').first()).toBeVisible();
  });

  test('Drags and drops a property in a tab', async ({umbracoUi, umbracoApi, page}) => {
    await umbracoApi.documentTypes.ensureNameNotExists(tabsDocTypeName);
    const tabsDocType = new DocumentTypeBuilder()
      .withName(tabsDocTypeName)
      .withAlias(tabsDocTypeAlias)
      .withAllowAsRoot(true)
      .withDefaultTemplate(tabsDocTypeAlias)
      .addTab()
        .withName('Tab 1')
        .addGroup()
          .withName('Tab group')
          .addUrlPickerProperty()
            .withAlias("urlPicker")
            .withLabel('UrlPickerOne')
          .done()
        .done()
      .done()
      .addTab()
        .withName('Tab 2')
        .addGroup()
          .withName('Tab group tab 2')
          .addUrlPickerProperty()
            .withAlias('urlPickerTabTwo')
            .withLabel('UrlPickerTabTwo')
          .done()
          .addUrlPickerProperty()
            .withAlias('urlPickerTwo')
            .withLabel('UrlPickerTwo')
          .done()
        .done()
      .done()
      .build();
    await umbracoApi.documentTypes.save(tabsDocType);
    await openDocTypeFolder(umbracoUi, page);
    await page.locator('[alias="reorder"]').click();
    await page.locator('.umb-group-builder__tab').last().click();

    // Drag and drop property from tab 2 into tab 1
    await page.locator('.umb-group-builder__property-meta > .flex > .icon >> nth=1').last().hover();
    await page.mouse.down();
    await page.locator('.umb-group-builder__tab >> nth=1').hover({force:true});
    await page.waitForTimeout(500);
    await page.locator('[data-element="group-Tab group"]').hover({force:true});
    await page.mouse.up();

    // Stop reordering and save
    await page.locator('[alias="reorder"]').click();
    await umbracoUi.clickElement(umbracoUi.getButtonByLabelKey(ConstantHelper.buttons.save));

    // Assert
    await umbracoUi.isSuccessNotificationVisible();
    await expect(await page.locator('[title="urlPickerTabTwo"]')).toBeVisible();
  });

  test('Drags and drops a group and converts to tab', async ({umbracoUi, umbracoApi, page}) => {
    await umbracoApi.documentTypes.ensureNameNotExists(tabsDocTypeName);
    const tabsDocType = new DocumentTypeBuilder()
      .withName(tabsDocTypeName)
      .withAlias(tabsDocTypeAlias)
      .withAllowAsRoot(true)
      .withDefaultTemplate(tabsDocTypeAlias)
      .addTab()
        .withName('Tab 1')
        .addGroup()
          .withName('Tab group')
          .addUrlPickerProperty()
            .withAlias("urlPicker")
            .withLabel('UrlPickerOne')
          .done()
        .done()
        .addGroup()
          .withName('Tab group 2')
          .addUrlPickerProperty()
            .withAlias('urlPickerTwo')
            .withLabel('UrlPickerTwo')
          .done()
        .done()
      .done()
      .addTab()
        .withName('Tab 2')
        .addGroup()
          .withName('Tab group tab 2')
          .addUrlPickerProperty()
            .withAlias('urlPickerTabTwo')
            .withLabel('UrlPickerTabTwo')
          .done()
        .done()
      .done()
      .build();
    await umbracoApi.documentTypes.save(tabsDocType);
    await openDocTypeFolder(umbracoUi, page);
    await page.locator('[alias="reorder"]').click();

    await page.locator('.umb-group-builder__group-title-icon >> nth=1').last().hover();
    await page.mouse.down();
    await page.locator('.umb-group-builder__convert-dropzone').hover({force: true, position: {x: 0, y:10}});
    await page.waitForTimeout(2000);
    await page.mouse.up();
    await umbracoUi.clickElement(umbracoUi.getButtonByLabelKey(ConstantHelper.buttons.save));
    // Assert
    await umbracoUi.isSuccessNotificationVisible();
    await expect(await page.locator('[title="tabGroup"]').first()).toBeVisible();
  });
});<|MERGE_RESOLUTION|>--- conflicted
+++ resolved
@@ -46,20 +46,12 @@
     await openDocTypeFolder(umbracoUi, page);
   }
 
-<<<<<<< HEAD
-  test.only('Click dashboard tabs', async ({umbracoUi, page}) => {
-=======
   test('Click dashboard tabs', async ({umbracoUi, page}) => {
->>>>>>> 842f1f88
     await umbracoUi.goToSection('content');
     await page.locator('[data-element="tab-contentRedirectManager"] > button').click();
     expect(page.locator('.redirecturlsearch')).not.toBeNull();
     await page.locator('[data-element="tab-contentIntro"] > button').click();
-<<<<<<< HEAD
-    await expect(page.locator('[data-element="tab-contentIntro"]')).toHaveClass('umb-tab ng-scope umb-tab--active');
-=======
     await expect(page.locator('[data-element="tab-contentIntro"]')).toHaveClass(/umb\-tab\-\-active/);
->>>>>>> 842f1f88
   });
 
   test('Create tab', async ({umbracoUi, umbracoApi, page}) => {
