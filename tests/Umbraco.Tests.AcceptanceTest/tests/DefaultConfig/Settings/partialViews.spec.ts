import {expect} from '@playwright/test';
import {ConstantHelper, test} from '@umbraco/playwright-testhelpers';
import {PartialViewBuilder} from "@umbraco/json-models-builders";

test.describe('Partial Views', () => {

  test.beforeEach(async ({ page, umbracoApi }, testInfo) => {
    await umbracoApi.report.report(testInfo);
    await umbracoApi.login();
  });

  async function openPartialViewsCreatePanel(page, umbracoUi) {
    await navigateToSettings(page, umbracoUi)
    await umbracoUi.clickElement(umbracoUi.getTreeItem("settings", ["Partial Views"]), {button: "right"});
  }

  async function navigateToSettings(page, umbracoUi) {
    await umbracoUi.goToSection(ConstantHelper.sections.settings);
    await umbracoUi.waitForTreeLoad(ConstantHelper.sections.settings);
  }

  test('Create new empty partial view', async ({page, umbracoApi, umbracoUi}) => {
    const name = "TestPartialView";
    const fileName = name + ".cshtml";

    await umbracoApi.partialViews.ensureNameNotExists('', fileName);

    await openPartialViewsCreatePanel(page, umbracoUi);

    await umbracoUi.clickElement(umbracoUi.getContextMenuAction(ConstantHelper.actions.create));
    await page.locator('.menu-label localize[key="create_newEmptyPartialView"]').click();

    //Type name
    await page.locator('[data-element="editor-name-field"]').type(name);

    //Save
    await umbracoUi.clickElement(umbracoUi.getButtonByLabelKey(ConstantHelper.buttons.save));

    //Assert
<<<<<<< HEAD
    await umbracoUi.isSuccessNotificationVisible({timeout: 20000});

    //Clean up
    await umbracoApi.partialViews.ensureNameNotExists('', fileName);
  });  
  
=======
    await umbracoUi.isSuccessNotificationVisible({timeout: 30000});

    //Clean up
    await umbracoApi.partialViews.ensureNameNotExists('', fileName);
  });

>>>>>>> aaec4196
  test('Create partial view from snippet', async ({page, umbracoApi, umbracoUi}) => {
    const name = "TestPartialViewFromSnippet";
    const fileName = name + ".cshtml";

    await umbracoApi.partialViews.ensureNameNotExists('', fileName);
<<<<<<< HEAD
    
=======

>>>>>>> aaec4196
    await openPartialViewsCreatePanel(page, umbracoUi);

    await umbracoUi.clickElement(umbracoUi.getContextMenuAction("action-create"));
    await page.locator('.menu-label >> nth=1').click();
    // Select snippet
    await page.locator('.menu-label >> nth=2').click();

    // Type name
    await umbracoUi.setEditorHeaderName(name);

    // Save
    await umbracoUi.clickElement(umbracoUi.getButtonByLabelKey(ConstantHelper.buttons.save));

    // Assert
    await umbracoUi.isSuccessNotificationVisible({timeout:20000});

    // Clean up
    await umbracoApi.partialViews.ensureNameNotExists('', fileName);
<<<<<<< HEAD
  });  
  
=======
  });

>>>>>>> aaec4196
  test('Partial view with no name', async ({page, umbracoApi, umbracoUi}) => {
    await openPartialViewsCreatePanel(page, umbracoUi);

    await umbracoUi.clickElement(umbracoUi.getContextMenuAction("action-create"));
    await page.locator('.menu-label localize[key="create_newEmptyPartialView"]').click();

    // The test would fail intermittently, most likely because the editor didn't have time to load
    // This should ensure that the editor is loaded and the test should no longer fail unexpectedly.
    await expect(await page.locator('.ace_content')).toBeDefined();

    // Click save
    await umbracoUi.clickElement(umbracoUi.getButtonByLabelKey(ConstantHelper.buttons.save));

    // Asserts
    await umbracoUi.isErrorNotificationVisible();
  });

  test('Delete partial view', async ({page, umbracoApi, umbracoUi}) => {
    const name = "TestDeletePartialView";
    const fileName = name + ".cshtml";

    await umbracoApi.partialViews.ensureNameNotExists('', fileName);

    // Build and save partial view
    const partialView = new PartialViewBuilder()
      .withName(name)
      .withContent("@inherits UUmbraco.Cms.Web.Common.Views.UmbracoViewPage")
      .build();

    await umbracoApi.partialViews.save(partialView);

    await navigateToSettings(page, umbracoUi);

    // Delete partial view
    await umbracoUi.clickElement(umbracoUi.getTreeItem("settings", ["Partial Views", fileName]), {button: "right"});
    await umbracoUi.clickElement(umbracoUi.getContextMenuAction(ConstantHelper.actions.delete));
    await umbracoUi.clickElement(umbracoUi.getButtonByLabelKey(ConstantHelper.buttons.ok));

    // Assert
    await expect(await page.locator("body", { hasText: fileName})).not.toBeVisible();

    // Clean
    await umbracoApi.partialViews.ensureNameNotExists('', fileName);
<<<<<<< HEAD
  });  
  
=======
  });

>>>>>>> aaec4196
  test('Edit partial view', async ({page, umbracoApi, umbracoUi}) => {
    const name = 'EditPartialView';
    const fileName = name + ".cshtml";

    await umbracoApi.partialViews.ensureNameNotExists('', fileName);

    const partialView = new PartialViewBuilder()
      .withName(name)
      .withContent("@inherits Umbraco.Cms.Web.Common.Views.UmbracoViewPage\n")
      .build();

    await umbracoApi.partialViews.save(partialView);

    await navigateToSettings(page, umbracoUi);
    // Open partial view
    await umbracoUi.clickElement(umbracoUi.getTreeItem("settings", ["Partial Views", fileName]));
    // Edit
    await page.locator('.ace_text-input').type("var num = 5;");
    await umbracoUi.clickElement(umbracoUi.getButtonByLabelKey(ConstantHelper.buttons.save));

    // Assert
    await umbracoUi.isSuccessNotificationVisible({timeout:20000});
<<<<<<< HEAD
    
=======

>>>>>>> aaec4196
    // Clean
    await umbracoApi.partialViews.ensureNameNotExists('', fileName);
  });
});<|MERGE_RESOLUTION|>--- conflicted
+++ resolved
@@ -37,31 +37,16 @@
     await umbracoUi.clickElement(umbracoUi.getButtonByLabelKey(ConstantHelper.buttons.save));
 
     //Assert
-<<<<<<< HEAD
-    await umbracoUi.isSuccessNotificationVisible({timeout: 20000});
-
-    //Clean up
-    await umbracoApi.partialViews.ensureNameNotExists('', fileName);
-  });  
-  
-=======
     await umbracoUi.isSuccessNotificationVisible({timeout: 30000});
 
     //Clean up
     await umbracoApi.partialViews.ensureNameNotExists('', fileName);
   });
-
->>>>>>> aaec4196
   test('Create partial view from snippet', async ({page, umbracoApi, umbracoUi}) => {
     const name = "TestPartialViewFromSnippet";
     const fileName = name + ".cshtml";
 
     await umbracoApi.partialViews.ensureNameNotExists('', fileName);
-<<<<<<< HEAD
-    
-=======
-
->>>>>>> aaec4196
     await openPartialViewsCreatePanel(page, umbracoUi);
 
     await umbracoUi.clickElement(umbracoUi.getContextMenuAction("action-create"));
@@ -80,13 +65,7 @@
 
     // Clean up
     await umbracoApi.partialViews.ensureNameNotExists('', fileName);
-<<<<<<< HEAD
-  });  
-  
-=======
   });
-
->>>>>>> aaec4196
   test('Partial view with no name', async ({page, umbracoApi, umbracoUi}) => {
     await openPartialViewsCreatePanel(page, umbracoUi);
 
@@ -130,13 +109,7 @@
 
     // Clean
     await umbracoApi.partialViews.ensureNameNotExists('', fileName);
-<<<<<<< HEAD
-  });  
-  
-=======
   });
-
->>>>>>> aaec4196
   test('Edit partial view', async ({page, umbracoApi, umbracoUi}) => {
     const name = 'EditPartialView';
     const fileName = name + ".cshtml";
@@ -159,11 +132,6 @@
 
     // Assert
     await umbracoUi.isSuccessNotificationVisible({timeout:20000});
-<<<<<<< HEAD
-    
-=======
-
->>>>>>> aaec4196
     // Clean
     await umbracoApi.partialViews.ensureNameNotExists('', fileName);
   });
