--- conflicted
+++ resolved
@@ -134,11 +134,7 @@
         .build();
       const dataType = await umbracoApi.dataTypes.save(dataTypeBlockGrid);
 
-<<<<<<< HEAD
-      await umbracoApi.content.createDefaultContentWithABlockGridEditor(element, dataType, null);
-=======
-      await umbracoApi.content.createDefaultContentWithABlockGridEditor(element, dataType, false);
->>>>>>> e6a1640c
+      await umbracoApi.content.createDefaultContentWithABlockGridEditor(element, dataType, false);
 
       await umbracoUi.navigateToContent(blockGridName);
 
@@ -164,11 +160,7 @@
         .build();
       const dataType = await umbracoApi.dataTypes.save(dataTypeBlockGrid);
 
-<<<<<<< HEAD
-      await umbracoApi.content.createDefaultContentWithABlockGridEditor(element, dataType, null);
-=======
-      await umbracoApi.content.createDefaultContentWithABlockGridEditor(element, dataType, false);
->>>>>>> e6a1640c
+      await umbracoApi.content.createDefaultContentWithABlockGridEditor(element, dataType, false);
 
       await umbracoUi.navigateToContent(blockGridName);
 
@@ -194,11 +186,7 @@
         .build();
       const dataType = await umbracoApi.dataTypes.save(dataTypeBlockGrid);
 
-<<<<<<< HEAD
-      await umbracoApi.content.createDefaultContentWithABlockGridEditor(element, dataType, null);
-=======
-      await umbracoApi.content.createDefaultContentWithABlockGridEditor(element, dataType, false);
->>>>>>> e6a1640c
+      await umbracoApi.content.createDefaultContentWithABlockGridEditor(element, dataType, false);
 
       await umbracoUi.navigateToContent(blockGridName);
 
@@ -225,11 +213,7 @@
         .build();
       const dataType = await umbracoApi.dataTypes.save(dataTypeBlockGrid);
 
-<<<<<<< HEAD
-      await umbracoApi.content.createDefaultContentWithABlockGridEditor(element, dataType, null);
-=======
-      await umbracoApi.content.createDefaultContentWithABlockGridEditor(element, dataType, false);
->>>>>>> e6a1640c
+      await umbracoApi.content.createDefaultContentWithABlockGridEditor(element, dataType, false);
 
       await umbracoUi.navigateToContent(blockGridName);
 
@@ -266,11 +250,7 @@
         .build();
       const dataType = await umbracoApi.dataTypes.save(dataTypeBlockGrid);
 
-<<<<<<< HEAD
-      await umbracoApi.content.createDefaultContentWithABlockGridEditor(element, dataType, null);
-=======
-      await umbracoApi.content.createDefaultContentWithABlockGridEditor(element, dataType, false);
->>>>>>> e6a1640c
+      await umbracoApi.content.createDefaultContentWithABlockGridEditor(element, dataType, false);
 
       await umbracoUi.navigateToContent(blockGridName);
 
@@ -308,11 +288,7 @@
         .build();
       const dataType = await umbracoApi.dataTypes.save(dataTypeBlockGrid);
 
-<<<<<<< HEAD
-      await umbracoApi.content.createDefaultContentWithABlockGridEditor(element, dataType, null);
-=======
-      await umbracoApi.content.createDefaultContentWithABlockGridEditor(element, dataType, false);
->>>>>>> e6a1640c
+      await umbracoApi.content.createDefaultContentWithABlockGridEditor(element, dataType, false);
 
       await umbracoUi.navigateToContent(blockGridName);
 
@@ -360,11 +336,7 @@
         .build();
       const dataType = await umbracoApi.dataTypes.save(dataTypeBlockGrid);
 
-<<<<<<< HEAD
-      await umbracoApi.content.createDefaultContentWithABlockGridEditor(element, dataType, null);
-=======
-      await umbracoApi.content.createDefaultContentWithABlockGridEditor(element, dataType, false);
->>>>>>> e6a1640c
+      await umbracoApi.content.createDefaultContentWithABlockGridEditor(element, dataType, false);
 
       await umbracoUi.navigateToContent(blockGridName);
 
