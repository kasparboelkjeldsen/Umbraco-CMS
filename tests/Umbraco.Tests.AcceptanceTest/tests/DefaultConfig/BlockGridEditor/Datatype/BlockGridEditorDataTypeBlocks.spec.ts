--- conflicted
+++ resolved
@@ -589,12 +589,8 @@
     const dragFrom = await page.locator('.umb-block-card-group').nth(0).locator('[data-content-element-type-key="' + element['key'] + '"]');
     const dragTo = await page.locator('[key="blockEditor_addBlockType"]').nth(1);
     await umbracoUi.dragAndDrop(dragFrom, dragTo, 0, 0, 15);
-
-<<<<<<< HEAD
-=======
-    // We need a wait to make sure the element is moved
+// We need a wait to make sure the element is moved
     await page.waitForTimeout(2000);
->>>>>>> e6a1640c
     await umbracoUi.clickElement(umbracoUi.getButtonByLabelKey(ConstantHelper.buttons.save));
 
     // Assert
