--- conflicted
+++ resolved
@@ -7,15 +7,9 @@
   </PropertyGroup>
 
   <ItemGroup>
-<<<<<<< HEAD
-    <PackageReference Include="AngleSharp" Version="1.0.1" />
-    <PackageReference Include="Microsoft.NET.Test.Sdk" Version="17.5.0" />
-    <PackageReference Include="NUnit3TestAdapter" Version="4.4.2" />
-=======
     <PackageReference Include="AngleSharp" Version="1.0.3" />
     <PackageReference Include="Microsoft.NET.Test.Sdk" Version="17.5.0" />
     <PackageReference Include="NUnit3TestAdapter" Version="4.5.0" />
->>>>>>> 9c1f9126
     <PackageReference Include="System.Data.Odbc" Version="7.0.0" />
     <PackageReference Include="System.Data.OleDb" Version="7.0.0" />
   </ItemGroup>
