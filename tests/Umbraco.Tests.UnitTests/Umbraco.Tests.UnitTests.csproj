<Project Sdk="Microsoft.NET.Sdk">
  <PropertyGroup>
    <IsTestProject>true</IsTestProject>
    <RootNamespace>Umbraco.Cms.Tests.UnitTests</RootNamespace>
  </PropertyGroup>

  <ItemGroup>
<<<<<<< HEAD
    <PackageReference Include="Microsoft.NET.Test.Sdk" Version="17.8.0" />
    <PackageReference Include="NUnit3TestAdapter" Version="4.5.0" />
    <PackageReference Include="System.Data.Odbc" Version="8.0.0" />
    <PackageReference Include="System.Data.OleDb" Version="8.0.0" />
=======
    <PackageReference Include="AngleSharp" />
    <PackageReference Include="Microsoft.NET.Test.Sdk" />
    <PackageReference Include="NUnit3TestAdapter" />
    <PackageReference Include="System.Data.Odbc"  />
    <PackageReference Include="System.Data.OleDb" />
>>>>>>> 1176f04c
  </ItemGroup>

  <ItemGroup>
    <ProjectReference Include="..\Umbraco.Tests.Common\Umbraco.Tests.Common.csproj" />
  </ItemGroup>
</Project><|MERGE_RESOLUTION|>--- conflicted
+++ resolved
@@ -5,18 +5,10 @@
   </PropertyGroup>
 
   <ItemGroup>
-<<<<<<< HEAD
-    <PackageReference Include="Microsoft.NET.Test.Sdk" Version="17.8.0" />
-    <PackageReference Include="NUnit3TestAdapter" Version="4.5.0" />
-    <PackageReference Include="System.Data.Odbc" Version="8.0.0" />
-    <PackageReference Include="System.Data.OleDb" Version="8.0.0" />
-=======
-    <PackageReference Include="AngleSharp" />
     <PackageReference Include="Microsoft.NET.Test.Sdk" />
     <PackageReference Include="NUnit3TestAdapter" />
     <PackageReference Include="System.Data.Odbc"  />
     <PackageReference Include="System.Data.OleDb" />
->>>>>>> 1176f04c
   </ItemGroup>
 
   <ItemGroup>
