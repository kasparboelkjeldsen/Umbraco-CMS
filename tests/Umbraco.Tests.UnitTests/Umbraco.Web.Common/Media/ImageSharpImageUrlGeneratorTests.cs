--- conflicted
+++ resolved
@@ -24,11 +24,7 @@
     private static readonly ImageUrlGenerationOptions.CropCoordinates _crop = new ImageUrlGenerationOptions.CropCoordinates(0.58729977382575338m, 0.055768992440203169m, 0m, 0.32457553600198386m);
     private static readonly ImageUrlGenerationOptions.FocalPointPosition _focus1 = new ImageUrlGenerationOptions.FocalPointPosition(0.96m, 0.80827067669172936m);
     private static readonly ImageUrlGenerationOptions.FocalPointPosition _focus2 = new ImageUrlGenerationOptions.FocalPointPosition(0.4275m, 0.41m);
-<<<<<<< HEAD
-    private static readonly ImageSharpImageUrlGenerator _generator = new ImageSharpImageUrlGenerator(new string[0]);
-=======
     private static readonly ImageSharpImageUrlGenerator _generator = new ImageSharpImageUrlGenerator(Array.Empty<string>(), Options.Create(new ImageSharpMiddlewareOptions()));
->>>>>>> 9c1f9126
 
     [Test]
     public void GivenMediaPath_AndNoOptions_ReturnsMediaPath()
@@ -314,13 +310,6 @@
     [Test]
     public void GetImageUrl_HMACSecurityKey()
     {
-<<<<<<< HEAD
-        var requestAuthorizationUtilities = new RequestAuthorizationUtilities(
-            Options.Create(new ImageSharpMiddlewareOptions()
-            {
-                HMACSecretKey = new byte[] { 0, 1, 2, 3, 4, 5, 6, 7, 8, 9, 10, 11, 12, 13, 14, 15, 16, 17, 18, 19, 20, 21, 22, 23, 24, 25, 26, 27, 28, 29, 30, 31 }
-            }),
-=======
         var middleWareOptions = Options.Create(new ImageSharpMiddlewareOptions()
         {
             HMACSecretKey = new byte[]
@@ -331,7 +320,6 @@
 
         var requestAuthorizationUtilities = new RequestAuthorizationUtilities(
             middleWareOptions,
->>>>>>> 9c1f9126
             new QueryCollectionRequestParser(),
             new[]
             {
@@ -340,23 +328,15 @@
             new CommandParser(Enumerable.Empty<ICommandConverter>()),
             new ServiceCollection().BuildServiceProvider());
 
-<<<<<<< HEAD
-        var generator = new ImageSharpImageUrlGenerator(new string[0], requestAuthorizationUtilities);
-=======
         var generator = new ImageSharpImageUrlGenerator(new string[0], middleWareOptions, requestAuthorizationUtilities);
->>>>>>> 9c1f9126
         var options = new ImageUrlGenerationOptions(MediaPath)
         {
             Width = 400,
             Height = 400,
         };
 
-<<<<<<< HEAD
-        Assert.AreEqual(MediaPath + "?width=400&height=400&hmac=6335195986da0663e23eaadfb9bb32d537375aaeec253aae66b8f4388506b4b2", generator.GetImageUrl(options));
-=======
         var actual = generator.GetImageUrl(options);
         Assert.AreEqual(MediaPath + "?width=400&height=400&hmac=6335195986da0663e23eaadfb9bb32d537375aaeec253aae66b8f4388506b4b2", actual);
->>>>>>> 9c1f9126
 
         // CacheBusterValue isn't included in HMAC generation
         options.CacheBusterValue = "not-included-in-hmac";
