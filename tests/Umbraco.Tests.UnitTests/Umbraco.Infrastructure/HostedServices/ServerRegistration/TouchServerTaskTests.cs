--- conflicted
+++ resolved
@@ -90,12 +90,8 @@
                 _mockServerRegistrationService.Object,
                 mockRequestAccessor.Object,
                 mockLogger.Object,
-<<<<<<< HEAD
-                new TestOptionsMonitor<GlobalSettings>(settings));
-=======
-                Options.Create(settings),
+                new TestOptionsMonitor<GlobalSettings>(settings),
                 roleAccessor);
->>>>>>> 91c4c776
         }
 
         private void VerifyServerNotTouched() => VerifyServerTouchedTimes(Times.Never());
