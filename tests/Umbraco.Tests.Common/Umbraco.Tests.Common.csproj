--- conflicted
+++ resolved
@@ -9,18 +9,10 @@
   </PropertyGroup>
 
   <ItemGroup>
-<<<<<<< HEAD
-    <PackageReference Include="AutoFixture.AutoMoq" Version="4.18.0" />
-    <PackageReference Include="MiniProfiler.AspNetCore" Version="4.3.8" />
-    <PackageReference Include="Moq" Version="4.18.4" />
-    <PackageReference Include="AutoFixture.NUnit3" Version="4.18.0" />
-    <PackageReference Include="NUnit" Version="3.14.0" />
-=======
     <PackageReference Include="AutoFixture.AutoMoq" />
     <PackageReference Include="Moq" />
     <PackageReference Include="AutoFixture.NUnit3" />
     <PackageReference Include="NUnit" />
->>>>>>> 008d797a
   </ItemGroup>
 
   <ItemGroup>
