{
  "$schema": "https://raw.githubusercontent.com/dotnet/Nerdbank.GitVersioning/main/src/NerdBank.GitVersioning/version.schema.json",
<<<<<<< HEAD
  "version": "13.0.0-rc1",
=======
  "version": "12.4.0",
>>>>>>> e0220cb4
  "assemblyVersion": {
    "precision": "build"
  },
  "gitCommitIdShortFixedLength": 7,
  "nuGetPackageVersion": {
    "semVer": 2.0
  },
  "publicReleaseRefSpec": [
    "^refs/heads/main$",
    "^refs/heads/release/"
  ],
  "release": {
    "branchName": "release/{version}",
    "tagName": "release-{version}"
  },
  "cloudBuild": {
    "setAllVariables": true,
    "buildNumber": {
      "enabled": true
    }
  }
}<|MERGE_RESOLUTION|>--- conflicted
+++ resolved
@@ -1,10 +1,6 @@
 {
   "$schema": "https://raw.githubusercontent.com/dotnet/Nerdbank.GitVersioning/main/src/NerdBank.GitVersioning/version.schema.json",
-<<<<<<< HEAD
-  "version": "13.0.0-rc1",
-=======
-  "version": "12.4.0",
->>>>>>> e0220cb4
+  "version": "13.0.0-rc2",
   "assemblyVersion": {
     "precision": "build"
   },
