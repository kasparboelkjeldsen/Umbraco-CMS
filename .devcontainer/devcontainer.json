// For format details, see https://aka.ms/devcontainer.json. For config options, see the README at:
// https://github.com/microsoft/vscode-dev-containers/tree/main/containers/dotnet
{
	"name": "C# (.NET) Umbraco & SMTP4Dev",
	"dockerComposeFile": "docker-compose.yml",
	"service": "app",
	"workspaceFolder": "/workspace",
	
	// Set *default* container specific settings.json values on container create.
	"settings": {		
		"omnisharp.defaultLaunchSolution": "umbraco.sln",
		"omnisharp.enableDecompilationSupport": true,
		"omnisharp.enableRoslynAnalyzers": true
	},

	"features": {
		// Workaround until the image is updated to include the latest version of .NET Core - .NET7
		// https://github.com/devcontainers/templates/issues/38#issuecomment-1310803259		
		"ghcr.io/devcontainers/features/dotnet:1": {
			"version": "7"
		},

		// Adds SSH support to the container
		// Allowing the Github CLI `gh codespace ssh` to work
		"ghcr.io/devcontainers/features/sshd:1": {
			"version": "latest"
		}
	},

	// Add the IDs of extensions you want installed when the container is created.
	"extensions": [
		"ms-dotnettools.csharp"
	],

	// Use 'forwardPorts' to make a list of ports inside the container available locallAdd	"forwardPorts": [9000, 5000, 25],

	
	// This is used in the prebuilds - so dotnet build (nuget restore and node stuff) is done
<<<<<<< HEAD
	"updateContentCommand": "dotnet build umbraco.sln && dotnet dev-certs https --trust",
=======
	"updateContentCommand": "dotnet build umbraco.sln",
	"portsAttributes": {
		"5000": {
			"label": "SMTP4Dev",
			"protocol": "http",
			"onAutoForward": "notify"
		},
		"9000": {
			"label": "Umbraco HTTP",
			"protocol": "http",
			"onAutoForward": "notify"
		},
		"44331": {
			"label": "Umbraco HTTPS",
			"protocol": "https",
			"onAutoForward": "notify"
		}
	}
>>>>>>> aaf76ec5

	// [Optional] To reuse of your local HTTPS dev cert:
	//
	// 1. Export it locally using this command:
	//    * Windows PowerShell:
	//        dotnet dev-certs https --trust; dotnet dev-certs https -ep "$env:USERPROFILE/.aspnet/https/aspnetapp.pfx" -p "SecurePwdGoesHere"
	//    * macOS/Linux terminal:
	//        dotnet dev-certs https --trust; dotnet dev-certs https -ep "${HOME}/.aspnet/https/aspnetapp.pfx" -p "SecurePwdGoesHere"
	// 
	// 2. Uncomment these 'remoteEnv' lines:
	//    "remoteEnv": {
	// 	      "ASPNETCORE_Kestrel__Certificates__Default__Password": "SecurePwdGoesHere",
	//        "ASPNETCORE_Kestrel__Certificates__Default__Path": "/home/vscode/.aspnet/https/aspnetapp.pfx",
	//    },
	//
	// 3. Next, copy your certificate into the container:
	//      1. Start the container
	//      2. Drag ~/.aspnet/https/aspnetapp.pfx into the root of the file explorer
	//      3. Open a terminal in VS Code and run "mkdir -p /home/vscode/.aspnet/https && mv aspnetapp.pfx /home/vscode/.aspnet/https"

}<|MERGE_RESOLUTION|>--- conflicted
+++ resolved
@@ -36,10 +36,7 @@
 
 	
 	// This is used in the prebuilds - so dotnet build (nuget restore and node stuff) is done
-<<<<<<< HEAD
 	"updateContentCommand": "dotnet build umbraco.sln && dotnet dev-certs https --trust",
-=======
-	"updateContentCommand": "dotnet build umbraco.sln",
 	"portsAttributes": {
 		"5000": {
 			"label": "SMTP4Dev",
@@ -57,7 +54,6 @@
 			"onAutoForward": "notify"
 		}
 	}
->>>>>>> aaf76ec5
 
 	// [Optional] To reuse of your local HTTPS dev cert:
 	//
