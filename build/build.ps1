
  param (
    # get, don't execute
    [Parameter(Mandatory=$false)]
    [Alias("g")]
    [switch] $get = $false,

    # run local, don't download, assume everything is ready
    [Parameter(Mandatory=$false)]
    [Alias("l")]
    [Alias("loc")]
    [switch] $local = $false,

	  # enable docfx
    [Parameter(Mandatory=$false)]
    [Alias("doc")]
    [switch] $docfx = $false,

    # keep the build directories, don't clear them
    [Parameter(Mandatory=$false)]
    [Alias("c")]
    [Alias("cont")]
    [switch] $continue = $false,

    # execute a command
    [Parameter(Mandatory=$false, ValueFromRemainingArguments=$true)]
    [String[]]
    $command
  )

  # ################################################################
  # BOOTSTRAP
  # ################################################################

  # create and boot the buildsystem
  $ubuild = &"$PSScriptRoot\build-bootstrap.ps1"
  if (-not $?) { return }
  $ubuild.Boot($PSScriptRoot,
    @{ Local = $local; WithDocFx = $docfx },
    @{ Continue = $continue })
  if ($ubuild.OnError()) { return }

  Write-Host "Umbraco CMS Build"
  Write-Host "Umbraco.Build v$($ubuild.BuildVersion)"

  # ################################################################
  # TASKS
  # ################################################################

  $ubuild.DefineMethod("SetMoreUmbracoVersion",
  {
    param ( $semver )

    $port = "" + $semver.Major + $semver.Minor + ("" + $semver.Patch).PadLeft(2, '0')
    Write-Host "Update port in launchSettings.json to $port"
    $filePath = "$($this.SolutionRoot)\src\Umbraco.Web.UI\Properties\launchSettings.json"
    $this.ReplaceFileText($filePath, `
      "http://localhost:(\d+)?", `
      "http://localhost:$port")
  })

  $ubuild.DefineMethod("SandboxNode",
  {
    $global:node_path = $env:path
    $nodePath = $this.BuildEnv.NodePath
    $gitExe = (Get-Command git).Source
    if (-not $gitExe) { $gitExe = (Get-Command git).Path }
    $gitPath = [System.IO.Path]::GetDirectoryName($gitExe)
    $env:path = "$nodePath;$gitPath"

    $global:node_nodepath = $this.ClearEnvVar("NODEPATH")
    $global:node_npmcache = $this.ClearEnvVar("NPM_CONFIG_CACHE")
    $global:node_npmprefix = $this.ClearEnvVar("NPM_CONFIG_PREFIX")

    # https://github.com/gruntjs/grunt-contrib-connect/issues/235
    $this.SetEnvVar("NODE_NO_HTTP2", "1")
  })

  $ubuild.DefineMethod("RestoreNode",
  {
    $env:path = $node_path

    $this.SetEnvVar("NODEPATH", $node_nodepath)
    $this.SetEnvVar("NPM_CONFIG_CACHE", $node_npmcache)
    $this.SetEnvVar("NPM_CONFIG_PREFIX", $node_npmprefix)

    $this.ClearEnvVar("NODE_NO_HTTP2")
  })

  $ubuild.DefineMethod("CompileBelle",
  {
    $src = "$($this.SolutionRoot)\src"
    $log = "$($this.BuildTemp)\belle.log"


    Write-Host "Compile Belle"
    Write-Host "Logging to $log"

    # get a temp clean node env (will restore)
    $this.SandboxNode()

    # stupid PS is going to gather all "warnings" in $error
    # so we have to take care of it else they'll bubble and kill the build
    if ($error.Count -gt 0) { return }

    try {
        Push-Location "$($this.SolutionRoot)\src\Umbraco.Web.UI.Client"
        Write-Output "" > $log

        Write-Output "### node version is:" > $log
        node -v >> $log 2>&1
        if (-not $?) { throw "Failed to report node version." }

        Write-Output "### npm version is:" >> $log 2>&1
        npm -v >> $log 2>&1
        if (-not $?) { throw "Failed to report npm version." }

        Write-Output "### clean npm cache" >> $log 2>&1
        npm cache clean --force >> $log 2>&1
        $error.Clear() # that one can fail 'cos security bug - ignore

        Write-Output "### npm ci" >> $log 2>&1
        npm ci >> $log 2>&1
        Write-Output ">> $? $($error.Count)" >> $log 2>&1
        # Don't really care about the messages from npm ci making us think there are errors
        $error.Clear()

        Write-Output "### gulp build for version $($this.Version.Release)" >> $log 2>&1
        npm run build --buildversion=$this.Version.Release >> $log 2>&1

		# We can ignore this warning, we need to update to node 12 at some point - https://github.com/jsdom/jsdom/issues/2939
		$indexes = [System.Collections.ArrayList]::new()
		$index = 0;
		$error | ForEach-Object {
			# Find which of the errors is the ExperimentalWarning
			if($_.ToString().Contains("ExperimentalWarning: The fs.promises API is experimental")) {
				[void]$indexes.Add($index)
			}
			$index++
		}
		$indexes | ForEach-Object {
			# Loop through the list of indexes and remove the errors that we expect and feel confident we can ignore
			$error.Remove($error[$_])
		}

        if (-not $?) { throw "Failed to build" } # that one is expected to work
    } finally {
        Pop-Location

        # FIXME: should we filter the log to find errors?
        #get-content .\build.tmp\belle.log | %{ if ($_ -match "build") { write $_}}

        # restore
        $this.RestoreNode()
    }

    # setting node_modules folder to hidden
    # used to prevent VS13 from crashing on it while loading the websites project
    # also makes sure aspnet compiler does not try to handle rogue files and chokes
    # in VSO with Microsoft.VisualC.CppCodeProvider -related errors
    # use get-item -force 'cos it might be hidden already
    Write-Host "Set hidden attribute on node_modules"
    $dir = Get-Item -force "$src\Umbraco.Web.UI.Client\node_modules"
    $dir.Attributes = $dir.Attributes -bor ([System.IO.FileAttributes]::Hidden)
  })

  $ubuild.DefineMethod("CompileUmbraco",
  {
    $buildConfiguration = "Release"

    $src = "$($this.SolutionRoot)\src"
    $log = "$($this.BuildTemp)\build.umbraco.log"

    Write-Host "Compile Umbraco"
    Write-Host "Logging to $log"

   & dotnet build "$src\Umbraco.Web.UI\Umbraco.Web.UI.csproj" `
      --configuration $buildConfiguration `
      --output "$($this.BuildTemp)\bin\\" `
      > $log

   # get files into WebApp\bin
    & dotnet publish "$src\Umbraco.Web.UI\Umbraco.Web.UI.csproj" `
      --configuration Release --output "$($this.BuildTemp)\WebApp\bin\\" `
      > $log

    # remove extra files
    $webAppBin = "$($this.BuildTemp)\WebApp\bin"
    $excludeDirs = @("$($webAppBin)\refs","$($webAppBin)\runtimes","$($webAppBin)\umbraco","$($webAppBin)\wwwroot")
    $excludeFiles = @("$($webAppBin)\appsettings.*","$($webAppBin)\*.deps.json","$($webAppBin)\*.exe","$($webAppBin)\*.config","$($webAppBin)\*.runtimeconfig.json")
    $this.RemoveDirectory($excludeDirs)
    $this.RemoveFile($excludeFiles)

    # copy rest of the files into WebApp
    $this.CopyFiles("$($this.SolutionRoot)\src\Umbraco.Web.UI\umbraco", "*", "$($this.BuildTemp)\WebApp\umbraco")
    $excludeUmbracoDirs = @("$($this.BuildTemp)\WebApp\umbraco\lib","$($this.BuildTemp)\WebApp\umbraco\Data","$($this.BuildTemp)\WebApp\umbraco\Logs")
    $this.RemoveDirectory($excludeUmbracoDirs)
    $this.CopyFiles("$($this.SolutionRoot)\src\Umbraco.Web.UI\Views", "*", "$($this.BuildTemp)\WebApp\Views")
    Copy-Item "$($this.SolutionRoot)\src\Umbraco.Web.UI\appsettings.json" "$($this.BuildTemp)\WebApp"

    if (-not $?) { throw "Failed to compile Umbraco.Web.UI." }

    # /p:UmbracoBuild tells the csproj that we are building from PS, not VS
  })

  $ubuild.DefineMethod("CompileJsonSchema",
  {
    Write-Host "Generating JSON Schema for AppSettings"
    Write-Host "Logging to $($this.BuildTemp)\json.schema.log"

    ## NOTE: Need to specify the outputfile to point to the build temp folder
    &dotnet run --project "$($this.SolutionRoot)\src\JsonSchema\JsonSchema.csproj" `
        -c Release > "$($this.BuildTemp)\json.schema.log" `
        -- `
        --outputFile "$($this.BuildTemp)\WebApp\umbraco\config\appsettings-schema.json"
  })

  $ubuild.DefineMethod("PrepareTests",
  {
    Write-Host "Prepare Tests"

    # FIXME: - idea is to avoid rebuilding everything for tests
    # but because of our weird assembly versioning (with .* stuff)
    # everything gets rebuilt all the time...
    #Copy-Files "$tmp\bin" "." "$tmp\tests"

    # data
    Write-Host "Copy data files"
    if (-not (Test-Path -Path "$($this.BuildTemp)\tests\Packaging" ))
    {
      Write-Host "Create packaging directory"
      mkdir "$($this.BuildTemp)\tests\Packaging" > $null
    }
    #$this.CopyFiles("$($this.SolutionRoot)\src\Umbraco.Tests\Packaging\Packages", "*", "$($this.BuildTemp)\tests\Packaging\Packages")

    # required for package install tests
    if (-not (Test-Path -Path "$($this.BuildTemp)\tests\bin" ))
    {
      Write-Host "Create bin directory"
      mkdir "$($this.BuildTemp)\tests\bin" > $null
    }
  })

  $ubuild.DefineMethod("CompileTests",
  {
    $buildConfiguration = "Release"
    $log = "$($this.BuildTemp)\msbuild.tests.log"

    Write-Host "Compile Tests"
    Write-Host "Logging to $log"

    # beware of the weird double \\ at the end of paths
    # see http://edgylogic.com/blog/powershell-and-external-commands-done-right/
    &dotnet msbuild "$($this.SolutionRoot)\tests\Umbraco.Tests\Umbraco.Tests.csproj" `
      -target:Build `
      -property:WarningLevel=0 `
      -property:Configuration=$buildConfiguration `
      -property:Platform=AnyCPU `
      -property:UseWPP_CopyWebApplication=True `
      -property:PipelineDependsOnBuild=False `
      -property:OutDir="$($this.BuildTemp)\tests\\" `
      -property:Verbosity=minimal `
      -property:UmbracoBuild=True `
      > $log

    if (-not $?) { throw "Failed to compile tests." }

    # /p:UmbracoBuild tells the csproj that we are building from PS
  })

  $ubuild.DefineMethod("PreparePackages",
  {
    Write-Host "Prepare Packages"

    $src = "$($this.SolutionRoot)\src"
    $tmp = "$($this.BuildTemp)"

    # cleanup build
    Write-Host "Clean build"
    $this.RemoveFile("$tmp\bin\*.dll.config")
    $this.RemoveFile("$tmp\WebApp\bin\*.dll.config")

    # cleanup presentation
    Write-Host "Cleanup presentation"
    $this.RemoveDirectory("$tmp\WebApp\umbraco.presentation")

    # create directories
    Write-Host "Create directories"
    mkdir "$tmp\WebApp\App_Data" > $null
    #mkdir "$tmp\WebApp\Media" > $null
    #mkdir "$tmp\WebApp\Views" > $null

    # copy various files
    Write-Host "Copy xml documentation"
    Copy-Item -force "$tmp\bin\*.xml" "$tmp\WebApp\bin"

    # offset the modified timestamps on all umbraco dlls, as WebResources
    # break if date is in the future, which, due to timezone offsets can happen.
    Write-Host "Offset dlls timestamps"
    Get-ChildItem -r "$tmp\*.dll" | ForEach-Object {
      $_.CreationTime = $_.CreationTime.AddHours(-11)
      $_.LastWriteTime = $_.LastWriteTime.AddHours(-11)
    }

<<<<<<< HEAD
=======
    # copy libs
    Write-Host "Copy SqlCE libraries"
    $nugetPackages = $env:NUGET_PACKAGES
    if (-not $nugetPackages)
    {
      $nugetPackages = [System.Environment]::ExpandEnvironmentVariables("%userprofile%\.nuget\packages")
    }

>>>>>>> 7becf76a
    # copy Belle
    Write-Host "Copy Belle"
    $this.CopyFiles("$src\Umbraco.Web.UI\wwwroot\umbraco\assets", "*", "$tmp\WebApp\wwwroot\umbraco\assets")
    $this.CopyFiles("$src\Umbraco.Web.UI\wwwroot\umbraco\js", "*", "$tmp\WebApp\wwwroot\umbraco\js")
    $this.CopyFiles("$src\Umbraco.Web.UI\wwwroot\umbraco\lib", "*", "$tmp\WebApp\wwwroot\umbraco\lib")
    $this.CopyFiles("$src\Umbraco.Web.UI\wwwroot\umbraco\views", "*", "$tmp\WebApp\wwwroot\umbraco\views")
<<<<<<< HEAD

    # Prepare templates
    Write-Host "Copy template files"
    $this.CopyFiles("$templates", "*", "$tmp\Templates")

    Write-Host "Copy files for dotnet templates"
    $this.CopyFiles("$src\Umbraco.Web.UI", "Program.cs", "$tmp\Templates\UmbracoProject")
    $this.CopyFiles("$src\Umbraco.Web.UI", "Startup.cs", "$tmp\Templates\UmbracoProject")
    $this.CopyFiles("$src\Umbraco.Web.UI\Views", "*", "$tmp\Templates\UmbracoProject\Views")

  $this.RemoveDirectory("$tmp\Templates\UmbracoProject\bin")
=======
>>>>>>> 7becf76a
  })


  $ubuild.DefineMethod("PrepareBuild",
  {
    Write-host "Set environment"
    $env:UMBRACO_VERSION=$this.Version.Semver.ToString()
    $env:UMBRACO_RELEASE=$this.Version.Release
    $env:UMBRACO_COMMENT=$this.Version.Comment
    $env:UMBRACO_BUILD=$this.Version.Build
    $env:UMBRACO_TMP="$($this.SolutionRoot)\build.tmp"

    if ($args -and $args[0] -eq "vso")
    {
      Write-host "Set VSO environment"
      # set environment variable for VSO
      # https://github.com/Microsoft/vsts-tasks/issues/375
      # https://github.com/Microsoft/vsts-tasks/blob/master/docs/authoring/commands.md
      Write-Host ("##vso[task.setvariable variable=UMBRACO_VERSION;]$($this.Version.Semver.ToString())")
      Write-Host ("##vso[task.setvariable variable=UMBRACO_RELEASE;]$($this.Version.Release)")
      Write-Host ("##vso[task.setvariable variable=UMBRACO_COMMENT;]$($this.Version.Comment)")
      Write-Host ("##vso[task.setvariable variable=UMBRACO_BUILD;]$($this.Version.Build)")

      Write-Host ("##vso[task.setvariable variable=UMBRACO_TMP;]$($this.SolutionRoot)\build.tmp")
    }
  })

  $nugetsourceUmbraco = "https://api.nuget.org/v3/index.json"

  $ubuild.DefineMethod("RestoreNuGet",
  {
    Write-Host "Restore NuGet"
    Write-Host "Logging to $($this.BuildTemp)\nuget.restore.log"
<<<<<<< HEAD
	$params = "-Source", $nugetsourceUmbraco
    &$this.BuildEnv.NuGet restore "$($this.SolutionRoot)\umbraco.sln" > "$($this.BuildTemp)\nuget.restore.log" @params
=======
  	$params = "-Source", $nugetsourceUmbraco
    &$this.BuildEnv.NuGet restore "$($this.SolutionRoot)\umbraco-netcore-only.sln" > "$($this.BuildTemp)\nuget.restore.log" @params
>>>>>>> 7becf76a
    if (-not $?) { throw "Failed to restore NuGet packages." }
  })

  $ubuild.DefineMethod("PackageNuGet",
  {
    $nuspecs = "$($this.SolutionRoot)\build\NuSpecs"
    $templates = "$($this.SolutionRoot)\templates"

    Write-Host "Create NuGet packages"

    &dotnet pack "$($this.SolutionRoot)\umbraco.sln" `
        --output "$($this.BuildOutput)" `
        --verbosity detailed `
        -c Release `
        -p:PackageVersion="$($this.Version.Semver.ToString())" > "$($this.BuildTemp)\pack.umbraco.log"

    &$this.BuildEnv.NuGet Pack "$nuspecs\UmbracoCms.nuspec" `
        -Properties BuildTmp="$($this.BuildTemp)" `
        -Version "$($this.Version.Semver.ToString())" `
        -Verbosity detailed -outputDirectory "$($this.BuildOutput)" > "$($this.BuildTemp)\nupack.cms.log"
    if (-not $?) { throw "Failed to pack NuGet UmbracoCms." }

    &$this.BuildEnv.NuGet Pack "$nuspecs\UmbracoCms.StaticAssets.nuspec" `
        -Properties BuildTmp="$($this.BuildTemp)" `
        -Version "$($this.Version.Semver.ToString())" `
        -Verbosity detailed -outputDirectory "$($this.BuildOutput)" > "$($this.BuildTemp)\nupack.cmsstaticassets.log"
    if (-not $?) { throw "Failed to pack NuGet UmbracoCms.StaticAssets." }

    &$this.BuildEnv.NuGet Pack "$templates\Umbraco.Templates.nuspec" `
        -Properties BuildTmp="$($this.BuildTemp)" `
        -Version "$($this.Version.Semver.ToString())" `
        -NoDefaultExcludes `
        -Verbosity detailed -outputDirectory "$($this.BuildOutput)" > "$($this.BuildTemp)\nupack.templates.log"
    if (-not $?) { throw "Failed to pack NuGet Umbraco.Templates." }

    # run hook
    if ($this.HasMethod("PostPackageNuGet"))
    {
      Write-Host "Run PostPackageNuGet hook"
      $this.PostPackageNuGet();
      if (-not $?) { throw "Failed to run hook." }
    }
  })

  $ubuild.DefineMethod("VerifyNuGet",
  {
    $this.VerifyNuGetConsistency(
      ("UmbracoCms"),
      ("Umbraco.Core", "Umbraco.Infrastructure", "Umbraco.Web.UI", "Umbraco.Examine.Lucene", "Umbraco.PublishedCache.NuCache", "Umbraco.Web.Common", "Umbraco.Web.Website", "Umbraco.Web.BackOffice", "Umbraco.Cms.Persistence.Sqlite", "Umbraco.Cms.Persistence.SqlServer"))
    if ($this.OnError()) { return }
  })

  $ubuild.DefineMethod("PrepareCSharpDocs",
  {
    Write-Host "Prepare C# Documentation"

    $src = "$($this.SolutionRoot)\src"
    $tmp = $this.BuildTemp
    $out = $this.BuildOutput
    $DocFxJson = Join-Path -Path $src "\ApiDocs\docfx.json"
    $DocFxSiteOutput = Join-Path -Path $tmp "\_site\*.*"

    # run DocFx
    $DocFx = $this.BuildEnv.DocFx

    & $DocFx metadata $DocFxJson
    & $DocFx build $DocFxJson

    # zip it
    & $this.BuildEnv.Zip a -tzip -r "$out\csharp-docs.zip" $DocFxSiteOutput
  })

  $ubuild.DefineMethod("PrepareAngularDocs",
  {
    Write-Host "Prepare Angular Documentation"

    $src = "$($this.SolutionRoot)\src"
    $out = $this.BuildOutput

    # Check if the solution has been built
    if (!(Test-Path "$src\Umbraco.Web.UI.Client\node_modules")) {throw "Umbraco needs to be built before generating the Angular Docs"}

    "Moving to Umbraco.Web.UI.Docs folder"
    cd $src\Umbraco.Web.UI.Docs

    "Generating the docs and waiting before executing the next commands"
	  & npm ci
    & npx gulp docs

    Pop-Location

    # change baseUrl
    $BaseUrl = "https://apidocs.umbraco.com/v9/ui/"
    $IndexPath = "./api/index.html"
    (Get-Content $IndexPath).replace('origin + location.href.substr(origin.length).replace(rUrl, indexFile)', "`'" + $BaseUrl + "`'") | Set-Content $IndexPath

    # zip it
    & $this.BuildEnv.Zip a -tzip -r "$out\ui-docs.zip" "$src\Umbraco.Web.UI.Docs\api\*.*"
  })

  $ubuild.DefineMethod("Build",
  {
    $error.Clear()

    $this.PrepareBuild()
    if ($this.OnError()) { return }
    $this.RestoreNuGet()
    if ($this.OnError()) { return }
    $this.CompileBelle()
    if ($this.OnError()) { return }
    $this.CompileUmbraco()
    if ($this.OnError()) { return }
    $this.CompileJsonSchema()
    if ($this.OnError()) { return }
    $this.PrepareTests()
    if ($this.OnError()) { return }
    $this.CompileTests()
    if ($this.OnError()) { return }
    # not running tests
    $this.PreparePackages()
    if ($this.OnError()) { return }
    $this.VerifyNuGet()
    if ($this.OnError()) { return }
    $this.PackageNuGet()
    if ($this.OnError()) { return }
    $this.PostPackageHook()
    if ($this.OnError()) { return }

    Write-Host "Done"
  })

  $ubuild.DefineMethod("PostPackageHook",
  {
    # run hook
    if ($this.HasMethod("PostPackage"))
    {
      Write-Host "Run PostPackage hook"
      $this.PostPackage();
      if (-not $?) { throw "Failed to run hook." }
    }
  })

  # ################################################################
  # RUN
  # ################################################################

  # configure
  $ubuild.ReleaseBranches = @( "master" )

  # run
  if (-not $get)
  {
    if ($command.Length -eq 0)
    {
      $command = @( "Build" )
    }
    $ubuild.RunMethod($command);
    if ($ubuild.OnError()) { return }
  }
  if ($get) { return $ubuild }<|MERGE_RESOLUTION|>--- conflicted
+++ resolved
@@ -302,37 +302,12 @@
       $_.LastWriteTime = $_.LastWriteTime.AddHours(-11)
     }
 
-<<<<<<< HEAD
-=======
-    # copy libs
-    Write-Host "Copy SqlCE libraries"
-    $nugetPackages = $env:NUGET_PACKAGES
-    if (-not $nugetPackages)
-    {
-      $nugetPackages = [System.Environment]::ExpandEnvironmentVariables("%userprofile%\.nuget\packages")
-    }
-
->>>>>>> 7becf76a
     # copy Belle
     Write-Host "Copy Belle"
     $this.CopyFiles("$src\Umbraco.Web.UI\wwwroot\umbraco\assets", "*", "$tmp\WebApp\wwwroot\umbraco\assets")
     $this.CopyFiles("$src\Umbraco.Web.UI\wwwroot\umbraco\js", "*", "$tmp\WebApp\wwwroot\umbraco\js")
     $this.CopyFiles("$src\Umbraco.Web.UI\wwwroot\umbraco\lib", "*", "$tmp\WebApp\wwwroot\umbraco\lib")
     $this.CopyFiles("$src\Umbraco.Web.UI\wwwroot\umbraco\views", "*", "$tmp\WebApp\wwwroot\umbraco\views")
-<<<<<<< HEAD
-
-    # Prepare templates
-    Write-Host "Copy template files"
-    $this.CopyFiles("$templates", "*", "$tmp\Templates")
-
-    Write-Host "Copy files for dotnet templates"
-    $this.CopyFiles("$src\Umbraco.Web.UI", "Program.cs", "$tmp\Templates\UmbracoProject")
-    $this.CopyFiles("$src\Umbraco.Web.UI", "Startup.cs", "$tmp\Templates\UmbracoProject")
-    $this.CopyFiles("$src\Umbraco.Web.UI\Views", "*", "$tmp\Templates\UmbracoProject\Views")
-
-  $this.RemoveDirectory("$tmp\Templates\UmbracoProject\bin")
-=======
->>>>>>> 7becf76a
   })
 
 
@@ -366,13 +341,8 @@
   {
     Write-Host "Restore NuGet"
     Write-Host "Logging to $($this.BuildTemp)\nuget.restore.log"
-<<<<<<< HEAD
-	$params = "-Source", $nugetsourceUmbraco
+  	$params = "-Source", $nugetsourceUmbraco
     &$this.BuildEnv.NuGet restore "$($this.SolutionRoot)\umbraco.sln" > "$($this.BuildTemp)\nuget.restore.log" @params
-=======
-  	$params = "-Source", $nugetsourceUmbraco
-    &$this.BuildEnv.NuGet restore "$($this.SolutionRoot)\umbraco-netcore-only.sln" > "$($this.BuildTemp)\nuget.restore.log" @params
->>>>>>> 7becf76a
     if (-not $?) { throw "Failed to restore NuGet packages." }
   })
 
