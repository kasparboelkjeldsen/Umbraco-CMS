name: $(TeamProject)_$(Build.DefinitionName)_$(SourceBranchName)_$(Date:yyyyMMdd)$(Rev:.r)
variables:
    buildConfiguration: Release
    SA_PASSWORD: UmbracoIntegration123!
    UmbracoBuild: AzurePipeline
    nodeVersion: 14.18.1
resources:
    containers:
        - container: mssql
          image: 'mcr.microsoft.com/mssql/server:2017-latest'
          env:
              ACCEPT_EULA: 'Y'
              SA_PASSWORD: $(SA_PASSWORD)
              MSSQL_PID: Developer
          ports:
              - '1433:1433'
          options: '--name mssql'
stages:
    - stage: Determine_build_type
      displayName: Determine build type
      dependsOn: [ ]
      jobs:
          - job: Set_build_variables
            displayName: Set build variables
            pool:
                vmImage: windows-latest
            steps:
                - task: PowerShell@1
                  name: setReleaseVariable
                  displayName: Set isRelease variable
                  inputs:
                      scriptType: inlineScript
                      inlineScript: >
                          $isRelease = [regex]::matches($env:BUILD_SOURCEBRANCH,"v\d+\/\d+.\d+.*")

                          if ($isRelease.Count -gt 0){
                             Write-Host "##vso[build.addbuildtag]Release build"
                             Write-Host "##vso[task.setvariable variable=isRelease;isOutput=true]true"
                          }else{
                             Write-Host "##vso[task.setvariable variable=isRelease;isOutput=true]false"
                          }
    - stage: Unit_Tests
      displayName: Unit Tests
      dependsOn: []
      jobs:
          - job: Linux_Unit_Tests
            displayName: Linux
            pool:
                vmImage: ubuntu-latest
            steps:
                - task: UseDotNet@2
                  displayName: Use .Net 5.x
                  inputs:
                      version: 5.x
                - task: DotNetCoreCLI@2
                  displayName: dotnet build
                  inputs:
                      command: build
                      projects: '**/umbraco-netcore-only.sln'
                - task: DotNetCoreCLI@2
                  displayName: dotnet test
                  inputs:
                      command: test
                      projects: '**/*.Tests.UnitTests.csproj'
                      arguments: '--no-build'
          - job: MacOS_Unit_Tests
            displayName: Mac OS
            pool:
                vmImage: macOS-latest
            steps:
                - task: UseDotNet@2
                  displayName: Use .Net 5.x
                  inputs:
                      version: 5.x
                - task: DotNetCoreCLI@2
                  displayName: dotnet build
                  inputs:
                      command: build
                      projects: '**/umbraco-netcore-only.sln'
                - task: DotNetCoreCLI@2
                  displayName: dotnet test
                  inputs:
                      command: test
                      projects: '**/*.Tests.UnitTests.csproj'
                      arguments: '--no-build'
          - job: Windows_Unit_Tests
            displayName: Windows
            pool:
                vmImage: windows-latest
            steps:
                - task: UseDotNet@2
                  displayName: Use .Net 5.x
                  inputs:
                      version: 5.x
                - task: DotNetCoreCLI@2
                  displayName: dotnet build
                  inputs:
                      command: build
                      projects: '**/umbraco.sln'
                - task: DotNetCoreCLI@2
                  displayName: dotnet test
                  inputs:
                      command: test
                      projects: '**/*.Tests.UnitTests.csproj'
                      arguments: '--no-build'
    - stage: Integration_Tests
      displayName: Integration Tests
      dependsOn: []
      jobs:
          - job: Linux_Integration_Tests
            services:
                mssql: mssql
            timeoutInMinutes: 120
            displayName: Linux
            pool:
                vmImage: ubuntu-latest
            steps:
                - task: UseDotNet@2
                  displayName: Use .Net 5.x
                  inputs:
                      version: 5.x
                - task: DotNetCoreCLI@2
                  displayName: dotnet build
                  inputs:
                      command: build
                      projects: '**/umbraco-netcore-only.sln'
                - task: DotNetCoreCLI@2
                  displayName: dotnet test
                  inputs:
                      command: test
                      projects: '**/Umbraco.Tests.Integration.csproj'
                      arguments: '--no-build'
                  env:
                      UmbracoIntegrationTestConnectionString: 'Server=localhost,1433;User Id=sa;Password=$(SA_PASSWORD);'
          - job: Windows_Integration_Tests
            timeoutInMinutes: 120
            displayName: Windows
            pool:
                vmImage: windows-latest
            steps:
                - task: UseDotNet@2
                  displayName: Use .Net 5.x
                  inputs:
                      version: 5.x
                - powershell: sqllocaldb start mssqllocaldb
                  displayName: Start MSSQL LocalDb
                - task: DotNetCoreCLI@2
                  displayName: dotnet build
                  inputs:
                      command: build
                      projects: '**/umbraco.sln'
                - task: DotNetCoreCLI@2
                  displayName: dotnet test
                  inputs:
                      command: test
                      projects: '**\Umbraco.Tests.Integration*.csproj'
                      arguments: '--no-build'
    - stage: Acceptance_Tests
      displayName: Acceptance Tests
      dependsOn: []
      variables:
          - name: Umbraco__CMS__Unattended__InstallUnattended
            value: true
          - name: Umbraco__CMS__Unattended__UnattendedUserName
            value: Cypress Test
          - name: Umbraco__CMS__Unattended__UnattendedUserEmail
            value: cypress@umbraco.com
          - name: Umbraco__CMS__Unattended__UnattendedUserPassword
            value: UmbracoAcceptance123!
      jobs:
          - job: Windows_Acceptance_tests
            variables:
                - name: UmbracoDatabaseServer
                  value: (LocalDB)\MSSQLLocalDB
                - name: UmbracoDatabaseName
                  value: Cypress
                - name: ConnectionStrings__umbracoDbDSN
                  value: Server=$(UmbracoDatabaseServer);Database=$(UmbracoDatabaseName);Integrated Security=true;
            displayName: Windows
            pool:
                vmImage: windows-latest
            steps:
                - task: UseDotNet@2
                  displayName: Use .Net 5.x
                  inputs:
                      version: 5.x

                - powershell: sqllocaldb start mssqllocaldb
                  displayName: Start MSSQL LocalDb
                - powershell:  Invoke-Sqlcmd -Query "CREATE DATABASE $env:UmbracoDatabaseName" -ServerInstance $env:UmbracoDatabaseServer
                  displayName: Create database
#                - task: DotNetCoreCLI@2
#                  displayName: dotnet build
#                  inputs:
#                      command: build
#                      projects: '**/Umbraco.Web.UI.csproj'
                - task: NodeTool@0
                  displayName: Use Node $(nodeVersion)
                  inputs:
                       versionSpec: $(nodeVersion)
                - task: Npm@1
                  displayName: npm ci (Client)
                  inputs:
                    command: ci
                    workingDir: src\Umbraco.Web.UI.Client
                    verbose: false
                - task: gulp@0
                  displayName: gulp build
                  inputs:
                    gulpFile: src\Umbraco.Web.UI.Client\gulpfile.js
                    targets: build
                    workingDirectory: src\Umbraco.Web.UI.Client
                - powershell: Start-Process -FilePath "dotnet" -ArgumentList "run", "-p", "src\Umbraco.Web.UI\Umbraco.Web.UI.csproj"
                  displayName: dotnet run
#                - powershell: dotnet run --no-build -p .\src\Umbraco.Web.UI\Umbraco.Web.UI.csproj
#                  displayName: dotnet run
                - task: PowerShell@1
                  displayName: Generate Cypress.env.json
                  inputs:
                      scriptType: inlineScript
                      inlineScript: >
                          @{ username = $env:Umbraco__CMS__Unattended__UnattendedUserEmail; password = $env:Umbraco__CMS__Unattended__UnattendedUserPassword } | ConvertTo-Json | Set-Content -Path "tests\Umbraco.Tests.AcceptanceTest\cypress.env.json"
                - task: Npm@1
                  name: PrepareTask
                  displayName: npm ci (AcceptanceTest)
                  inputs:
                      command: ci
                      workingDir: 'tests\Umbraco.Tests.AcceptanceTest'
                - task: PowerShell@2
                  displayName: Run Cypress (Desktop)
                  condition: always()
                  continueOnError: true
                  inputs:
                      targetType: inline
                      workingDirectory: tests\Umbraco.Tests.AcceptanceTest
                      script: 'npm run test -- --reporter junit --reporter-options "mochaFile=results/test-output-D-[hash].xml,toConsole=true" --config="viewportHeight=1600,viewportWidth=2560,screenshotsFolder=cypress/artifacts/desktop/screenshots,videosFolder=cypress/artifacts/desktop/videos,videoUploadOnPasses=false"'

                - task: PublishTestResults@2
                  condition: always()
                  inputs:
                      testResultsFormat: 'JUnit'
                      testResultsFiles: 'tests/Umbraco.Tests.AcceptanceTest/results/test-output-D-*.xml'
                      mergeTestResults: true
                      testRunTitle: "Test results Desktop"
#                - task: Npm@1
#                  displayName: Run Cypress (Tablet portrait)
#                  condition: always()
#                  inputs:
#                      workingDir: tests\Umbraco.Tests.AcceptanceTest
#                      command: 'custom'
#                      customCommand: 'run test -- --config="viewportHeight=1366,viewportWidth=1024,screenshotsFolder=cypress/artifacts/tablet/screenshots,videosFolder=cypress/artifacts/tablet/videos,videoUploadOnPasses=false"'
#
#                - task: Npm@1
#                  displayName: Run Cypress (Mobile protrait)
#                  condition: always()
#                  inputs:
#                      workingDir: tests\Umbraco.Tests.AcceptanceTest
#                      command: 'custom'
#                      customCommand: 'run test -- --config="viewportHeight=812,viewportWidth=375,screenshotsFolder=cypress/artifacts/mobile/screenshots,videosFolder=cypress/artifacts/mobile/videos,videoUploadOnPasses=false"'
                - task: PublishPipelineArtifact@1
                  displayName: "Publish test artifacts"
                  inputs:
                    targetPath: '$(Build.SourcesDirectory)/tests/Umbraco.Tests.AcceptanceTest/cypress/artifacts'
                    artifact: 'Test artifacts - Windows'
          - job: Linux_Acceptance_tests
            displayName: Linux
            variables:
                - name: UmbracoDatabaseServer
                  value: localhost
                - name: UmbracoDatabaseName
                  value: Cypress
                - name: ConnectionStrings__umbracoDbDSN
                  value: Server=localhost,1433;Database=$(UmbracoDatabaseName);User Id=sa;Password=$(SA_PASSWORD);
            services:
                mssql: mssql
            pool:
                vmImage: ubuntu-latest
            steps:
                - task: UseDotNet@2
                  displayName: Use .Net 5.x
                  inputs:
                      version: 5.x
                - task: Bash@3
                  displayName: Create database
                  inputs:
                      targetType: 'inline'
                      script: 'sqlcmd -S . -U sa -P $SA_PASSWORD -Q "CREATE DATABASE $DBNAME"'
                  env:
                      DBNAME: $(UmbracoDatabaseName)
                      SA_PASSWORD: $(SA_PASSWORD)
                - task: NodeTool@0
                  displayName: Use Node $(nodeVersion)
                  inputs:
                      versionSpec: $(nodeVersion)
                - task: Npm@1
                  displayName: npm ci (Client)
                  inputs:
                      command: ci
                      workingDir: src/Umbraco.Web.UI.Client
                      verbose: false
                - task: gulp@0
                  displayName: gulp build
                  inputs:
                      gulpFile: src/Umbraco.Web.UI.Client/gulpfile.js
                      targets: build
                      workingDirectory: src/Umbraco.Web.UI.Client
                - task: DotNetCoreCLI@2
                  displayName: dotnet build
                  inputs:
                      command: build
                      projects: src/Umbraco.Web.UI/Umbraco.Web.UI.csproj
                - task: Bash@3
                  displayName: dotnet run
                  inputs:
                    targetType: 'inline'
                    script: 'nohup dotnet run --no-build -p ./src/Umbraco.Web.UI/ > $(Build.ArtifactStagingDirectory)/dotnet_run_log_linux.txt &'
                - task: Bash@3
                  displayName: Generate Cypress.env.json
                  inputs:
                    targetType: 'inline'
                    script: 'echo "{ \"username\": \"$USERNAME\", \"password\": \"$PASSWORD\" }" > "tests/Umbraco.Tests.AcceptanceTest/cypress.env.json"'
                  env:
                    USERNAME: $(Umbraco__CMS__Unattended__UnattendedUserEmail)
                    PASSWORD: $(Umbraco__CMS__Unattended__UnattendedUserPassword)
                - task: Npm@1
                  name: PrepareTask
                  displayName: npm ci (AcceptanceTest)
                  inputs:
                      command: ci
                      workingDir: 'tests/Umbraco.Tests.AcceptanceTest'
                - task: Bash@3
                  displayName: Run Cypress (Desktop)
                  condition: always()
                  continueOnError: true
                  inputs:
                      targetType: inline
                      workingDirectory: tests/Umbraco.Tests.AcceptanceTest
                      script: 'npm run test -- --reporter junit --reporter-options "mochaFile=results/test-output-D-[hash].xml,toConsole=true" --config="viewportHeight=1600,viewportWidth=2560,screenshotsFolder=cypress/artifacts/desktop/screenshots,videosFolder=cypress/artifacts/desktop/videos,videoUploadOnPasses=false"'
                - task: PublishTestResults@2
                  condition: always()
                  inputs:
                      testResultsFormat: 'JUnit'
                      testResultsFiles: 'tests/Umbraco.Tests.AcceptanceTest/results/test-output-D-*.xml'
                      mergeTestResults: true
                      testRunTitle: "Test results Desktop"
                #                - task: Npm@1
                #                  displayName: Run Cypress (Tablet portrait)
                #                  condition: always()
                #                  inputs:
                #                      workingDir: tests/Umbraco.Tests.AcceptanceTest
                #                      command: 'custom'
                #                      customCommand: 'run test -- --config="viewportHeight=1366,viewportWidth=1024,screenshotsFolder=cypress/artifacts/tablet/screenshots,videosFolder=cypress/artifacts/tablet/videos,videoUploadOnPasses=false"'
                #
                #                - task: Npm@1
                #                  displayName: Run Cypress (Mobile protrait)
                #                  condition: always()
                #                  inputs:
                #                      workingDir: tests/Umbraco.Tests.AcceptanceTest
                #                      command: 'custom'
                #                      customCommand: 'run test -- --config="viewportHeight=812,viewportWidth=375,screenshotsFolder=cypress/artifacts/mobile/screenshots,videosFolder=cypress/artifacts/mobile/videos,videoUploadOnPasses=false"'
                - task: PublishPipelineArtifact@1
                  displayName: "Publish test artifacts"
                  inputs:
                      targetPath: '$(Build.SourcesDirectory)/tests/Umbraco.Tests.AcceptanceTest/cypress/artifacts'
                      artifact: 'Test artifacts - Linux'
                - task: PublishPipelineArtifact@1
                  displayName: "Publish run log"
                  inputs:
                      targetPath: '$(Build.ArtifactStagingDirectory)/dotnet_run_log_linux.txt'
                      artifact: Test Run logs - Linux
    - stage: Artifacts
      dependsOn: []
      jobs:
          - job: Build_Artifacts
            displayName: Build Artifacts
            pool:
                vmImage: windows-latest
            steps:
                - task: UseDotNet@2
                  displayName: Use .Net 5.x
                  inputs:
                      version: 5.x
                - task: NuGetToolInstaller@1
                  displayName: Use NuGet Latest
                - task: NuGetCommand@2
                  displayName: Restore NuGet Packages
                  inputs:
                      restoreSolution: 'umbraco.sln'
                      feedsToUse: config
                - task: PowerShell@1
                  displayName: Update Version and Artifact Name
                  inputs:
                      scriptType: inlineScript
                      inlineScript: >
                        Write-Host "Working folder: $pwd"

                        $ubuild = build/build.ps1 -get -continue

                        $version = $ubuild.GetUmbracoVersion()

                        $isRelease = [regex]::matches($env:BUILD_SOURCEBRANCH,"v\d+\/\d+.\d+.*")

                        if ($isRelease.Count -gt 0) {
                          $continuous = $version.Semver
                        } else {
                            $date = (Get-Date).ToString("yyyyMMdd")
                            $continuous = "$($version.release)-preview$date.$(Build.BuildId)"
                            $ubuild.SetUmbracoVersion($continuous)

<<<<<<< HEAD
                            # Update the default Umbraco version in templates
                            $templatePaths = Get-ChildItem 'templates/**/.template.config/template.json'
                            foreach ($templatePath in $templatePaths) {
                              $a = Get-Content $templatePath -Raw | ConvertFrom-Json
                              if ($a.symbols -and $a.symbols.UmbracoVersion) {
                                $a.symbols.UmbracoVersion.defaultValue = $continuous
                                $a | ConvertTo-Json -Depth 32 | Set-Content $templatePath
                              }
                            }
                        }
=======
                            #Update the version in templates also

                            $templatePath =
                            'templates/UmbracoProject/.template.config/template.json'

                            $a = Get-Content $templatePath -raw | ConvertFrom-Json

                            $a.symbols.version.defaultValue = $continuous

                            $a | ConvertTo-Json -depth 32| set-content $templatePath


                            $templatePath =
                            'templates/UmbracoPackage/.template.config/template.json'

                            $a = Get-Content $templatePath -raw | ConvertFrom-Json

                            $a.symbols.version.defaultValue = $continuous

                            $a | ConvertTo-Json -depth 32| set-content $templatePath
                          }
>>>>>>> f5d0abc2

                        Write-Host "##vso[build.updatebuildnumber]$continuous.$(Build.BuildId)"

                        Write-Host "Building: $continuous"
                - task: PowerShell@1
                  displayName: Prepare Build
                  inputs:
                      scriptType: inlineScript
                      inlineScript: |
                          Write-Host "Working folder: $pwd"
                          $ubuild = build\build.ps1 -get

                          $ubuild.PrepareBuild("vso")
                - task: PowerShell@1
                  displayName: Prepare JSON Schema
                  inputs:
                      scriptType: inlineScript
                      inlineScript: |
                          Write-Host "Working folder: $pwd"
                          $ubuild = build\build.ps1 -get -continue

                          $ubuild.CompileJsonSchema()
                - task: NodeTool@0
                  displayName: Use Node $(nodeVersion)
                  inputs:
                      versionSpec: $(nodeVersion)
                - task: Npm@1
                  displayName: npm ci (Client)
                  inputs:
                      command: ci
                      workingDir: src\Umbraco.Web.UI.Client
                      verbose: false
                - task: gulp@0
                  displayName: gulp build
                  inputs:
                      gulpFile: src\Umbraco.Web.UI.Client\gulpfile.js
                      targets: build
                      workingDirectory: src\Umbraco.Web.UI.Client
                      publishJUnitResults: true
                      testResultsFiles: '**\TESTS-*.xml'
                - task: PowerShell@1
                  displayName: Prepare Packages
                  inputs:
                      scriptType: inlineScript
                      inlineScript: |
                          Write-Host "Working folder: $pwd"
                          $ubuild = build\build.ps1 -get -continue

                          $ubuild.CompileUmbraco()
                          $ubuild.PreparePackages()
                - task: PowerShell@1
                  displayName: Verify & Package NuGet
                  inputs:
                      scriptType: inlineScript
                      inlineScript: |
                          Write-Host "Working folder: $pwd"
                          $ubuild = build\build.ps1 -get -continue

                          $ubuild.VerifyNuGet()
                          $ubuild.PackageNuGet()
                - task: CopyFiles@2
                  displayName: Copy NuPkg Files to Staging
                  inputs:
                      SourceFolder: build.out
                      Contents: '*.*nupkg'
                      TargetFolder: $(build.artifactstagingdirectory)
                      CleanTargetFolder: true
                - task: PublishBuildArtifacts@1
                  displayName: Publish NuPkg Files
                  inputs:
                      PathtoPublish: $(build.artifactstagingdirectory)
                      ArtifactName: nupkg
                - task: CopyFiles@2
                  displayName: Copy Log Files to Staging
                  inputs:
                      SourceFolder: build.tmp
                      Contents: '*.log'
                      TargetFolder: $(build.artifactstagingdirectory)
                      CleanTargetFolder: true
                  condition: succeededOrFailed()
                - task: PublishBuildArtifacts@1
                  displayName: Publish Log Files
                  inputs:
                      PathtoPublish: $(build.artifactstagingdirectory)
                      ArtifactName: logs
                  condition: succeededOrFailed()
    - stage: Artifacts_Docs
      displayName: 'Static Code Documentation'
      dependsOn: [Determine_build_type]
      jobs:
          - job: Generate_Docs_CSharp
            timeoutInMinutes: 60
            displayName: Generate C# Docs
            condition: eq(stageDependencies.Determine_build_type.Set_build_variables.outputs['setReleaseVariable.isRelease'], 'true')
            pool:
                vmImage: windows-latest
            steps:
                - task: UseDotNet@2
                  displayName: Use .Net 5.x
                  inputs:
                      version: 5.x
                - task: PowerShell@2
                  displayName: 'Prep build tool -  C# Docs'
                  inputs:
                      targetType: inline
                      script: |
                        choco install docfx --version=2.59.0 -y
                        if ($lastexitcode -ne 0){
                           throw ("Error installing DocFX")
                        }
                        docfx metadata --loglevel Verbose "$(Build.SourcesDirectory)\src\ApiDocs\docfx.json"
                        if ($lastexitcode -ne 0){
                           throw ("Error generating docs.")
                        }
                        docfx build --loglevel Verbose "$(Build.SourcesDirectory)\src\ApiDocs\docfx.json"
                        if ($lastexitcode -ne 0){
                             throw ("Error generating docs.")
                        }
                      errorActionPreference: continue
                      workingDirectory: build
                - task: ArchiveFiles@2
                  displayName: 'Zip C# Docs'
                  inputs:
                      rootFolderOrFile: $(Build.SourcesDirectory)\src\ApiDocs\_site
                      includeRootFolder: false
                      archiveType: zip
                      archiveFile: $(Build.ArtifactStagingDirectory)\docs\csharp-docs.zip
                      replaceExistingArchive: true
                - task: PublishPipelineArtifact@1
                  displayName: Publish to artifacts - C# Docs
                  inputs:
                      targetPath: $(Build.ArtifactStagingDirectory)\docs\csharp-docs.zip
                      artifact: docs-cs
                      publishLocation: pipeline
          - job: Generate_Docs_JS
            timeoutInMinutes: 60
            displayName: Generate JS Docs
            condition: eq(stageDependencies.Determine_build_type.Set_build_variables.outputs['setReleaseVariable.isRelease'], 'true')
            pool:
                vmImage: windows-latest
            steps:
                - task: PowerShell@2
                  displayName: Prep build tool - JS Docs
                  inputs:
                      targetType: inline
                      script: |
                          $uenv=./build.ps1 -get -doc
                          $uenv.SandboxNode()
                          $uenv.CompileBelle()
                          $uenv.PrepareAngularDocs()
                          $uenv.RestoreNode()
                      errorActionPreference: continue
                      workingDirectory: build
                - task: PublishPipelineArtifact@1
                  displayName: Publish to artifacts - JS Docs
                  inputs:
                      targetPath: $(Build.Repository.LocalPath)\build.out\
                      artifact: docs
                      publishLocation: pipeline<|MERGE_RESOLUTION|>--- conflicted
+++ resolved
@@ -407,7 +407,6 @@
                             $continuous = "$($version.release)-preview$date.$(Build.BuildId)"
                             $ubuild.SetUmbracoVersion($continuous)
 
-<<<<<<< HEAD
                             # Update the default Umbraco version in templates
                             $templatePaths = Get-ChildItem 'templates/**/.template.config/template.json'
                             foreach ($templatePath in $templatePaths) {
@@ -418,29 +417,6 @@
                               }
                             }
                         }
-=======
-                            #Update the version in templates also
-
-                            $templatePath =
-                            'templates/UmbracoProject/.template.config/template.json'
-
-                            $a = Get-Content $templatePath -raw | ConvertFrom-Json
-
-                            $a.symbols.version.defaultValue = $continuous
-
-                            $a | ConvertTo-Json -depth 32| set-content $templatePath
-
-
-                            $templatePath =
-                            'templates/UmbracoPackage/.template.config/template.json'
-
-                            $a = Get-Content $templatePath -raw | ConvertFrom-Json
-
-                            $a.symbols.version.defaultValue = $continuous
-
-                            $a | ConvertTo-Json -depth 32| set-content $templatePath
-                          }
->>>>>>> f5d0abc2
 
                         Write-Host "##vso[build.updatebuildnumber]$continuous.$(Build.BuildId)"
 
