--- conflicted
+++ resolved
@@ -43,11 +43,7 @@
     default: ' '
 
 variables:
-<<<<<<< HEAD
-  nodeVersion: 18.16.x
-=======
   nodeVersion: 20
->>>>>>> 008d797a
   dotnetVersion: 7.x
   dotnetIncludePreviewVersions: false
   solution: umbraco.sln
@@ -181,10 +177,7 @@
         steps:
           - task: NodeTool@0
             displayName: Use Node.js 10.15.x
-<<<<<<< HEAD
-=======
             retryCountOnTaskFailure: 3
->>>>>>> 008d797a
             inputs:
               versionSpec: 10.15.x # Won't work with higher versions
           - script: |
