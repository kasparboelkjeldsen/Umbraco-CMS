--- conflicted
+++ resolved
@@ -1,7 +1,3 @@
 # Usage: on line 2 put the release version, on line 3 put the version comment (example: beta)
 7.6.0
-<<<<<<< HEAD
-alpha075
-=======
-beta
->>>>>>> f4eb37d4
+beta