--- conflicted
+++ resolved
@@ -1,7 +1,3 @@
 # Usage: on line 2 put the release version, on line 3 put the version comment (example: beta)
 7.4.0
-<<<<<<< HEAD
-beta
-=======
-beta2
->>>>>>> a6b7e266
+beta2